--- conflicted
+++ resolved
@@ -836,22 +836,13 @@
     },
     {
       "displayName": "CIPCO",
-<<<<<<< HEAD
-      "id": "cipco-116894",
-      "locationSet": {"include": ["us"]},
-      "tags": {
-		"frequency": "60",
-		"operator": "CIPCO",
-		"operator:wikidata": "Q5061277",
-		"power": "line"
-=======
       "id": "cipco-b654b4",
       "locationSet": {"include": ["us"]},
       "tags": {
+        "frequency": "60",
         "operator": "CIPCO",
         "operator:wikidata": "Q5061277",
         "power": "line"
->>>>>>> a4450fc0
       }
     },
     {
@@ -1086,22 +1077,13 @@
     },
     {
       "displayName": "Corn Belt Power Cooperative",
-<<<<<<< HEAD
-      "id": "cornbeltpowercooperative-116894",
-      "locationSet": {"include": ["us"]},
-      "tags": {
-		"frequency": "60",
-		"operator": "Corn Belt Power Cooperative",
-		"operator:wikidata": "Q5171012",
-		"power": "line"
-=======
       "id": "cornbeltpowercooperative-b654b4",
       "locationSet": {"include": ["us"]},
       "tags": {
+        "frequency": "60",
         "operator": "Corn Belt Power Cooperative",
         "operator:wikidata": "Q5171012",
         "power": "line"
->>>>>>> a4450fc0
       }
     },
     {
