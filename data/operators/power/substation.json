--- conflicted
+++ resolved
@@ -8345,11 +8345,9 @@
       "locationSet": {"include": ["ua"]},
       "tags": {
         "operator": "Тернопільобленерго",
-<<<<<<< HEAD
         "operator:uk": "Тернопільобленерго",
         "operator:en": "Ternopiloblenergo",
         "operator:wikidata": "Q60986592",
-=======
         "power": "substation"
       }
     },
@@ -8367,7 +8365,6 @@
         "operator:uk": "Укренерго",
         "operator:wikidata": "Q12132842",
         "operator:wikipedia": "uk:Укренерго",
->>>>>>> 0cbe741a
         "power": "substation"
       }
     },
@@ -8621,13 +8618,9 @@
       "tags": {
         "operator": "台灣電力公司",
         "operator:en": "Taiwan Power Company",
-<<<<<<< HEAD
-=======
         "operator:wikidata": "Q711691",
         "operator:wikipedia": "en:Taiwan Power Company",
->>>>>>> 0cbe741a
         "operator:zh": "台灣電力公司",
-        "operator:wikidata": "Q711691",
         "power": "substation"
       }
     },
@@ -8651,13 +8644,9 @@
       "tags": {
         "operator": "国家电网",
         "operator:en": "State Grid Corporation of China",
-<<<<<<< HEAD
-=======
         "operator:wikidata": "Q209078",
         "operator:wikipedia": "zh:国家电网",
->>>>>>> 0cbe741a
         "operator:zh": "国家电网",
-        "operator:wikidata": "Q209078",
         "power": "substation"
       }
     },
