{
  "properties": {
    "path": "operators/power/substation",
    "exclude": {"generic": ["^sub_?station$"]}
  },
  "items": [
    {
      "displayName": "\"Қарақалпақ аймақлық электр тармақлары кәрханасы\" АЖ",
      "id": "f4a951-fc3a87",
      "locationSet": {"include": ["001"]},
      "tags": {
        "operator": "\"Қарақалпақ аймақлық электр тармақлары кәрханасы\" АЖ",
        "power": "substation"
      }
    },
    {
      "displayName": "50Hertz Transmission",
      "id": "50hertztransmission-fc3a87",
      "locationSet": {"include": ["001"]},
      "matchNames": [
        "50hertz",
        "50hertz transmission gmbh"
      ],
      "tags": {
        "operator": "50Hertz Transmission",
        "operator:wikidata": "Q241331",
        "operator:wikipedia": "de:50Hertz Transmission",
        "power": "substation"
      }
    },
    {
      "displayName": "A2A",
      "id": "a2a-5e9b52",
      "locationSet": {"include": ["it"]},
      "matchNames": ["a2a reti elettriche"],
      "tags": {
        "operator": "A2A",
        "operator:wikidata": "Q279978",
        "operator:wikipedia": "it:A2A",
        "power": "substation"
      }
    },
    {
      "displayName": "Acea Distribuzione",
      "id": "aceadistribuzione-5e9b52",
      "locationSet": {"include": ["it"]},
      "tags": {
        "operator": "Acea Distribuzione",
        "operator:wikidata": "Q3604235",
        "operator:wikipedia": "it:Acea",
        "power": "substation"
      }
    },
    {
      "displayName": "Adif",
      "id": "adif-fc3a87",
      "locationSet": {"include": ["es"]},
      "tags": {
        "operator": "Adif",
        "operator:wikidata": "Q358752",
        "power": "substation"
      }
    },
    {
      "displayName": "AEM Torino Distribuzione",
      "id": "aemtorinodistribuzione-fc3a87",
      "locationSet": {"include": ["001"]},
      "tags": {
        "operator": "AEM Torino Distribuzione",
        "power": "substation"
      }
    },
    {
      "displayName": "AEP",
      "id": "aep-fc3a87",
      "locationSet": {"include": ["001"]},
      "matchNames": [
        "aep ohio",
        "aep texas",
        "american electric power",
        "apco",
        "appalachian power",
        "i&m",
        "indiana michigan power",
        "kentucky power",
        "pso",
        "public service company of oklahoma",
        "southwestern electric power company",
        "swepco"
      ],
      "tags": {
        "operator": "AEP",
        "operator:wikidata": "Q464092",
        "operator:wikipedia": "en:American Electric Power",
        "power": "substation"
      }
    },
    {
      "displayName": "AES Gener",
      "id": "aesgener-fc3a87",
      "locationSet": {"include": ["ar", "cl"]},
      "tags": {
        "operator": "AES Gener",
        "operator:wikidata": "Q4651363",
        "power": "substation"
      }
    },
    {
      "displayName": "AEW",
      "id": "aew-fc3a87",
      "locationSet": {"include": ["ch"]},
      "matchNames": ["AEW Energie"],
      "tags": {
        "operator": "AEW",
        "operator:wikidata": "Q291519",
        "power": "substation"
      }
    },
    {
      "displayName": "Agder Energi",
      "id": "agderenergi-ba6ae8",
      "locationSet": {"include": ["no"]},
      "matchNames": ["agder energi nett"],
      "tags": {
        "operator": "Agder Energi",
        "operator:wikidata": "Q4355084",
        "operator:wikipedia": "no:Agder Energi",
        "power": "substation"
      }
    },
    {
      "displayName": "Alabama Power Company",
      "id": "alabamapowercompany-fc3a87",
      "locationSet": {"include": ["001"]},
      "tags": {
        "operator": "Alabama Power Company",
        "operator:wikidata": "Q4705296",
        "operator:wikipedia": "en:Alabama Power",
        "power": "substation"
      }
    },
    {
      "displayName": "Albtal-Verkehrs-Gesellschaft mbH",
      "id": "albtalverkehrsgesellschaftmbh-7ff171",
      "locationSet": {"include": ["de"]},
      "tags": {
        "operator": "Albtal-Verkehrs-Gesellschaft mbH",
        "operator:wikidata": "Q896547",
        "operator:wikipedia": "de:Albtal-Verkehrs-Gesellschaft",
        "power": "substation"
      }
    },
    {
      "displayName": "Allgäuer Überlandwerk",
      "id": "allgaueruberlandwerk-7ff171",
      "locationSet": {"include": ["de"]},
      "tags": {
        "operator": "Allgäuer Überlandwerk",
        "operator:wikidata": "Q994822",
        "operator:wikipedia": "de:Allgäuer Überlandwerk",
        "power": "substation"
      }
    },
    {
      "displayName": "AltaLink",
      "id": "altalink-ea4121",
      "locationSet": {"include": ["ca"]},
      "tags": {
        "operator": "AltaLink",
        "operator:wikidata": "Q4735945",
        "operator:wikipedia": "en:AltaLink",
        "power": "substation"
      }
    },
    {
      "displayName": "Ameren",
      "id": "ameren-301545",
      "locationSet": {"include": ["us"]},
      "matchNames": [
        "ameren illinois",
        "ameren missouri"
      ],
      "tags": {
        "operator": "Ameren",
        "operator:wikidata": "Q462984",
        "operator:wikipedia": "en:Ameren",
        "power": "substation"
      }
    },
    {
      "displayName": "American Transmission Company",
      "id": "americantransmissioncompany-301545",
      "locationSet": {"include": ["us"]},
      "tags": {
        "operator": "American Transmission Company",
        "operator:wikidata": "Q56583617",
        "power": "substation"
      }
    },
    {
      "displayName": "Amprion",
      "id": "amprion-7ff171",
      "locationSet": {"include": ["de"]},
      "tags": {
        "operator": "Amprion",
        "operator:wikidata": "Q477318",
        "operator:wikipedia": "de:Amprion",
        "power": "substation"
      }
    },
    {
      "displayName": "Amtrak",
      "id": "amtrak-fc3a87",
      "locationSet": {"include": ["001"]},
      "tags": {
        "operator": "Amtrak",
        "operator:wikidata": "Q23239",
        "operator:wikipedia": "en:Amtrak",
        "power": "substation"
      }
    },
    {
      "displayName": "Anaheim Public Utilities",
      "id": "anaheimpublicutilities-fc3a87",
      "locationSet": {"include": ["us"]},
      "note": "Missing wikidata page",
      "tags": {
        "operator": "Anaheim Public Utilities",
        "power": "substation"
      }
    },
    {
      "displayName": "ANDE",
      "id": "ande-fc3a87",
      "locationSet": {"include": ["py"]},
      "tags": {
        "operator": "ANDE",
        "operator:wikidata": "Q5657818",
        "power": "substation"
      }
    },
    {
      "displayName": "Arizona Public Service",
      "id": "arizonapublicservice-301545",
      "locationSet": {"include": ["us"]},
      "matchNames": [
        "arizona public service company"
      ],
      "tags": {
        "operator": "Arizona Public Service",
        "operator:wikidata": "Q1242804",
        "operator:wikipedia": "en:Arizona Public Service",
        "power": "substation"
      }
    },
    {
      "displayName": "Arva",
      "id": "arva-fc3a87",
      "locationSet": {"include": ["001"]},
      "tags": {
        "operator": "Arva",
        "power": "substation"
      }
    },
    {
      "displayName": "Sadales tīkls",
      "id": "assadalestikls-fc3a87",
      "locationSet": {"include": ["lv"]},
      "matchNames": ["AS \"Sadales tīkls\""],
      "tags": {
        "operator": "Sadales tīkls",
        "operator:wikidata": "Q21011154",
        "power": "substation"
      }
    },
    {
      "displayName": "Augstsprieguma tīkls",
      "id": "asaugstspriegumatikls-fc3a87",
      "locationSet": {"include": ["lv"]},
      "matchNames": ["AS „Augstsprieguma tīkls“"],
      "tags": {
        "operator": "Augstsprieguma tīkls",
        "operator:wikidata": "Q16822050",
        "power": "substation"
      }
    },
    {
      "displayName": "Aurora Energy (Alaska)",
      "id": "auroraenergy-301545",
      "locationSet": {"include": ["us"]},
      "tags": {
        "operator": "Aurora Energy",
        "operator:wikidata": "Q106071357",
        "power": "substation"
      }
    },
    {
      "displayName": "Aurora Energy (New Zealand)",
      "id": "auroraenergy-8d74a7",
      "locationSet": {"include": ["nz"]},
      "tags": {
        "operator": "Aurora Energy",
        "operator:wikidata": "Q4822522",
        "operator:wikipedia": "en:Aurora Energy (New Zealand)",
        "power": "substation"
      }
    },
    {
      "displayName": "Aurora Energy (Tasmania)",
      "id": "auroraenergy-e597e3",
      "locationSet": {"include": ["au"]},
      "tags": {
        "operator": "Aurora Energy",
        "operator:wikidata": "Q4822520",
        "operator:wikipedia": "en:Aurora Energy (Tasmania)",
        "power": "substation"
      }
    },
    {
      "displayName": "Ausgrid",
      "id": "ausgrid-1266b7",
      "locationSet": {
        "include": ["au-nsw.geojson"]
      },
      "tags": {
        "operator": "Ausgrid",
        "operator:wikidata": "Q4822750",
        "operator:wikipedia": "en:Ausgrid",
        "power": "substation"
      }
    },
    {
      "displayName": "AusNet",
      "id": "ausnet-e597e3",
      "locationSet": {"include": ["au"]},
      "tags": {
        "operator": "AusNet",
        "operator:wikidata": "Q7392701",
        "operator:wikipedia": "en:AusNet Services",
        "power": "substation"
      }
    },
    {
      "displayName": "Austin Energy",
      "id": "austinenergy-301545",
      "locationSet": {"include": ["us"]},
      "tags": {
        "operator": "Austin Energy",
        "operator:wikidata": "Q4823071",
        "operator:wikipedia": "en:Austin Energy",
        "power": "substation"
      }
    },
    {
      "displayName": "Austrian Power Grid AG",
      "id": "austrianpowergridag-3e6be9",
      "locationSet": {"include": ["at"]},
      "tags": {
        "operator": "Austrian Power Grid AG",
        "operator:wikidata": "Q783723",
        "operator:wikipedia": "de:Austrian Power Grid",
        "power": "substation"
      }
    },
    {
      "displayName": "Avacon",
      "id": "avacon-7ff171",
      "locationSet": {"include": ["de"]},
      "matchNames": [
        "avacon ag",
        "avacon netz gmbh",
        "e.on Avacon"
      ],
      "tags": {
        "operator": "Avacon",
        "operator:wikidata": "Q1273382",
        "operator:wikipedia": "de:Avacon",
        "power": "substation"
      }
    },
    {
      "displayName": "Avista",
      "id": "avista-301545",
      "locationSet": {"include": ["us"]},
      "matchNames": ["avaista corporation", "avista corporation"],
      "tags": {
        "operator": "Avista",
        "operator:wikidata": "Q4828988",
        "operator:wikipedia": "en:Avista",
        "power": "substation"
      }
    },
    {
      "displayName": "AVU AG",
      "id": "avuag-7ff171",
      "locationSet": {"include": ["de"]},
      "matchNames": [
        "aktiengesellschaft für versorgungsunternehmen",
        "avu netz gmbh"
      ],
      "tags": {
        "operator": "AVU AG",
        "operator:wikidata": "Q422118",
        "operator:wikipedia": "de:Aktiengesellschaft für Versorgungsunternehmen",
        "power": "substation"
      }
    },
    {
      "displayName": "Axpo/EKZ",
      "id": "axpoekz-dc04c1",
      "locationSet": {"include": ["ch"]},
      "tags": {
        "operator": "Axpo/EKZ",
        "operator:wikidata": "Q679525",
        "operator:wikipedia": "de:Axpo Power",
        "power": "substation"
      }
    },
    {
      "displayName": "Badenwerk AG",
      "id": "badenwerkag-7ff171",
      "locationSet": {"include": ["de"]},
      "matchNames": ["badenwerk"],
      "tags": {
        "operator": "Badenwerk AG",
        "operator:wikidata": "Q798945",
        "operator:wikipedia": "de:Badenwerk",
        "power": "substation"
      }
    },
    {
      "displayName": "Baltimore Gas & Electric",
      "id": "baltimoregasandelectric-301545",
      "locationSet": {"include": ["us"]},
      "matchNames": ["bg&e", "bge"],
      "tags": {
        "operator": "Baltimore Gas & Electric",
        "operator:wikidata": "Q4852862",
        "operator:wikipedia": "en:Baltimore Gas and Electric",
        "power": "substation"
      }
    },
    {
      "displayName": "Bane NOR",
      "id": "banenor-ba6ae8",
      "locationSet": {"include": ["no"]},
      "tags": {
        "operator": "Bane NOR",
        "operator:wikidata": "Q23979144",
        "operator:wikipedia": "no:Bane NOR",
        "power": "substation"
      }
    },
    {
      "displayName": "Banedanmark",
      "id": "banedanmark-fc3a87",
      "locationSet": {"include": ["dk"]},
      "tags": {
        "operator": "Banedanmark",
        "operator:wikidata": "Q806420",
        "operator:wikipedia": "da:Banedanmark",
        "power": "substation"
      }
    },
    {
      "displayName": "Batangas II Electric Cooperative",
      "id": "batangasiielectriccooperative-fc3a87",
      "locationSet": {"include": ["ph"]},
      "tags": {
        "operator": "Batangas II Electric Cooperative",
        "power": "substation"
      }
    },
    {
      "displayName": "Bayernwerk",
      "id": "bayernwerk-fc3a87",
      "locationSet": {"include": ["de"]},
      "matchNames": [
        "Bayernwerk AG",
        "Bayernwerk Netz GmbH",
        "E.ON Bayern",
      ],
      "tags": {
        "operator": "Bayernwerk",
        "operator:wikidata": "Q1273383",
        "operator:wikipedia": "de:Bayernwerk",
        "power": "substation"
      }
    },
    {
      "displayName": "BC Hydro",
      "id": "bchydro-fc3a87",
      "locationSet": {"include": ["ca"]},
      "tags": {
        "operator": "BC Hydro",
        "operator:wikidata": "Q795720",
        "operator:wikipedia": "en:BC Hydro",
        "power": "substation"
      }
    },
    {
      "displayName": "BC Rapid Transit",
      "id": "bcrapidtransit-fc3a87",
      "locationSet": {"include": ["001"]},
      "tags": {
        "operator": "BC Rapid Transit",
        "power": "substation"
      }
    },
    {
      "displayName": "Berliner Verkehrsbetriebe",
      "id": "berlinerverkehrsbetriebe-fc3a87",
      "locationSet": {"include": ["de"]},
      "tags": {
        "operator": "Berliner Verkehrsbetriebe",
        "operator:wikidata": "Q99633",
        "operator:wikipedia": "de:Berliner Verkehrsbetriebe",
        "power": "substation"
      }
    },
    {
      "displayName": "BEW",
      "id": "bew-fc3a87",
      "locationSet": {"include": ["de"]},
      "tags": {
        "operator": "BEW",
        "power": "substation"
      }
    },
    {
      "displayName": "BKK Nett",
      "id": "bkknett-fc3a87",
      "locationSet": {"include": ["no"]},
      "tags": {
        "operator": "BKK Nett",
        "operator:wikidata": "Q11959918",
        "operator:wikipedia": "no:BKK Nett",
        "power": "substation"
      }
    },
    {
      "displayName": "BKW",
      "id": "bkw-fc3a87",
      "locationSet": {"include": ["ch"]},
      "tags": {
        "operator": "BKW",
        "operator:wikidata": "Q670895",
        "power": "substation"
      }
    },
    {
      "displayName": "Bluebonnet Electric Cooperative",
      "id": "bluebonnetelectriccooperative-fc3a87",
      "locationSet": {"include": ["us"]},
      "tags": {
        "operator": "Bluebonnet Electric Cooperative",
        "operator:short": "BEC",
        "operator:wikidata": "Q4930267",
        "operator:wikipedia": "en:Bluebonnet Electric Cooperative",
        "power": "substation"
      }
    },
    {
      "displayName": "bnNETZE",
      "id": "bnnetzegmbh-fc3a87",
      "locationSet": {"include": ["de"]},
      "matchNames": ["bnnetze gmbh"],
      "tags": {
        "operator": "bnNETZE",
        "operator:wikidata": "Q57712950",
        "power": "substation"
      }
    },
    {
      "displayName": "Bonneville Power Administration",
      "id": "bonnevillepoweradministration-fc3a87",
      "locationSet": {"include": ["001"]},
      "matchNames": ["bpa"],
      "tags": {
        "operator": "Bonneville Power Administration",
        "operator:wikidata": "Q2910288",
        "operator:wikipedia": "en:Bonneville Power Administration",
        "power": "substation"
      }
    },
    {
      "displayName": "Botswana Power Corporation",
      "id": "botswanapower-fc3a87",
      "locationSet": {"include": ["bw"]},
      "tags": {
        "operator": "Botswana Power",
        "operator:short": "BPC",
        "operator:wikidata": "Q4948910",
        "operator:wikipedia": "en:Botswana Power Corporation",
        "power": "substation"
      }
    },
    {
      "displayName": "Brazos Electric",
      "id": "brazoselectric-fc3a87",
      "locationSet": {"include": ["us"]},
      "tags": {
        "operator": "Brazos Electric",
        "operator:wikidata": "Q4959009",
        "operator:wikipedia": "en:Brazos Electric Power Cooperative",
        "power": "substation"
      }
    },
    {
      "displayName": "Bremer Straßenbahn AG",
      "id": "bremerstrassenbahnag-fc3a87",
      "locationSet": {"include": ["de"]},
      "tags": {
        "operator": "Bremer Straßenbahn AG",
        "operator:short": "BSAG",
        "operator:wikidata": "Q6716847",
        "operator:wikipedia": "de:Bremer Straßenbahn AG",
        "power": "substation"
      }
    },
    {
      "displayName": "Brownsville Public Utilities Board",
      "id": "brownsvillepublicutilitiesboard-fc3a87",
      "locationSet": {"include": ["us"]},
      "tags": {
        "operator": "Brownsville Public Utilities Board",
        "operator:short": "Brownsville PUB",
        "operator:wikidata": "Q13085066",
        "operator:wikipedia": "en:Brownsville Public Utilities Board",
        "power": "substation"
      }
    },
    {
      "displayName": "Bryan Texas Utilities",
      "id": "bryantexasutilities-fc3a87",
      "locationSet": {"include": ["us"]},
      "tags": {
        "operator": "Bryan Texas Utilities",
        "power": "substation"
      }
    },
    {
      "displayName": "Braunschweiger Verkehrs-GmbH",
      "id": "bsvag-fc3a87",
      "locationSet": {"include": ["de"]},
      "matchNames": ["bsvag"],
      "tags": {
        "operator": "Braunschweiger Verkehrs-GmbH",
        "operator:short": "BSVG",
        "operator:wikidata": "Q901999",
        "power": "substation"
      }
    },
    {
      "displayName": "Burgo",
      "id": "burgo-fc3a87",
      "locationSet": {"include": ["it"]},
      "tags": {
        "operator": "Burgo",
        "power": "substation"
      }
    },
    {
      "displayName": "Caiuá",
      "id": "caiua-fc3a87",
      "locationSet": {"include": ["br"]},
      "tags": {
        "operator": "Caiuá",
        "power": "substation"
      }
    },
    {
      "displayName": "Caruna",
      "id": "caruna-fc3a87",
      "locationSet": {"include": ["fi"]},
      "tags": {
        "operator": "Caruna",
        "operator:wikidata": "Q18688714",
        "operator:wikipedia": "fi:Caruna",
        "power": "substation"
      }
    },
    {
      "displayName": "CDEEE",
      "id": "cdeee-fc3a87",
      "locationSet": {"include": ["do"]},
      "tags": {
        "operator": "CDEEE",
        "operator:wikidata": "Q20014247",
        "power": "substation"
      }
    },
    {
      "displayName": "Ceal",
      "id": "ceal-fc3a87",
      "locationSet": {"include": ["br"]},
      "tags": {
        "operator": "Ceal",
        "power": "substation"
      }
    },
    {
      "displayName": "CEEE",
      "id": "ceee-fc3a87",
      "locationSet": {"include": ["br"]},
<<<<<<< HEAD
      "tags": {
        "operator": "CEEE",
        "power": "substation"
      }
    },
    {
      "displayName": "CEEE GT - Companhia Estadual de Geração e Transmissão de Energia Elétrica",
      "id": "ceeegtcompanhiaestadualdegeracaoetransmissaodeenergiaeletrica-fc3a87",
      "locationSet": {"include": ["br"]},
      "tags": {
        "operator": "CEEE GT - Companhia Estadual de Geração e Transmissão de Energia Elétrica",
=======
      "matchNames": [
        "Companhia Estadual de Geração e Transmissão de Energia Elétrica",
        "CEEE GT",
        "CEEE GT - Companhia Estadual de Geração e Transmissão de Energia Elétrica"
      ],
      "tags": {
        "operator": "CEEE",
        "operator:wikidata": "Q10291701",
        "operator:wikipedia": "pt:Grupo CEEE",
>>>>>>> 3f701749
        "power": "substation"
      }
    },
    {
      "displayName": "CELEC-Transelectric",
      "id": "celectranselectric-fc3a87",
      "locationSet": {"include": ["ec"]},
      "tags": {
        "operator": "CELEC-Transelectric",
        "operator:wikidata": "Q5486529",
        "operator:wikipedia": "es:Corporación Eléctrica del Ecuador",
        "power": "substation"
      }
    },
    {
      "displayName": "Celesc",
      "id": "celesc-fc3a87",
      "locationSet": {"include": ["br"]},
<<<<<<< HEAD
      "tags": {
        "operator": "Celesc",
        "operator:wikidata": "Q5486529",
        "power": "substation"
      }
    },
    {
      "displayName": "Celesc Distribuição",
      "id": "celescdistribuicao-fc3a87",
      "locationSet": {"include": ["br"]},
      "matchNames": ["celesc distribuição sa"],
      "tags": {
        "operator": "Celesc Distribuição",
        "operator:wikidata": "Q5486529",
=======
      "matchNames": [
        "celesc distribuição",
        "celesc distribuição sa"
      ],
      "tags": {
        "operator": "Celesc",
        "operator:wikidata": "Q638533",
        "operator:wikipedia": "pt:Centrais Elétricas de Santa Catarina",
>>>>>>> 3f701749
        "power": "substation"
      }
    },
    {
      "displayName": "Celpa",
      "id": "celpa-fc3a87",
      "locationSet": {"include": ["br"]},
      "tags": {
        "operator": "Celpa",
        "power": "substation"
      }
    },
    {
      "displayName": "Celpe",
      "id": "celpe-fc3a87",
      "locationSet": {"include": ["br"]},
      "tags": {
        "operator": "Celpe",
        "power": "substation"
      }
    },
    {
      "displayName": "Cemar",
      "id": "cemar-fc3a87",
      "locationSet": {"include": ["br"]},
      "tags": {
        "operator": "Cemar",
        "power": "substation"
      }
    },
    {
      "displayName": "Cemig",
      "id": "cemig-fc3a87",
      "locationSet": {"include": ["br"]},
      "matchNames": [
        "cemig geração e transmissão",
        "cemig geração e transmissão sa"
      ],
      "tags": {
        "operator": "Cemig",
        "operator:wikidata": "Q1121202",
        "operator:wikipedia": "pt:Companhia Energética de Minas Gerais",
        "power": "substation"
      }
    },
    {
      "displayName": "CenterPoint Energy",
      "id": "centerpointenergy-fc3a87",
      "locationSet": {"include": ["us"]},
      "tags": {
        "operator": "CenterPoint Energy",
        "operator:wikidata": "Q1053560",
        "operator:wikipedia": "en:CenterPoint Energy",
        "power": "substation"
      }
    },
    {
      "displayName": "Central Maine Power Company",
      "id": "centralmainepowercompany-fc3a87",
      "locationSet": {"include": ["us"]},
      "tags": {
        "operator": "Central Maine Power Company",
        "power": "substation"
      }
    },
    {
      "displayName": "Central Networks",
      "id": "centralnetworks-fc3a87",
      "locationSet": {"include": ["gb"]},
      "tags": {
        "operator": "Central Networks",
        "operator:wikidata": "Q3045727",
        "operator:wikipedia": "en:E.ON UK",
        "power": "substation"
      }
    },
    {
      "displayName": "Central Texas Electric Cooperative",
      "id": "centraltexaselectriccooperative-fc3a87",
      "locationSet": {"include": ["us"]},
      "tags": {
        "operator": "Central Texas Electric Cooperative",
        "operator:wikidata": "Q5061909",
        "operator:wikipedia": "en:Central Texas Electric Cooperative",
        "power": "substation"
      }
    },
    {
      "displayName": "Cepisa",
      "id": "cepisa-fc3a87",
      "locationSet": {"include": ["br"]},
      "tags": {
        "operator": "Cepisa",
        "power": "substation"
      }
    },
    {
      "displayName": "ČEPS",
      "id": "ceps-fc3a87",
      "locationSet": {"include": ["cz", "sk", "pl", "de"]},
      "tags": {
        "operator": "ČEPS",
        "operator:wikidata": "Q11089927",
        "operator:wikipedia": "cs:ČEPS",
        "power": "substation"
      }
    },
    {
      "displayName": "Ceripa",
      "id": "ceripa-fc3a87",
      "locationSet": {"include": ["br"]},
      "tags": {
        "operator": "Ceripa",
        "power": "substation"
      }
    },
    {
      "displayName": "Cerius",
      "id": "cerius-fc3a87",
      "locationSet": {"include": ["dk"]},
      "tags": {
        "operator": "Cerius",
        "power": "substation"
      }
    },
    {
      "displayName": "CESML",
      "id": "cesml-fc3a87",
      "locationSet": {"include": ["fx"]},
      "tags": {
        "operator": "CESML",
        "power": "substation"
      }
    },
    {
      "displayName": "Ceylon Electricity Board",
      "id": "ceylonelectricityboard-fc3a87",
      "locationSet": {"include": ["lk"]},
      "matchNames": ["CEB"],
      "tags": {
        "operator": "Ceylon Electricity Board",
        "operator:wikidata": "Q5065789",
        "operator:short": "CEB",
        "operator:wikipedia": "si:ලංකා විදුලිබල මණ්ඩලය",
        "power": "substation"
      }
    },
    {
      "displayName": "ČEZ",
      "id": "cez-fc3a87",
      "locationSet": {"include": ["cz", "de", "sk"]},
      "matchNames": [
        "čez distribuce",
        "čez distribuce, as"
      ],
      "tags": {
        "operator": "ČEZ",
        "operator:wikidata": "Q336735",
        "operator:wikipedia": "cs:ČEZ",
        "power": "substation"
      }
    },
    {
      "displayName": "CFE",
      "id": "cfe-fc3a87",
      "locationSet": {"include": ["mx"]},
      "tags": {
        "operator": "CFE",
        "operator:wikidata": "Q1114680",
        "power": "substation"
      }
    },
    {
      "displayName": "CGE",
      "id": "cge-fc3a87",
      "locationSet": {"include": ["cl"]},
      "tags": {
        "operator": "CGE",
        "operator:wikidata": "Q2990390",
        "power": "substation"
      }
    },
    {
      "displayName": "Companhia Hidro Elétrica do São Francisco",
      "id": "chesfcompanhiahidroeletricadosaofrancisco-fc3a87",
      "locationSet": {"include": ["br"]},
      "matchNames": ["CHESF - Companhia Hidro Elétrica do São Francisco"],
      "tags": {
        "operator": "Companhia Hidro Elétrica do São Francisco",
        "operator:short": "CHESF",
        "operator:wikidata": "Q5011113",
        "operator:wikipedia": "pt:Eletrobras Chesf",
        "power": "substation"
      }
    },
    {
      "displayName": "Chicago Transit Authority",
      "id": "chicagotransitauthority-fc3a87",
      "locationSet": {"include": ["us"]},
      "tags": {
        "operator": "Chicago Transit Authority",
        "operator:wikidata": "Q117309",
        "operator:wikipedia": "en:Chicago Transit Authority",
        "power": "substation"
      }
    },
    {
      "displayName": "CitiPower",
      "id": "citipower-fc3a87",
      "locationSet": {"include": ["au"]},
      "note": "CitiPower's Wikipedia page redirects to Spark Infrastructure",
      "tags": {
        "operator": "CitiPower",
        "power": "substation"
      }
    },
    {
      "displayName": "City of Lakeland",
      "id": "cityoflakeland-fc3a87",
      "locationSet": {"include": ["us"]},
      "tags": {
        "operator": "City of Lakeland",
        "power": "substation"
      }
    },
    {
      "displayName": "City Power",
      "id": "citypower-fc3a87",
      "locationSet": {"include": ["za"]},
      "tags": {
        "operator": "City Power",
        "operator:wikidata": "Q86664251",
        "operator:wikipedia": "de:City Power Johannesburg",
        "power": "substation"
      }
    },
    {
      "displayName": "Clark Public Utilities",
      "id": "clarkpublicutilities-fc3a87",
      "locationSet": {"include": ["us"]},
      "tags": {
        "operator": "Clark Public Utilities",
        "operator:wikidata": "Q20712245",
        "operator:wikipedia": "en:Clark Public Utilities",
        "power": "substation"
      }
    },
    {
      "displayName": "Clay Electric Cooperative",
      "id": "clayelectriccooperative-fc3a87",
      "locationSet": {"include": ["us"]},
      "tags": {
        "operator": "Clay Electric Cooperative",
        "operator:wikidata": "Q5129864",
        "operator:wikipedia": "en:Clay County Electric Cooperative",
        "power": "substation"
      }
    },
    {
      "displayName": "CLECO",
      "id": "cleco-fc3a87",
      "locationSet": {"include": ["us"]},
      "tags": {
        "operator": "CLECO",
        "operator:wikidata": "Q5012733",
        "operator:wikipedia": "en:Cleco Holdings",
        "power": "substation"
      }
    },
    {
      "displayName": "CLP",
      "id": "clp-fc3a87",
      "locationSet": {"include": ["001"]},
      "tags": {
        "operator": "CLP",
        "power": "substation"
      }
    },
    {
      "displayName": "CNEE",
      "id": "cnee-fc3a87",
      "locationSet": {"include": ["001"]},
      "tags": {
        "operator": "CNEE",
        "power": "substation"
      }
    },
    {
      "displayName": "CNEL-Esmeraldas",
      "id": "cnelesmeraldas-fc3a87",
      "locationSet": {"include": ["001"]},
      "note": "Need to create wikidata page for CNEL and merge these into one",
      "tags": {
        "operator": "CNEL-Esmeraldas",
        "power": "substation"
      }
    },
    {
      "displayName": "CNEL-Guayaquil",
      "id": "cnelguayaquil-fc3a87",
      "locationSet": {"include": ["001"]},
      "note": "Need to create wikidata page for CNEL and merge these into one",
      "tags": {
        "operator": "CNEL-Guayaquil",
        "power": "substation"
      }
    },
    {
      "displayName": "CNEL-Guayas Los Ríos",
      "id": "cnelguayaslosrios-fc3a87",
      "locationSet": {"include": ["001"]},
      "note": "Need to create wikidata page for CNEL and merge these into one",
      "tags": {
        "operator": "CNEL-Guayas Los Ríos",
        "power": "substation"
      }
    },
    {
      "displayName": "CNEL-Los Ríos",
      "id": "cnellosrios-fc3a87",
      "locationSet": {"include": ["001"]},
      "note": "Need to create wikidata page for CNEL and merge these into one",
      "tags": {
        "operator": "CNEL-Los Ríos",
        "power": "substation"
      }
    },
    {
      "displayName": "CNEL-Manabí",
      "id": "cnelmanabi-fc3a87",
      "locationSet": {"include": ["001"]},
      "note": "Need to create wikidata page for CNEL and merge these into one",
      "tags": {
        "operator": "CNEL-Manabí",
        "power": "substation"
      }
    },
    {
      "displayName": "CNEL-Sta. Elena",
      "id": "cnelstaelena-fc3a87",
      "locationSet": {"include": ["001"]},
      "note": "Need to create wikidata page for CNEL and merge these into one",
      "tags": {
        "operator": "CNEL-Sta. Elena",
        "power": "substation"
      }
    },
    {
      "displayName": "CNEL-Sto. Domingo",
      "id": "cnelstodomingo-fc3a87",
      "locationSet": {"include": ["001"]},
      "note": "Need to create wikidata page for CNEL and merge these into one",
      "tags": {
        "operator": "CNEL-Sto. Domingo",
        "power": "substation"
      }
    },
    {
      "displayName": "Coast Mountain Bus Company",
      "id": "coastmountainbuscompany-fc3a87",
      "locationSet": {"include": ["ca"]},
      "tags": {
        "operator": "Coast Mountain Bus Company",
        "operator:wikidata": "Q1104377",
        "operator:wikipedia": "en:Coast Mountain Bus Company",
        "power": "substation"
      }
    },
    {
      "displayName": "Codelco Chile",
      "id": "codelcochile-fc3a87",
      "locationSet": {"include": ["cl"]},
      "tags": {
        "operator": "Codelco Chile",
        "operator:wikidata": "Q1105695",
        "operator:wikipedia": "es:Codelco",
        "power": "substation"
      }
    },
    {
      "displayName": "Coelba",
      "id": "coelba-fc3a87",
      "locationSet": {"include": ["br"]},
      "tags": {
        "operator": "Coelba",
        "operator:wikidata": "Q9790126",
        "operator:wikipedia": "pt:Companhia de Eletricidade do Estado da Bahia",
        "power": "substation"
      }
    },
    {
      "displayName": "Colbún",
      "id": "colbun-fc3a87",
      "locationSet": {"include": ["001"]},
      "tags": {
        "operator": "Colbún",
        "power": "substation"
      }
    },
    {
      "displayName": "Comisión Federal de Electricidad",
      "id": "comisionfederaldeelectricidad-fc3a87",
      "locationSet": {"include": ["001"]},
      "tags": {
        "operator": "Comisión Federal de Electricidad",
        "power": "substation"
      }
    },
    {
      "displayName": "Commonwealth Edison",
      "id": "commonwealthedison-fc3a87",
      "locationSet": {"include": ["us"]},
      "matchNames": [
        "ComEd",
        "Commonwealth Edison Company of Indiana"
      ],
      "tags": {
        "operator": "Commonwealth Edison",
        "operator:wikidata": "Q2986833",
        "operator:wikipedia": "en:Commonwealth Edison",
        "power": "substation"
      }
    },
    {
      "displayName": "Compagnia Valdostana Acque",
      "id": "compagniavaldostanaacque-fc3a87",
      "locationSet": {"include": ["001"]},
      "tags": {
        "operator": "Compagnia Valdostana Acque",
        "power": "substation"
      }
    },
    {
      "displayName": "Compagnie d'Electricité de St-Martin-de-Londres",
      "id": "compagniedelectricitedestmartindelondres-fc3a87",
      "locationSet": {"include": ["001"]},
      "tags": {
        "operator": "Compagnie d'Electricité de St-Martin-de-Londres",
        "power": "substation"
      }
    },
    {
      "displayName": "Companhia Brasileira de Alumínio",
      "id": "companhiabrasileiradealuminio-fc3a87",
      "locationSet": {"include": ["001"]},
      "tags": {
        "operator": "Companhia Brasileira de Alumínio",
        "power": "substation"
      }
    },
    {
      "displayName": "Consolidated Edison",
      "id": "consolidatededison-301545",
      "locationSet": {"include": ["us"]},
      "matchNames": ["coned"],
      "tags": {
        "operator": "Consolidated Edison",
        "operator:wikidata": "Q1127536",
        "operator:wikipedia": "en:Consolidated Edison",
        "power": "substation"
      }
    },
    {
      "displayName": "Consumers Energy",
      "id": "consumersenergy-fc3a87",
      "locationSet": {"include": ["001"]},
      "tags": {
        "operator": "Consumers Energy",
        "power": "substation"
      }
    },
    {
      "displayName": "Cooperluz",
      "id": "cooperluz-fc3a87",
      "locationSet": {"include": ["001"]},
      "tags": {
        "operator": "Cooperluz",
        "power": "substation"
      }
    },
    {
      "displayName": "Copel",
      "id": "copel-fc3a87",
      "locationSet": {"include": ["001"]},
      "tags": {
        "operator": "Copel",
        "power": "substation"
      }
    },
    {
      "displayName": "Copel Geração e Transmissão S.A.",
      "id": "copelgeracaoetransmissaosa-fc3a87",
      "locationSet": {"include": ["001"]},
      "tags": {
        "operator": "Copel Geração e Transmissão S.A.",
        "power": "substation"
      }
    },
    {
      "displayName": "Corpoelec",
      "id": "corpoelec-fc3a87",
      "locationSet": {"include": ["001"]},
      "tags": {
        "operator": "Corpoelec",
        "power": "substation"
      }
    },
    {
      "displayName": "Cosern",
      "id": "cosern-fc3a87",
      "locationSet": {"include": ["001"]},
      "tags": {
        "operator": "Cosern",
        "power": "substation"
      }
    },
    {
      "displayName": "CPFL Leste Paulista",
      "id": "cpfllestepaulista-fc3a87",
      "locationSet": {"include": ["001"]},
      "tags": {
        "operator": "CPFL Leste Paulista",
        "power": "substation"
      }
    },
    {
      "displayName": "CPFL Paulista",
      "id": "cpflpaulista-fc3a87",
      "locationSet": {"include": ["001"]},
      "tags": {
        "operator": "CPFL Paulista",
        "power": "substation"
      }
    },
    {
      "displayName": "CPFL Piratinga",
      "id": "cpflpiratinga-fc3a87",
      "locationSet": {"include": ["001"]},
      "tags": {
        "operator": "CPFL Piratinga",
        "power": "substation"
      }
    },
    {
      "displayName": "CPFL Santa Cruz",
      "id": "cpflsantacruz-fc3a87",
      "locationSet": {"include": ["001"]},
      "tags": {
        "operator": "CPFL Santa Cruz",
        "power": "substation"
      }
    },
    {
      "displayName": "CPS Energy",
      "id": "cpsenergy-fc3a87",
      "locationSet": {"include": ["001"]},
      "tags": {
        "operator": "CPS Energy",
        "power": "substation"
      }
    },
    {
      "displayName": "CPTM",
      "id": "cptm-fc3a87",
      "locationSet": {"include": ["001"]},
      "tags": {
        "operator": "CPTM",
        "power": "substation"
      }
    },
    {
      "displayName": "Creos",
      "id": "creos-fc3a87",
      "locationSet": {"include": ["001"]},
      "tags": {
        "operator": "Creos",
        "power": "substation"
      }
    },
    {
      "displayName": "CTEEP - Companhia de Transmissão de Energia Elétrica Paulista",
      "id": "cteepcompanhiadetransmissaodeenergiaeletricapaulista-fc3a87",
      "locationSet": {"include": ["001"]},
      "tags": {
        "operator": "CTEEP - Companhia de Transmissão de Energia Elétrica Paulista",
        "power": "substation"
      }
    },
    {
      "displayName": "cz:DPP",
      "id": "czdpp-fc3a87",
      "locationSet": {"include": ["001"]},
      "tags": {
        "operator": "cz:DPP",
        "power": "substation"
      }
    },
    {
      "displayName": "cz:PRE",
      "id": "czpre-fc3a87",
      "locationSet": {"include": ["001"]},
      "tags": {
        "operator": "cz:PRE",
        "power": "substation"
      }
    },
    {
      "displayName": "DB Energie GmbH",
      "id": "dbenergiegmbh-fc3a87",
      "locationSet": {"include": ["001"]},
      "tags": {
        "operator": "DB Energie GmbH",
        "power": "substation"
      }
    },
    {
      "displayName": "DB Netz AG",
      "id": "dbnetzag-fc3a87",
      "locationSet": {"include": ["001"]},
      "tags": {
        "operator": "DB Netz AG",
        "power": "substation"
      }
    },
    {
      "displayName": "Detroit Edison",
      "id": "detroitedison-fc3a87",
      "locationSet": {"include": ["001"]},
      "tags": {
        "operator": "Detroit Edison",
        "power": "substation"
      }
    },
    {
      "displayName": "Deval",
      "id": "deval-fc3a87",
      "locationSet": {"include": ["001"]},
      "tags": {
        "operator": "Deval",
        "power": "substation"
      }
    },
    {
      "displayName": "DEWA",
      "id": "dewa-fc3a87",
      "locationSet": {"include": ["001"]},
      "tags": {
        "operator": "DEWA",
        "power": "substation"
      }
    },
    {
      "displayName": "Dominion",
      "id": "dominion-fc3a87",
      "locationSet": {"include": ["001"]},
      "tags": {
        "operator": "Dominion",
        "power": "substation"
      }
    },
    {
      "displayName": "Dominion Virginia Power",
      "id": "dominionvirginiapower-fc3a87",
      "locationSet": {"include": ["001"]},
      "tags": {
        "operator": "Dominion Virginia Power",
        "power": "substation"
      }
    },
    {
      "displayName": "Dow Chemical",
      "id": "dowchemical-fc3a87",
      "locationSet": {"include": ["001"]},
      "tags": {
        "operator": "Dow Chemical",
        "power": "substation"
      }
    },
    {
      "displayName": "Drewag",
      "id": "drewag-fc3a87",
      "locationSet": {"include": ["001"]},
      "tags": {
        "operator": "Drewag",
        "power": "substation"
      }
    },
    {
      "displayName": "Drewag Netz",
      "id": "drewagnetz-fc3a87",
      "locationSet": {"include": ["001"]},
      "tags": {
        "operator": "Drewag Netz",
        "power": "substation"
      }
    },
    {
      "displayName": "Drewag Netz GmbH",
      "id": "drewagnetzgmbh-fc3a87",
      "locationSet": {"include": ["001"]},
      "tags": {
        "operator": "Drewag Netz GmbH",
        "power": "substation"
      }
    },
    {
      "displayName": "DTE Energy",
      "id": "dteenergy-fc3a87",
      "locationSet": {"include": ["001"]},
      "tags": {
        "operator": "DTE Energy",
        "power": "substation"
      }
    },
    {
      "displayName": "Duke",
      "id": "duke-fc3a87",
      "locationSet": {"include": ["001"]},
      "tags": {
        "operator": "Duke",
        "power": "substation"
      }
    },
    {
      "displayName": "Duke Energy",
      "id": "dukeenergy-301545",
      "locationSet": {"include": ["us"]},
      "tags": {
        "operator": "Duke Energy",
        "operator:wikidata": "Q1264404",
        "operator:wikipedia": "en:Duke Energy",
        "power": "substation"
      }
    },
    {
      "displayName": "Duke Energy Carolinas",
      "id": "dukeenergycarolinas-fc3a87",
      "locationSet": {"include": ["001"]},
      "tags": {
        "operator": "Duke Energy Carolinas",
        "power": "substation"
      }
    },
    {
      "displayName": "Duke Energy Indiana",
      "id": "dukeenergyindiana-fc3a87",
      "locationSet": {"include": ["001"]},
      "tags": {
        "operator": "Duke Energy Indiana",
        "power": "substation"
      }
    },
    {
      "displayName": "Duquesne Light",
      "id": "duquesnelight-fc3a87",
      "locationSet": {"include": ["001"]},
      "tags": {
        "operator": "Duquesne Light",
        "power": "substation"
      }
    },
    {
      "displayName": "DVV",
      "id": "dvv-fc3a87",
      "locationSet": {"include": ["001"]},
      "tags": {
        "operator": "DVV",
        "power": "substation"
      }
    },
    {
      "displayName": "E-Distribuzione S.p.A.",
      "id": "edistribuzionespa-fc3a87",
      "locationSet": {"include": ["001"]},
      "matchNames": ["e-distribuzione"],
      "tags": {
        "operator": "E-Distribuzione S.p.A.",
        "power": "substation"
      }
    },
    {
      "displayName": "E-Steiermark",
      "id": "esteiermark-fc3a87",
      "locationSet": {"include": ["001"]},
      "tags": {
        "operator": "E-Steiermark",
        "power": "substation"
      }
    },
    {
      "displayName": "E-Werk Mittelbaden",
      "id": "ewerkmittelbaden-fc3a87",
      "locationSet": {"include": ["001"]},
      "tags": {
        "operator": "E-Werk Mittelbaden",
        "power": "substation"
      }
    },
    {
      "displayName": "E-Werk Perg",
      "id": "ewerkperg-fc3a87",
      "locationSet": {"include": ["001"]},
      "tags": {
        "operator": "E-Werk Perg",
        "power": "substation"
      }
    },
    {
      "displayName": "e.dis",
      "id": "edis-fc3a87",
      "locationSet": {"include": ["001"]},
      "matchNames": [
        "E.DIS Netz GmbH",
        "E.ON Edis",
        "E.ON edis AG"
      ],
      "tags": {
        "operator": "e.dis",
        "operator:wikidata": "Q1273411",
        "operator:wikipedia": "de:E.DIS",
        "power": "substation"
      }
    },
    {
      "displayName": "E.E. Ambato",
      "id": "eeambato-fc3a87",
      "locationSet": {"include": ["001"]},
      "tags": {
        "operator": "E.E. Ambato",
        "power": "substation"
      }
    },
    {
      "displayName": "E.E. Centro Sur",
      "id": "eecentrosur-fc3a87",
      "locationSet": {"include": ["001"]},
      "tags": {
        "operator": "E.E. Centro Sur",
        "power": "substation"
      }
    },
    {
      "displayName": "E.E. Cotopaxi",
      "id": "eecotopaxi-fc3a87",
      "locationSet": {"include": ["001"]},
      "tags": {
        "operator": "E.E. Cotopaxi",
        "power": "substation"
      }
    },
    {
      "displayName": "E.E. Norte",
      "id": "eenorte-fc3a87",
      "locationSet": {"include": ["001"]},
      "tags": {
        "operator": "E.E. Norte",
        "power": "substation"
      }
    },
    {
      "displayName": "E.E. Quito",
      "id": "eequito-fc3a87",
      "locationSet": {"include": ["001"]},
      "tags": {
        "operator": "E.E. Quito",
        "power": "substation"
      }
    },
    {
      "displayName": "E.ON",
      "id": "eon-fc3a87",
      "locationSet": {"include": ["de"]},
      "tags": {
        "operator": "E.ON",
        "operator:wikidata": "Q270223",
        "operator:wikipedia": "de:E.ON",
        "power": "substation"
      }
    },
    {
      "displayName": "E.ON Netz",
      "id": "eonnetz-fc3a87",
      "locationSet": {"include": ["de"]},
      "matchNames": [
        "E.ON Netz GmbH",
        "E.Netz"
      ],
      "tags": {
        "operator": "E.ON Netz",
        "operator:wikidata": "Q15806976",
        "operator:wikipedia": "de:E.ON Netz",
        "power": "substation"
      }
    },
    {
      "displayName": "E.ON Westfalen Weser",
      "id": "eonwestfalenweser-fc3a87",
      "locationSet": {"include": ["de"]},
      "tags": {
        "operator": "E.ON Westfalen Weser",
        "operator:wikidata": "Q270223",
        "operator:wikipedia": "de:E.ON Westfalen Weser",
        "power": "substation"
      }
    },
    {
      "displayName": "EAG",
      "id": "eag-fc3a87",
      "locationSet": {"include": ["001"]},
      "tags": {
        "operator": "EAG",
        "power": "substation"
      }
    },
    {
      "displayName": "Eandis",
      "id": "eandis-fc3a87",
      "locationSet": {"include": ["001"]},
      "tags": {
        "operator": "Eandis",
        "power": "substation"
      }
    },
    {
      "displayName": "East River Electric Power Cooperative",
      "id": "eastriverelectricpowercooperative-fc3a87",
      "locationSet": {"include": ["001"]},
      "tags": {
        "operator": "East River Electric Power Cooperative",
        "power": "substation"
      }
    },
    {
      "displayName": "Eastland Network",
      "id": "eastlandnetwork-fc3a87",
      "locationSet": {"include": ["001"]},
      "tags": {
        "operator": "Eastland Network",
        "power": "substation"
      }
    },
    {
      "displayName": "ED Netze",
      "id": "ednetze-fc3a87",
      "locationSet": {"include": ["001"]},
      "tags": {
        "operator": "ED Netze",
        "power": "substation"
      }
    },
    {
      "displayName": "Edenor",
      "id": "edenor-fc3a87",
      "locationSet": {"include": ["001"]},
      "tags": {
        "operator": "Edenor",
        "power": "substation"
      }
    },
    {
      "displayName": "EDEVP",
      "id": "edevp-fc3a87",
      "locationSet": {"include": ["001"]},
      "tags": {
        "operator": "EDEVP",
        "power": "substation"
      }
    },
    {
      "displayName": "EDF",
      "id": "edf-fc3a87",
      "locationSet": {"include": ["001"]},
      "tags": {
        "operator": "EDF",
        "power": "substation"
      }
    },
    {
      "displayName": "EDF Energy Networks Ltd.",
      "id": "edfenergynetworksltd-fc3a87",
      "locationSet": {"include": ["001"]},
      "tags": {
        "operator": "EDF Energy Networks Ltd.",
        "power": "substation"
      }
    },
    {
      "displayName": "EDF SEI",
      "id": "edfsei-fc3a87",
      "locationSet": {"include": ["001"]},
      "tags": {
        "operator": "EDF SEI",
        "power": "substation"
      }
    },
    {
      "displayName": "Edipower",
      "id": "edipower-fc3a87",
      "locationSet": {"include": ["001"]},
      "tags": {
        "operator": "Edipower",
        "power": "substation"
      }
    },
    {
      "displayName": "Edison",
      "id": "edison-fc3a87",
      "locationSet": {"include": ["001"]},
      "tags": {
        "operator": "Edison",
        "power": "substation"
      }
    },
    {
      "displayName": "EDP",
      "id": "edp-fc3a87",
      "locationSet": {"include": ["001"]},
      "tags": {
        "operator": "EDP",
        "power": "substation"
      }
    },
    {
      "displayName": "EDP Bandeirante",
      "id": "edpbandeirante-fc3a87",
      "locationSet": {"include": ["001"]},
      "tags": {
        "operator": "EDP Bandeirante",
        "power": "substation"
      }
    },
    {
      "displayName": "EDP Distribuição",
      "id": "edpdistribuicao-fc3a87",
      "locationSet": {"include": ["001"]},
      "tags": {
        "operator": "EDP Distribuição",
        "power": "substation"
      }
    },
    {
      "displayName": "EDP Escelsa",
      "id": "edpescelsa-fc3a87",
      "locationSet": {"include": ["001"]},
      "tags": {
        "operator": "EDP Escelsa",
        "power": "substation"
      }
    },
    {
      "displayName": "EEB",
      "id": "eeb-fc3a87",
      "locationSet": {"include": ["001"]},
      "tags": {
        "operator": "EEB",
        "power": "substation"
      }
    },
    {
      "displayName": "EGAT",
      "id": "egat-fc3a87",
      "locationSet": {"include": ["001"]},
      "tags": {
        "operator": "EGAT",
        "power": "substation"
      }
    },
    {
      "displayName": "EirGrid",
      "id": "eirgrid-fc3a87",
      "locationSet": {"include": ["001"]},
      "tags": {
        "operator": "EirGrid",
        "power": "substation"
      }
    },
    {
      "displayName": "EKS/NOK",
      "id": "eksnok-fc3a87",
      "locationSet": {"include": ["001"]},
      "tags": {
        "operator": "EKS/NOK",
        "power": "substation"
      }
    },
    {
      "displayName": "EKT",
      "id": "ekt-fc3a87",
      "locationSet": {"include": ["001"]},
      "tags": {
        "operator": "EKT",
        "power": "substation"
      }
    },
    {
      "displayName": "EKZ",
      "id": "ekz-fc3a87",
      "locationSet": {"include": ["001"]},
      "tags": {
        "operator": "EKZ",
        "power": "substation"
      }
    },
    {
      "displayName": "Electrabel",
      "id": "electrabel-fc3a87",
      "locationSet": {"include": ["001"]},
      "tags": {
        "operator": "Electrabel",
        "power": "substation"
      }
    },
    {
      "displayName": "Electranet",
      "id": "electranet-fc3a87",
      "locationSet": {"include": ["001"]},
      "tags": {
        "operator": "Electranet",
        "power": "substation"
      }
    },
    {
      "displayName": "Électricité de France",
      "id": "electricitedefrance-fc3a87",
      "locationSet": {"include": ["001"]},
      "tags": {
        "operator": "Électricité de France",
        "power": "substation"
      }
    },
    {
      "displayName": "Électricité Réseau Distribution France",
      "id": "electricitereseaudistributionfrance-fc3a87",
      "locationSet": {"include": ["001"]},
      "tags": {
        "operator": "Électricité Réseau Distribution France",
        "power": "substation"
      }
    },
    {
      "displayName": "Electricity North West",
      "id": "electricitynorthwest-fc3a87",
      "locationSet": {"include": ["001"]},
      "tags": {
        "operator": "Electricity North West",
        "power": "substation"
      }
    },
    {
      "displayName": "Electro Dunas",
      "id": "electrodunas-fc3a87",
      "locationSet": {"include": ["001"]},
      "tags": {
        "operator": "Electro Dunas",
        "power": "substation"
      }
    },
    {
      "displayName": "Electrocentro",
      "id": "electrocentro-fc3a87",
      "locationSet": {"include": ["001"]},
      "tags": {
        "operator": "Electrocentro",
        "power": "substation"
      }
    },
    {
      "displayName": "Elektra Čakovec",
      "id": "elektracakovec-fc3a87",
      "locationSet": {"include": ["001"]},
      "tags": {
        "operator": "Elektra Čakovec",
        "power": "substation"
      }
    },
    {
      "displayName": "Elektra Hemberg",
      "id": "elektrahemberg-fc3a87",
      "locationSet": {"include": ["001"]},
      "tags": {
        "operator": "Elektra Hemberg",
        "power": "substation"
      }
    },
    {
      "displayName": "Elektrilevi",
      "id": "elektrilevi-fc3a87",
      "locationSet": {"include": ["001"]},
      "tags": {
        "operator": "Elektrilevi",
        "power": "substation"
      }
    },
    {
      "displayName": "Elektro",
      "id": "elektro-fc3a87",
      "locationSet": {"include": ["001"]},
      "tags": {
        "operator": "Elektro",
        "power": "substation"
      }
    },
    {
      "displayName": "Elektroprenos BiH",
      "id": "elektroprenosbih-fc3a87",
      "locationSet": {"include": ["001"]},
      "tags": {
        "operator": "Elektroprenos BiH",
        "power": "substation"
      }
    },
    {
      "displayName": "Elenia",
      "id": "elenia-fc3a87",
      "locationSet": {"include": ["001"]},
      "tags": {
        "operator": "Elenia",
        "power": "substation"
      }
    },
    {
      "displayName": "Elering",
      "id": "elering-fc3a87",
      "locationSet": {"include": ["001"]},
      "tags": {
        "operator": "Elering",
        "power": "substation"
      }
    },
    {
      "displayName": "Eletrobras Amazonas Energia",
      "id": "eletrobrasamazonasenergia-fc3a87",
      "locationSet": {"include": ["001"]},
      "tags": {
        "operator": "Eletrobras Amazonas Energia",
        "power": "substation"
      }
    },
    {
      "displayName": "Eletronorte",
      "id": "eletronorte-fc3a87",
      "locationSet": {"include": ["001"]},
      "tags": {
        "operator": "Eletronorte",
        "power": "substation"
      }
    },
    {
      "displayName": "ELETRONORTE - Centrais Elétricas do Norte do Brasil",
      "id": "eletronortecentraiseletricasdonortedobrasil-fc3a87",
      "locationSet": {"include": ["001"]},
      "tags": {
        "operator": "ELETRONORTE - Centrais Elétricas do Norte do Brasil",
        "power": "substation"
      }
    },
    {
      "displayName": "Eletropaulo",
      "id": "eletropaulo-fc3a87",
      "locationSet": {"include": ["001"]},
      "tags": {
        "operator": "Eletropaulo",
        "power": "substation"
      }
    },
    {
      "displayName": "ELETROSUL Centrais Elétricas S.A.",
      "id": "eletrosulcentraiseletricassa-fc3a87",
      "locationSet": {"include": ["001"]},
      "tags": {
        "operator": "ELETROSUL Centrais Elétricas S.A.",
        "power": "substation"
      }
    },
    {
      "displayName": "Elia",
      "id": "elia-fc3a87",
      "locationSet": {"include": ["001"]},
      "tags": {
        "operator": "Elia",
        "power": "substation"
      }
    },
    {
      "displayName": "ELMŰ",
      "id": "elmu-fc3a87",
      "locationSet": {"include": ["001"]},
      "tags": {
        "operator": "ELMŰ",
        "power": "substation"
      }
    },
    {
      "displayName": "ELMŰ Zrt.",
      "id": "elmuzrt-fc3a87",
      "locationSet": {"include": ["001"]},
      "tags": {
        "operator": "ELMŰ Zrt.",
        "power": "substation"
      }
    },
    {
      "displayName": "Elvia",
      "id": "elvia-fc3a87",
      "locationSet": {"include": ["001"]},
      "tags": {
        "operator": "Elvia",
        "power": "substation"
      }
    },
    {
      "displayName": "EMS",
      "id": "ems-fc3a87",
      "locationSet": {"include": ["001"]},
      "tags": {
        "operator": "EMS",
        "power": "substation"
      }
    },
    {
      "displayName": "Enarga Operator Oddział Toruń",
      "id": "enargaoperatoroddzialtorun-fc3a87",
      "locationSet": {"include": ["001"]},
      "tags": {
        "operator": "Enarga Operator Oddział Toruń",
        "power": "substation"
      }
    },
    {
      "displayName": "EnBW",
      "id": "enbw-fc3a87",
      "locationSet": {"include": ["001"]},
      "matchNames": ["enbw ag"],
      "tags": {
        "operator": "EnBW",
        "power": "substation"
      }
    },
    {
      "displayName": "EnBW Regional AG",
      "id": "enbwregionalag-fc3a87",
      "locationSet": {"include": ["001"]},
      "matchNames": ["enbw regional"],
      "tags": {
        "operator": "EnBW Regional AG",
        "power": "substation"
      }
    },
    {
      "displayName": "Endeavour Energy",
      "id": "endeavourenergy-fc3a87",
      "locationSet": {"include": ["001"]},
      "tags": {
        "operator": "Endeavour Energy",
        "power": "substation"
      }
    },
    {
      "displayName": "Endesa",
      "id": "endesa-fc3a87",
      "locationSet": {"include": ["001"]},
      "tags": {
        "operator": "Endesa",
        "power": "substation"
      }
    },
    {
      "displayName": "Enea",
      "id": "enea-fc3a87",
      "locationSet": {"include": ["001"]},
      "tags": {
        "operator": "Enea",
        "power": "substation"
      }
    },
    {
      "displayName": "Enea Operator",
      "id": "eneaoperator-fc3a87",
      "locationSet": {"include": ["001"]},
      "tags": {
        "operator": "Enea Operator",
        "power": "substation"
      }
    },
    {
      "displayName": "Enea Operator Sp. z o.o.",
      "id": "eneaoperatorspzoo-fc3a87",
      "locationSet": {"include": ["001"]},
      "tags": {
        "operator": "Enea Operator Sp. z o.o.",
        "power": "substation"
      }
    },
    {
      "displayName": "Eneco",
      "id": "eneco-fc3a87",
      "locationSet": {"include": ["001"]},
      "tags": {
        "operator": "Eneco",
        "power": "substation"
      }
    },
    {
      "displayName": "Enedis",
      "id": "enedis-fc3a87",
      "locationSet": {"include": ["001"]},
      "tags": {
        "operator": "Enedis",
        "power": "substation"
      }
    },
    {
      "displayName": "Enel",
      "id": "enel-fc3a87",
      "locationSet": {"include": ["001"]},
      "tags": {
        "operator": "Enel",
        "operator:wikidata": "Q651222",
        "operator:wikipedia": "en:Enel",
        "power": "substation"
      }
    },
    {
      "displayName": "Enel Distribución Chile",
      "id": "eneldistribucionchile-fc3a87",
      "locationSet": {"include": ["001"]},
      "tags": {
        "operator": "Enel Distribución Chile",
        "power": "substation"
      }
    },
    {
      "displayName": "Enel Distribución Perú",
      "id": "eneldistribucionperu-fc3a87",
      "locationSet": {"include": ["001"]},
      "tags": {
        "operator": "Enel Distribución Perú",
        "power": "substation"
      }
    },
    {
      "displayName": "Enel Distribuição Ceará",
      "id": "eneldistribuicaoceara-fc3a87",
      "locationSet": {"include": ["001"]},
      "tags": {
        "operator": "Enel Distribuição Ceará",
        "power": "substation"
      }
    },
    {
      "displayName": "Enel Distribuição Goiás",
      "id": "eneldistribuicaogoias-fc3a87",
      "locationSet": {"include": ["001"]},
      "tags": {
        "operator": "Enel Distribuição Goiás",
        "power": "substation"
      }
    },
    {
      "displayName": "Enel Distribuição Rio",
      "id": "eneldistribuicaorio-fc3a87",
      "locationSet": {"include": ["001"]},
      "tags": {
        "operator": "Enel Distribuição Rio",
        "power": "substation"
      }
    },
    {
      "displayName": "Enel Distribuição São Paulo",
      "id": "eneldistribuicaosaopaulo-fc3a87",
      "locationSet": {"include": ["001"]},
      "tags": {
        "operator": "Enel Distribuição São Paulo",
        "power": "substation"
      }
    },
    {
      "displayName": "Enel Distribuzione",
      "id": "eneldistribuzione-fc3a87",
      "locationSet": {"include": ["001"]},
      "tags": {
        "operator": "Enel Distribuzione",
        "power": "substation"
      }
    },
    {
      "displayName": "Enel Green Power",
      "id": "enelgreenpower-fc3a87",
      "locationSet": {"include": ["001"]},
      "tags": {
        "operator": "Enel Green Power",
        "power": "substation"
      }
    },
    {
      "displayName": "Enel Produzione",
      "id": "enelproduzione-fc3a87",
      "locationSet": {"include": ["001"]},
      "tags": {
        "operator": "Enel Produzione",
        "power": "substation"
      }
    },
    {
      "displayName": "Enemalta",
      "id": "enemalta-fc3a87",
      "locationSet": {"include": ["001"]},
      "tags": {
        "operator": "Enemalta",
        "power": "substation"
      }
    },
    {
      "displayName": "enercity",
      "id": "enercity-fc3a87",
      "locationSet": {"include": ["001"]},
      "tags": {
        "operator": "enercity",
        "power": "substation"
      }
    },
    {
      "displayName": "enercity Netzgesellschaft mbH",
      "id": "enercitynetzgesellschaftmbh-fc3a87",
      "locationSet": {"include": ["001"]},
      "tags": {
        "operator": "enercity Netzgesellschaft mbH",
        "power": "substation"
      }
    },
    {
      "displayName": "Enercon",
      "id": "enercon-fc3a87",
      "locationSet": {"include": ["001"]},
      "tags": {
        "operator": "Enercon",
        "power": "substation"
      }
    },
    {
      "displayName": "Energa",
      "id": "energa-fc3a87",
      "locationSet": {"include": ["001"]},
      "tags": {
        "operator": "Energa",
        "power": "substation"
      }
    },
    {
      "displayName": "Energa Operator",
      "id": "energaoperator-fc3a87",
      "locationSet": {"include": ["001"]},
      "tags": {
        "operator": "Energa Operator",
        "power": "substation"
      }
    },
    {
      "displayName": "Energa Operator Oddział Toruń",
      "id": "energaoperatoroddzialtorun-fc3a87",
      "locationSet": {"include": ["001"]},
      "tags": {
        "operator": "Energa Operator Oddział Toruń",
        "power": "substation"
      }
    },
    {
      "displayName": "Energetics Electricity",
      "id": "energeticselectricity-fc3a87",
      "locationSet": {"include": ["001"]},
      "tags": {
        "operator": "Energetics Electricity",
        "power": "substation"
      }
    },
    {
      "displayName": "Energex",
      "id": "energex-fc3a87",
      "locationSet": {"include": ["001"]},
      "tags": {
        "operator": "Energex",
        "power": "substation"
      }
    },
    {
      "displayName": "Energie AG",
      "id": "energieag-fc3a87",
      "locationSet": {"include": ["001"]},
      "tags": {
        "operator": "Energie AG",
        "power": "substation"
      }
    },
    {
      "displayName": "Energie Klagenfurt GmbH",
      "id": "energieklagenfurtgmbh-fc3a87",
      "locationSet": {"include": ["001"]},
      "tags": {
        "operator": "Energie Klagenfurt GmbH",
        "power": "substation"
      }
    },
    {
      "displayName": "Energie Netze Steiermark",
      "id": "energienetzesteiermark-fc3a87",
      "locationSet": {"include": ["001"]},
      "tags": {
        "operator": "Energie Netze Steiermark",
        "power": "substation"
      }
    },
    {
      "displayName": "Energie Steiermark",
      "id": "energiesteiermark-fc3a87",
      "locationSet": {"include": ["001"]},
      "tags": {
        "operator": "Energie Steiermark",
        "power": "substation"
      }
    },
    {
      "displayName": "Energie Thun AG",
      "id": "energiethunag-fc3a87",
      "locationSet": {"include": ["001"]},
      "tags": {
        "operator": "Energie Thun AG",
        "power": "substation"
      }
    },
    {
      "displayName": "Energie Waldeck-Frankenberg",
      "id": "energiewaldeckfrankenberg-fc3a87",
      "locationSet": {"include": ["001"]},
      "tags": {
        "operator": "Energie Waldeck-Frankenberg",
        "power": "substation"
      }
    },
    {
      "displayName": "Energie-Versorgung Schwaben AG",
      "id": "energieversorgungschwabenag-fc3a87",
      "locationSet": {"include": ["001"]},
      "tags": {
        "operator": "Energie-Versorgung Schwaben AG",
        "power": "substation"
      }
    },
    {
      "displayName": "EnergieNetz Mitte",
      "id": "energienetzmitte-fc3a87",
      "locationSet": {"include": ["001"]},
      "tags": {
        "operator": "EnergieNetz Mitte",
        "power": "substation"
      }
    },
    {
      "displayName": "Energienetze Berlin GmbH",
      "id": "energienetzeberlingmbh-fc3a87",
      "locationSet": {"include": ["001"]},
      "tags": {
        "operator": "Energienetze Berlin GmbH",
        "power": "substation"
      }
    },
    {
      "displayName": "Energieversorgung Ottobrunn",
      "id": "energieversorgungottobrunn-fc3a87",
      "locationSet": {"include": ["001"]},
      "tags": {
        "operator": "Energieversorgung Ottobrunn",
        "power": "substation"
      }
    },
    {
      "displayName": "Energieversorgung Pirna GmbH",
      "id": "energieversorgungpirnagmbh-fc3a87",
      "locationSet": {"include": ["001"]},
      "tags": {
        "operator": "Energieversorgung Pirna GmbH",
        "power": "substation"
      }
    },
    {
      "displayName": "Energieversorgung Rottenburg am Neckar GmbH",
      "id": "energieversorgungrottenburgamneckargmbh-fc3a87",
      "locationSet": {"include": ["001"]},
      "tags": {
        "operator": "Energieversorgung Rottenburg am Neckar GmbH",
        "power": "substation"
      }
    },
    {
      "displayName": "EnergiMidt",
      "id": "energimidt-fc3a87",
      "locationSet": {"include": ["001"]},
      "tags": {
        "operator": "EnergiMidt",
        "power": "substation"
      }
    },
    {
      "displayName": "Energinet",
      "id": "energinet-fc3a87",
      "locationSet": {"include": ["001"]},
      "tags": {
        "operator": "Energinet",
        "power": "substation"
      }
    },
    {
      "displayName": "Energinet.dk",
      "id": "energinetdk-fc3a87",
      "locationSet": {"include": ["001"]},
      "tags": {
        "operator": "Energinet.dk",
        "power": "substation"
      }
    },
    {
      "displayName": "Energisa",
      "id": "energisa-fc3a87",
      "locationSet": {"include": ["001"]},
      "tags": {
        "operator": "Energisa",
        "power": "substation"
      }
    },
    {
      "displayName": "Energisa MG",
      "id": "energisamg-fc3a87",
      "locationSet": {"include": ["001"]},
      "tags": {
        "operator": "Energisa MG",
        "power": "substation"
      }
    },
    {
      "displayName": "Energisa MT",
      "id": "energisamt-fc3a87",
      "locationSet": {"include": ["001"]},
      "tags": {
        "operator": "Energisa MT",
        "power": "substation"
      }
    },
    {
      "displayName": "Energisa PB",
      "id": "energisapb-fc3a87",
      "locationSet": {"include": ["001"]},
      "tags": {
        "operator": "Energisa PB",
        "power": "substation"
      }
    },
    {
      "displayName": "Energisa SE",
      "id": "energisase-fc3a87",
      "locationSet": {"include": ["001"]},
      "tags": {
        "operator": "Energisa SE",
        "power": "substation"
      }
    },
    {
      "displayName": "Energisa TO",
      "id": "energisato-fc3a87",
      "locationSet": {"include": ["001"]},
      "tags": {
        "operator": "Energisa TO",
        "power": "substation"
      }
    },
    {
      "displayName": "ENERVIE Vernetzt GmbH",
      "id": "enervievernetztgmbh-fc3a87",
      "locationSet": {"include": ["001"]},
      "tags": {
        "operator": "ENERVIE Vernetzt GmbH",
        "power": "substation"
      }
    },
    {
      "displayName": "Enexis",
      "id": "enexis-fc3a87",
      "locationSet": {"include": ["001"]},
      "tags": {
        "operator": "Enexis",
        "power": "substation"
      }
    },
    {
      "displayName": "Engie",
      "id": "engie-fc3a87",
      "locationSet": {"include": ["001"]},
      "tags": {
        "operator": "Engie",
        "power": "substation"
      }
    },
    {
      "displayName": "Enipower",
      "id": "enipower-fc3a87",
      "locationSet": {"include": ["001"]},
      "tags": {
        "operator": "Enipower",
        "power": "substation"
      }
    },
    {
      "displayName": "Enmax",
      "id": "enmax-fc3a87",
      "locationSet": {"include": ["001"]},
      "tags": {
        "operator": "Enmax",
        "power": "substation"
      }
    },
    {
      "displayName": "ENRW Energieversorgung Rottweil",
      "id": "enrwenergieversorgungrottweil-fc3a87",
      "locationSet": {"include": ["001"]},
      "tags": {
        "operator": "ENRW Energieversorgung Rottweil",
        "power": "substation"
      }
    },
    {
      "displayName": "ENSO Netz",
      "id": "ensonetz-fc3a87",
      "locationSet": {"include": ["001"]},
      "tags": {
        "operator": "ENSO Netz",
        "power": "substation"
      }
    },
    {
      "displayName": "Entergy",
      "id": "entergy-fc3a87",
      "locationSet": {"include": ["001"]},
      "tags": {
        "operator": "Entergy",
        "power": "substation"
      }
    },
    {
      "displayName": "envia",
      "id": "envia-fc3a87",
      "locationSet": {"include": ["001"]},
      "tags": {
        "operator": "envia",
        "power": "substation"
      }
    },
    {
      "displayName": "enviaM",
      "id": "enviam-fc3a87",
      "locationSet": {"include": ["001"]},
      "tags": {
        "operator": "enviaM",
        "power": "substation"
      }
    },
    {
      "displayName": "EPEC",
      "id": "epec-fc3a87",
      "locationSet": {"include": ["001"]},
      "tags": {
        "operator": "EPEC",
        "power": "substation"
      }
    },
    {
      "displayName": "Ergon Energy",
      "id": "ergonenergy-fc3a87",
      "locationSet": {"include": ["001"]},
      "tags": {
        "operator": "Ergon Energy",
        "power": "substation"
      }
    },
    {
      "displayName": "ESB Networks",
      "id": "esbnetworks-fc3a87",
      "locationSet": {"include": ["001"]},
      "tags": {
        "operator": "ESB Networks",
        "power": "substation"
      }
    },
    {
      "displayName": "Escelsa",
      "id": "escelsa-fc3a87",
      "locationSet": {"include": ["001"]},
      "tags": {
        "operator": "Escelsa",
        "power": "substation"
      }
    },
    {
      "displayName": "Eskom",
      "id": "eskom-fc3a87",
      "locationSet": {"include": ["001"]},
      "tags": {
        "operator": "Eskom",
        "power": "substation"
      }
    },
    {
      "displayName": "ESO",
      "id": "eso-fc3a87",
      "locationSet": {"include": ["001"]},
      "tags": {
        "operator": "ESO",
        "power": "substation"
      }
    },
    {
      "displayName": "ESP Electricity",
      "id": "espelectricity-fc3a87",
      "locationSet": {"include": ["001"]},
      "tags": {
        "operator": "ESP Electricity",
        "power": "substation"
      }
    },
    {
      "displayName": "Essential Energy",
      "id": "essentialenergy-fc3a87",
      "locationSet": {"include": ["001"]},
      "tags": {
        "operator": "Essential Energy",
        "power": "substation"
      }
    },
    {
      "displayName": "ESSeyssel",
      "id": "esseyssel-fc3a87",
      "locationSet": {"include": ["001"]},
      "tags": {
        "operator": "ESSeyssel",
        "power": "substation"
      }
    },
    {
      "displayName": "ESTW",
      "id": "estw-fc3a87",
      "locationSet": {"include": ["001"]},
      "tags": {
        "operator": "ESTW",
        "power": "substation"
      }
    },
    {
      "displayName": "Ethekwini Electricity",
      "id": "ethekwinielectricity-fc3a87",
      "locationSet": {"include": ["001"]},
      "tags": {
        "operator": "Ethekwini Electricity",
        "power": "substation"
      }
    },
    {
      "displayName": "European Energy",
      "id": "europeanenergy-fc3a87",
      "locationSet": {"include": ["001"]},
      "tags": {
        "operator": "European Energy",
        "power": "substation"
      }
    },
    {
      "displayName": "EVA Energieversorgung Apolda",
      "id": "evaenergieversorgungapolda-fc3a87",
      "locationSet": {"include": ["001"]},
      "tags": {
        "operator": "EVA Energieversorgung Apolda",
        "power": "substation"
      }
    },
    {
      "displayName": "Eversource",
      "id": "eversource-fc3a87",
      "locationSet": {"include": ["us"]},
      "matchNames": ["CL&P"],
      "tags": {
        "operator": "Eversource",
        "operator:wikidata": "Q3344199",
        "power": "substation"
      }
    },
    {
      "displayName": "EVN",
      "id": "evn-fc3a87",
      "locationSet": {"include": ["001"]},
      "matchNames": ["evn ag"],
      "tags": {
        "operator": "EVN",
        "power": "substation"
      }
    },
    {
      "displayName": "EVO",
      "id": "evo-fc3a87",
      "locationSet": {"include": ["001"]},
      "tags": {
        "operator": "EVO",
        "power": "substation"
      }
    },
    {
      "displayName": "EVS",
      "id": "evs-fc3a87",
      "locationSet": {"include": ["001"]},
      "tags": {
        "operator": "EVS",
        "power": "substation"
      }
    },
    {
      "displayName": "EWA",
      "id": "ewa-fc3a87",
      "locationSet": {"include": ["001"]},
      "tags": {
        "operator": "EWA",
        "power": "substation"
      }
    },
    {
      "displayName": "EWE",
      "id": "ewe-fc3a87",
      "locationSet": {"include": ["001"]},
      "tags": {
        "operator": "EWE",
        "power": "substation"
      }
    },
    {
      "displayName": "EWE Netz",
      "id": "ewenetz-fc3a87",
      "locationSet": {"include": ["001"]},
      "tags": {
        "operator": "EWE Netz",
        "power": "substation"
      }
    },
    {
      "displayName": "EWE Netz GmbH",
      "id": "ewenetzgmbh-fc3a87",
      "locationSet": {"include": ["001"]},
      "tags": {
        "operator": "EWE Netz GmbH",
        "power": "substation"
      }
    },
    {
      "displayName": "EWM AG",
      "id": "ewmag-fc3a87",
      "locationSet": {"include": ["001"]},
      "tags": {
        "operator": "EWM AG",
        "power": "substation"
      }
    },
    {
      "displayName": "EWR",
      "id": "ewr-fc3a87",
      "locationSet": {"include": ["001"]},
      "tags": {
        "operator": "EWR",
        "power": "substation"
      }
    },
    {
      "displayName": "EWW",
      "id": "eww-fc3a87",
      "locationSet": {"include": ["001"]},
      "tags": {
        "operator": "EWW",
        "power": "substation"
      }
    },
    {
      "displayName": "EWZ",
      "id": "ewz-fc3a87",
      "locationSet": {"include": ["001"]},
      "tags": {
        "operator": "EWZ",
        "power": "substation"
      }
    },
    {
      "displayName": "EZV",
      "id": "ezv-fc3a87",
      "locationSet": {"include": ["001"]},
      "tags": {
        "operator": "EZV",
        "power": "substation"
      }
    },
    {
      "displayName": "FairNetz",
      "id": "fairnetz-fc3a87",
      "locationSet": {"include": ["001"]},
      "matchNames": ["fairnetz gmbh"],
      "tags": {
        "operator": "FairNetz",
        "power": "substation"
      }
    },
    {
      "displayName": "Fiat",
      "id": "fiat-fc3a87",
      "locationSet": {"include": ["001"]},
      "tags": {
        "operator": "Fiat",
        "power": "substation"
      }
    },
    {
      "displayName": "Fingrid",
      "id": "fingrid-a5d6ed",
      "locationSet": {"include": ["fi"]},
      "matchNames": ["fingrid oy", "fingrid oyj"],
      "tags": {
        "operator": "Fingrid",
        "operator:wikidata": "Q1417185",
        "operator:wikipedia": "fi:Fingrid",
        "power": "substation"
      }
    },
    {
      "displayName": "FirstEnergy",
      "id": "firstenergy-301545",
      "locationSet": {"include": ["us"]},
      "matchNames": [
        "allegheny energy",
        "centerior",
        "cleveland electric illuminating company",
        "general public utilites",
        "gpu",
        "jersey central power and light",
        "metropolitan edison",
        "myr group",
        "ohio edison",
        "pennsylvania electric",
        "pennsylvania power",
        "the illuminating company",
        "toledo edison"
      ],
      "tags": {
        "operator": "FirstEnergy",
        "operator:wikidata": "Q1419248",
        "operator:wikipedia": "en:FirstEnergy",
        "power": "substation"
      }
    },
    {
      "displayName": "Florida Power & Light",
      "id": "floridapowerandlight-301545",
      "locationSet": {"include": ["us"]},
      "matchNames": [
        "flordia power and light",
        "fpl"
      ],
      "tags": {
        "operator": "Florida Power & Light",
        "operator:wikidata": "Q1430055",
        "operator:wikipedia": "en:Florida Power & Light",
        "power": "substation"
      }
    },
    {
      "displayName": "Flow Elnet",
      "id": "flowelnet-fc3a87",
      "locationSet": {"include": ["001"]},
      "tags": {
        "operator": "Flow Elnet",
        "power": "substation"
      }
    },
    {
      "displayName": "Fluvius",
      "id": "fluvius-fc3a87",
      "locationSet": {"include": ["001"]},
      "tags": {
        "operator": "Fluvius",
        "power": "substation"
      }
    },
    {
      "displayName": "Fluvius (Iverlek)",
      "id": "fluviusiverlek-fc3a87",
      "locationSet": {"include": ["001"]},
      "tags": {
        "operator": "Fluvius (Iverlek)",
        "power": "substation"
      }
    },
    {
      "displayName": "Fortum",
      "id": "fortum-fc3a87",
      "locationSet": {"include": ["001"]},
      "tags": {
        "operator": "Fortum",
        "power": "substation"
      }
    },
    {
      "displayName": "FSG",
      "id": "fsg-fc3a87",
      "locationSet": {"include": ["001"]},
      "tags": {
        "operator": "FSG",
        "power": "substation"
      }
    },
    {
      "displayName": "Furnas",
      "id": "furnas-fc3a87",
      "locationSet": {"include": ["001"]},
      "tags": {
        "operator": "Furnas",
        "power": "substation"
      }
    },
    {
      "displayName": "Furnas Centrais Elétricas S.A.",
      "id": "furnascentraiseletricassa-fc3a87",
      "locationSet": {"include": ["001"]},
      "tags": {
        "operator": "Furnas Centrais Elétricas S.A.",
        "power": "substation"
      }
    },
    {
      "displayName": "Gainesville Regional Utilities",
      "id": "gainesvilleregionalutilities-fc3a87",
      "locationSet": {"include": ["001"]},
      "tags": {
        "operator": "Gainesville Regional Utilities",
        "power": "substation"
      }
    },
    {
      "displayName": "Garland Power & Light",
      "id": "garlandpowerandlight-fc3a87",
      "locationSet": {"include": ["001"]},
      "tags": {
        "operator": "Garland Power & Light",
        "power": "substation"
      }
    },
    {
      "displayName": "Gavle Energi",
      "id": "gavleenergi-fc3a87",
      "locationSet": {"include": ["001"]},
      "tags": {
        "operator": "Gavle Energi",
        "power": "substation"
      }
    },
    {
      "displayName": "GEG",
      "id": "geg-fc3a87",
      "locationSet": {"include": ["001"]},
      "tags": {
        "operator": "GEG",
        "power": "substation"
      }
    },
    {
      "displayName": "Gemeindewerke Haßloch (GWH)",
      "id": "gemeindewerkehasslochgwh-fc3a87",
      "locationSet": {"include": ["001"]},
      "tags": {
        "operator": "Gemeindewerke Haßloch (GWH)",
        "power": "substation"
      }
    },
    {
      "displayName": "Georgia Power",
      "id": "georgiapower-fc3a87",
      "locationSet": {"include": ["001"]},
      "tags": {
        "operator": "Georgia Power",
        "power": "substation"
      }
    },
    {
      "displayName": "Gérédis",
      "id": "geredis-fc3a87",
      "locationSet": {"include": ["001"]},
      "tags": {
        "operator": "Gérédis",
        "power": "substation"
      }
    },
    {
      "displayName": "GEW Wilhelmshaven GmbH",
      "id": "gewwilhelmshavengmbh-fc3a87",
      "locationSet": {"include": ["001"]},
      "tags": {
        "operator": "GEW Wilhelmshaven GmbH",
        "power": "substation"
      }
    },
    {
      "displayName": "Glades Electric Co-Op",
      "id": "gladeselectriccoop-fc3a87",
      "locationSet": {"include": ["001"]},
      "tags": {
        "operator": "Glades Electric Co-Op",
        "power": "substation"
      }
    },
    {
      "displayName": "Glitre Energi",
      "id": "glitreenergi-fc3a87",
      "locationSet": {"include": ["001"]},
      "tags": {
        "operator": "Glitre Energi",
        "power": "substation"
      }
    },
    {
      "displayName": "Golden Spread Electric Cooperative",
      "id": "goldenspreadelectriccooperative-fc3a87",
      "locationSet": {"include": ["001"]},
      "tags": {
        "operator": "Golden Spread Electric Cooperative",
        "power": "substation"
      }
    },
    {
      "displayName": "Great River Energy",
      "id": "greatriverenergy-fc3a87",
      "locationSet": {"include": ["001"]},
      "tags": {
        "operator": "Great River Energy",
        "power": "substation"
      }
    },
    {
      "displayName": "Groupe E",
      "id": "groupee-fc3a87",
      "locationSet": {"include": ["001"]},
      "tags": {
        "operator": "Groupe E",
        "power": "substation"
      }
    },
    {
      "displayName": "GTC",
      "id": "gtc-fc3a87",
      "locationSet": {"include": ["001"]},
      "tags": {
        "operator": "GTC",
        "power": "substation"
      }
    },
    {
      "displayName": "Guadalupe Valley Electric Cooperative",
      "id": "guadalupevalleyelectriccooperative-fc3a87",
      "locationSet": {"include": ["001"]},
      "tags": {
        "operator": "Guadalupe Valley Electric Cooperative",
        "power": "substation"
      }
    },
    {
      "displayName": "Gulf Power",
      "id": "gulfpower-fc3a87",
      "locationSet": {"include": ["001"]},
      "tags": {
        "operator": "Gulf Power",
        "power": "substation"
      }
    },
    {
      "displayName": "HanseWerk AG",
      "id": "hansewerkag-fc3a87",
      "locationSet": {"include": ["001"]},
      "tags": {
        "operator": "HanseWerk AG",
        "power": "substation"
      }
    },
    {
      "displayName": "Harz Energie",
      "id": "harzenergie-fc3a87",
      "locationSet": {"include": ["001"]},
      "tags": {
        "operator": "Harz Energie",
        "power": "substation"
      }
    },
    {
      "displayName": "Harz Energie GmbH & Co. KG",
      "id": "harzenergiegmbhandcokg-fc3a87",
      "locationSet": {"include": ["001"]},
      "tags": {
        "operator": "Harz Energie GmbH & Co. KG",
        "power": "substation"
      }
    },
    {
      "displayName": "Haugaland Kraft Nett",
      "id": "haugalandkraftnett-fc3a87",
      "locationSet": {"include": ["001"]},
      "tags": {
        "operator": "Haugaland Kraft Nett",
        "power": "substation"
      }
    },
    {
      "displayName": "Hawaiian Electric Company",
      "id": "hawaiianelectriccompany-fc3a87",
      "locationSet": {"include": ["001"]},
      "tags": {
        "operator": "Hawaiian Electric Company",
        "power": "substation"
      }
    },
    {
      "displayName": "HEP",
      "id": "hep-fc3a87",
      "locationSet": {"include": ["001"]},
      "tags": {
        "operator": "HEP",
        "power": "substation"
      }
    },
    {
      "displayName": "HEP ODS",
      "id": "hepods-fc3a87",
      "locationSet": {"include": ["001"]},
      "tags": {
        "operator": "HEP ODS",
        "power": "substation"
      }
    },
    {
      "displayName": "Hidrandina",
      "id": "hidrandina-fc3a87",
      "locationSet": {"include": ["001"]},
      "tags": {
        "operator": "Hidrandina",
        "power": "substation"
      }
    },
    {
      "displayName": "Holmes-Wayne Electric Cooperative",
      "id": "holmeswayneelectriccooperative-fc3a87",
      "locationSet": {"include": ["001"]},
      "tags": {
        "operator": "Holmes-Wayne Electric Cooperative",
        "power": "substation"
      }
    },
    {
      "displayName": "HS1 Ltd",
      "id": "hs1ltd-fc3a87",
      "locationSet": {"include": ["001"]},
      "tags": {
        "operator": "HS1 Ltd",
        "power": "substation"
      }
    },
    {
      "displayName": "HSE",
      "id": "hse-fc3a87",
      "locationSet": {"include": ["001"]},
      "tags": {
        "operator": "HSE",
        "power": "substation"
      }
    },
    {
      "displayName": "HSN",
      "id": "hsn-fc3a87",
      "locationSet": {"include": ["001"]},
      "tags": {
        "operator": "HSN",
        "power": "substation"
      }
    },
    {
      "displayName": "Hydro Dolomiti Enel",
      "id": "hydrodolomitienel-fc3a87",
      "locationSet": {"include": ["001"]},
      "tags": {
        "operator": "Hydro Dolomiti Enel",
        "power": "substation"
      }
    },
    {
      "displayName": "Hydro One",
      "id": "hydroone-fc3a87",
      "locationSet": {"include": ["001"]},
      "tags": {
        "operator": "Hydro One",
        "power": "substation"
      }
    },
    {
      "displayName": "Hydro Ottawa",
      "id": "hydroottawa-fc3a87",
      "locationSet": {"include": ["001"]},
      "tags": {
        "operator": "Hydro Ottawa",
        "power": "substation"
      }
    },
    {
      "displayName": "Hydro Tasmania",
      "id": "hydrotasmania-fc3a87",
      "locationSet": {"include": ["001"]},
      "tags": {
        "operator": "Hydro Tasmania",
        "power": "substation"
      }
    },
    {
      "displayName": "Hydro-Québec",
      "id": "hydroquebec-fc3a87",
      "locationSet": {"include": ["001"]},
      "tags": {
        "operator": "Hydro-Québec",
        "power": "substation"
      }
    },
    {
      "displayName": "Iberdrola",
      "id": "iberdrola-fc3a87",
      "locationSet": {"include": ["001"]},
      "tags": {
        "operator": "Iberdrola",
        "power": "substation"
      }
    },
    {
      "displayName": "Iberdrola Distribución Eléctrica",
      "id": "iberdroladistribucionelectrica-fc3a87",
      "locationSet": {"include": ["001"]},
      "tags": {
        "operator": "Iberdrola Distribución Eléctrica",
        "power": "substation"
      }
    },
    {
      "displayName": "ICE",
      "id": "ice-fc3a87",
      "locationSet": {"include": ["001"]},
      "tags": {
        "operator": "ICE",
        "power": "substation"
      }
    },
    {
      "displayName": "Idaho Power",
      "id": "idahopower-301545",
      "locationSet": {"include": ["us"]},
      "tags": {
        "operator": "Idaho Power",
        "operator:wikidata": "Q3147780",
        "operator:wikipedia": "en:Idaho Power",
        "power": "substation"
      }
    },
    {
      "displayName": "Indianapolis Power & Light",
      "id": "indianapolispowerandlight-301545",
      "locationSet": {"include": ["us"]},
      "tags": {
        "operator": "Indianapolis Power & Light",
        "operator:wikidata": "Q6023919",
        "operator:wikipedia": "en:AES Indiana",
        "power": "substation"
      }
    },
    {
      "displayName": "INFRA",
      "id": "infra-fc3a87",
      "locationSet": {"include": ["001"]},
      "tags": {
        "operator": "INFRA",
        "power": "substation"
      }
    },
    {
      "displayName": "Infrabel",
      "id": "infrabel-fc3a87",
      "locationSet": {"include": ["001"]},
      "tags": {
        "operator": "Infrabel",
        "power": "substation"
      }
    },
    {
      "displayName": "Infrastruktur Zürichsee AG",
      "id": "infrastrukturzurichseeag-fc3a87",
      "locationSet": {"include": ["001"]},
      "tags": {
        "operator": "Infrastruktur Zürichsee AG",
        "power": "substation"
      }
    },
    {
      "displayName": "Infrax",
      "id": "infrax-fc3a87",
      "locationSet": {"include": ["001"]},
      "tags": {
        "operator": "Infrax",
        "power": "substation"
      }
    },
    {
      "displayName": "Iren Energia",
      "id": "irenenergia-fc3a87",
      "locationSet": {"include": ["001"]},
      "tags": {
        "operator": "Iren Energia",
        "power": "substation"
      }
    },
    {
      "displayName": "Irish Rail",
      "id": "irishrail-fc3a87",
      "locationSet": {"include": ["001"]},
      "tags": {
        "operator": "Irish Rail",
        "power": "substation"
      }
    },
    {
      "displayName": "ISA",
      "id": "isa-fc3a87",
      "locationSet": {"include": ["001"]},
      "tags": {
        "operator": "ISA",
        "power": "substation"
      }
    },
    {
      "displayName": "Isar-Amperwerke",
      "id": "isaramperwerke-fc3a87",
      "locationSet": {"include": ["001"]},
      "matchNames": ["isar amperwerke ag"],
      "tags": {
        "operator": "Isar-Amperwerke",
        "power": "substation"
      }
    },
    {
      "displayName": "Italgen",
      "id": "italgen-fc3a87",
      "locationSet": {"include": ["001"]},
      "tags": {
        "operator": "Italgen",
        "power": "substation"
      }
    },
    {
      "displayName": "ITC",
      "id": "itc-fc3a87",
      "locationSet": {"include": ["001"]},
      "tags": {
        "operator": "ITC",
        "power": "substation"
      }
    },
    {
      "displayName": "Jacksonville Electric Authority",
      "id": "jacksonvilleelectricauthority-fc3a87",
      "locationSet": {"include": ["001"]},
      "tags": {
        "operator": "Jacksonville Electric Authority",
        "power": "substation"
      }
    },
    {
      "displayName": "JEA",
      "id": "jea-fc3a87",
      "locationSet": {"include": ["001"]},
      "tags": {
        "operator": "JEA",
        "power": "substation"
      }
    },
    {
      "displayName": "Jemena",
      "id": "jemena-fc3a87",
      "locationSet": {"include": ["001"]},
      "tags": {
        "operator": "Jemena",
        "power": "substation"
      }
    },
    {
      "displayName": "Jersey Electricity Company",
      "id": "jerseyelectricitycompany-fc3a87",
      "locationSet": {"include": ["001"]},
      "tags": {
        "operator": "Jersey Electricity Company",
        "power": "substation"
      }
    },
    {
      "displayName": "JR東日本",
      "id": "d96552-fc3a87",
      "locationSet": {"include": ["001"]},
      "tags": {
        "operator": "JR東日本",
        "power": "substation"
      }
    },
    {
      "displayName": "Kauai Island Utility Cooperative",
      "id": "kauaiislandutilitycooperative-fc3a87",
      "locationSet": {"include": ["001"]},
      "tags": {
        "operator": "Kauai Island Utility Cooperative",
        "power": "substation"
      }
    },
    {
      "displayName": "KEVAG",
      "id": "kevag-fc3a87",
      "locationSet": {"include": ["001"]},
      "tags": {
        "operator": "KEVAG",
        "power": "substation"
      }
    },
    {
      "displayName": "KiwiRail",
      "id": "kiwirail-fc3a87",
      "locationSet": {"include": ["001"]},
      "tags": {
        "operator": "KiwiRail",
        "power": "substation"
      }
    },
    {
      "displayName": "KNG-Kärnten Netz GmbH",
      "id": "kngkarntennetzgmbh-fc3a87",
      "locationSet": {"include": ["001"]},
      "tags": {
        "operator": "KNG-Kärnten Netz GmbH",
        "power": "substation"
      }
    },
    {
      "displayName": "KommEnergie",
      "id": "kommenergie-fc3a87",
      "locationSet": {"include": ["001"]},
      "tags": {
        "operator": "KommEnergie",
        "power": "substation"
      }
    },
    {
      "displayName": "Kreiswerke Main-Kinzig",
      "id": "kreiswerkemainkinzig-fc3a87",
      "locationSet": {"include": ["001"]},
      "tags": {
        "operator": "Kreiswerke Main-Kinzig",
        "power": "substation"
      }
    },
    {
      "displayName": "KSEB",
      "id": "kseb-fc3a87",
      "locationSet": {"include": ["001"]},
      "tags": {
        "operator": "KSEB",
        "power": "substation"
      }
    },
    {
      "displayName": "KSS",
      "id": "kss-fc3a87",
      "locationSet": {"include": ["001"]},
      "tags": {
        "operator": "KSS",
        "power": "substation"
      }
    },
    {
      "displayName": "KUB",
      "id": "kub-fc3a87",
      "locationSet": {"include": ["001"]},
      "tags": {
        "operator": "KUB",
        "power": "substation"
      }
    },
    {
      "displayName": "LCEC",
      "id": "lcec-fc3a87",
      "locationSet": {"include": ["001"]},
      "tags": {
        "operator": "LCEC",
        "power": "substation"
      }
    },
    {
      "displayName": "Lech Elektrizitätswerke AG",
      "id": "lechelektrizitatswerkeag-fc3a87",
      "locationSet": {"include": ["001"]},
      "tags": {
        "operator": "Lech Elektrizitätswerke AG",
        "power": "substation"
      }
    },
    {
      "displayName": "Lech Elektrizitätswerke Augsburg",
      "id": "lechelektrizitatswerkeaugsburg-fc3a87",
      "locationSet": {"include": ["001"]},
      "tags": {
        "operator": "Lech Elektrizitätswerke Augsburg",
        "power": "substation"
      }
    },
    {
      "displayName": "Lechwerke",
      "id": "lechwerke-fc3a87",
      "locationSet": {"include": ["001"]},
      "tags": {
        "operator": "Lechwerke",
        "power": "substation"
      }
    },
    {
      "displayName": "Lechwerke AG",
      "id": "lechwerkeag-fc3a87",
      "locationSet": {"include": ["001"]},
      "tags": {
        "operator": "Lechwerke AG",
        "power": "substation"
      }
    },
    {
      "displayName": "Lechwerke AG Augsburg",
      "id": "lechwerkeagaugsburg-fc3a87",
      "locationSet": {"include": ["001"]},
      "tags": {
        "operator": "Lechwerke AG Augsburg",
        "power": "substation"
      }
    },
    {
      "displayName": "Lechwerke Augsburg",
      "id": "lechwerkeaugsburg-fc3a87",
      "locationSet": {"include": ["001"]},
      "tags": {
        "operator": "Lechwerke Augsburg",
        "power": "substation"
      }
    },
    {
      "displayName": "Lede",
      "id": "lede-fc3a87",
      "locationSet": {"include": ["001"]},
      "tags": {
        "operator": "Lede",
        "power": "substation"
      }
    },
    {
      "displayName": "Lesotho Electricity Company",
      "id": "lesothoelectricitycompany-fc3a87",
      "locationSet": {"include": ["001"]},
      "tags": {
        "operator": "Lesotho Electricity Company",
        "power": "substation"
      }
    },
    {
      "displayName": "LEW",
      "id": "lew-fc3a87",
      "locationSet": {"include": ["001"]},
      "tags": {
        "operator": "LEW",
        "power": "substation"
      }
    },
    {
      "displayName": "Liander",
      "id": "liander-fc3a87",
      "locationSet": {"include": ["001"]},
      "tags": {
        "operator": "Liander",
        "power": "substation"
      }
    },
    {
      "displayName": "Light",
      "id": "light-fc3a87",
      "locationSet": {"include": ["001"]},
      "tags": {
        "operator": "Light",
        "power": "substation"
      }
    },
    {
      "displayName": "Linea",
      "id": "linea-fc3a87",
      "locationSet": {"include": ["001"]},
      "tags": {
        "operator": "Linea",
        "power": "substation"
      }
    },
    {
      "displayName": "Linz AG",
      "id": "linzag-fc3a87",
      "locationSet": {"include": ["001"]},
      "tags": {
        "operator": "Linz AG",
        "power": "substation"
      }
    },
    {
      "displayName": "Linz AG Strom",
      "id": "linzagstrom-fc3a87",
      "locationSet": {"include": ["001"]},
      "tags": {
        "operator": "Linz AG Strom",
        "power": "substation"
      }
    },
    {
      "displayName": "Linz Netz",
      "id": "linznetz-fc3a87",
      "locationSet": {"include": ["001"]},
      "tags": {
        "operator": "Linz Netz",
        "power": "substation"
      }
    },
    {
      "displayName": "LISEA",
      "id": "lisea-fc3a87",
      "locationSet": {"include": ["001"]},
      "tags": {
        "operator": "LISEA",
        "power": "substation"
      }
    },
    {
      "displayName": "London Underground",
      "id": "londonunderground-fc3a87",
      "locationSet": {"include": ["001"]},
      "tags": {
        "operator": "London Underground",
        "power": "substation"
      }
    },
    {
      "displayName": "Long Island Power Authority",
      "id": "longislandpowerauthority-301545",
      "locationSet": {"include": ["us"]},
      "matchNames": ["lipa"],
      "tags": {
        "operator": "Long Island Power Authority",
        "operator:wikidata": "Q17035174",
        "operator:wikipedia": "en:Long Island Power Authority",
        "power": "substation"
      }
    },
    {
      "displayName": "Lorain-Medina Rural Electric Cooperative",
      "id": "lorainmedinaruralelectriccooperative-fc3a87",
      "locationSet": {"include": ["001"]},
      "tags": {
        "operator": "Lorain-Medina Rural Electric Cooperative",
        "power": "substation"
      }
    },
    {
      "displayName": "Los Angeles Department of Water and Power",
      "id": "losangelesdepartmentofwaterandpower-fc3a87",
      "locationSet": {"include": ["001"]},
      "tags": {
        "operator": "Los Angeles Department of Water and Power",
        "power": "substation"
      }
    },
    {
      "displayName": "Lower Colorado River Authority",
      "id": "lowercoloradoriverauthority-fc3a87",
      "locationSet": {"include": ["001"]},
      "tags": {
        "operator": "Lower Colorado River Authority",
        "power": "substation"
      }
    },
    {
      "displayName": "LSW",
      "id": "lsw-fc3a87",
      "locationSet": {"include": ["001"]},
      "tags": {
        "operator": "LSW",
        "power": "substation"
      }
    },
    {
      "displayName": "Luas - Transdev Dublin Light Rail Limited",
      "id": "luastransdevdublinlightraillimited-fc3a87",
      "locationSet": {"include": ["001"]},
      "tags": {
        "operator": "Luas - Transdev Dublin Light Rail Limited",
        "power": "substation"
      }
    },
    {
      "displayName": "Lubbock Power & Light",
      "id": "lubbockpowerandlight-fc3a87",
      "locationSet": {"include": ["001"]},
      "tags": {
        "operator": "Lubbock Power & Light",
        "power": "substation"
      }
    },
    {
      "displayName": "LUS",
      "id": "lus-fc3a87",
      "locationSet": {"include": ["001"]},
      "tags": {
        "operator": "LUS",
        "power": "substation"
      }
    },
    {
      "displayName": "Luz del Sur",
      "id": "luzdelsur-fc3a87",
      "locationSet": {"include": ["001"]},
      "tags": {
        "operator": "Luz del Sur",
        "power": "substation"
      }
    },
    {
      "displayName": "LWU",
      "id": "lwu-fc3a87",
      "locationSet": {"include": ["001"]},
      "tags": {
        "operator": "LWU",
        "power": "substation"
      }
    },
    {
      "displayName": "Lyse",
      "id": "lyse-fc3a87",
      "locationSet": {"include": ["001"]},
      "tags": {
        "operator": "Lyse",
        "power": "substation"
      }
    },
    {
      "displayName": "Lyse Elnett",
      "id": "lyseelnett-fc3a87",
      "locationSet": {"include": ["001"]},
      "tags": {
        "operator": "Lyse Elnett",
        "power": "substation"
      }
    },
    {
      "displayName": "Magdeburger Verkehrsbetriebe GmbH & Co KG",
      "id": "magdeburgerverkehrsbetriebegmbhandcokg-fc3a87",
      "locationSet": {"include": ["001"]},
      "tags": {
        "operator": "Magdeburger Verkehrsbetriebe GmbH & Co KG",
        "power": "substation"
      }
    },
    {
      "displayName": "Manitoba Hydro",
      "id": "manitobahydro-fc3a87",
      "locationSet": {"include": ["001"]},
      "tags": {
        "operator": "Manitoba Hydro",
        "power": "substation"
      }
    },
    {
      "displayName": "Mark E",
      "id": "marke-fc3a87",
      "locationSet": {"include": ["001"]},
      "tags": {
        "operator": "Mark E",
        "power": "substation"
      }
    },
    {
      "displayName": "Marlborough Lines",
      "id": "marlboroughlines-fc3a87",
      "locationSet": {"include": ["001"]},
      "tags": {
        "operator": "Marlborough Lines",
        "power": "substation"
      }
    },
    {
      "displayName": "Marshall Municipal Utilities",
      "id": "marshallmunicipalutilities-fc3a87",
      "locationSet": {"include": ["001"]},
      "tags": {
        "operator": "Marshall Municipal Utilities",
        "power": "substation"
      }
    },
    {
      "displayName": "MAVIR",
      "id": "mavir-fc3a87",
      "locationSet": {"include": ["001"]},
      "tags": {
        "operator": "MAVIR",
        "power": "substation"
      }
    },
    {
      "displayName": "Meralco",
      "id": "meralco-fc3a87",
      "locationSet": {"include": ["001"]},
      "tags": {
        "operator": "Meralco",
        "power": "substation"
      }
    },
    {
      "displayName": "Mid-American Energy",
      "id": "midamericanenergy-fc3a87",
      "locationSet": {"include": ["001"]},
      "tags": {
        "operator": "Mid-American Energy",
        "power": "substation"
      }
    },
    {
      "displayName": "Minera Collahuasi",
      "id": "mineracollahuasi-fc3a87",
      "locationSet": {"include": ["001"]},
      "tags": {
        "operator": "Minera Collahuasi",
        "power": "substation"
      }
    },
    {
      "displayName": "Minera Escondida",
      "id": "mineraescondida-fc3a87",
      "locationSet": {"include": ["001"]},
      "tags": {
        "operator": "Minera Escondida",
        "power": "substation"
      }
    },
    {
      "displayName": "Minnesota Valley Cooperative Light & Power Association",
      "id": "minnesotavalleycooperativelightandpowerassociation-fc3a87",
      "locationSet": {"include": ["001"]},
      "tags": {
        "operator": "Minnesota Valley Cooperative Light & Power Association",
        "power": "substation"
      }
    },
    {
      "displayName": "Minnkota Power Cooperative",
      "id": "minnkotapowercooperative-fc3a87",
      "locationSet": {"include": ["001"]},
      "tags": {
        "operator": "Minnkota Power Cooperative",
        "power": "substation"
      }
    },
    {
      "displayName": "Mitnetz Strom",
      "id": "mitnetzstrom-fc3a87",
      "locationSet": {"include": ["001"]},
      "tags": {
        "operator": "Mitnetz Strom",
        "power": "substation"
      }
    },
    {
      "displayName": "MLGW",
      "id": "mlgw-fc3a87",
      "locationSet": {"include": ["001"]},
      "tags": {
        "operator": "MLGW",
        "power": "substation"
      }
    },
    {
      "displayName": "Mørenett",
      "id": "morenett-fc3a87",
      "locationSet": {"include": ["001"]},
      "tags": {
        "operator": "Mørenett",
        "power": "substation"
      }
    },
    {
      "displayName": "MSETCL",
      "id": "msetcl-fc3a87",
      "locationSet": {"include": ["001"]},
      "tags": {
        "operator": "MSETCL",
        "power": "substation"
      }
    },
    {
      "displayName": "MVV",
      "id": "mvv-fc3a87",
      "locationSet": {"include": ["001"]},
      "tags": {
        "operator": "MVV",
        "power": "substation"
      }
    },
    {
      "displayName": "MVV Energie",
      "id": "mvvenergie-fc3a87",
      "locationSet": {"include": ["001"]},
      "tags": {
        "operator": "MVV Energie",
        "power": "substation"
      }
    },
    {
      "displayName": "N-ERGIE",
      "id": "nergie-fc3a87",
      "locationSet": {"include": ["001"]},
      "tags": {
        "operator": "N-ERGIE",
        "power": "substation"
      }
    },
    {
      "displayName": "N-ERGIE Netz GmbH",
      "id": "nergienetzgmbh-fc3a87",
      "locationSet": {"include": ["001"]},
      "tags": {
        "operator": "N-ERGIE Netz GmbH",
        "power": "substation"
      }
    },
    {
      "displayName": "NamPower",
      "id": "nampower-fc3a87",
      "locationSet": {"include": ["001"]},
      "tags": {
        "operator": "NamPower",
        "power": "substation"
      }
    },
    {
      "displayName": "Nashville Electric Service",
      "id": "nashvilleelectricservice-fc3a87",
      "locationSet": {"include": ["001"]},
      "tags": {
        "operator": "Nashville Electric Service",
        "power": "substation"
      }
    },
    {
      "displayName": "National Grid",
      "id": "nationalgrid-fc3a87",
      "locationSet": {"include": ["001"]},
      "tags": {
        "operator": "National Grid",
        "power": "substation"
      }
    },
    {
      "displayName": "National Grid Corporation of the Philippines",
      "id": "nationalgridcorporationofthephilippines-fc3a87",
      "locationSet": {"include": ["001"]},
      "tags": {
        "operator": "National Grid Corporation of the Philippines",
        "power": "substation"
      }
    },
    {
      "displayName": "National Grid PLC",
      "id": "nationalgridplc-fc3a87",
      "locationSet": {"include": ["001"]},
      "tags": {
        "operator": "National Grid PLC",
        "power": "substation"
      }
    },
    {
      "displayName": "NB Power",
      "id": "nbpower-fc3a87",
      "locationSet": {"include": ["001"]},
      "tags": {
        "operator": "NB Power",
        "power": "substation"
      }
    },
    {
      "displayName": "NEAS AS",
      "id": "neasas-fc3a87",
      "locationSet": {"include": ["001"]},
      "tags": {
        "operator": "NEAS AS",
        "power": "substation"
      }
    },
    {
      "displayName": "Neckarwerke",
      "id": "neckarwerke-fc3a87",
      "locationSet": {"include": ["001"]},
      "tags": {
        "operator": "Neckarwerke",
        "power": "substation"
      }
    },
    {
      "displayName": "NEDL",
      "id": "nedl-fc3a87",
      "locationSet": {"include": ["001"]},
      "tags": {
        "operator": "NEDL",
        "power": "substation"
      }
    },
    {
      "displayName": "Network Rail",
      "id": "networkrail-fc3a87",
      "locationSet": {"include": ["001"]},
      "tags": {
        "operator": "Network Rail",
        "power": "substation"
      }
    },
    {
      "displayName": "Network Tasman",
      "id": "networktasman-fc3a87",
      "locationSet": {"include": ["001"]},
      "tags": {
        "operator": "Network Tasman",
        "power": "substation"
      }
    },
    {
      "displayName": "Network Waitaki",
      "id": "networkwaitaki-fc3a87",
      "locationSet": {"include": ["001"]},
      "tags": {
        "operator": "Network Waitaki",
        "power": "substation"
      }
    },
    {
      "displayName": "Netz Lübeck",
      "id": "netzlubeck-fc3a87",
      "locationSet": {"include": ["001"]},
      "tags": {
        "operator": "Netz Lübeck",
        "power": "substation"
      }
    },
    {
      "displayName": "Netz Niederösterreich GmbH",
      "id": "netzniederosterreichgmbh-fc3a87",
      "locationSet": {"include": ["001"]},
      "tags": {
        "operator": "Netz Niederösterreich GmbH",
        "power": "substation"
      }
    },
    {
      "displayName": "Netz NÖ",
      "id": "netzno-fc3a87",
      "locationSet": {"include": ["001"]},
      "tags": {
        "operator": "Netz NÖ",
        "power": "substation"
      }
    },
    {
      "displayName": "Netz Oberösterreich GmbH",
      "id": "netzoberosterreichgmbh-fc3a87",
      "locationSet": {"include": ["001"]},
      "tags": {
        "operator": "Netz Oberösterreich GmbH",
        "power": "substation"
      }
    },
    {
      "displayName": "Netz OÖ",
      "id": "netzoo-fc3a87",
      "locationSet": {"include": ["001"]},
      "tags": {
        "operator": "Netz OÖ",
        "power": "substation"
      }
    },
    {
      "displayName": "Netze BW",
      "id": "netzebw-fc3a87",
      "locationSet": {"include": ["001"]},
      "tags": {
        "operator": "Netze BW",
        "power": "substation"
      }
    },
    {
      "displayName": "Netze BW GmbH",
      "id": "netzebwgmbh-fc3a87",
      "locationSet": {"include": ["001"]},
      "tags": {
        "operator": "Netze BW GmbH",
        "power": "substation"
      }
    },
    {
      "displayName": "Netze Magdeburg GmbH",
      "id": "netzemagdeburggmbh-fc3a87",
      "locationSet": {"include": ["001"]},
      "tags": {
        "operator": "Netze Magdeburg GmbH",
        "power": "substation"
      }
    },
    {
      "displayName": "Netzgesellschaft Gütersloh mbH",
      "id": "netzgesellschaftguterslohmbh-fc3a87",
      "locationSet": {"include": ["001"]},
      "tags": {
        "operator": "Netzgesellschaft Gütersloh mbH",
        "power": "substation"
      }
    },
    {
      "displayName": "Netzgesellschaft Potsdam",
      "id": "netzgesellschaftpotsdam-fc3a87",
      "locationSet": {"include": ["001"]},
      "tags": {
        "operator": "Netzgesellschaft Potsdam",
        "power": "substation"
      }
    },
    {
      "displayName": "New Braunfels Utilities",
      "id": "newbraunfelsutilities-fc3a87",
      "locationSet": {"include": ["001"]},
      "tags": {
        "operator": "New Braunfels Utilities",
        "power": "substation"
      }
    },
    {
      "displayName": "New England Power Company",
      "id": "newenglandpowercompany-fc3a87",
      "locationSet": {"include": ["001"]},
      "tags": {
        "operator": "New England Power Company",
        "power": "substation"
      }
    },
    {
      "displayName": "New York City Transit Authority",
      "id": "newyorkcitytransitauthority-fc3a87",
      "locationSet": {"include": ["001"]},
      "tags": {
        "operator": "New York City Transit Authority",
        "power": "substation"
      }
    },
    {
      "displayName": "Nexel",
      "id": "nexel-fc3a87",
      "locationSet": {"include": ["001"]},
      "tags": {
        "operator": "Nexel",
        "power": "substation"
      }
    },
    {
      "displayName": "NextEra Energy",
      "id": "nexteraenergy-fc3a87",
      "locationSet": {"include": ["001"]},
      "tags": {
        "operator": "NextEra Energy",
        "power": "substation"
      }
    },
    {
      "displayName": "NGP",
      "id": "ngp-fc3a87",
      "locationSet": {"include": ["001"]},
      "tags": {
        "operator": "NGP",
        "power": "substation"
      }
    },
    {
      "displayName": "NIE Networks",
      "id": "nienetworks-fc3a87",
      "locationSet": {"include": ["001"]},
      "tags": {
        "operator": "NIE Networks",
        "power": "substation"
      }
    },
    {
      "displayName": "NÖ Netz AG",
      "id": "nonetzag-fc3a87",
      "locationSet": {"include": ["001"]},
      "tags": {
        "operator": "NÖ Netz AG",
        "power": "substation"
      }
    },
    {
      "displayName": "Nordkraft Nett",
      "id": "nordkraftnett-fc3a87",
      "locationSet": {"include": ["001"]},
      "tags": {
        "operator": "Nordkraft Nett",
        "power": "substation"
      }
    },
    {
      "displayName": "Nordkyn Kraftlag",
      "id": "nordkynkraftlag-fc3a87",
      "locationSet": {"include": ["001"]},
      "tags": {
        "operator": "Nordkyn Kraftlag",
        "power": "substation"
      }
    },
    {
      "displayName": "Nordlandsnett",
      "id": "nordlandsnett-fc3a87",
      "locationSet": {"include": ["001"]},
      "tags": {
        "operator": "Nordlandsnett",
        "power": "substation"
      }
    },
    {
      "displayName": "Nordmøre Energiverk",
      "id": "nordmoreenergiverk-fc3a87",
      "locationSet": {"include": ["001"]},
      "tags": {
        "operator": "Nordmøre Energiverk",
        "power": "substation"
      }
    },
    {
      "displayName": "Northern Powergrid",
      "id": "northernpowergrid-a368ae",
      "locationSet": {"include": ["gb-eng"]},
      "tags": {
        "operator": "Northern Powergrid",
        "operator:wikidata": "Q7058871",
        "operator:wikipedia": "en:Northern Powergrid",
        "power": "substation"
      }
    },
    {
      "displayName": "Northpower",
      "id": "northpower-fc3a87",
      "locationSet": {"include": ["001"]},
      "tags": {
        "operator": "Northpower",
        "power": "substation"
      }
    },
    {
      "displayName": "Northwest Energy",
      "id": "northwestenergy-fc3a87",
      "locationSet": {"include": ["001"]},
      "tags": {
        "operator": "Northwest Energy",
        "power": "substation"
      }
    },
    {
      "displayName": "Nova Scotia Power",
      "id": "novascotiapower-fc3a87",
      "locationSet": {"include": ["001"]},
      "tags": {
        "operator": "Nova Scotia Power",
        "power": "substation"
      }
    },
    {
      "displayName": "NPG",
      "id": "npg-fc3a87",
      "locationSet": {"include": ["001"]},
      "tags": {
        "operator": "NPG",
        "power": "substation"
      }
    },
    {
      "displayName": "NRM Netzdienste Rhein-Main GmbH",
      "id": "nrmnetzdiensterheinmaingmbh-fc3a87",
      "locationSet": {"include": ["001"]},
      "tags": {
        "operator": "NRM Netzdienste Rhein-Main GmbH",
        "power": "substation"
      }
    },
    {
      "displayName": "NSTAR Electric Company",
      "id": "nstarelectriccompany-fc3a87",
      "locationSet": {"include": ["001"]},
      "tags": {
        "operator": "NSTAR Electric Company",
        "power": "substation"
      }
    },
    {
      "displayName": "NTDC",
      "id": "ntdc-fc3a87",
      "locationSet": {"include": ["001"]},
      "tags": {
        "operator": "NTDC",
        "power": "substation"
      }
    },
    {
      "displayName": "NTE Nett",
      "id": "ntenett-fc3a87",
      "locationSet": {"include": ["001"]},
      "tags": {
        "operator": "NTE Nett",
        "power": "substation"
      }
    },
    {
      "displayName": "NV Energy",
      "id": "nvenergy-301545",
      "locationSet": {"include": ["us"]},
      "tags": {
        "operator": "NV Energy",
        "operator:wikidata": "Q1961658",
        "operator:wikipedia": "en:NV Energy",
        "power": "substation"
      }
    },
    {
      "displayName": "NVV",
      "id": "nvv-fc3a87",
      "locationSet": {"include": ["001"]},
      "tags": {
        "operator": "NVV",
        "power": "substation"
      }
    },
    {
      "displayName": "NYSEG",
      "id": "nyseg-fc3a87",
      "locationSet": {"include": ["001"]},
      "tags": {
        "operator": "NYSEG",
        "power": "substation"
      }
    },
    {
      "displayName": "ÖBB-Infrastruktur AG",
      "id": "obbinfrastrukturag-fc3a87",
      "locationSet": {"include": ["001"]},
      "tags": {
        "operator": "ÖBB-Infrastruktur AG",
        "power": "substation"
      }
    },
    {
      "displayName": "Oberhessische Versorgungsbetriebe AG",
      "id": "oberhessischeversorgungsbetriebeag-fc3a87",
      "locationSet": {"include": ["001"]},
      "tags": {
        "operator": "Oberhessische Versorgungsbetriebe AG",
        "power": "substation"
      }
    },
    {
      "displayName": "Oklahoma Gas & Electric",
      "id": "oklahomagasandelectric-fc3a87",
      "locationSet": {"include": ["001"]},
      "tags": {
        "operator": "Oklahoma Gas & Electric",
        "power": "substation"
      }
    },
    {
      "displayName": "Oncor",
      "id": "oncor-fc3a87",
      "locationSet": {"include": ["001"]},
      "tags": {
        "operator": "Oncor",
        "power": "substation"
      }
    },
    {
      "displayName": "Orange & Rockland",
      "id": "orangeandrockland-fc3a87",
      "locationSet": {"include": ["001"]},
      "tags": {
        "operator": "Orange & Rockland",
        "power": "substation"
      }
    },
    {
      "displayName": "ORES",
      "id": "ores-fc3a87",
      "locationSet": {"include": ["001"]},
      "tags": {
        "operator": "ORES",
        "power": "substation"
      }
    },
    {
      "displayName": "Orion New Zealand",
      "id": "orionnewzealand-fc3a87",
      "locationSet": {"include": ["001"]},
      "tags": {
        "operator": "Orion New Zealand",
        "power": "substation"
      }
    },
    {
      "displayName": "Orlando Utilities Commission",
      "id": "orlandoutilitiescommission-fc3a87",
      "locationSet": {"include": ["001"]},
      "tags": {
        "operator": "Orlando Utilities Commission",
        "power": "substation"
      }
    },
    {
      "displayName": "Osterholzer Stadtwerke",
      "id": "osterholzerstadtwerke-fc3a87",
      "locationSet": {"include": ["001"]},
      "tags": {
        "operator": "Osterholzer Stadtwerke",
        "power": "substation"
      }
    },
    {
      "displayName": "Østkraft Net A/S",
      "id": "ostkraftnetas-fc3a87",
      "locationSet": {"include": ["001"]},
      "tags": {
        "operator": "Østkraft Net A/S",
        "power": "substation"
      }
    },
    {
      "displayName": "OtagoNet Joint Venture",
      "id": "otagonetjointventure-fc3a87",
      "locationSet": {"include": ["001"]},
      "tags": {
        "operator": "OtagoNet Joint Venture",
        "power": "substation"
      }
    },
    {
      "displayName": "Otter Tail Power Company",
      "id": "ottertailpowercompany-fc3a87",
      "locationSet": {"include": ["001"]},
      "tags": {
        "operator": "Otter Tail Power Company",
        "power": "substation"
      }
    },
    {
      "displayName": "Oulun Energia Siirto ja Jakelu",
      "id": "oulunenergiasiirtojajakelu-fc3a87",
      "locationSet": {"include": ["001"]},
      "tags": {
        "operator": "Oulun Energia Siirto ja Jakelu",
        "power": "substation"
      }
    },
    {
      "displayName": "OVAG",
      "id": "ovag-fc3a87",
      "locationSet": {"include": ["001"]},
      "tags": {
        "operator": "OVAG",
        "power": "substation"
      }
    },
    {
      "displayName": "Pacific Gas and Electric",
      "id": "pacificgasandelectric-301545",
      "locationSet": {"include": ["us"]},
      "matchNames": ["pg&e"],
      "tags": {
        "operator": "Pacific Gas and Electric",
        "operator:wikidata": "Q1815011",
        "operator:wikipedia": "en:Pacific Gas and Electric Company",
        "power": "substation"
      }
    },
    {
      "displayName": "PacifiCorp",
      "id": "pacificorp-301545",
      "locationSet": {"include": ["us"]},
      "tags": {
        "operator": "PacifiCorp",
        "operator:wikidata": "Q2045479",
        "operator:wikipedia": "en:PacifiCorp",
        "power": "substation"
      }
    },
    {
      "displayName": "Paulding Putnam REA",
      "id": "pauldingputnamrea-fc3a87",
      "locationSet": {"include": ["001"]},
      "tags": {
        "operator": "Paulding Putnam REA",
        "power": "substation"
      }
    },
    {
      "displayName": "PBE",
      "id": "pbe-fc3a87",
      "locationSet": {"include": ["001"]},
      "tags": {
        "operator": "PBE",
        "power": "substation"
      }
    },
    {
      "displayName": "PEA",
      "id": "pea-fc3a87",
      "locationSet": {"include": ["001"]},
      "tags": {
        "operator": "PEA",
        "power": "substation"
      }
    },
    {
      "displayName": "Pedernales Electric Cooperative",
      "id": "pedernaleselectriccooperative-fc3a87",
      "locationSet": {"include": ["001"]},
      "tags": {
        "operator": "Pedernales Electric Cooperative",
        "power": "substation"
      }
    },
    {
      "displayName": "Penelec",
      "id": "penelec-fc3a87",
      "locationSet": {"include": ["001"]},
      "tags": {
        "operator": "Penelec",
        "power": "substation"
      }
    },
    {
      "displayName": "PEPCO",
      "id": "pepco-c82df9",
      "locationSet": {
        "include": ["baltimore_and_dc.geojson"]
      },
      "tags": {
        "operator": "PEPCO",
        "operator:wikidata": "Q7166207",
        "operator:wikipedia": "en:Pepco",
        "power": "substation"
      }
    },
    {
      "displayName": "Petroamazonas",
      "id": "petroamazonas-fc3a87",
      "locationSet": {"include": ["001"]},
      "tags": {
        "operator": "Petroamazonas",
        "power": "substation"
      }
    },
    {
      "displayName": "Pfalzwerke",
      "id": "pfalzwerke-fc3a87",
      "locationSet": {"include": ["001"]},
      "tags": {
        "operator": "Pfalzwerke",
        "power": "substation"
      }
    },
    {
      "displayName": "Pfalzwerke AG",
      "id": "pfalzwerkeag-fc3a87",
      "locationSet": {"include": ["001"]},
      "tags": {
        "operator": "Pfalzwerke AG",
        "power": "substation"
      }
    },
    {
      "displayName": "Pfalzwerke Netz AG",
      "id": "pfalzwerkenetzag-fc3a87",
      "locationSet": {"include": ["001"]},
      "tags": {
        "operator": "Pfalzwerke Netz AG",
        "power": "substation"
      }
    },
    {
      "displayName": "PGCB",
      "id": "pgcb-fc3a87",
      "locationSet": {"include": ["001"]},
      "tags": {
        "operator": "PGCB",
        "power": "substation"
      }
    },
    {
      "displayName": "PGE Dystrybucja",
      "id": "pgedystrybucja-fc3a87",
      "locationSet": {"include": ["001"]},
      "tags": {
        "operator": "PGE Dystrybucja",
        "power": "substation"
      }
    },
    {
      "displayName": "PGE Dystrybucja O/Warszawa",
      "id": "pgedystrybucjaowarszawa-fc3a87",
      "locationSet": {"include": ["001"]},
      "tags": {
        "operator": "PGE Dystrybucja O/Warszawa",
        "power": "substation"
      }
    },
    {
      "displayName": "PGE Dystrybucja S.A. Oddział Rzeszów",
      "id": "pgedystrybucjasaoddzialrzeszow-fc3a87",
      "locationSet": {"include": ["001"]},
      "tags": {
        "operator": "PGE Dystrybucja S.A. Oddział Rzeszów",
        "power": "substation"
      }
    },
    {
      "displayName": "PJM",
      "id": "pjm-fc3a87",
      "locationSet": {"include": ["001"]},
      "tags": {
        "operator": "PJM",
        "power": "substation"
      }
    },
    {
      "displayName": "PKP Energetyka",
      "id": "pkpenergetyka-fc3a87",
      "locationSet": {"include": ["001"]},
      "matchNames": ["pkp energetyka sa"],
      "tags": {
        "operator": "PKP Energetyka",
        "power": "substation"
      }
    },
    {
      "displayName": "PLN",
      "id": "pln-fc3a87",
      "locationSet": {"include": ["001"]},
      "tags": {
        "operator": "PLN",
        "power": "substation"
      }
    },
    {
      "displayName": "PNM",
      "id": "pnm-301545",
      "locationSet": {"include": ["us"]},
      "matchNames": ["texas new mexico power"],
      "tags": {
        "operator": "PNM",
        "operator:wikidata": "Q7119849",
        "operator:wikipedia": "en:PNM Resources",
        "power": "substation"
      }
    },
    {
      "displayName": "Portland General Electric",
      "id": "portlandgeneralelectric-301545",
      "locationSet": {"include": ["us"]},
      "matchNames": ["pge"],
      "tags": {
        "operator": "Portland General Electric",
        "operator:wikidata": "Q7231939",
        "operator:wikipedia": "en:Portland General Electric",
        "power": "substation"
      }
    },
    {
      "displayName": "Power Grid Corporation of India Ltd",
      "id": "powergridcorporationofindialtd-487ae0",
      "locationSet": {"include": ["in"]},
      "tags": {
        "operator": "Power Grid Corporation of India Ltd",
        "operator:wikidata": "Q3400886",
        "operator:wikipedia": "en:Power Grid Corporation of India",
        "power": "substation"
      }
    },
    {
      "displayName": "Powerco",
      "id": "powerco-fc3a87",
      "locationSet": {"include": ["001"]},
      "tags": {
        "operator": "Powerco",
        "power": "substation"
      }
    },
    {
      "displayName": "Powercor",
      "id": "powercor-fc3a87",
      "locationSet": {"include": ["001"]},
      "tags": {
        "operator": "Powercor",
        "power": "substation"
      }
    },
    {
      "displayName": "Powergrid",
      "id": "powergrid-fc3a87",
      "locationSet": {"include": ["001"]},
      "tags": {
        "operator": "Powergrid",
        "power": "substation"
      }
    },
    {
      "displayName": "PPL",
      "id": "ppl-fc3a87",
      "locationSet": {"include": ["us"]},
      "matchNames": [
        "Pennsylvania Power and Light",
        "PPL Electric Utilities",
        "PPL Electric Utilities Corporation"
      ],
      "tags": {
        "operator": "PPL",
        "operator:wikidata": "Q2044512",
        "operator:wikipedia": "en:PPL Corporation",
        "power": "substation"
      }
    },
    {
      "displayName": "PRE",
      "id": "pre-fc3a87",
      "locationSet": {"include": ["001"]},
      "tags": {
        "operator": "PRE",
        "power": "substation"
      }
    },
    {
      "displayName": "PREPA",
      "id": "prepa-fc3a87",
      "locationSet": {"include": ["001"]},
      "tags": {
        "operator": "PREPA",
        "power": "substation"
      }
    },
    {
      "displayName": "Progress Energy",
      "id": "progressenergy-fc3a87",
      "locationSet": {"include": ["us"]},
      "matchNames": ["Carolina Power & Light Company"],
      "tags": {
        "operator": "Progress Energy",
        "operator:wikidata": "Q2112219",
        "power": "substation"
      }
    },
    {
      "displayName": "ProRail",
      "id": "prorail-fc3a87",
      "locationSet": {"include": ["001"]},
      "tags": {
        "operator": "ProRail",
        "power": "substation"
      }
    },
    {
      "displayName": "PSE Operator",
      "id": "pseoperator-fc3a87",
      "locationSet": {"include": ["001"]},
      "tags": {
        "operator": "PSE Operator",
        "power": "substation"
      }
    },
    {
      "displayName": "PSE&G",
      "id": "pseandg-301545",
      "locationSet": {"include": ["us"]},
      "matchNames": ["pseg"],
      "tags": {
        "operator": "PSE&G",
        "operator:wikidata": "Q930919",
        "operator:wikipedia": "en:Public Service Enterprise Group",
        "power": "substation"
      }
    },
    {
      "displayName": "PT Perusahaan Listrik Negara",
      "id": "ptperusahaanlistriknegara-fc3a87",
      "locationSet": {"include": ["001"]},
      "tags": {
        "operator": "PT Perusahaan Listrik Negara",
        "power": "substation"
      }
    },
    {
      "displayName": "Public Service Company of Oklahoma",
      "id": "publicservicecompanyofoklahoma-fc3a87",
      "locationSet": {"include": ["001"]},
      "tags": {
        "operator": "Public Service Company of Oklahoma",
        "power": "substation"
      }
    },
    {
      "displayName": "Puget Sound Energy",
      "id": "pugetsoundenergy-fc3a87",
      "locationSet": {"include": ["001"]},
      "tags": {
        "operator": "Puget Sound Energy",
        "operator:wikidata": "Q7258927",
        "operator:wikipedia": "en:Puget Sound Energy",
        "power": "substation"
      }
    },
    {
      "displayName": "PVU",
      "id": "pvu-fc3a87",
      "locationSet": {"include": ["001"]},
      "tags": {
        "operator": "PVU",
        "power": "substation"
      }
    },
    {
      "displayName": "Radius Elnet",
      "id": "radiuselnet-fc3a87",
      "locationSet": {"include": ["001"]},
      "tags": {
        "operator": "Radius Elnet",
        "power": "substation"
      }
    },
    {
      "displayName": "RATP",
      "id": "ratp-fc3a87",
      "locationSet": {"include": ["001"]},
      "tags": {
        "operator": "RATP",
        "power": "substation"
      }
    },
    {
      "displayName": "Red Eléctrica de España",
      "id": "redelectricadeespana-fc3a87",
      "locationSet": {"include": ["001"]},
      "tags": {
        "operator": "Red Eléctrica de España",
        "power": "substation"
      }
    },
    {
      "displayName": "Red Electrica Española",
      "id": "redelectricaespanola-fc3a87",
      "locationSet": {"include": ["001"]},
      "tags": {
        "operator": "Red Electrica Española",
        "power": "substation"
      }
    },
    {
      "displayName": "Redwood Electric Cooperative",
      "id": "redwoodelectriccooperative-fc3a87",
      "locationSet": {"include": ["001"]},
      "tags": {
        "operator": "Redwood Electric Cooperative",
        "power": "substation"
      }
    },
    {
      "displayName": "regionalwerk Bodensee",
      "id": "regionalwerkbodensee-fc3a87",
      "locationSet": {"include": ["001"]},
      "tags": {
        "operator": "regionalwerk Bodensee",
        "power": "substation"
      }
    },
    {
      "displayName": "REN",
      "id": "ren-fc3a87",
      "locationSet": {"include": ["001"]},
      "tags": {
        "operator": "REN",
        "power": "substation"
      }
    },
    {
      "displayName": "REP",
      "id": "rep-fc3a87",
      "locationSet": {"include": ["001"]},
      "tags": {
        "operator": "REP",
        "power": "substation"
      }
    },
    {
      "displayName": "Repvåg Kraftlag",
      "id": "repvagkraftlag-fc3a87",
      "locationSet": {"include": ["001"]},
      "tags": {
        "operator": "Repvåg Kraftlag",
        "power": "substation"
      }
    },
    {
      "displayName": "REThones",
      "id": "rethones-fc3a87",
      "locationSet": {"include": ["001"]},
      "tags": {
        "operator": "REThones",
        "power": "substation"
      }
    },
    {
      "displayName": "RFI",
      "id": "rfi-fc3a87",
      "locationSet": {"include": ["001"]},
      "tags": {
        "operator": "RFI",
        "power": "substation"
      }
    },
    {
      "displayName": "RGE",
      "id": "rge-fc3a87",
      "locationSet": {"include": ["001"]},
      "tags": {
        "operator": "RGE",
        "power": "substation"
      }
    },
    {
      "displayName": "RGE Rio Grande Energia",
      "id": "rgeriograndeenergia-fc3a87",
      "locationSet": {"include": ["001"]},
      "tags": {
        "operator": "RGE Rio Grande Energia",
        "power": "substation"
      }
    },
    {
      "displayName": "RGE Sul",
      "id": "rgesul-fc3a87",
      "locationSet": {"include": ["001"]},
      "tags": {
        "operator": "RGE Sul",
        "power": "substation"
      }
    },
    {
      "displayName": "RheinEnergie",
      "id": "rheinenergie-fc3a87",
      "locationSet": {"include": ["001"]},
      "tags": {
        "operator": "RheinEnergie",
        "power": "substation"
      }
    },
    {
      "displayName": "Roseville Electric",
      "id": "rosevilleelectric-fc3a87",
      "locationSet": {"include": ["001"]},
      "tags": {
        "operator": "Roseville Electric",
        "power": "substation"
      }
    },
    {
      "displayName": "RTB",
      "id": "rtb-fc3a87",
      "locationSet": {"include": ["001"]},
      "tags": {
        "operator": "RTB",
        "power": "substation"
      }
    },
    {
      "displayName": "RTE",
      "id": "rte-fc3a87",
      "locationSet": {"include": ["001"]},
      "tags": {
        "operator": "RTE",
        "power": "substation"
      }
    },
    {
      "displayName": "RWE",
      "id": "rwe-fc3a87",
      "locationSet": {"include": ["001"]},
      "tags": {
        "operator": "RWE",
        "power": "substation"
      }
    },
    {
      "displayName": "RWE Stoen Operator",
      "id": "rwestoenoperator-fc3a87",
      "locationSet": {"include": ["001"]},
      "tags": {
        "operator": "RWE Stoen Operator",
        "power": "substation"
      }
    },
    {
      "displayName": "S-Bahn Berlin GmbH",
      "id": "sbahnberlingmbh-fc3a87",
      "locationSet": {"include": ["001"]},
      "tags": {
        "operator": "S-Bahn Berlin GmbH",
        "power": "substation"
      }
    },
    {
      "displayName": "SachsenEnergie",
      "id": "sachsenenergie-fc3a87",
      "locationSet": {"include": ["001"]},
      "tags": {
        "operator": "SachsenEnergie",
        "power": "substation"
      }
    },
    {
      "displayName": "SachsenNetze",
      "id": "sachsennetze-fc3a87",
      "locationSet": {"include": ["001"]},
      "tags": {
        "operator": "SachsenNetze",
        "power": "substation"
      }
    },
    {
      "displayName": "SAK",
      "id": "sak-fc3a87",
      "locationSet": {"include": ["001"]},
      "tags": {
        "operator": "SAK",
        "power": "substation"
      }
    },
    {
      "displayName": "Sala-Heby Energi",
      "id": "salahebyenergi-fc3a87",
      "locationSet": {"include": ["001"]},
      "tags": {
        "operator": "Sala-Heby Energi",
        "power": "substation"
      }
    },
    {
      "displayName": "Salt River Project",
      "id": "saltriverproject-fc3a87",
      "locationSet": {"include": ["001"]},
      "tags": {
        "operator": "Salt River Project",
        "power": "substation"
      }
    },
    {
      "displayName": "Salzburg AG",
      "id": "salzburgag-fc3a87",
      "locationSet": {"include": ["001"]},
      "tags": {
        "operator": "Salzburg AG",
        "power": "substation"
      }
    },
    {
      "displayName": "Salzburg Netz",
      "id": "salzburgnetz-fc3a87",
      "locationSet": {"include": ["001"]},
      "tags": {
        "operator": "Salzburg Netz",
        "power": "substation"
      }
    },
    {
      "displayName": "Sam Houston Electric Cooperative",
      "id": "samhoustonelectriccooperative-fc3a87",
      "locationSet": {"include": ["001"]},
      "tags": {
        "operator": "Sam Houston Electric Cooperative",
        "power": "substation"
      }
    },
    {
      "displayName": "San Diego Gas & Electric",
      "id": "sandiegogasandelectric-fc3a87",
      "locationSet": {"include": ["001"]},
      "tags": {
        "operator": "San Diego Gas & Electric",
        "power": "substation"
      }
    },
    {
      "displayName": "Sarawak Energy",
      "id": "sarawakenergy-fc3a87",
      "locationSet": {"include": ["001"]},
      "tags": {
        "operator": "Sarawak Energy",
        "power": "substation"
      }
    },
    {
      "displayName": "SBB",
      "id": "sbb-fc3a87",
      "locationSet": {"include": ["001"]},
      "tags": {
        "operator": "SBB",
        "power": "substation"
      }
    },
    {
      "displayName": "Schleswig-Holstein Netz",
      "id": "schleswigholsteinnetz-fc3a87",
      "locationSet": {"include": ["001"]},
      "tags": {
        "operator": "Schleswig-Holstein Netz",
        "power": "substation"
      }
    },
    {
      "displayName": "Schleswig-Holstein Netz AG",
      "id": "schleswigholsteinnetzag-fc3a87",
      "locationSet": {"include": ["001"]},
      "tags": {
        "operator": "Schleswig-Holstein Netz AG",
        "power": "substation"
      }
    },
    {
      "displayName": "Scottish & Southern Energy",
      "id": "scottishandsouthernenergy-fc3a87",
      "locationSet": {"include": ["001"]},
      "tags": {
        "operator": "Scottish & Southern Energy",
        "power": "substation"
      }
    },
    {
      "displayName": "Scottish Power",
      "id": "scottishpower-fc3a87",
      "locationSet": {"include": ["001"]},
      "tags": {
        "operator": "Scottish Power",
        "power": "substation"
      }
    },
    {
      "displayName": "Selnet",
      "id": "selnet-fc3a87",
      "locationSet": {"include": ["001"]},
      "tags": {
        "operator": "Selnet",
        "power": "substation"
      }
    },
    {
      "displayName": "Semitag",
      "id": "semitag-fc3a87",
      "locationSet": {"include": ["001"]},
      "tags": {
        "operator": "Semitag",
        "power": "substation"
      }
    },
    {
      "displayName": "Senelec",
      "id": "senelec-fc3a87",
      "locationSet": {"include": ["001"]},
      "tags": {
        "operator": "Senelec",
        "power": "substation"
      }
    },
    {
      "displayName": "SER",
      "id": "ser-fc3a87",
      "locationSet": {"include": ["001"]},
      "tags": {
        "operator": "SER",
        "power": "substation"
      }
    },
    {
      "displayName": "SET",
      "id": "set-fc3a87",
      "locationSet": {"include": ["001"]},
      "tags": {
        "operator": "SET",
        "power": "substation"
      }
    },
    {
      "displayName": "Set Distribuzione",
      "id": "setdistribuzione-fc3a87",
      "locationSet": {"include": ["001"]},
      "tags": {
        "operator": "Set Distribuzione",
        "power": "substation"
      }
    },
    {
      "displayName": "Sevillana Endesa",
      "id": "sevillanaendesa-fc3a87",
      "locationSet": {"include": ["001"]},
      "tags": {
        "operator": "Sevillana Endesa",
        "power": "substation"
      }
    },
    {
      "displayName": "Sharyland Utilities",
      "id": "sharylandutilities-fc3a87",
      "locationSet": {"include": ["001"]},
      "tags": {
        "operator": "Sharyland Utilities",
        "power": "substation"
      }
    },
    {
      "displayName": "Skagerak Nett",
      "id": "skageraknett-fc3a87",
      "locationSet": {"include": ["001"]},
      "tags": {
        "operator": "Skagerak Nett",
        "power": "substation"
      }
    },
    {
      "displayName": "SMUD",
      "id": "smud-fc3a87",
      "locationSet": {"include": ["001"]},
      "tags": {
        "operator": "SMUD",
        "power": "substation"
      }
    },
    {
      "displayName": "SNCF",
      "id": "sncf-fc3a87",
      "locationSet": {"include": ["001"]},
      "tags": {
        "operator": "SNCF",
        "power": "substation"
      }
    },
    {
      "displayName": "SNCF Réseau",
      "id": "sncfreseau-fc3a87",
      "locationSet": {"include": ["001"]},
      "tags": {
        "operator": "SNCF Réseau",
        "power": "substation"
      }
    },
    {
      "displayName": "Sogn og Fjordane Energi",
      "id": "sognogfjordaneenergi-fc3a87",
      "locationSet": {"include": ["001"]},
      "tags": {
        "operator": "Sogn og Fjordane Energi",
        "power": "substation"
      }
    },
    {
      "displayName": "SONELGAZ",
      "id": "sonelgaz-fc3a87",
      "locationSet": {"include": ["001"]},
      "tags": {
        "operator": "SONELGAZ",
        "power": "substation"
      }
    },
    {
      "displayName": "Sorea",
      "id": "sorea-fc3a87",
      "locationSet": {"include": ["001"]},
      "tags": {
        "operator": "Sorea",
        "power": "substation"
      }
    },
    {
      "displayName": "South Eastern Power Networks",
      "id": "southeasternpowernetworks-fc3a87",
      "locationSet": {"include": ["001"]},
      "tags": {
        "operator": "South Eastern Power Networks",
        "power": "substation"
      }
    },
    {
      "displayName": "South Plains Electric Cooperative",
      "id": "southplainselectriccooperative-fc3a87",
      "locationSet": {"include": ["001"]},
      "tags": {
        "operator": "South Plains Electric Cooperative",
        "power": "substation"
      }
    },
    {
      "displayName": "South Texas Electric Cooperative",
      "id": "southtexaselectriccooperative-fc3a87",
      "locationSet": {"include": ["001"]},
      "tags": {
        "operator": "South Texas Electric Cooperative",
        "power": "substation"
      }
    },
    {
      "displayName": "Southern California Edison",
      "id": "southerncaliforniaedison-fc3a87",
      "locationSet": {"include": ["001"]},
      "matchNames": [
        "southern california edison company"
      ],
      "tags": {
        "operator": "Southern California Edison",
        "power": "substation"
      }
    },
    {
      "displayName": "Southwestern Electric Power Company",
      "id": "southwesternelectricpowercompany-fc3a87",
      "locationSet": {"include": ["001"]},
      "tags": {
        "operator": "Southwestern Electric Power Company",
        "power": "substation"
      }
    },
    {
      "displayName": "SP Distribution",
      "id": "spdistribution-fc3a87",
      "locationSet": {"include": ["001"]},
      "tags": {
        "operator": "SP Distribution",
        "power": "substation"
      }
    },
    {
      "displayName": "SP Energy Networks",
      "id": "spenergynetworks-fc3a87",
      "locationSet": {"include": ["001"]},
      "tags": {
        "operator": "SP Energy Networks",
        "power": "substation"
      }
    },
    {
      "displayName": "SRD",
      "id": "srd-fc3a87",
      "locationSet": {"include": ["001"]},
      "tags": {
        "operator": "SRD",
        "power": "substation"
      }
    },
    {
      "displayName": "SSE",
      "id": "sse-fc3a87",
      "locationSet": {"include": ["001"]},
      "tags": {
        "operator": "SSE",
        "power": "substation"
      }
    },
    {
      "displayName": "SSE Power Distribution",
      "id": "ssepowerdistribution-fc3a87",
      "locationSet": {"include": ["001"]},
      "tags": {
        "operator": "SSE Power Distribution",
        "power": "substation"
      }
    },
    {
      "displayName": "Stadtwerke",
      "id": "stadtwerke-fc3a87",
      "locationSet": {"include": ["001"]},
      "tags": {
        "operator": "Stadtwerke",
        "power": "substation"
      }
    },
    {
      "displayName": "Stadtwerke Ansbach",
      "id": "stadtwerkeansbach-fc3a87",
      "locationSet": {"include": ["001"]},
      "tags": {
        "operator": "Stadtwerke Ansbach",
        "power": "substation"
      }
    },
    {
      "displayName": "Stadtwerke Aschaffenburg",
      "id": "stadtwerkeaschaffenburg-fc3a87",
      "locationSet": {"include": ["001"]},
      "tags": {
        "operator": "Stadtwerke Aschaffenburg",
        "power": "substation"
      }
    },
    {
      "displayName": "Stadtwerke Augsburg",
      "id": "stadtwerkeaugsburg-fc3a87",
      "locationSet": {"include": ["001"]},
      "tags": {
        "operator": "Stadtwerke Augsburg",
        "power": "substation"
      }
    },
    {
      "displayName": "Stadtwerke Bad Aibling",
      "id": "stadtwerkebadaibling-fc3a87",
      "locationSet": {"include": ["001"]},
      "tags": {
        "operator": "Stadtwerke Bad Aibling",
        "power": "substation"
      }
    },
    {
      "displayName": "Stadtwerke Bad Reichenhall",
      "id": "stadtwerkebadreichenhall-fc3a87",
      "locationSet": {"include": ["001"]},
      "tags": {
        "operator": "Stadtwerke Bad Reichenhall",
        "power": "substation"
      }
    },
    {
      "displayName": "Stadtwerke Baden-Baden",
      "id": "stadtwerkebadenbaden-fc3a87",
      "locationSet": {"include": ["001"]},
      "tags": {
        "operator": "Stadtwerke Baden-Baden",
        "power": "substation"
      }
    },
    {
      "displayName": "Stadtwerke Bielefeld GmbH",
      "id": "stadtwerkebielefeldgmbh-fc3a87",
      "locationSet": {"include": ["001"]},
      "tags": {
        "operator": "Stadtwerke Bielefeld GmbH",
        "power": "substation"
      }
    },
    {
      "displayName": "Stadtwerke Bochum",
      "id": "stadtwerkebochum-fc3a87",
      "locationSet": {"include": ["001"]},
      "tags": {
        "operator": "Stadtwerke Bochum",
        "power": "substation"
      }
    },
    {
      "displayName": "Stadtwerke Bochum GmbH",
      "id": "stadtwerkebochumgmbh-fc3a87",
      "locationSet": {"include": ["001"]},
      "tags": {
        "operator": "Stadtwerke Bochum GmbH",
        "power": "substation"
      }
    },
    {
      "displayName": "Stadtwerke Bonn",
      "id": "stadtwerkebonn-fc3a87",
      "locationSet": {"include": ["001"]},
      "tags": {
        "operator": "Stadtwerke Bonn",
        "power": "substation"
      }
    },
    {
      "displayName": "Stadtwerke Brunsbüttel",
      "id": "stadtwerkebrunsbuttel-fc3a87",
      "locationSet": {"include": ["001"]},
      "tags": {
        "operator": "Stadtwerke Brunsbüttel",
        "power": "substation"
      }
    },
    {
      "displayName": "Stadtwerke Dülmen",
      "id": "stadtwerkedulmen-fc3a87",
      "locationSet": {"include": ["001"]},
      "tags": {
        "operator": "Stadtwerke Dülmen",
        "power": "substation"
      }
    },
    {
      "displayName": "Stadtwerke Elmshorn",
      "id": "stadtwerkeelmshorn-fc3a87",
      "locationSet": {"include": ["001"]},
      "tags": {
        "operator": "Stadtwerke Elmshorn",
        "power": "substation"
      }
    },
    {
      "displayName": "Stadtwerke Fürstenfeldbruck",
      "id": "stadtwerkefurstenfeldbruck-fc3a87",
      "locationSet": {"include": ["001"]},
      "tags": {
        "operator": "Stadtwerke Fürstenfeldbruck",
        "power": "substation"
      }
    },
    {
      "displayName": "Stadtwerke Gießen",
      "id": "stadtwerkegiessen-fc3a87",
      "locationSet": {"include": ["001"]},
      "tags": {
        "operator": "Stadtwerke Gießen",
        "power": "substation"
      }
    },
    {
      "displayName": "Stadtwerke Glückstadt",
      "id": "stadtwerkegluckstadt-fc3a87",
      "locationSet": {"include": ["001"]},
      "tags": {
        "operator": "Stadtwerke Glückstadt",
        "power": "substation"
      }
    },
    {
      "displayName": "Stadtwerke Greifswald",
      "id": "stadtwerkegreifswald-fc3a87",
      "locationSet": {"include": ["001"]},
      "tags": {
        "operator": "Stadtwerke Greifswald",
        "power": "substation"
      }
    },
    {
      "displayName": "Stadtwerke Haltern",
      "id": "stadtwerkehaltern-fc3a87",
      "locationSet": {"include": ["001"]},
      "tags": {
        "operator": "Stadtwerke Haltern",
        "power": "substation"
      }
    },
    {
      "displayName": "Stadtwerke Hamm GmbH Strom",
      "id": "stadtwerkehammgmbhstrom-fc3a87",
      "locationSet": {"include": ["001"]},
      "tags": {
        "operator": "Stadtwerke Hamm GmbH Strom",
        "power": "substation"
      }
    },
    {
      "displayName": "Stadtwerke Harsewinkel",
      "id": "stadtwerkeharsewinkel-fc3a87",
      "locationSet": {"include": ["001"]},
      "tags": {
        "operator": "Stadtwerke Harsewinkel",
        "power": "substation"
      }
    },
    {
      "displayName": "Stadtwerke Heidelberg Netze GmbH",
      "id": "stadtwerkeheidelbergnetzegmbh-fc3a87",
      "locationSet": {"include": ["001"]},
      "tags": {
        "operator": "Stadtwerke Heidelberg Netze GmbH",
        "power": "substation"
      }
    },
    {
      "displayName": "Stadtwerke Ilmenau GmbH",
      "id": "stadtwerkeilmenaugmbh-fc3a87",
      "locationSet": {"include": ["001"]},
      "tags": {
        "operator": "Stadtwerke Ilmenau GmbH",
        "power": "substation"
      }
    },
    {
      "displayName": "Stadtwerke Ingolstadt",
      "id": "stadtwerkeingolstadt-fc3a87",
      "locationSet": {"include": ["001"]},
      "tags": {
        "operator": "Stadtwerke Ingolstadt",
        "power": "substation"
      }
    },
    {
      "displayName": "Stadtwerke Ingolstadt Netze GmbH",
      "id": "stadtwerkeingolstadtnetzegmbh-fc3a87",
      "locationSet": {"include": ["001"]},
      "tags": {
        "operator": "Stadtwerke Ingolstadt Netze GmbH",
        "power": "substation"
      }
    },
    {
      "displayName": "Stadtwerke Itzehoe",
      "id": "stadtwerkeitzehoe-fc3a87",
      "locationSet": {"include": ["001"]},
      "tags": {
        "operator": "Stadtwerke Itzehoe",
        "power": "substation"
      }
    },
    {
      "displayName": "Stadtwerke Jena-Pößneck",
      "id": "stadtwerkejenapossneck-fc3a87",
      "locationSet": {"include": ["001"]},
      "tags": {
        "operator": "Stadtwerke Jena-Pößneck",
        "power": "substation"
      }
    },
    {
      "displayName": "Stadtwerke Kaltenkirchen",
      "id": "stadtwerkekaltenkirchen-fc3a87",
      "locationSet": {"include": ["001"]},
      "tags": {
        "operator": "Stadtwerke Kaltenkirchen",
        "power": "substation"
      }
    },
    {
      "displayName": "Stadtwerke Karlsruhe",
      "id": "stadtwerkekarlsruhe-fc3a87",
      "locationSet": {"include": ["001"]},
      "tags": {
        "operator": "Stadtwerke Karlsruhe",
        "power": "substation"
      }
    },
    {
      "displayName": "Stadtwerke Karlsruhe GmbH",
      "id": "stadtwerkekarlsruhegmbh-fc3a87",
      "locationSet": {"include": ["001"]},
      "tags": {
        "operator": "Stadtwerke Karlsruhe GmbH",
        "power": "substation"
      }
    },
    {
      "displayName": "Stadtwerke Karlsruhe Netzservice GmbH",
      "id": "stadtwerkekarlsruhenetzservicegmbh-fc3a87",
      "locationSet": {"include": ["001"]},
      "tags": {
        "operator": "Stadtwerke Karlsruhe Netzservice GmbH",
        "power": "substation"
      }
    },
    {
      "displayName": "Stadtwerke Kiel AG",
      "id": "stadtwerkekielag-fc3a87",
      "locationSet": {"include": ["001"]},
      "tags": {
        "operator": "Stadtwerke Kiel AG",
        "power": "substation"
      }
    },
    {
      "displayName": "Stadtwerke Konstanz",
      "id": "stadtwerkekonstanz-fc3a87",
      "locationSet": {"include": ["001"]},
      "tags": {
        "operator": "Stadtwerke Konstanz",
        "power": "substation"
      }
    },
    {
      "displayName": "Stadtwerke Leipzig",
      "id": "stadtwerkeleipzig-fc3a87",
      "locationSet": {"include": ["001"]},
      "tags": {
        "operator": "Stadtwerke Leipzig",
        "power": "substation"
      }
    },
    {
      "displayName": "Stadtwerke Lemgo",
      "id": "stadtwerkelemgo-fc3a87",
      "locationSet": {"include": ["001"]},
      "tags": {
        "operator": "Stadtwerke Lemgo",
        "power": "substation"
      }
    },
    {
      "displayName": "Stadtwerke Lippstadt GmbH",
      "id": "stadtwerkelippstadtgmbh-fc3a87",
      "locationSet": {"include": ["001"]},
      "tags": {
        "operator": "Stadtwerke Lippstadt GmbH",
        "power": "substation"
      }
    },
    {
      "displayName": "Stadtwerke Lübeck",
      "id": "stadtwerkelubeck-fc3a87",
      "locationSet": {"include": ["001"]},
      "tags": {
        "operator": "Stadtwerke Lübeck",
        "power": "substation"
      }
    },
    {
      "displayName": "Stadtwerke Ludwigsfelde",
      "id": "stadtwerkeludwigsfelde-fc3a87",
      "locationSet": {"include": ["001"]},
      "tags": {
        "operator": "Stadtwerke Ludwigsfelde",
        "power": "substation"
      }
    },
    {
      "displayName": "Stadtwerke Marburg GmbH",
      "id": "stadtwerkemarburggmbh-fc3a87",
      "locationSet": {"include": ["001"]},
      "tags": {
        "operator": "Stadtwerke Marburg GmbH",
        "power": "substation"
      }
    },
    {
      "displayName": "Stadtwerke München",
      "id": "stadtwerkemunchen-fc3a87",
      "locationSet": {"include": ["001"]},
      "tags": {
        "operator": "Stadtwerke München",
        "power": "substation"
      }
    },
    {
      "displayName": "Stadtwerke München GmbH",
      "id": "stadtwerkemunchengmbh-fc3a87",
      "locationSet": {"include": ["001"]},
      "tags": {
        "operator": "Stadtwerke München GmbH",
        "power": "substation"
      }
    },
    {
      "displayName": "Stadtwerke Münster",
      "id": "stadtwerkemunster-fc3a87",
      "locationSet": {"include": ["001"]},
      "tags": {
        "operator": "Stadtwerke Münster",
        "power": "substation"
      }
    },
    {
      "displayName": "Stadtwerke Norderstedt",
      "id": "stadtwerkenorderstedt-fc3a87",
      "locationSet": {"include": ["001"]},
      "tags": {
        "operator": "Stadtwerke Norderstedt",
        "power": "substation"
      }
    },
    {
      "displayName": "Stadtwerke Pforzheim",
      "id": "stadtwerkepforzheim-fc3a87",
      "locationSet": {"include": ["001"]},
      "tags": {
        "operator": "Stadtwerke Pforzheim",
        "power": "substation"
      }
    },
    {
      "displayName": "Stadtwerke Quedlinburg",
      "id": "stadtwerkequedlinburg-fc3a87",
      "locationSet": {"include": ["001"]},
      "tags": {
        "operator": "Stadtwerke Quedlinburg",
        "power": "substation"
      }
    },
    {
      "displayName": "Stadtwerke Quickborn",
      "id": "stadtwerkequickborn-fc3a87",
      "locationSet": {"include": ["001"]},
      "tags": {
        "operator": "Stadtwerke Quickborn",
        "power": "substation"
      }
    },
    {
      "displayName": "Stadtwerke Radolfzell",
      "id": "stadtwerkeradolfzell-fc3a87",
      "locationSet": {"include": ["001"]},
      "tags": {
        "operator": "Stadtwerke Radolfzell",
        "power": "substation"
      }
    },
    {
      "displayName": "Stadtwerke Rostock",
      "id": "stadtwerkerostock-fc3a87",
      "locationSet": {"include": ["001"]},
      "tags": {
        "operator": "Stadtwerke Rostock",
        "power": "substation"
      }
    },
    {
      "displayName": "Stadtwerke Speyer GmbH",
      "id": "stadtwerkespeyergmbh-fc3a87",
      "locationSet": {"include": ["001"]},
      "tags": {
        "operator": "Stadtwerke Speyer GmbH",
        "power": "substation"
      }
    },
    {
      "displayName": "Stadtwerke Tornesch-Netz",
      "id": "stadtwerketorneschnetz-fc3a87",
      "locationSet": {"include": ["001"]},
      "tags": {
        "operator": "Stadtwerke Tornesch-Netz",
        "power": "substation"
      }
    },
    {
      "displayName": "Stadtwerke Troisdorf",
      "id": "stadtwerketroisdorf-fc3a87",
      "locationSet": {"include": ["001"]},
      "tags": {
        "operator": "Stadtwerke Troisdorf",
        "power": "substation"
      }
    },
    {
      "displayName": "Stadtwerke Tübingen",
      "id": "stadtwerketubingen-fc3a87",
      "locationSet": {"include": ["001"]},
      "tags": {
        "operator": "Stadtwerke Tübingen",
        "power": "substation"
      }
    },
    {
      "displayName": "Stadtwerke Tübingen GmbH",
      "id": "stadtwerketubingengmbh-fc3a87",
      "locationSet": {"include": ["001"]},
      "tags": {
        "operator": "Stadtwerke Tübingen GmbH",
        "power": "substation"
      }
    },
    {
      "displayName": "Stadtwerke Velbert",
      "id": "stadtwerkevelbert-fc3a87",
      "locationSet": {"include": ["001"]},
      "tags": {
        "operator": "Stadtwerke Velbert",
        "power": "substation"
      }
    },
    {
      "displayName": "Stadtwerke Weinheim",
      "id": "stadtwerkeweinheim-fc3a87",
      "locationSet": {"include": ["001"]},
      "tags": {
        "operator": "Stadtwerke Weinheim",
        "power": "substation"
      }
    },
    {
      "displayName": "Stadtwerke Witten",
      "id": "stadtwerkewitten-fc3a87",
      "locationSet": {"include": ["001"]},
      "tags": {
        "operator": "Stadtwerke Witten",
        "power": "substation"
      }
    },
    {
      "displayName": "Stadtwerke Wörgl",
      "id": "stadtwerkeworgl-fc3a87",
      "locationSet": {"include": ["001"]},
      "tags": {
        "operator": "Stadtwerke Wörgl",
        "power": "substation"
      }
    },
    {
      "displayName": "Stadtwerke_Hannover_AG",
      "id": "stadtwerkehannoverag-fc3a87",
      "locationSet": {"include": ["001"]},
      "tags": {
        "operator": "Stadtwerke_Hannover_AG",
        "power": "substation"
      }
    },
    {
      "displayName": "star.Energiewerke",
      "id": "starenergiewerke-fc3a87",
      "locationSet": {"include": ["001"]},
      "tags": {
        "operator": "star.Energiewerke",
        "power": "substation"
      }
    },
    {
      "displayName": "Statnett",
      "id": "statnett-fc3a87",
      "locationSet": {"include": ["001"]},
      "tags": {
        "operator": "Statnett",
        "power": "substation"
      }
    },
    {
      "displayName": "Stawag",
      "id": "stawag-fc3a87",
      "locationSet": {"include": ["001"]},
      "tags": {
        "operator": "Stawag",
        "power": "substation"
      }
    },
    {
      "displayName": "Stedin",
      "id": "stedin-fc3a87",
      "locationSet": {"include": ["001"]},
      "tags": {
        "operator": "Stedin",
        "power": "substation"
      }
    },
    {
      "displayName": "Stredoslovenská distribučná",
      "id": "stredoslovenskadistribucna-fc3a87",
      "locationSet": {"include": ["001"]},
      "matchNames": [
        "stredoslovenská distribučná, as"
      ],
      "tags": {
        "operator": "Stredoslovenská distribučná",
        "power": "substation"
      }
    },
    {
      "displayName": "Stromnetz Berlin GmbH",
      "id": "stromnetzberlingmbh-fc3a87",
      "locationSet": {"include": ["001"]},
      "matchNames": ["stromnetz berlin"],
      "tags": {
        "operator": "Stromnetz Berlin GmbH",
        "power": "substation"
      }
    },
    {
      "displayName": "Stromnetz Hamburg",
      "id": "stromnetzhamburg-fc3a87",
      "locationSet": {"include": ["001"]},
      "tags": {
        "operator": "Stromnetz Hamburg",
        "power": "substation"
      }
    },
    {
      "displayName": "Stromnetz Hamburg GmbH",
      "id": "stromnetzhamburggmbh-fc3a87",
      "locationSet": {"include": ["001"]},
      "tags": {
        "operator": "Stromnetz Hamburg GmbH",
        "power": "substation"
      }
    },
    {
      "displayName": "Stromversorgung Ismaning",
      "id": "stromversorgungismaning-fc3a87",
      "locationSet": {"include": ["001"]},
      "tags": {
        "operator": "Stromversorgung Ismaning",
        "power": "substation"
      }
    },
    {
      "displayName": "Stuttgart Netze",
      "id": "stuttgartnetze-fc3a87",
      "locationSet": {"include": ["001"]},
      "tags": {
        "operator": "Stuttgart Netze",
        "power": "substation"
      }
    },
    {
      "displayName": "Sunndal Energi Nett",
      "id": "sunndalenerginett-fc3a87",
      "locationSet": {"include": ["001"]},
      "tags": {
        "operator": "Sunndal Energi Nett",
        "power": "substation"
      }
    },
    {
      "displayName": "Süwag",
      "id": "suwag-fc3a87",
      "locationSet": {"include": ["001"]},
      "tags": {
        "operator": "Süwag",
        "power": "substation"
      }
    },
    {
      "displayName": "Süwag Energie AG",
      "id": "suwagenergieag-fc3a87",
      "locationSet": {"include": ["001"]},
      "tags": {
        "operator": "Süwag Energie AG",
        "power": "substation"
      }
    },
    {
      "displayName": "swb",
      "id": "swb-fc3a87",
      "locationSet": {"include": ["001"]},
      "tags": {
        "operator": "swb",
        "power": "substation"
      }
    },
    {
      "displayName": "SWE",
      "id": "swe-fc3a87",
      "locationSet": {"include": ["001"]},
      "tags": {
        "operator": "SWE",
        "power": "substation"
      }
    },
    {
      "displayName": "SWE Erfurt",
      "id": "sweerfurt-fc3a87",
      "locationSet": {"include": ["001"]},
      "tags": {
        "operator": "SWE Erfurt",
        "power": "substation"
      }
    },
    {
      "displayName": "SWE_Netz",
      "id": "swenetz-fc3a87",
      "locationSet": {"include": ["001"]},
      "tags": {
        "operator": "SWE_Netz",
        "power": "substation"
      }
    },
    {
      "displayName": "Swissgrid",
      "id": "swissgrid-dc04c1",
      "locationSet": {"include": ["ch"]},
      "tags": {
        "operator": "Swissgrid",
        "operator:wikidata": "Q2373251",
        "operator:wikipedia": "de:Swissgrid",
        "power": "substation"
      }
    },
    {
      "displayName": "SWM",
      "id": "swm-fc3a87",
      "locationSet": {"include": ["001"]},
      "tags": {
        "operator": "SWM",
        "power": "substation"
      }
    },
    {
      "displayName": "SWP",
      "id": "swp-fc3a87",
      "locationSet": {"include": ["001"]},
      "tags": {
        "operator": "SWP",
        "power": "substation"
      }
    },
    {
      "displayName": "SWU",
      "id": "swu-fc3a87",
      "locationSet": {"include": ["001"]},
      "tags": {
        "operator": "SWU",
        "power": "substation"
      }
    },
    {
      "displayName": "Sydney Trains",
      "id": "sydneytrains-1266b7",
      "locationSet": {
        "include": ["au-nsw.geojson"]
      },
      "tags": {
        "operator": "Sydney Trains",
        "operator:wikidata": "Q7660181",
        "operator:wikipedia": "en:Sydney Trains",
        "power": "substation"
      }
    },
    {
      "displayName": "Syna",
      "id": "syna-fc3a87",
      "locationSet": {"include": ["001"]},
      "tags": {
        "operator": "Syna",
        "power": "substation"
      }
    },
    {
      "displayName": "SŽDC",
      "id": "szdc-fc3a87",
      "locationSet": {"include": ["001"]},
      "tags": {
        "operator": "SŽDC",
        "power": "substation"
      }
    },
    {
      "displayName": "Tacoma Power",
      "id": "tacomapower-301545",
      "locationSet": {"include": ["us"]},
      "tags": {
        "operator": "Tacoma Power",
        "operator:wikidata": "Q7674006",
        "operator:wikipedia": "en:Tacoma Power",
        "power": "substation"
      }
    },
    {
      "displayName": "TANESCO",
      "id": "tanesco-48f37a",
      "locationSet": {"include": ["tz"]},
      "tags": {
        "operator": "TANESCO",
        "operator:wikidata": "Q4050564",
        "operator:wikipedia": "sw:Tanesco",
        "power": "substation"
      }
    },
    {
      "displayName": "TasNetworks",
      "id": "tasnetworks-e597e3",
      "locationSet": {"include": ["au"]},
      "tags": {
        "operator": "TasNetworks",
        "operator:wikidata": "Q18166493",
        "operator:wikipedia": "en:TasNetworks",
        "power": "substation"
      }
    },
    {
      "displayName": "Tauron",
      "id": "tauron-83e94a",
      "locationSet": {"include": ["pl"]},
      "matchNames": [
        "tauron dystrybucja",
        "tauron dystrybucja s.a.",
        "tauron dystrybucja s.a. oddział w częstochowie",
        "tauron dystrybucja s.a. oddział w krakowie"
      ],
      "tags": {
        "operator": "Tauron",
        "operator:wikidata": "Q2397198",
        "operator:wikipedia": "pl:Tauron Polska Energia",
        "power": "substation"
      }
    },
    {
      "displayName": "TCDD",
      "id": "tcdd-fc3a87",
      "locationSet": {"include": ["001"]},
      "tags": {
        "operator": "TCDD",
        "power": "substation"
      }
    },
    {
      "displayName": "TEAİŞ",
      "id": "teais-fc3a87",
      "locationSet": {"include": ["001"]},
      "tags": {
        "operator": "TEAİŞ",
        "power": "substation"
      }
    },
    {
      "displayName": "Technische Werke Ludwigshafen AG",
      "id": "technischewerkeludwigshafenag-fc3a87",
      "locationSet": {"include": ["001"]},
      "tags": {
        "operator": "Technische Werke Ludwigshafen AG",
        "power": "substation"
      }
    },
    {
      "displayName": "TECO",
      "id": "teco-301545",
      "locationSet": {"include": ["us"]},
      "matchNames": ["tampa electric"],
      "tags": {
        "operator": "TECO",
        "operator:wikidata": "Q7669940",
        "operator:wikipedia": "en:TECO Energy",
        "power": "substation"
      }
    },
    {
      "displayName": "TEDAŞ",
      "id": "tedas-fc3a87",
      "locationSet": {"include": ["001"]},
      "tags": {
        "operator": "TEDAŞ",
        "power": "substation"
      }
    },
    {
      "displayName": "TEİAŞ",
      "id": "teias-fc3a87",
      "locationSet": {"include": ["001"]},
      "tags": {
        "operator": "TEİAŞ",
        "power": "substation"
      }
    },
    {
      "displayName": "TEN",
      "id": "ten-fc3a87",
      "locationSet": {"include": ["001"]},
      "tags": {
        "operator": "TEN",
        "power": "substation"
      }
    },
    {
      "displayName": "TEN Thüringer Energienetze GmbH",
      "id": "tenthuringerenergienetzegmbh-fc3a87",
      "locationSet": {"include": ["001"]},
      "tags": {
        "operator": "TEN Thüringer Energienetze GmbH",
        "power": "substation"
      }
    },
    {
      "displayName": "Tenaga Nasional",
      "id": "tenaganasional-fb8dd8",
      "locationSet": {"include": ["my"]},
      "matchNames": [
        "tenaga nasional berhad",
        "tenaga national berhad"
      ],
      "tags": {
        "operator": "Tenaga Nasional",
        "operator:wikidata": "Q1584297",
        "operator:wikipedia": "ms:Tenaga Nasional Berhad",
        "power": "substation"
      }
    },
    {
      "displayName": "TenneT",
      "id": "tennet-01f022",
      "locationSet": {"include": ["nl"]},
      "tags": {
        "operator": "TenneT",
        "operator:wikidata": "Q1127569",
        "operator:wikipedia": "nl:TenneT",
        "power": "substation"
      }
    },
    {
      "displayName": "TenneT TSO GmbH",
      "id": "tennettsogmbh-7ff171",
      "locationSet": {"include": ["de"]},
      "matchNames": ["transpower"],
      "tags": {
        "operator": "TenneT TSO GmbH",
        "operator:wikidata": "Q1127569",
        "operator:wikipedia": "de:Tennet Holding",
        "power": "substation"
      }
    },
    {
      "displayName": "Tensio",
      "id": "tensio-fc3a87",
      "locationSet": {"include": ["001"]},
      "tags": {
        "operator": "Tensio",
        "power": "substation"
      }
    },
    {
      "displayName": "Terna",
      "id": "terna-fc3a87",
      "locationSet": {"include": ["001"]},
      "tags": {
        "operator": "Terna",
        "power": "substation"
      }
    },
    {
      "displayName": "The Lines Company",
      "id": "thelinescompany-fc3a87",
      "locationSet": {"include": ["001"]},
      "tags": {
        "operator": "The Lines Company",
        "power": "substation"
      }
    },
    {
      "displayName": "The Power Company",
      "id": "thepowercompany-fc3a87",
      "locationSet": {"include": ["001"]},
      "tags": {
        "operator": "The Power Company",
        "power": "substation"
      }
    },
    {
      "displayName": "Thüga AG",
      "id": "thugaag-fc3a87",
      "locationSet": {"include": ["001"]},
      "tags": {
        "operator": "Thüga AG",
        "power": "substation"
      }
    },
    {
      "displayName": "Thüringer Energienetze",
      "id": "thuringerenergienetze-fc3a87",
      "locationSet": {"include": ["001"]},
      "tags": {
        "operator": "Thüringer Energienetze",
        "power": "substation"
      }
    },
    {
      "displayName": "TINETZ-Stromnetz Tirol AG",
      "id": "tinetzstromnetztirolag-fc3a87",
      "locationSet": {"include": ["001"]},
      "tags": {
        "operator": "TINETZ-Stromnetz Tirol AG",
        "power": "substation"
      }
    },
    {
      "displayName": "TINETZ-Tiroler Netze GmbH",
      "id": "tinetztirolernetzegmbh-fc3a87",
      "locationSet": {"include": ["001"]},
      "tags": {
        "operator": "TINETZ-Tiroler Netze GmbH",
        "power": "substation"
      }
    },
    {
      "displayName": "TIWAG",
      "id": "tiwag-fc3a87",
      "locationSet": {"include": ["001"]},
      "tags": {
        "operator": "TIWAG",
        "power": "substation"
      }
    },
    {
      "displayName": "TNB",
      "id": "tnb-fc3a87",
      "locationSet": {"include": ["001"]},
      "tags": {
        "operator": "TNB",
        "power": "substation"
      }
    },
    {
      "displayName": "TNEB",
      "id": "tneb-fc3a87",
      "locationSet": {"include": ["001"]},
      "tags": {
        "operator": "TNEB",
        "power": "substation"
      }
    },
    {
      "displayName": "Top Energy",
      "id": "topenergy-8d74a7",
      "locationSet": {"include": ["nz"]},
      "tags": {
        "operator": "Top Energy",
        "operator:wikidata": "Q28182690",
        "operator:wikipedia": "en:Top Energy",
        "power": "substation"
      }
    },
    {
      "displayName": "Toronto Hydro",
      "id": "torontohydro-ea4121",
      "locationSet": {"include": ["ca"]},
      "tags": {
        "operator": "Toronto Hydro",
        "operator:wikidata": "Q7826411",
        "operator:wikipedia": "en:Toronto Hydro",
        "power": "substation"
      }
    },
    {
      "displayName": "Transelec",
      "id": "transelec-fc3a87",
      "locationSet": {"include": ["001"]},
      "tags": {
        "operator": "Transelec",
        "power": "substation"
      }
    },
    {
      "displayName": "TransGrid",
      "id": "transgrid-1266b7",
      "locationSet": {
        "include": ["au-nsw.geojson"]
      },
      "tags": {
        "operator": "TransGrid",
        "operator:wikidata": "Q7833620",
        "operator:wikipedia": "en:TransGrid",
        "power": "substation"
      }
    },
    {
      "displayName": "Transport for NSW",
      "id": "transportfornsw-1266b7",
      "locationSet": {
        "include": ["au-nsw.geojson"]
      },
      "tags": {
        "operator": "Transport for NSW",
        "operator:wikidata": "Q7834923",
        "operator:wikipedia": "en:Transport for NSW",
        "power": "substation"
      }
    },
    {
      "displayName": "Transpower New Zealand",
      "id": "transpowernewzealand-8d74a7",
      "locationSet": {"include": ["nz"]},
      "tags": {
        "operator": "Transpower New Zealand",
        "operator:wikidata": "Q7835339",
        "operator:wikipedia": "en:Transpower New Zealand",
        "power": "substation"
      }
    },
    {
      "displayName": "TREDAŞ",
      "id": "tredas-fc3a87",
      "locationSet": {"include": ["001"]},
      "tags": {
        "operator": "TREDAŞ",
        "power": "substation"
      }
    },
    {
      "displayName": "Troms Kraft Nett",
      "id": "tromskraftnett-fc3a87",
      "locationSet": {"include": ["001"]},
      "tags": {
        "operator": "Troms Kraft Nett",
        "power": "substation"
      }
    },
    {
      "displayName": "Trønderenergi Nett",
      "id": "tronderenerginett-fc3a87",
      "locationSet": {"include": ["001"]},
      "tags": {
        "operator": "Trønderenergi Nett",
        "power": "substation"
      }
    },
    {
      "displayName": "Tshwane Electricity",
      "id": "tshwaneelectricity-fc3a87",
      "locationSet": {"include": ["001"]},
      "tags": {
        "operator": "Tshwane Electricity",
        "power": "substation"
      }
    },
    {
      "displayName": "Tucson Electric Power",
      "id": "tucsonelectricpower-301545",
      "locationSet": {"include": ["us"]},
      "tags": {
        "operator": "Tucson Electric Power",
        "operator:wikidata": "Q16897777",
        "operator:wikipedia": "en:Tucson Electric Power",
        "power": "substation"
      }
    },
    {
      "displayName": "TVA",
      "id": "tva-fc3a87",
      "locationSet": {"include": ["001"]},
      "tags": {
        "operator": "TVA",
        "power": "substation"
      }
    },
    {
      "displayName": "Überlandwerk Erding GmbH",
      "id": "uberlandwerkerdinggmbh-fc3a87",
      "locationSet": {"include": ["001"]},
      "tags": {
        "operator": "Überlandwerk Erding GmbH",
        "power": "substation"
      }
    },
    {
      "displayName": "Überlandwerk Erding GmbH & Co. KG",
      "id": "uberlandwerkerdinggmbhandcokg-fc3a87",
      "locationSet": {"include": ["001"]},
      "tags": {
        "operator": "Überlandwerk Erding GmbH & Co. KG",
        "power": "substation"
      }
    },
    {
      "displayName": "Überlandwerk Mittelbaden GmbH & Co. KG",
      "id": "uberlandwerkmittelbadengmbhandcokg-fc3a87",
      "locationSet": {"include": ["001"]},
      "tags": {
        "operator": "Überlandwerk Mittelbaden GmbH & Co. KG",
        "power": "substation"
      }
    },
    {
      "displayName": "UK Power Networks",
      "id": "ukpowernetworks-fc3a87",
      "locationSet": {"include": ["001"]},
      "matchNames": ["uk power networks spn"],
      "tags": {
        "operator": "UK Power Networks",
        "power": "substation"
      }
    },
    {
      "displayName": "Umeå Energi",
      "id": "umeaenergi-fc3a87",
      "locationSet": {"include": ["001"]},
      "tags": {
        "operator": "Umeå Energi",
        "power": "substation"
      }
    },
    {
      "displayName": "Unareti S.p.A.",
      "id": "unaretispa-fc3a87",
      "locationSet": {"include": ["001"]},
      "tags": {
        "operator": "Unareti S.p.A.",
        "power": "substation"
      }
    },
    {
      "displayName": "Union Fenosa",
      "id": "unionfenosa-fc3a87",
      "locationSet": {"include": ["001"]},
      "tags": {
        "operator": "Union Fenosa",
        "power": "substation"
      }
    },
    {
      "displayName": "Unison",
      "id": "unison-fc3a87",
      "locationSet": {"include": ["001"]},
      "tags": {
        "operator": "Unison",
        "power": "substation"
      }
    },
    {
      "displayName": "Unison Networks",
      "id": "unisonnetworks-fc3a87",
      "locationSet": {"include": ["001"]},
      "tags": {
        "operator": "Unison Networks",
        "power": "substation"
      }
    },
    {
      "displayName": "United Energy",
      "id": "unitedenergy-fc3a87",
      "locationSet": {"include": ["001"]},
      "tags": {
        "operator": "United Energy",
        "power": "substation"
      }
    },
    {
      "displayName": "United Power",
      "id": "unitedpower-fc3a87",
      "locationSet": {"include": ["001"]},
      "tags": {
        "operator": "United Power",
        "power": "substation"
      }
    },
    {
      "displayName": "UTE",
      "id": "ute-fc3a87",
      "locationSet": {"include": ["001"]},
      "tags": {
        "operator": "UTE",
        "power": "substation"
      }
    },
    {
      "displayName": "ÜZ Lülsfeld",
      "id": "uzlulsfeld-fc3a87",
      "locationSet": {"include": ["001"]},
      "tags": {
        "operator": "ÜZ Lülsfeld",
        "power": "substation"
      }
    },
    {
      "displayName": "Vale S.A.",
      "id": "valesa-fc3a87",
      "locationSet": {"include": ["001"]},
      "tags": {
        "operator": "Vale S.A.",
        "power": "substation"
      }
    },
    {
      "displayName": "Varanger Kraft",
      "id": "varangerkraft-fc3a87",
      "locationSet": {"include": ["001"]},
      "tags": {
        "operator": "Varanger Kraft",
        "power": "substation"
      }
    },
    {
      "displayName": "Varanger Kraftnett",
      "id": "varangerkraftnett-fc3a87",
      "locationSet": {"include": ["001"]},
      "tags": {
        "operator": "Varanger Kraftnett",
        "power": "substation"
      }
    },
    {
      "displayName": "Vattenfall",
      "id": "vattenfall-fc3a87",
      "locationSet": {"include": ["001"]},
      "tags": {
        "operator": "Vattenfall",
        "power": "substation"
      }
    },
    {
      "displayName": "Vattenfall Europe AG",
      "id": "vattenfalleuropeag-fc3a87",
      "locationSet": {"include": ["001"]},
      "tags": {
        "operator": "Vattenfall Europe AG",
        "power": "substation"
      }
    },
    {
      "displayName": "Vattenfall Europe Berlin",
      "id": "vattenfalleuropeberlin-fc3a87",
      "locationSet": {"include": ["001"]},
      "tags": {
        "operator": "Vattenfall Europe Berlin",
        "power": "substation"
      }
    },
    {
      "displayName": "Vector",
      "id": "vector-fc3a87",
      "locationSet": {"include": ["001"]},
      "tags": {
        "operator": "Vector",
        "power": "substation"
      }
    },
    {
      "displayName": "Verbandsgemeindewerke Dahner Felsenland",
      "id": "verbandsgemeindewerkedahnerfelsenland-fc3a87",
      "locationSet": {"include": ["001"]},
      "tags": {
        "operator": "Verbandsgemeindewerke Dahner Felsenland",
        "power": "substation"
      }
    },
    {
      "displayName": "Verbund Hydro Power GmbH",
      "id": "verbundhydropowergmbh-fc3a87",
      "locationSet": {"include": ["001"]},
      "tags": {
        "operator": "Verbund Hydro Power GmbH",
        "power": "substation"
      }
    },
    {
      "displayName": "Verdo",
      "id": "verdo-fc3a87",
      "locationSet": {"include": ["001"]},
      "tags": {
        "operator": "Verdo",
        "power": "substation"
      }
    },
    {
      "displayName": "Vereinigte Stadtwerke Netz GmbH",
      "id": "vereinigtestadtwerkenetzgmbh-fc3a87",
      "locationSet": {"include": ["001"]},
      "tags": {
        "operator": "Vereinigte Stadtwerke Netz GmbH",
        "power": "substation"
      }
    },
    {
      "displayName": "Versorgungswerke Heddesheim",
      "id": "versorgungswerkeheddesheim-fc3a87",
      "locationSet": {"include": ["001"]},
      "tags": {
        "operator": "Versorgungswerke Heddesheim",
        "power": "substation"
      }
    },
    {
      "displayName": "VEW",
      "id": "vew-fc3a87",
      "locationSet": {"include": ["001"]},
      "tags": {
        "operator": "VEW",
        "power": "substation"
      }
    },
    {
      "displayName": "Viteos SA",
      "id": "viteossa-fc3a87",
      "locationSet": {"include": ["001"]},
      "tags": {
        "operator": "Viteos SA",
        "power": "substation"
      }
    },
    {
      "displayName": "VKW",
      "id": "vkw-fc3a87",
      "locationSet": {"include": ["001"]},
      "tags": {
        "operator": "VKW",
        "power": "substation"
      }
    },
    {
      "displayName": "Vorarlberger Energienetze GmbH",
      "id": "vorarlbergerenergienetzegmbh-fc3a87",
      "locationSet": {"include": ["001"]},
      "tags": {
        "operator": "Vorarlberger Energienetze GmbH",
        "power": "substation"
      }
    },
    {
      "displayName": "Voss Energi",
      "id": "vossenergi-fc3a87",
      "locationSet": {"include": ["001"]},
      "tags": {
        "operator": "Voss Energi",
        "power": "substation"
      }
    },
    {
      "displayName": "VSE",
      "id": "vse-fc3a87",
      "locationSet": {"include": ["001"]},
      "tags": {
        "operator": "VSE",
        "power": "substation"
      }
    },
    {
      "displayName": "WEL Networks",
      "id": "welnetworks-fc3a87",
      "locationSet": {"include": ["001"]},
      "tags": {
        "operator": "WEL Networks",
        "power": "substation"
      }
    },
    {
      "displayName": "Wellington Electricity",
      "id": "wellingtonelectricity-fc3a87",
      "locationSet": {"include": ["001"]},
      "tags": {
        "operator": "Wellington Electricity",
        "power": "substation"
      }
    },
    {
      "displayName": "WEMAG",
      "id": "wemag-fc3a87",
      "locationSet": {"include": ["001"]},
      "tags": {
        "operator": "WEMAG",
        "power": "substation"
      }
    },
    {
      "displayName": "WEMAG Netz GmbH",
      "id": "wemagnetzgmbh-fc3a87",
      "locationSet": {"include": ["001"]},
      "tags": {
        "operator": "WEMAG Netz GmbH",
        "power": "substation"
      }
    },
    {
      "displayName": "Wesernetz",
      "id": "wesernetz-fc3a87",
      "locationSet": {"include": ["001"]},
      "tags": {
        "operator": "Wesernetz",
        "power": "substation"
      }
    },
    {
      "displayName": "Westar Energy",
      "id": "westarenergy-fc3a87",
      "locationSet": {"include": ["001"]},
      "tags": {
        "operator": "Westar Energy",
        "power": "substation"
      }
    },
    {
      "displayName": "Western Area Power Administration",
      "id": "westernareapoweradministration-fc3a87",
      "locationSet": {"include": ["001"]},
      "tags": {
        "operator": "Western Area Power Administration",
        "power": "substation"
      }
    },
    {
      "displayName": "Western Power",
      "id": "westernpower-fc3a87",
      "locationSet": {"include": ["001"]},
      "tags": {
        "operator": "Western Power",
        "power": "substation"
      }
    },
    {
      "displayName": "Western Power Distribution",
      "id": "westernpowerdistribution-fc3a87",
      "locationSet": {"include": ["001"]},
      "tags": {
        "operator": "Western Power Distribution",
        "power": "substation"
      }
    },
    {
      "displayName": "Western Power Distribution (South West) plc",
      "id": "westernpowerdistributionsouthwestplc-fc3a87",
      "locationSet": {"include": ["001"]},
      "tags": {
        "operator": "Western Power Distribution (South West) plc",
        "power": "substation"
      }
    },
    {
      "displayName": "Westfalen Weser Netz",
      "id": "westfalenwesernetz-fc3a87",
      "locationSet": {"include": ["001"]},
      "matchNames": ["westfalen weser netz gmbh"],
      "tags": {
        "operator": "Westfalen Weser Netz",
        "power": "substation"
      }
    },
    {
      "displayName": "Westland Infra",
      "id": "westlandinfra-fc3a87",
      "locationSet": {"include": ["001"]},
      "tags": {
        "operator": "Westland Infra",
        "power": "substation"
      }
    },
    {
      "displayName": "Westnetz",
      "id": "westnetz-fc3a87",
      "locationSet": {"include": ["001"]},
      "tags": {
        "operator": "Westnetz",
        "power": "substation"
      }
    },
    {
      "displayName": "Westnetz (RWE)",
      "id": "westnetzrwe-fc3a87",
      "locationSet": {"include": ["001"]},
      "tags": {
        "operator": "Westnetz (RWE)",
        "power": "substation"
      }
    },
    {
      "displayName": "Westnetz GmbH",
      "id": "westnetzgmbh-fc3a87",
      "locationSet": {"include": ["001"]},
      "tags": {
        "operator": "Westnetz GmbH",
        "power": "substation"
      }
    },
    {
      "displayName": "Westpower",
      "id": "westpower-fc3a87",
      "locationSet": {"include": ["001"]},
      "tags": {
        "operator": "Westpower",
        "power": "substation"
      }
    },
    {
      "displayName": "Wien Energie",
      "id": "wienenergie-fc3a87",
      "locationSet": {"include": ["001"]},
      "matchNames": ["wien energie gmbh"],
      "tags": {
        "operator": "Wien Energie",
        "power": "substation"
      }
    },
    {
      "displayName": "Wiener Netze",
      "id": "wienernetze-fc3a87",
      "locationSet": {"include": ["001"]},
      "tags": {
        "operator": "Wiener Netze",
        "power": "substation"
      }
    },
    {
      "displayName": "Wienstrom",
      "id": "wienstrom-fc3a87",
      "locationSet": {"include": ["001"]},
      "tags": {
        "operator": "Wienstrom",
        "power": "substation"
      }
    },
    {
      "displayName": "WMATA",
      "id": "wmata-fc3a87",
      "locationSet": {"include": ["001"]},
      "tags": {
        "operator": "WMATA",
        "power": "substation"
      }
    },
    {
      "displayName": "WO",
      "id": "wo-fc3a87",
      "locationSet": {"include": ["001"]},
      "tags": {
        "operator": "WO",
        "power": "substation"
      }
    },
    {
      "displayName": "WSW",
      "id": "wsw-fc3a87",
      "locationSet": {"include": ["001"]},
      "tags": {
        "operator": "WSW",
        "power": "substation"
      }
    },
    {
      "displayName": "WSW AG",
      "id": "wswag-fc3a87",
      "locationSet": {"include": ["001"]},
      "tags": {
        "operator": "WSW AG",
        "power": "substation"
      }
    },
    {
      "displayName": "Wuppertaler Stadtwerke",
      "id": "wuppertalerstadtwerke-fc3a87",
      "locationSet": {"include": ["001"]},
      "tags": {
        "operator": "Wuppertaler Stadtwerke",
        "power": "substation"
      }
    },
    {
      "displayName": "Xcel Energy",
      "id": "xcelenergy-fc3a87",
      "locationSet": {"include": ["001"]},
      "tags": {
        "operator": "Xcel Energy",
        "power": "substation"
      }
    },
    {
      "displayName": "YEDL",
      "id": "yedl-fc3a87",
      "locationSet": {"include": ["001"]},
      "tags": {
        "operator": "YEDL",
        "power": "substation"
      }
    },
    {
      "displayName": "Západoslovenská distribučná",
      "id": "zapadoslovenskadistribucna-fc3a87",
      "locationSet": {"include": ["001"]},
      "tags": {
        "operator": "Západoslovenská distribučná",
        "power": "substation"
      }
    },
    {
      "displayName": "ZEAG Energie",
      "id": "zeagenergie-fc3a87",
      "locationSet": {"include": ["001"]},
      "tags": {
        "operator": "ZEAG Energie",
        "power": "substation"
      }
    },
    {
      "displayName": "ZESCO",
      "id": "zesco-fc3a87",
      "locationSet": {"include": ["001"]},
      "tags": {
        "operator": "ZESCO",
        "power": "substation"
      }
    },
    {
      "displayName": "АО \"ОРЭС-Тольятти\"",
      "id": "fbbdbc-fc3a87",
      "locationSet": {"include": ["001"]},
      "tags": {
        "operator": "АО \"ОРЭС-Тольятти\"",
        "power": "substation"
      }
    },
    {
      "displayName": "АО \"РЭС\"",
      "id": "1547de-fc3a87",
      "locationSet": {"include": ["001"]},
      "tags": {
        "operator": "АО \"РЭС\"",
        "power": "substation"
      }
    },
    {
      "displayName": "АО \"Самарская сетевая компания\"",
      "id": "4e721a-fc3a87",
      "locationSet": {"include": ["001"]},
      "tags": {
        "operator": "АО \"Самарская сетевая компания\"",
        "power": "substation"
      }
    },
    {
      "displayName": "АО \"Янтарьэнерго\"",
      "id": "f0d7c2-fc3a87",
      "locationSet": {"include": ["001"]},
      "tags": {
        "operator": "АО \"Янтарьэнерго\"",
        "power": "substation"
      }
    },
    {
      "displayName": "АО «ОЭК»",
      "id": "1fec25-fc3a87",
      "locationSet": {"include": ["001"]},
      "tags": {
        "operator": "АО «ОЭК»",
        "power": "substation"
      }
    },
    {
      "displayName": "АО «Энергосетевая компания»",
      "id": "73c515-fc3a87",
      "locationSet": {"include": ["001"]},
      "tags": {
        "operator": "АО «Энергосетевая компания»",
        "power": "substation"
      }
    },
    {
      "displayName": "АТ \"Миколаївобленерго\"",
      "id": "9ddf0b-fc3a87",
      "locationSet": {"include": ["001"]},
      "tags": {
        "operator": "АТ \"Миколаївобленерго\"",
        "power": "substation"
      }
    },
    {
      "displayName": "АТ Житомиробленерго",
      "id": "4f2cfa-fc3a87",
      "locationSet": {"include": ["001"]},
      "tags": {
        "operator": "АТ Житомиробленерго",
        "power": "substation"
      }
    },
    {
      "displayName": "Берёзовский РЭС",
      "id": "f79783-fc3a87",
      "locationSet": {"include": ["001"]},
      "tags": {
        "operator": "Берёзовский РЭС",
        "power": "substation"
      }
    },
    {
      "displayName": "Брестэнерго",
      "id": "adbc9a-fc3a87",
      "locationSet": {"include": ["001"]},
      "tags": {
        "operator": "Брестэнерго",
        "power": "substation"
      }
    },
    {
      "displayName": "БРОДІВСЬКИЙ РЕМ",
      "id": "b9f890-fc3a87",
      "locationSet": {"include": ["001"]},
      "tags": {
        "operator": "БРОДІВСЬКИЙ РЕМ",
        "power": "substation"
      }
    },
    {
      "displayName": "ВАТ \"Львівобленерго\"",
      "id": "4b5d32-fc3a87",
      "locationSet": {"include": ["001"]},
      "tags": {
        "operator": "ВАТ \"Львівобленерго\"",
        "power": "substation"
      }
    },
    {
      "displayName": "ВАТ \"Тернопільобленерго\"",
      "id": "e09d58-fc3a87",
      "locationSet": {"include": ["001"]},
      "tags": {
        "operator": "ВАТ \"Тернопільобленерго\"",
        "power": "substation"
      }
    },
    {
      "displayName": "ВАТ \"Хмельницькобленерго\"",
      "id": "987811-fc3a87",
      "locationSet": {"include": ["001"]},
      "tags": {
        "operator": "ВАТ \"Хмельницькобленерго\"",
        "power": "substation"
      }
    },
    {
      "displayName": "Високовольтні мережі",
      "id": "536e49-fc3a87",
      "locationSet": {"include": ["001"]},
      "tags": {
        "operator": "Високовольтні мережі",
        "power": "substation"
      }
    },
    {
      "displayName": "Витебскэнерго",
      "id": "98576e-fc3a87",
      "locationSet": {"include": ["001"]},
      "tags": {
        "operator": "Витебскэнерго",
        "power": "substation"
      }
    },
    {
      "displayName": "Вінницяобленерго",
      "id": "084a1e-fc3a87",
      "locationSet": {"include": ["001"]},
      "tags": {
        "operator": "Вінницяобленерго",
        "power": "substation"
      }
    },
    {
      "displayName": "Волиньобленерго",
      "id": "cc48e9-fc3a87",
      "locationSet": {"include": ["001"]},
      "tags": {
        "operator": "Волиньобленерго",
        "power": "substation"
      }
    },
    {
      "displayName": "Воронежская Горэлектросеть",
      "id": "54f75b-fc3a87",
      "locationSet": {"include": ["001"]},
      "tags": {
        "operator": "Воронежская Горэлектросеть",
        "power": "substation"
      }
    },
    {
      "displayName": "Гомельэнерго",
      "id": "dcbab1-fc3a87",
      "locationSet": {"include": ["001"]},
      "tags": {
        "operator": "Гомельэнерго",
        "power": "substation"
      }
    },
    {
      "displayName": "Горэлектросети",
      "id": "bcde51-fc3a87",
      "locationSet": {"include": ["001"]},
      "tags": {
        "operator": "Горэлектросети",
        "power": "substation"
      }
    },
    {
      "displayName": "Гродноэнерго",
      "id": "2e0acb-fc3a87",
      "locationSet": {"include": ["001"]},
      "tags": {
        "operator": "Гродноэнерго",
        "power": "substation"
      }
    },
    {
      "displayName": "ГУП \"ГК Днестрэнерго\"",
      "id": "925ae9-fc3a87",
      "locationSet": {"include": ["001"]},
      "tags": {
        "operator": "ГУП \"ГК Днестрэнерго\"",
        "power": "substation"
      }
    },
    {
      "displayName": "Дніпровські електромережі",
      "id": "4fc9e1-fc3a87",
      "locationSet": {"include": ["001"]},
      "tags": {
        "operator": "Дніпровські електромережі",
        "power": "substation"
      }
    },
    {
      "displayName": "Донецькі електромережі",
      "id": "763ec9-fc3a87",
      "locationSet": {"include": ["001"]},
      "tags": {
        "operator": "Донецькі електромережі",
        "power": "substation"
      }
    },
    {
      "displayName": "ДЭС",
      "id": "44f383-fc3a87",
      "locationSet": {"include": ["001"]},
      "tags": {
        "operator": "ДЭС",
        "power": "substation"
      }
    },
    {
      "displayName": "Екатеринбургская электросетевая компания",
      "id": "11d53c-fc3a87",
      "locationSet": {"include": ["001"]},
      "tags": {
        "operator": "Екатеринбургская электросетевая компания",
        "power": "substation"
      }
    },
    {
      "displayName": "ЕЭСК",
      "id": "912089-fc3a87",
      "locationSet": {"include": ["001"]},
      "tags": {
        "operator": "ЕЭСК",
        "power": "substation"
      }
    },
    {
      "displayName": "Закарпаттяобленерго",
      "id": "edc045-fc3a87",
      "locationSet": {"include": ["001"]},
      "tags": {
        "operator": "Закарпаттяобленерго",
        "power": "substation"
      }
    },
    {
      "displayName": "ЗАО \"НРЕС\"",
      "id": "54244c-fc3a87",
      "locationSet": {"include": ["001"]},
      "tags": {
        "operator": "ЗАО \"НРЕС\"",
        "power": "substation"
      }
    },
    {
      "displayName": "ЗАО \"Энергетика и Связь Строительства\"",
      "id": "a4c9ec-fc3a87",
      "locationSet": {"include": ["001"]},
      "tags": {
        "operator": "ЗАО \"Энергетика и Связь Строительства\"",
        "power": "substation"
      }
    },
    {
      "displayName": "Запоріжжяобленерго",
      "id": "dd2584-fc3a87",
      "locationSet": {"include": ["001"]},
      "tags": {
        "operator": "Запоріжжяобленерго",
        "power": "substation"
      }
    },
    {
      "displayName": "Зельвенский РЭС",
      "id": "386b4a-fc3a87",
      "locationSet": {"include": ["001"]},
      "tags": {
        "operator": "Зельвенский РЭС",
        "power": "substation"
      }
    },
    {
      "displayName": "ИжГЭТ",
      "id": "51239f-fc3a87",
      "locationSet": {"include": ["001"]},
      "tags": {
        "operator": "ИжГЭТ",
        "power": "substation"
      }
    },
    {
      "displayName": "Ізмаїльський РЕМ",
      "id": "144b37-fc3a87",
      "locationSet": {"include": ["001"]},
      "tags": {
        "operator": "Ізмаїльський РЕМ",
        "power": "substation"
      }
    },
    {
      "displayName": "Каббалкэнерго",
      "id": "37ea32-fc3a87",
      "locationSet": {"include": ["001"]},
      "tags": {
        "operator": "Каббалкэнерго",
        "power": "substation"
      }
    },
    {
      "displayName": "Калмэнерго",
      "id": "96c48a-fc3a87",
      "locationSet": {"include": ["001"]},
      "tags": {
        "operator": "Калмэнерго",
        "power": "substation"
      }
    },
    {
      "displayName": "Калугаэнерго",
      "id": "efe635-fc3a87",
      "locationSet": {"include": ["001"]},
      "tags": {
        "operator": "Калугаэнерго",
        "power": "substation"
      }
    },
    {
      "displayName": "Київенерго",
      "id": "e43b12-fc3a87",
      "locationSet": {"include": ["001"]},
      "tags": {
        "operator": "Київенерго",
        "power": "substation"
      }
    },
    {
      "displayName": "Київобленерго",
      "id": "9e843b-fc3a87",
      "locationSet": {"include": ["001"]},
      "tags": {
        "operator": "Київобленерго",
        "power": "substation"
      }
    },
    {
      "displayName": "Київські електромережі",
      "id": "464950-fc3a87",
      "locationSet": {"include": ["001"]},
      "tags": {
        "operator": "Київські електромережі",
        "power": "substation"
      }
    },
    {
      "displayName": "Кіровоградобленерго",
      "id": "40e024-fc3a87",
      "locationSet": {"include": ["001"]},
      "tags": {
        "operator": "Кіровоградобленерго",
        "power": "substation"
      }
    },
    {
      "displayName": "Кіровоградський міський РЕМ",
      "id": "8cf5f6-fc3a87",
      "locationSet": {"include": ["001"]},
      "tags": {
        "operator": "Кіровоградський міський РЕМ",
        "power": "substation"
      }
    },
    {
      "displayName": "Кіровоградський РЕМ",
      "id": "c597fe-fc3a87",
      "locationSet": {"include": ["001"]},
      "tags": {
        "operator": "Кіровоградський РЕМ",
        "power": "substation"
      }
    },
    {
      "displayName": "Колэнерго",
      "id": "2c502b-fc3a87",
      "locationSet": {"include": ["001"]},
      "tags": {
        "operator": "Колэнерго",
        "power": "substation"
      }
    },
    {
      "displayName": "Крименерго",
      "id": "3ed151-fc3a87",
      "locationSet": {"include": ["001"]},
      "tags": {
        "operator": "Крименерго",
        "power": "substation"
      }
    },
    {
      "displayName": "Крымэнерго",
      "id": "773c0b-fc3a87",
      "locationSet": {"include": ["001"]},
      "tags": {
        "operator": "Крымэнерго",
        "power": "substation"
      }
    },
    {
      "displayName": "КТУП \"Минсктранс\" филиал \"Служба энергохозяйства\"",
      "id": "e00513-fc3a87",
      "locationSet": {"include": ["001"]},
      "tags": {
        "operator": "КТУП \"Минсктранс\" филиал \"Служба энергохозяйства\"",
        "power": "substation"
      }
    },
    {
      "displayName": "Левашинсие РЭС",
      "id": "ad4392-fc3a87",
      "locationSet": {"include": ["001"]},
      "tags": {
        "operator": "Левашинсие РЭС",
        "power": "substation"
      }
    },
    {
      "displayName": "Ленэнерго",
      "id": "e6193d-fc3a87",
      "locationSet": {"include": ["001"]},
      "tags": {
        "operator": "Ленэнерго",
        "power": "substation"
      }
    },
    {
      "displayName": "ЛОЭСК",
      "id": "c6dafd-fc3a87",
      "locationSet": {"include": ["001"]},
      "tags": {
        "operator": "ЛОЭСК",
        "power": "substation"
      }
    },
    {
      "displayName": "Луганське енергетичне об'єднання",
      "id": "15aedc-fc3a87",
      "locationSet": {"include": ["001"]},
      "tags": {
        "operator": "Луганське енергетичне об'єднання",
        "power": "substation"
      }
    },
    {
      "displayName": "Львівобленерго",
      "id": "76a6df-fc3a87",
      "locationSet": {"include": ["001"]},
      "tags": {
        "operator": "Львівобленерго",
        "power": "substation"
      }
    },
    {
      "displayName": "Макси",
      "id": "056d11-fc3a87",
      "locationSet": {"include": ["001"]},
      "tags": {
        "operator": "Макси",
        "power": "substation"
      }
    },
    {
      "displayName": "Миколаївобленерго",
      "id": "6a548f-fc3a87",
      "locationSet": {"include": ["001"]},
      "tags": {
        "operator": "Миколаївобленерго",
        "power": "substation"
      }
    },
    {
      "displayName": "Минские кабельные сети",
      "id": "c1c7e0-fc3a87",
      "locationSet": {"include": ["001"]},
      "tags": {
        "operator": "Минские кабельные сети",
        "power": "substation"
      }
    },
    {
      "displayName": "МКП МТК \"Воронежпассажиртранс\"",
      "id": "759720-fc3a87",
      "locationSet": {"include": ["001"]},
      "tags": {
        "operator": "МКП МТК \"Воронежпассажиртранс\"",
        "power": "substation"
      }
    },
    {
      "displayName": "Могилевэнерго",
      "id": "640120-fc3a87",
      "locationSet": {"include": ["001"]},
      "tags": {
        "operator": "Могилевэнерго",
        "power": "substation"
      }
    },
    {
      "displayName": "Московско-Рязанское отделение",
      "id": "715db6-fc3a87",
      "locationSet": {"include": ["001"]},
      "tags": {
        "operator": "Московско-Рязанское отделение",
        "power": "substation"
      }
    },
    {
      "displayName": "МОЭК",
      "id": "738c38-fc3a87",
      "locationSet": {"include": ["001"]},
      "tags": {
        "operator": "МОЭК",
        "power": "substation"
      }
    },
    {
      "displayName": "МОЭСК",
      "id": "8e35df-fc3a87",
      "locationSet": {"include": ["001"]},
      "tags": {
        "operator": "МОЭСК",
        "power": "substation"
      }
    },
    {
      "displayName": "МРСК Урала - Пермэнерго",
      "id": "59bd60-fc3a87",
      "locationSet": {"include": ["001"]},
      "tags": {
        "operator": "МРСК Урала - Пермэнерго",
        "power": "substation"
      }
    },
    {
      "displayName": "МРСК Центра",
      "id": "86e0e8-fc3a87",
      "locationSet": {"include": ["001"]},
      "tags": {
        "operator": "МРСК Центра",
        "power": "substation"
      }
    },
    {
      "displayName": "МРСК Центра и Приволжья",
      "id": "4d72e8-fc3a87",
      "locationSet": {"include": ["001"]},
      "tags": {
        "operator": "МРСК Центра и Приволжья",
        "power": "substation"
      }
    },
    {
      "displayName": "МРСК-1",
      "id": "06d162-fc3a87",
      "locationSet": {"include": ["001"]},
      "tags": {
        "operator": "МРСК-1",
        "power": "substation"
      }
    },
    {
      "displayName": "МУП \"Воронежская горэлектросеть\"",
      "id": "0d91bc-fc3a87",
      "locationSet": {"include": ["001"]},
      "tags": {
        "operator": "МУП \"Воронежская горэлектросеть\"",
        "power": "substation"
      }
    },
    {
      "displayName": "МУП \"НЭСК\"",
      "id": "1cd58b-fc3a87",
      "locationSet": {"include": ["001"]},
      "tags": {
        "operator": "МУП \"НЭСК\"",
        "power": "substation"
      }
    },
    {
      "displayName": "МУП \"Электросервис\"",
      "id": "ec75dd-fc3a87",
      "locationSet": {"include": ["001"]},
      "tags": {
        "operator": "МУП \"Электросервис\"",
        "power": "substation"
      }
    },
    {
      "displayName": "МУП УльГЭС",
      "id": "faf577-fc3a87",
      "locationSet": {"include": ["001"]},
      "tags": {
        "operator": "МУП УльГЭС",
        "power": "substation"
      }
    },
    {
      "displayName": "НЕК",
      "id": "d2499e-fc3a87",
      "locationSet": {"include": ["001"]},
      "tags": {
        "operator": "НЕК",
        "power": "substation"
      }
    },
    {
      "displayName": "НЧЭС",
      "id": "ee5b30-fc3a87",
      "locationSet": {"include": ["001"]},
      "tags": {
        "operator": "НЧЭС",
        "power": "substation"
      }
    },
    {
      "displayName": "ОАО \"ДРСК\"",
      "id": "b3f527-fc3a87",
      "locationSet": {"include": ["001"]},
      "tags": {
        "operator": "ОАО \"ДРСК\"",
        "power": "substation"
      }
    },
    {
      "displayName": "ОАО \"Ивэнерго\"",
      "id": "e0767f-fc3a87",
      "locationSet": {"include": ["001"]},
      "tags": {
        "operator": "ОАО \"Ивэнерго\"",
        "power": "substation"
      }
    },
    {
      "displayName": "ОАО \"Иркутская электросетевая компания\"",
      "id": "f618c9-fc3a87",
      "locationSet": {"include": ["001"]},
      "tags": {
        "operator": "ОАО \"Иркутская электросетевая компания\"",
        "power": "substation"
      }
    },
    {
      "displayName": "ОАО \"Калугаэнерго\"",
      "id": "015423-fc3a87",
      "locationSet": {"include": ["001"]},
      "tags": {
        "operator": "ОАО \"Калугаэнерго\"",
        "power": "substation"
      }
    },
    {
      "displayName": "ОАО \"КЭСК\"",
      "id": "581d7e-fc3a87",
      "locationSet": {"include": ["001"]},
      "tags": {
        "operator": "ОАО \"КЭСК\"",
        "power": "substation"
      }
    },
    {
      "displayName": "ОАО \"МОЭСК\"",
      "id": "f37282-fc3a87",
      "locationSet": {"include": ["001"]},
      "tags": {
        "operator": "ОАО \"МОЭСК\"",
        "power": "substation"
      }
    },
    {
      "displayName": "ОАО \"МРСК Центра\"",
      "id": "904e6b-fc3a87",
      "locationSet": {"include": ["001"]},
      "tags": {
        "operator": "ОАО \"МРСК Центра\"",
        "power": "substation"
      }
    },
    {
      "displayName": "ОАО \"МРСК ЮГА\"",
      "id": "6822f3-fc3a87",
      "locationSet": {"include": ["001"]},
      "tags": {
        "operator": "ОАО \"МРСК ЮГА\"",
        "power": "substation"
      }
    },
    {
      "displayName": "ОАО \"Пермэнерго\"",
      "id": "671b35-fc3a87",
      "locationSet": {"include": ["001"]},
      "tags": {
        "operator": "ОАО \"Пермэнерго\"",
        "power": "substation"
      }
    },
    {
      "displayName": "ОАО \"РЖД\"",
      "id": "5ea107-fc3a87",
      "locationSet": {"include": ["001"]},
      "tags": {
        "operator": "ОАО \"РЖД\"",
        "power": "substation"
      }
    },
    {
      "displayName": "ОАО \"Ставропольэнергосбыт\"",
      "id": "eea82d-fc3a87",
      "locationSet": {"include": ["001"]},
      "tags": {
        "operator": "ОАО \"Ставропольэнергосбыт\"",
        "power": "substation"
      }
    },
    {
      "displayName": "ОАО \"Тюменьэнерго\" ПАО \"Россети\"",
      "id": "d6b97f-fc3a87",
      "locationSet": {"include": ["001"]},
      "tags": {
        "operator": "ОАО \"Тюменьэнерго\" ПАО \"Россети\"",
        "power": "substation"
      }
    },
    {
      "displayName": "ОАО \"ФСК ЕЭС\"",
      "id": "a80300-fc3a87",
      "locationSet": {"include": ["001"]},
      "tags": {
        "operator": "ОАО \"ФСК ЕЭС\"",
        "power": "substation"
      }
    },
    {
      "displayName": "ОАО «МРСК Волги»",
      "id": "c46792-fc3a87",
      "locationSet": {"include": ["001"]},
      "tags": {
        "operator": "ОАО «МРСК Волги»",
        "power": "substation"
      }
    },
    {
      "displayName": "ОАО «РусГидро»",
      "id": "ef0fa4-fc3a87",
      "locationSet": {"include": ["001"]},
      "tags": {
        "operator": "ОАО «РусГидро»",
        "power": "substation"
      }
    },
    {
      "displayName": "Объединенная энергетическая компания",
      "id": "a76e6a-fc3a87",
      "locationSet": {"include": ["001"]},
      "tags": {
        "operator": "Объединенная энергетическая компания",
        "power": "substation"
      }
    },
    {
      "displayName": "Одесаобленерго",
      "id": "7dd737-fc3a87",
      "locationSet": {"include": ["001"]},
      "tags": {
        "operator": "Одесаобленерго",
        "power": "substation"
      }
    },
    {
      "displayName": "ОКЭ",
      "id": "32fefa-fc3a87",
      "locationSet": {"include": ["001"]},
      "tags": {
        "operator": "ОКЭ",
        "power": "substation"
      }
    },
    {
      "displayName": "Олександрівський РЕМ",
      "id": "c12b47-fc3a87",
      "locationSet": {"include": ["001"]},
      "tags": {
        "operator": "Олександрівський РЕМ",
        "power": "substation"
      }
    },
    {
      "displayName": "ООО 'Мосэнергосбыт – Жуковский'",
      "id": "f2ea4d-fc3a87",
      "locationSet": {"include": ["001"]},
      "tags": {
        "operator": "ООО 'Мосэнергосбыт – Жуковский'",
        "power": "substation"
      }
    },
    {
      "displayName": "ООО \"АСЭП\"",
      "id": "fcb8cf-fc3a87",
      "locationSet": {"include": ["001"]},
      "tags": {
        "operator": "ООО \"АСЭП\"",
        "power": "substation"
      }
    },
    {
      "displayName": "ООО \"Востокнефтепровод\"",
      "id": "23025a-fc3a87",
      "locationSet": {"include": ["001"]},
      "tags": {
        "operator": "ООО \"Востокнефтепровод\"",
        "power": "substation"
      }
    },
    {
      "displayName": "ООО \"НПЭК\"",
      "id": "de5c0d-fc3a87",
      "locationSet": {"include": ["001"]},
      "tags": {
        "operator": "ООО \"НПЭК\"",
        "power": "substation"
      }
    },
    {
      "displayName": "ООО «Волгоэлектросеть»",
      "id": "c7d843-fc3a87",
      "locationSet": {"include": ["001"]},
      "tags": {
        "operator": "ООО «Волгоэлектросеть»",
        "power": "substation"
      }
    },
    {
      "displayName": "ООО «Заводские сети»",
      "id": "d64417-fc3a87",
      "locationSet": {"include": ["001"]},
      "tags": {
        "operator": "ООО «Заводские сети»",
        "power": "substation"
      }
    },
    {
      "displayName": "ООО «Зефс-Энерго»",
      "id": "5a5566-fc3a87",
      "locationSet": {"include": ["001"]},
      "tags": {
        "operator": "ООО «Зефс-Энерго»",
        "power": "substation"
      }
    },
    {
      "displayName": "ООО «Электросети»",
      "id": "eb6366-fc3a87",
      "locationSet": {"include": ["001"]},
      "tags": {
        "operator": "ООО «Электросети»",
        "power": "substation"
      }
    },
    {
      "displayName": "ООО «Энергосети»",
      "id": "6330e4-fc3a87",
      "locationSet": {"include": ["001"]},
      "tags": {
        "operator": "ООО «Энергосети»",
        "power": "substation"
      }
    },
    {
      "displayName": "Оренбургэнерго, Восточные электрические сети",
      "id": "19fafa-fc3a87",
      "locationSet": {"include": ["001"]},
      "tags": {
        "operator": "Оренбургэнерго, Восточные электрические сети",
        "power": "substation"
      }
    },
    {
      "displayName": "ОЭЗ ППТ Алабуга",
      "id": "3d674b-fc3a87",
      "locationSet": {"include": ["001"]},
      "tags": {
        "operator": "ОЭЗ ППТ Алабуга",
        "power": "substation"
      }
    },
    {
      "displayName": "ПАО \"КАМЧАТСКЭНЕРГО\"",
      "id": "905a61-fc3a87",
      "locationSet": {"include": ["001"]},
      "tags": {
        "operator": "ПАО \"КАМЧАТСКЭНЕРГО\"",
        "power": "substation"
      }
    },
    {
      "displayName": "ПАО \"Ленэнерго\"",
      "id": "7771ec-fc3a87",
      "locationSet": {"include": ["001"]},
      "tags": {
        "operator": "ПАО \"Ленэнерго\"",
        "power": "substation"
      }
    },
    {
      "displayName": "ПАО \"МРСК Волги\" - Самарские РС",
      "id": "464ab6-fc3a87",
      "locationSet": {"include": ["001"]},
      "tags": {
        "operator": "ПАО \"МРСК Волги\" - Самарские РС",
        "power": "substation"
      }
    },
    {
      "displayName": "ПАО \"МРСК Северного Кавказа\"",
      "id": "c7bf83-fc3a87",
      "locationSet": {"include": ["001"]},
      "tags": {
        "operator": "ПАО \"МРСК Северного Кавказа\"",
        "power": "substation"
      }
    },
    {
      "displayName": "ПАО \"МРСК Северо-Запaда\"",
      "id": "bcc3fc-fc3a87",
      "locationSet": {"include": ["001"]},
      "tags": {
        "operator": "ПАО \"МРСК Северо-Запaда\"",
        "power": "substation"
      }
    },
    {
      "displayName": "ПАО \"МРСК Северо-Запада\"",
      "id": "5b91d1-fc3a87",
      "locationSet": {"include": ["001"]},
      "tags": {
        "operator": "ПАО \"МРСК Северо-Запада\"",
        "power": "substation"
      }
    },
    {
      "displayName": "ПАО \"МРСК Сибири\" - \"Красноярскэнерго\"",
      "id": "6e8a25-fc3a87",
      "locationSet": {"include": ["001"]},
      "tags": {
        "operator": "ПАО \"МРСК Сибири\" - \"Красноярскэнерго\"",
        "power": "substation"
      }
    },
    {
      "displayName": "ПАО \"МРСК Центра\"",
      "id": "ec167f-fc3a87",
      "locationSet": {"include": ["001"]},
      "tags": {
        "operator": "ПАО \"МРСК Центра\"",
        "power": "substation"
      }
    },
    {
      "displayName": "ПАО \"МРСК ЮГА\"",
      "id": "6e0b52-fc3a87",
      "locationSet": {"include": ["001"]},
      "tags": {
        "operator": "ПАО \"МРСК ЮГА\"",
        "power": "substation"
      }
    },
    {
      "displayName": "ПАО \"Россети\"",
      "id": "3ff2a0-fc3a87",
      "locationSet": {"include": ["001"]},
      "tags": {
        "operator": "ПАО \"Россети\"",
        "power": "substation"
      }
    },
    {
      "displayName": "ПАО \"ФСК ЕЭС\"",
      "id": "3783e2-fc3a87",
      "locationSet": {"include": ["001"]},
      "tags": {
        "operator": "ПАО \"ФСК ЕЭС\"",
        "power": "substation"
      }
    },
    {
      "displayName": "ПАО «МОЭСК»",
      "id": "6ef0d7-fc3a87",
      "locationSet": {"include": ["001"]},
      "tags": {
        "operator": "ПАО «МОЭСК»",
        "power": "substation"
      }
    },
    {
      "displayName": "ПАО «МРСК Волги»",
      "id": "2dbdf2-fc3a87",
      "locationSet": {"include": ["001"]},
      "tags": {
        "operator": "ПАО «МРСК Волги»",
        "power": "substation"
      }
    },
    {
      "displayName": "ПАО «МРСК Сибири»",
      "id": "471e51-fc3a87",
      "locationSet": {"include": ["001"]},
      "tags": {
        "operator": "ПАО «МРСК Сибири»",
        "power": "substation"
      }
    },
    {
      "displayName": "ПАО «МРСК Центра и Приволжья»",
      "id": "458c19-fc3a87",
      "locationSet": {"include": ["001"]},
      "tags": {
        "operator": "ПАО «МРСК Центра и Приволжья»",
        "power": "substation"
      }
    },
    {
      "displayName": "ПАО «Россети Кубань»",
      "id": "3b4dee-fc3a87",
      "locationSet": {"include": ["001"]},
      "tags": {
        "operator": "ПАО «Россети Кубань»",
        "power": "substation"
      }
    },
    {
      "displayName": "ПАО СУЭНКО",
      "id": "11be48-fc3a87",
      "locationSet": {"include": ["001"]},
      "tags": {
        "operator": "ПАО СУЭНКО",
        "power": "substation"
      }
    },
    {
      "displayName": "ПАТ \"Волиньобленерго\"",
      "id": "e59810-fc3a87",
      "locationSet": {"include": ["001"]},
      "tags": {
        "operator": "ПАТ \"Волиньобленерго\"",
        "power": "substation"
      }
    },
    {
      "displayName": "ПАТ \"Сумиобленерго\"",
      "id": "fc0a7b-fc3a87",
      "locationSet": {"include": ["001"]},
      "tags": {
        "operator": "ПАТ \"Сумиобленерго\"",
        "power": "substation"
      }
    },
    {
      "displayName": "ПАТ \"Хмельницькобленерго\"",
      "id": "46b121-fc3a87",
      "locationSet": {"include": ["001"]},
      "tags": {
        "operator": "ПАТ \"Хмельницькобленерго\"",
        "power": "substation"
      }
    },
    {
      "displayName": "ПАТ „Одесаобленерго“",
      "id": "75f1d7-fc3a87",
      "locationSet": {"include": ["001"]},
      "tags": {
        "operator": "ПАТ „Одесаобленерго“",
        "power": "substation"
      }
    },
    {
      "displayName": "ПАТ ЕК \"Херсонобленерго\"",
      "id": "55dcde-fc3a87",
      "locationSet": {"include": ["001"]},
      "tags": {
        "operator": "ПАТ ЕК \"Херсонобленерго\"",
        "power": "substation"
      }
    },
    {
      "displayName": "ПАТ ЕК „Чернівціобленерго“",
      "id": "c2022a-fc3a87",
      "locationSet": {"include": ["001"]},
      "tags": {
        "operator": "ПАТ ЕК „Чернівціобленерго“",
        "power": "substation"
      }
    },
    {
      "displayName": "ПАТ Житомиробленерго",
      "id": "158485-fc3a87",
      "locationSet": {"include": ["001"]},
      "tags": {
        "operator": "ПАТ Житомиробленерго",
        "power": "substation"
      }
    },
    {
      "displayName": "ПО \"Калужские электрические сети\"",
      "id": "43cf85-fc3a87",
      "locationSet": {"include": ["001"]},
      "tags": {
        "operator": "ПО \"Калужские электрические сети\"",
        "power": "substation"
      }
    },
    {
      "displayName": "ПО \"Кировские электрические сети\"",
      "id": "dee5a1-fc3a87",
      "locationSet": {"include": ["001"]},
      "tags": {
        "operator": "ПО \"Кировские электрические сети\"",
        "power": "substation"
      }
    },
    {
      "displayName": "ПО \"Кировские электросети\"",
      "id": "c9b087-fc3a87",
      "locationSet": {"include": ["001"]},
      "tags": {
        "operator": "ПО \"Кировские электросети\"",
        "power": "substation"
      }
    },
    {
      "displayName": "ПО \"Обнинские электрические сети\"",
      "id": "5f68df-fc3a87",
      "locationSet": {"include": ["001"]},
      "tags": {
        "operator": "ПО \"Обнинские электрические сети\"",
        "power": "substation"
      }
    },
    {
      "displayName": "ПО \"Сасовские электрические сети\"",
      "id": "fc6b1d-fc3a87",
      "locationSet": {"include": ["001"]},
      "tags": {
        "operator": "ПО \"Сасовские электрические сети\"",
        "power": "substation"
      }
    },
    {
      "displayName": "Полтаваобленерго",
      "id": "2b5461-fc3a87",
      "locationSet": {"include": ["001"]},
      "tags": {
        "operator": "Полтаваобленерго",
        "power": "substation"
      }
    },
    {
      "displayName": "ПрАТ \"Львівобленерго\"",
      "id": "2a2f2f-fc3a87",
      "locationSet": {"include": ["001"]},
      "tags": {
        "operator": "ПрАТ \"Львівобленерго\"",
        "power": "substation"
      }
    },
    {
      "displayName": "ПрАТ Рівнеобленерго",
      "id": "3daebd-fc3a87",
      "locationSet": {"include": ["001"]},
      "tags": {
        "operator": "ПрАТ Рівнеобленерго",
        "power": "substation"
      }
    },
    {
      "displayName": "Прикарпаттяобленерго",
      "id": "9f6f80-fc3a87",
      "locationSet": {"include": ["001"]},
      "tags": {
        "operator": "Прикарпаттяобленерго",
        "power": "substation"
      }
    },
    {
      "displayName": "Производственное отделение \"Воркутинские электрические сети\"",
      "id": "40cf3b-fc3a87",
      "locationSet": {"include": ["001"]},
      "tags": {
        "operator": "Производственное отделение \"Воркутинские электрические сети\"",
        "power": "substation"
      }
    },
    {
      "displayName": "Радивилівський РЕМ",
      "id": "a2dd41-fc3a87",
      "locationSet": {"include": ["001"]},
      "tags": {
        "operator": "Радивилівський РЕМ",
        "power": "substation"
      }
    },
    {
      "displayName": "Регіональні електричні мережі",
      "id": "388547-fc3a87",
      "locationSet": {"include": ["001"]},
      "tags": {
        "operator": "Регіональні електричні мережі",
        "power": "substation"
      }
    },
    {
      "displayName": "РЖД",
      "id": "a2f5de-fc3a87",
      "locationSet": {"include": ["001"]},
      "tags": {
        "operator": "РЖД",
        "power": "substation"
      }
    },
    {
      "displayName": "РЖД - Свердловская ЖД",
      "id": "c51d28-fc3a87",
      "locationSet": {"include": ["001"]},
      "tags": {
        "operator": "РЖД - Свердловская ЖД",
        "power": "substation"
      }
    },
    {
      "displayName": "Рівнеобленерго",
      "id": "817f4b-fc3a87",
      "locationSet": {"include": ["001"]},
      "tags": {
        "operator": "Рівнеобленерго",
        "power": "substation"
      }
    },
    {
      "displayName": "Россети, филиал ПАО \"МРСК Сибири\" - \"Хакасэнерго\", Усть-Абаканский РЭС",
      "id": "2b4f93-fc3a87",
      "locationSet": {"include": ["001"]},
      "tags": {
        "operator": "Россети, филиал ПАО \"МРСК Сибири\" - \"Хакасэнерго\", Усть-Абаканский РЭС",
        "power": "substation"
      }
    },
    {
      "displayName": "РУП «Витебскэнерго»",
      "id": "a3fcdf-fc3a87",
      "locationSet": {"include": ["001"]},
      "tags": {
        "operator": "РУП «Витебскэнерго»",
        "power": "substation"
      }
    },
    {
      "displayName": "Рязаньэнерго",
      "id": "0eb03f-fc3a87",
      "locationSet": {"include": ["001"]},
      "tags": {
        "operator": "Рязаньэнерго",
        "power": "substation"
      }
    },
    {
      "displayName": "Сахалинэнерго",
      "id": "1fc076-fc3a87",
      "locationSet": {"include": ["001"]},
      "tags": {
        "operator": "Сахалинэнерго",
        "power": "substation"
      }
    },
    {
      "displayName": "Севастопольэнерго",
      "id": "349c62-fc3a87",
      "locationSet": {"include": ["001"]},
      "tags": {
        "operator": "Севастопольэнерго",
        "power": "substation"
      }
    },
    {
      "displayName": "Сормовский РЭС",
      "id": "b5355a-fc3a87",
      "locationSet": {"include": ["001"]},
      "tags": {
        "operator": "Сормовский РЭС",
        "power": "substation"
      }
    },
    {
      "displayName": "Тернопільобленерго",
      "id": "591093-fc3a87",
      "locationSet": {"include": ["001"]},
      "tags": {
        "operator": "Тернопільобленерго",
        "power": "substation"
      }
    },
    {
      "displayName": "Укренерго",
      "id": "4be1a2-fc3a87",
      "locationSet": {"include": ["001"]},
      "tags": {
        "operator": "Укренерго",
        "power": "substation"
      }
    },
    {
      "displayName": "Укрзалізниця",
      "id": "8067fe-fc3a87",
      "locationSet": {"include": ["001"]},
      "tags": {
        "operator": "Укрзалізниця",
        "power": "substation"
      }
    },
    {
      "displayName": "УЭВ СО РАН",
      "id": "289fb6-fc3a87",
      "locationSet": {"include": ["001"]},
      "tags": {
        "operator": "УЭВ СО РАН",
        "power": "substation"
      }
    },
    {
      "displayName": "Филиал \"Распределительные сети\" ПАО \"Сахалинэнерго\"",
      "id": "6bca9c-fc3a87",
      "locationSet": {"include": ["001"]},
      "tags": {
        "operator": "Филиал \"Распределительные сети\" ПАО \"Сахалинэнерго\"",
        "power": "substation"
      }
    },
    {
      "displayName": "Филиал ОАО \"МРСК Центра\" - \"Ярэнерго\"",
      "id": "edfaac-fc3a87",
      "locationSet": {"include": ["001"]},
      "tags": {
        "operator": "Филиал ОАО \"МРСК Центра\" - \"Ярэнерго\"",
        "power": "substation"
      }
    },
    {
      "displayName": "Филиал ПАО \"МРСК Волги\" - \"Оренбургэнерго\"",
      "id": "95bc7d-fc3a87",
      "locationSet": {"include": ["001"]},
      "tags": {
        "operator": "Филиал ПАО \"МРСК Волги\" - \"Оренбургэнерго\"",
        "power": "substation"
      }
    },
    {
      "displayName": "Филиал ПАО \"МРСК Сибири\" -\"Омскэнерго\"",
      "id": "7977c5-fc3a87",
      "locationSet": {"include": ["001"]},
      "tags": {
        "operator": "Филиал ПАО \"МРСК Сибири\" -\"Омскэнерго\"",
        "power": "substation"
      }
    },
    {
      "displayName": "филиал ПАО \"МРСК Юга\" - \"Ростовэнерго\"",
      "id": "229251-fc3a87",
      "locationSet": {"include": ["001"]},
      "tags": {
        "operator": "филиал ПАО \"МРСК Юга\" - \"Ростовэнерго\"",
        "power": "substation"
      }
    },
    {
      "displayName": "ФСК ЕЭС",
      "id": "1728dd-fc3a87",
      "locationSet": {"include": ["001"]},
      "tags": {
        "operator": "ФСК ЕЭС",
        "power": "substation"
      }
    },
    {
      "displayName": "Харківобленерго",
      "id": "4096b8-fc3a87",
      "locationSet": {"include": ["001"]},
      "tags": {
        "operator": "Харківобленерго",
        "power": "substation"
      }
    },
    {
      "displayName": "Херсонобленерго",
      "id": "cdde4e-fc3a87",
      "locationSet": {"include": ["001"]},
      "tags": {
        "operator": "Херсонобленерго",
        "power": "substation"
      }
    },
    {
      "displayName": "Хмельницькобленерго",
      "id": "4e3368-fc3a87",
      "locationSet": {"include": ["001"]},
      "tags": {
        "operator": "Хмельницькобленерго",
        "power": "substation"
      }
    },
    {
      "displayName": "Центральна енергетична компанія",
      "id": "a726ee-fc3a87",
      "locationSet": {"include": ["001"]},
      "tags": {
        "operator": "Центральна енергетична компанія",
        "power": "substation"
      }
    },
    {
      "displayName": "Черкасиобленерго",
      "id": "472734-fc3a87",
      "locationSet": {"include": ["001"]},
      "tags": {
        "operator": "Черкасиобленерго",
        "power": "substation"
      }
    },
    {
      "displayName": "Чернівціобленерго",
      "id": "122056-fc3a87",
      "locationSet": {"include": ["001"]},
      "tags": {
        "operator": "Чернівціобленерго",
        "power": "substation"
      }
    },
    {
      "displayName": "Чернігівобленерго",
      "id": "db7400-fc3a87",
      "locationSet": {"include": ["001"]},
      "tags": {
        "operator": "Чернігівобленерго",
        "power": "substation"
      }
    },
    {
      "displayName": "الشركة التونسية للكهرباء والغاز",
      "id": "763bc8-fc3a87",
      "locationSet": {"include": ["001"]},
      "tags": {
        "operator": "الشركة التونسية للكهرباء والغاز",
        "power": "substation"
      }
    },
    {
      "displayName": "الشركة الوطنية للكهرباء والغاز",
      "id": "f763df-fc3a87",
      "locationSet": {"include": ["001"]},
      "tags": {
        "operator": "الشركة الوطنية للكهرباء والغاز",
        "power": "substation"
      }
    },
    {
      "displayName": "中部電力",
      "id": "e0ec69-fc3a87",
      "locationSet": {"include": ["001"]},
      "tags": {
        "operator": "中部電力",
        "power": "substation"
      }
    },
    {
      "displayName": "中部電力株式会社",
      "id": "0fa592-fc3a87",
      "locationSet": {"include": ["001"]},
      "tags": {
        "operator": "中部電力株式会社",
        "power": "substation"
      }
    },
    {
      "displayName": "九州電力",
      "id": "7046fd-fc3a87",
      "locationSet": {"include": ["001"]},
      "tags": {
        "operator": "九州電力",
        "power": "substation"
      }
    },
    {
      "displayName": "九州電力株式会社",
      "id": "615591-fc3a87",
      "locationSet": {"include": ["001"]},
      "tags": {
        "operator": "九州電力株式会社",
        "power": "substation"
      }
    },
    {
      "displayName": "九州電力送配電",
      "id": "78e280-fc3a87",
      "locationSet": {"include": ["001"]},
      "tags": {
        "operator": "九州電力送配電",
        "power": "substation"
      }
    },
    {
      "displayName": "北海道電力",
      "id": "be290e-fc3a87",
      "locationSet": {"include": ["001"]},
      "tags": {
        "operator": "北海道電力",
        "power": "substation"
      }
    },
    {
      "displayName": "北陸電力",
      "id": "2da1f7-fc3a87",
      "locationSet": {"include": ["001"]},
      "tags": {
        "operator": "北陸電力",
        "power": "substation"
      }
    },
    {
      "displayName": "台灣電力公司",
      "id": "34ba0b-fc3a87",
      "locationSet": {"include": ["001"]},
      "tags": {
        "operator": "台灣電力公司",
        "power": "substation"
      }
    },
    {
      "displayName": "四国電力",
      "id": "c4dc1d-fc3a87",
      "locationSet": {"include": ["001"]},
      "tags": {
        "operator": "四国電力",
        "power": "substation"
      }
    },
    {
      "displayName": "国家电网",
      "id": "024934-fc3a87",
      "locationSet": {"include": ["001"]},
      "tags": {
        "operator": "国家电网",
        "power": "substation"
      }
    },
    {
      "displayName": "東京電力",
      "id": "a13c22-fc3a87",
      "locationSet": {"include": ["001"]},
      "tags": {
        "operator": "東京電力",
        "power": "substation"
      }
    },
    {
      "displayName": "東京電力パワーグリッド",
      "id": "f11c21-fc3a87",
      "locationSet": {"include": ["001"]},
      "tags": {
        "operator": "東京電力パワーグリッド",
        "operator:ja": "東京電力パワーグリッド",
        "power": "substation"
      }
    },
    {
      "displayName": "東京電力株式会社",
      "id": "3f6b76-fc3a87",
      "locationSet": {"include": ["001"]},
      "tags": {
        "operator": "東京電力株式会社",
        "power": "substation"
      }
    },
    {
      "displayName": "東北電力",
      "id": "6ab6d7-fc3a87",
      "locationSet": {"include": ["001"]},
      "tags": {
        "operator": "東北電力",
        "power": "substation"
      }
    },
    {
      "displayName": "沖縄電力",
      "id": "417df7-fc3a87",
      "locationSet": {"include": ["001"]},
      "tags": {
        "operator": "沖縄電力",
        "power": "substation"
      }
    },
    {
      "displayName": "澳門電力股份有限公司",
      "id": "c6409a-fc3a87",
      "locationSet": {"include": ["001"]},
      "tags": {
        "operator": "澳門電力股份有限公司",
        "power": "substation"
      }
    },
    {
      "displayName": "関西電力",
      "id": "aa8e89-fc3a87",
      "locationSet": {"include": ["001"]},
      "tags": {
        "operator": "関西電力",
        "power": "substation"
      }
    }
  ]
}<|MERGE_RESOLUTION|>--- conflicted
+++ resolved
@@ -703,19 +703,6 @@
       "displayName": "CEEE",
       "id": "ceee-fc3a87",
       "locationSet": {"include": ["br"]},
-<<<<<<< HEAD
-      "tags": {
-        "operator": "CEEE",
-        "power": "substation"
-      }
-    },
-    {
-      "displayName": "CEEE GT - Companhia Estadual de Geração e Transmissão de Energia Elétrica",
-      "id": "ceeegtcompanhiaestadualdegeracaoetransmissaodeenergiaeletrica-fc3a87",
-      "locationSet": {"include": ["br"]},
-      "tags": {
-        "operator": "CEEE GT - Companhia Estadual de Geração e Transmissão de Energia Elétrica",
-=======
       "matchNames": [
         "Companhia Estadual de Geração e Transmissão de Energia Elétrica",
         "CEEE GT",
@@ -725,7 +712,6 @@
         "operator": "CEEE",
         "operator:wikidata": "Q10291701",
         "operator:wikipedia": "pt:Grupo CEEE",
->>>>>>> 3f701749
         "power": "substation"
       }
     },
@@ -744,22 +730,6 @@
       "displayName": "Celesc",
       "id": "celesc-fc3a87",
       "locationSet": {"include": ["br"]},
-<<<<<<< HEAD
-      "tags": {
-        "operator": "Celesc",
-        "operator:wikidata": "Q5486529",
-        "power": "substation"
-      }
-    },
-    {
-      "displayName": "Celesc Distribuição",
-      "id": "celescdistribuicao-fc3a87",
-      "locationSet": {"include": ["br"]},
-      "matchNames": ["celesc distribuição sa"],
-      "tags": {
-        "operator": "Celesc Distribuição",
-        "operator:wikidata": "Q5486529",
-=======
       "matchNames": [
         "celesc distribuição",
         "celesc distribuição sa"
@@ -768,7 +738,6 @@
         "operator": "Celesc",
         "operator:wikidata": "Q638533",
         "operator:wikipedia": "pt:Centrais Elétricas de Santa Catarina",
->>>>>>> 3f701749
         "power": "substation"
       }
     },
