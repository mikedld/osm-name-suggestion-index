{
  "properties": {
    "path": "operators/amenity/recycling",
    "exclude": {
      "generic": [
        "^(altglascontainer|bauhof|biotonne|glascontainer|häckselplatz|recyclinghof|wertstoffhof)$",
        "^(kringwinkel|(second[- ]?hand|thrift) (shop|store))$",
        "^(sictom|sivom)$",
        "^containere textile$",
        "^d[ée]ch[èe]tt?erie$",
        "^gemeinde$",
        "^illegal$",
        "^prefeitura - ambiental$",
        "^public$",
        "^recycling$",
        "^red cross$",
        "^verre$",
        "^waste management$",
        "^سطل زباله$"
      ]
    }
  },
  "items": [
    {
      "displayName": "AAMPS",
      "id": "aamps-94eaae",
      "locationSet": {"include": ["it"]},
      "tags": {
        "amenity": "recycling",
        "operator": "AAMPS",
        "operator:wikidata": "Q117456394"
      }
    },
    {
      "displayName": "Aberdeenshire Council",
      "id": "aberdeenshirecouncil-caa3da",
      "locationSet": {
        "include": ["gb-abd.geojson"]
      },
      "tags": {
        "amenity": "recycling",
        "operator": "Aberdeenshire Council",
        "operator:wikidata": "Q13194614"
      }
    },
    {
      "displayName": "Abfall- und Wertstofflogistik Neuss",
      "id": "abfallundwertstofflogistikneuss-15b788",
      "locationSet": {
        "include": ["de-nw.geojson"]
      },
      "matchNames": [
        "abfall- und wertstofflogistik neuss gmbh (awl)"
      ],
      "tags": {
        "amenity": "recycling",
        "operator": "Abfall- und Wertstofflogistik Neuss",
        "operator:short": "AWL Neuss",
        "operator:wikidata": "Q124416432"
      }
    },
    {
      "displayName": "Abfallbetrieb Kreis Viersen",
      "id": "abfallbetriebkreisviersen-15b788",
      "locationSet": {
        "include": ["de-nw.geojson"]
      },
      "matchNames": [
        "abv kreis viersen",
        "abv kreis viersen, stadt viersen"
      ],
      "tags": {
        "amenity": "recycling",
        "operator": "Abfallbetrieb Kreis Viersen",
        "operator:short": "ABV",
        "operator:wikidata": "Q124416690"
      }
    },
    {
      "displayName": "Abfallwirtschaft Dithmarschen",
      "id": "abfallwirtschaftdithmarschen-079fb7",
      "locationSet": {
        "include": ["de-sh.geojson"]
      },
      "tags": {
        "amenity": "recycling",
        "operator": "Abfallwirtschaft Dithmarschen",
        "operator:short": "AWD",
        "operator:wikidata": "Q124416536"
      }
    },
    {
      "displayName": "Abfallwirtschaft Lahn-Dill",
      "id": "abfallwirtschaftlahndill-95f31a",
      "locationSet": {
        "include": ["de-he.geojson"]
      },
      "tags": {
        "amenity": "recycling",
        "operator": "Abfallwirtschaft Lahn-Dill",
        "operator:short": "AWLD",
        "operator:wikidata": "Q133968263"
      }
    },
    {
      "displayName": "Abfallwirtschaftsbetrieb Böblingen",
      "id": "abfallwirtschaftsbetriebboblingen-fd14c2",
      "locationSet": {
        "include": ["de-bw.geojson"]
      },
      "matchNames": [
        "abfallwirtschaft landkreis böblingen"
      ],
      "tags": {
        "amenity": "recycling",
        "operator": "Abfallwirtschaftsbetrieb Böblingen",
        "operator:wikidata": "Q124416560"
      }
    },
    {
      "displayName": "Abfallwirtschaftsbetrieb München",
      "id": "abfallwirtschaftsbetriebmunchen-4fb837",
      "locationSet": {
        "include": ["de-by.geojson"]
      },
      "tags": {
        "amenity": "recycling",
        "operator": "Abfallwirtschaftsbetrieb München",
        "operator:short": "AWM",
        "operator:wikidata": "Q319971"
      }
    },
    {
      "displayName": "Abfallwirtschaftsbetriebe Köln",
      "id": "abfallwirtschaftsbetriebekoln-15b788",
      "locationSet": {
        "include": ["de-nw.geojson"]
      },
      "matchNames": ["awb köln"],
      "tags": {
        "amenity": "recycling",
        "operator": "Abfallwirtschaftsbetriebe Köln",
        "operator:short": "AWB",
        "operator:wikidata": "Q115057158"
      }
    },
    {
      "displayName": "Abfallwirtschaftsbetriebe Münster",
      "id": "abfallwirtschaftsbetriebemunster-15b788",
      "locationSet": {
        "include": ["de-nw.geojson"]
      },
      "tags": {
        "amenity": "recycling",
        "operator": "Abfallwirtschaftsbetriebe Münster",
        "operator:short": "AWM",
        "operator:wikidata": "Q124416584"
      }
    },
    {
      "displayName": "Abfallwirtschaftsgesellschaft Bassum",
      "id": "abfallwirtschaftsgesellschaftbassum-7d4127",
      "locationSet": {
        "include": ["de-ni.geojson"]
      },
      "matchNames": ["awg bassum"],
      "tags": {
        "amenity": "recycling",
        "operator": "Abfallwirtschaftsgesellschaft Bassum",
        "operator:short": "AWG",
        "operator:wikidata": "Q51656091"
      }
    },
    {
      "displayName": "Abfallwirtschaftsgesellschaft Wuppertal",
      "id": "abfallwirtschaftsgesellschaftwuppertal-15b788",
      "locationSet": {
        "include": ["de-nw.geojson"]
      },
      "tags": {
        "amenity": "recycling",
        "operator": "Abfallwirtschaftsgesellschaft Wuppertal",
        "operator:short": "AWG",
        "operator:wikidata": "Q23787400"
      }
    },
    {
      "displayName": "Acea Pinerolese Industriale Spa",
      "id": "aceapineroleseindustrialespa-c8f206",
      "locationSet": {
        "include": ["it-21.geojson"]
      },
      "tags": {
        "amenity": "recycling",
        "operator": "Acea Pinerolese Industriale Spa"
      }
    },
    {
      "displayName": "AcegasApsAmga",
      "id": "acegasapsamga-b2a9e6",
      "locationSet": {
        "include": [
          "it-34.geojson",
          "it-36.geojson"
        ]
      },
      "tags": {
        "amenity": "recycling",
        "operator": "AcegasApsAmga",
        "operator:wikidata": "Q20009034"
      }
    },
    {
      "displayName": "Actifrip",
      "id": "actifrip-a71053",
      "locationSet": {
        "include": ["fr-naq.geojson"]
      },
      "tags": {
        "amenity": "recycling",
        "operator": "Actifrip"
      }
    },
    {
      "displayName": "Affaldplus",
      "id": "affaldplus-4b6b64",
      "locationSet": {
        "include": ["dk-85.geojson"]
      },
      "tags": {
        "amenity": "recycling",
        "operator": "Affaldplus"
      }
    },
    {
      "displayName": "Afvalstoffendienst",
      "id": "afvalstoffendienst-fcd61b",
      "locationSet": {"include": ["nl"]},
      "tags": {
        "amenity": "recycling",
        "operator": "Afvalstoffendienst",
        "operator:wikidata": "Q105736377"
      }
    },
    {
      "displayName": "AHE",
      "id": "ahe-15b788",
      "locationSet": {
        "include": ["de-nw.geojson"]
      },
      "matchNames": ["ahe gmbh"],
      "tags": {
        "amenity": "recycling",
        "operator": "AHE",
        "operator:wikidata": "Q124416774"
      }
    },
    {
      "displayName": "Ajonc",
      "id": "ajonc-da77aa",
      "locationSet": {
        "include": ["fr-hdf.geojson"]
      },
      "tags": {
        "amenity": "recycling",
        "operator": "Ajonc"
      }
    },
    {
      "displayName": "Ajuntament d'Igualada",
      "id": "ajuntamentdigualada-04814d",
      "locationSet": {
        "include": ["es-b.geojson"]
      },
      "tags": {
        "amenity": "recycling",
        "operator": "Ajuntament d'Igualada",
        "operator:wikidata": "Q126010313"
      }
    },
    {
      "displayName": "Ajuntament de Barcelona",
      "id": "ajuntamentdebarcelona-04814d",
      "locationSet": {
        "include": ["es-b.geojson"]
      },
      "tags": {
        "amenity": "recycling",
        "operator": "Ajuntament de Barcelona",
        "operator:wikidata": "Q3129773"
      }
    },
    {
      "displayName": "Ajuntament de Beniarbeig",
      "id": "ajuntamentdebeniarbeig-ac7092",
      "locationSet": {
        "include": ["es-a.geojson"]
      },
      "tags": {
        "amenity": "recycling",
        "operator": "Ajuntament de Beniarbeig",
        "operator:wikidata": "Q126483458"
      }
    },
    {
      "displayName": "Ajuntament de l'Hospitalet de Llobregat",
      "id": "ajuntamentdelhospitaletdellobregat-04814d",
      "locationSet": {
        "include": ["es-b.geojson"]
      },
      "tags": {
        "amenity": "recycling",
        "operator": "Ajuntament de l'Hospitalet de Llobregat",
        "operator:wikidata": "Q26253983"
      }
    },
    {
      "displayName": "Ajuntament de Riba-roja de Túria",
      "id": "ajuntamentderibarojadeturia-b2b39a",
      "locationSet": {
        "include": ["es-v.geojson"]
      },
      "tags": {
        "amenity": "recycling",
        "operator": "Ajuntament de Riba-roja de Túria",
        "operator:wikidata": "Q60052546"
      }
    },
    {
      "displayName": "Ajuntament de Sant Boi de Llobregat",
      "id": "ajuntamentdesantboidellobregat-04814d",
      "locationSet": {
        "include": ["es-b.geojson"]
      },
      "matchNames": [
        "ajuntament sant boi de llobregat"
      ],
      "tags": {
        "amenity": "recycling",
        "operator": "Ajuntament de Sant Boi de Llobregat",
        "operator:wikidata": "Q57257002"
      }
    },
    {
      "displayName": "Ajuntament de Santa Coloma de Cervelló",
      "id": "ajuntamentdesantacolomadecervello-04814d",
      "locationSet": {
        "include": ["es-b.geojson"]
      },
      "tags": {
        "amenity": "recycling",
        "operator": "Ajuntament de Santa Coloma de Cervelló",
        "operator:wikidata": "Q126482760"
      }
    },
    {
      "displayName": "Ajuntament de Santa Coloma de Gramenet",
      "id": "ajuntamentdesantacolomadegramenet-04814d",
      "locationSet": {
        "include": ["es-b.geojson"]
      },
      "tags": {
        "amenity": "recycling",
        "operator": "Ajuntament de Santa Coloma de Gramenet",
        "operator:wikidata": "Q116415361"
      }
    },
    {
      "displayName": "Ajuntament de Santa Eulària des Riu",
      "id": "ajuntamentdesantaeulariadesriu-fcfecf",
      "locationSet": {"include": ["es-ib"]},
      "tags": {
        "amenity": "recycling",
        "operator": "Ajuntament de Santa Eulària des Riu",
        "operator:wikidata": "Q126479887"
      }
    },
    {
      "displayName": "Aktex Rohstoff-Recycling Nord",
      "id": "aktexrohstoffrecyclingnord-6737d9",
      "locationSet": {"include": ["de"]},
      "tags": {
        "amenity": "recycling",
        "operator": "Aktex Rohstoff-Recycling Nord"
      }
    },
    {
      "displayName": "Aktion Hoffnung",
      "id": "aktionhoffnung-6737d9",
      "locationSet": {"include": ["de"]},
      "tags": {
        "amenity": "recycling",
        "operator": "Aktion Hoffnung",
        "operator:wikidata": "Q130251128"
      }
    },
    {
      "displayName": "Alabama Goodwill Industries",
      "id": "alabamagoodwillindustries-ba8eee",
      "locationSet": {
        "include": ["us-al.geojson"]
      },
      "tags": {
        "amenity": "recycling",
        "operator": "Alabama Goodwill Industries",
        "operator:wikidata": "Q126843253"
      }
    },
    {
      "displayName": "Alba",
      "id": "alba-6737d9",
      "locationSet": {"include": ["de"]},
      "matchNames": ["alba ag"],
      "tags": {
        "amenity": "recycling",
        "operator": "Alba",
        "operator:wikidata": "Q294349"
      }
    },
    {
      "displayName": "ALBA Braunschweig GmbH",
      "id": "albabraunschweiggmbh-7d4127",
      "locationSet": {
        "include": ["de-ni.geojson"]
      },
      "tags": {
        "amenity": "recycling",
        "operator": "ALBA Braunschweig GmbH",
        "operator:wikidata": "Q130259357"
      }
    },
    {
      "displayName": "Algar",
      "id": "algar-a4a964",
      "locationSet": {
        "include": ["pt-08.geojson"]
      },
      "tags": {
        "amenity": "recycling",
        "operator": "Algar"
      }
    },
    {
      "displayName": "Alia",
      "id": "alia-0f8417",
      "locationSet": {
        "include": ["it-52.geojson"]
      },
      "tags": {
        "amenity": "recycling",
        "operator": "Alia"
      }
    },
    {
      "displayName": "Alisea S.p.A.",
      "id": "aliseaspa-86621e",
      "locationSet": {
        "include": ["it-34.geojson"]
      },
      "tags": {
        "amenity": "recycling",
        "operator": "Alisea S.p.A."
      }
    },
    {
      "displayName": "Alphen aan den Rijn",
      "id": "alphenaandenrijn-fcd61b",
      "locationSet": {"include": ["nl"]},
      "tags": {
        "amenity": "recycling",
        "operator": "Alphen aan den Rijn",
        "operator:wikidata": "Q213246"
      }
    },
    {
      "displayName": "AMA (Roma)",
      "id": "ama-d6d661",
      "locationSet": {
        "include": ["it-62.geojson"]
      },
      "tags": {
        "amenity": "recycling",
        "operator": "AMA",
        "operator:wikidata": "Q3631446"
      }
    },
    {
      "displayName": "Amarsul",
      "id": "amarsul-9cd697",
      "locationSet": {
        "include": ["pt-15.geojson"]
      },
      "tags": {
        "amenity": "recycling",
        "operator": "Amarsul",
        "operator:wikidata": "Q16489585"
      }
    },
    {
      "displayName": "AMIU Genova",
      "id": "amiugenova-ca477d",
      "locationSet": {
        "include": ["it-42.geojson"]
      },
      "matchNames": ["amiu"],
      "tags": {
        "amenity": "recycling",
        "operator": "AMIU Genova"
      }
    },
    {
      "displayName": "AMOS",
      "id": "amos-a71053",
      "locationSet": {
        "include": ["fr-naq.geojson"]
      },
      "tags": {
        "amenity": "recycling",
        "operator": "AMOS"
      }
    },
    {
      "displayName": "Apivet",
      "id": "apivet-2b4e4a",
      "locationSet": {
        "include": ["fr-pdl.geojson"]
      },
      "tags": {
        "amenity": "recycling",
        "operator": "Apivet",
        "operator:wikidata": "Q130259486"
      }
    },
    {
      "displayName": "APR GmbH",
      "id": "aprgmbh-dfb6ae",
      "locationSet": {
        "include": [
          "de-bb.geojson",
          "de-sn.geojson",
          "de-st.geojson"
        ]
      },
      "tags": {
        "amenity": "recycling",
        "operator": "APR GmbH"
      }
    },
    {
      "displayName": "APS (Padova)",
      "id": "aps-86621e",
      "locationSet": {
        "include": ["it-34.geojson"]
      },
      "tags": {
        "amenity": "recycling",
        "operator": "APS",
        "operator:wikidata": "Q3601114"
      }
    },
    {
      "displayName": "Arcgisa",
      "id": "arcgisa-85faf4",
      "locationSet": {
        "include": ["es-ca.geojson"]
      },
      "tags": {
        "amenity": "recycling",
        "operator": "Arcgisa"
      }
    },
    {
      "displayName": "AREA",
      "id": "area-92b0ce",
      "locationSet": {
        "include": ["it-45.geojson"]
      },
      "tags": {
        "amenity": "recycling",
        "operator": "AREA"
      }
    },
    {
      "displayName": "Área Limpia",
      "id": "arealimpia-e0bb67",
      "locationSet": {"include": ["co"]},
      "tags": {
        "amenity": "recycling",
        "operator": "Área Limpia"
      }
    },
    {
      "displayName": "AS Eesti Keskkonnateenused",
      "id": "aseestikeskkonnateenused-964b6d",
      "locationSet": {"include": ["ee"]},
      "tags": {
        "amenity": "recycling",
        "operator": "AS Eesti Keskkonnateenused"
      }
    },
    {
      "displayName": "Asekol",
      "id": "asekol-a83183",
      "locationSet": {
        "include": ["cz", "pl", "sk"]
      },
      "matchNames": ["asekol pl"],
      "tags": {
        "amenity": "recycling",
        "operator": "Asekol",
        "operator:wikidata": "Q36877392"
      }
    },
    {
      "displayName": "ASIA",
      "id": "asia-040baf",
      "locationSet": {
        "include": ["it-32.geojson"]
      },
      "tags": {
        "amenity": "recycling",
        "operator": "ASIA"
      }
    },
    {
      "displayName": "association Jardin de Traverse",
      "id": "associationjardindetraverse-da77aa",
      "locationSet": {
        "include": ["fr-hdf.geojson"]
      },
      "tags": {
        "amenity": "recycling",
        "operator": "association Jardin de Traverse"
      }
    },
    {
      "displayName": "Astral (Toronto)",
      "id": "astral-d16161",
      "locationSet": {
        "include": ["ca-on.geojson"]
      },
      "tags": {
        "amenity": "recycling",
        "operator": "Astral"
      }
    },
    {
      "displayName": "Attiva (Pescara)",
      "id": "attiva-dc4774",
      "locationSet": {
        "include": ["it-65.geojson"]
      },
      "tags": {
        "amenity": "recycling",
        "operator": "Attiva"
      }
    },
    {
      "displayName": "Avalex",
      "id": "avalex-fcd61b",
      "locationSet": {"include": ["nl"]},
      "tags": {
        "amenity": "recycling",
        "operator": "Avalex",
        "operator:wikidata": "Q58477507"
      }
    },
    {
      "displayName": "AVE",
      "id": "ave-778b5b",
      "locationSet": {"include": ["cz"]},
      "tags": {
        "amenity": "recycling",
        "operator": "AVE",
        "operator:wikidata": "Q67808199"
      }
    },
    {
      "displayName": "AVEA (Leverkusen)",
      "id": "avea-15b788",
      "locationSet": {
        "include": ["de-nw.geojson"]
      },
      "tags": {
        "amenity": "recycling",
        "operator": "AVEA",
        "operator:wikidata": "Q124416834"
      }
    },
    {
      "displayName": "Avri",
      "id": "avri-fcd61b",
      "locationSet": {"include": ["nl"]},
      "tags": {
        "amenity": "recycling",
        "operator": "Avri",
        "operator:wikidata": "Q58225764"
      }
    },
    {
      "displayName": "AWIGO",
      "id": "awigo-7d4127",
      "locationSet": {
        "include": ["de-ni.geojson"]
      },
      "tags": {
        "amenity": "recycling",
        "operator": "AWIGO"
      }
    },
    {
      "displayName": "AWISTA (Düsseldorf)",
      "id": "awista-15b788",
      "locationSet": {
        "include": ["de-nw.geojson"]
      },
      "matchNames": ["awista gmbh"],
      "tags": {
        "amenity": "recycling",
        "operator": "AWISTA",
        "operator:wikidata": "Q124416876"
      }
    },
    {
      "displayName": "AWISTA-Starnberg",
      "id": "awistastarnberg-4fb837",
      "locationSet": {
        "include": ["de-by.geojson"]
      },
      "matchNames": [
        "awista",
        "awista starnberg ku"
      ],
      "tags": {
        "amenity": "recycling",
        "operator": "AWISTA-Starnberg",
        "operator:wikidata": "Q124416935"
      }
    },
    {
      "displayName": "AWS Augsburg",
      "id": "awsaugsburg-4fb837",
      "locationSet": {
        "include": ["de-by.geojson"]
      },
      "matchNames": [
        "aws",
        "stadt augsburg (aws)"
      ],
      "tags": {
        "amenity": "recycling",
        "operator": "AWS Augsburg",
        "operator:wikidata": "Q124417595"
      }
    },
    {
      "displayName": "AWS Stuttgart",
      "id": "awsstuttgart-fd14c2",
      "locationSet": {
        "include": ["de-bw.geojson"]
      },
      "matchNames": [
        "abfallwirtschaft stuttgart",
        "aws",
        "stadt stuttgart"
      ],
      "tags": {
        "amenity": "recycling",
        "operator": "AWS Stuttgart",
        "operator:wikidata": "Q124417900"
      }
    },
    {
      "displayName": "AWU Oberhavel",
      "id": "awuoberhavel-5a52cc",
      "locationSet": {
        "include": ["de-bb.geojson"]
      },
      "matchNames": [
        "awu abfallwirtschafts-union oberhavel gmbh"
      ],
      "tags": {
        "amenity": "recycling",
        "operator": "AWU Oberhavel",
        "operator:wikidata": "Q124416983"
      }
    },
    {
      "displayName": "AWU Ostprignitz-Ruppin",
      "id": "awuostprignitzruppin-5a52cc",
      "locationSet": {
        "include": ["de-bb.geojson"]
      },
      "matchNames": ["awu logistik opr gmbh"],
      "tags": {
        "amenity": "recycling",
        "operator": "AWU Ostprignitz-Ruppin",
        "operator:wikidata": "Q124417013"
      }
    },
    {
      "displayName": "Ayuntamiento de Albacete",
      "id": "ayuntamientodealbacete-da0e49",
      "locationSet": {
        "include": ["es-ab.geojson"]
      },
      "tags": {
        "amenity": "recycling",
        "operator": "Ayuntamiento de Albacete",
        "operator:wikidata": "Q5714788"
      }
    },
    {
      "displayName": "Ayuntamiento de Madrid",
      "id": "ayuntamientodemadrid-379168",
      "locationSet": {
        "include": ["es-m.geojson"]
      },
      "tags": {
        "amenity": "recycling",
        "operator": "Ayuntamiento de Madrid",
        "operator:wikidata": "Q3773976"
      }
    },
    {
      "displayName": "Ayuntamiento de Majadahonda",
      "id": "ayuntamientodemajadahonda-379168",
      "locationSet": {
        "include": ["es-m.geojson"]
      },
      "tags": {
        "amenity": "recycling",
        "operator": "Ayuntamiento de Majadahonda",
        "operator:wikidata": "Q26260923"
      }
    },
    {
      "displayName": "Ayuntamiento de Málaga",
      "id": "ayuntamientodemalaga-5b9350",
      "locationSet": {
        "include": ["es-ma.geojson"]
      },
      "tags": {
        "amenity": "recycling",
        "operator": "Ayuntamiento de Málaga",
        "operator:wikidata": "Q5714892"
      }
    },
    {
      "displayName": "Ayuntamiento de Villarcayo de Merindad de Castilla la Vieja",
      "id": "ayuntamientodevillarcayodemerindaddecastillalavieja-109043",
      "locationSet": {
        "include": ["es-bu.geojson"]
      },
      "matchNames": [
        "ayto villarcayo mcv",
        "ayuntamiento de villarcayo mcv"
      ],
      "tags": {
        "amenity": "recycling",
        "operator": "Ayuntamiento de Villarcayo de Merindad de Castilla la Vieja",
        "operator:wikidata": "Q60052649"
      }
    },
    {
      "displayName": "BACER",
      "id": "bacer-cc4bea",
      "locationSet": {
        "include": ["fr-nor.geojson"]
      },
      "tags": {
        "amenity": "recycling",
        "operator": "BACER"
      }
    },
    {
      "displayName": "Baliz Textilwerke",
      "id": "baliztextilwerke-6737d9",
      "locationSet": {"include": ["de"]},
      "matchNames": ["baliz"],
      "tags": {
        "amenity": "recycling",
        "operator": "Baliz Textilwerke"
      }
    },
    {
      "displayName": "Bartow County",
      "id": "bartowcounty-bddb39",
      "locationSet": {
        "include": ["us-ga.geojson"]
      },
      "tags": {
        "amenity": "recycling",
        "operator": "Bartow County",
        "operator:wikidata": "Q488181"
      }
    },
    {
      "displayName": "Bassin de Pompey",
      "id": "bassindepompey-03cd48",
      "locationSet": {
        "include": ["fr-ges.geojson"]
      },
      "tags": {
        "amenity": "recycling",
        "operator": "Bassin de Pompey"
      }
    },
    {
      "displayName": "BC Parks",
      "id": "bcparks-32c482",
      "locationSet": {
        "include": ["ca-bc.geojson"]
      },
      "tags": {
        "amenity": "recycling",
        "operator": "BC Parks",
        "operator:wikidata": "Q2876928"
      }
    },
    {
      "displayName": "Berlin-Textilrecycling",
      "id": "berlintextilrecycling-10028e",
      "locationSet": {
        "include": ["de-be.geojson"]
      },
      "tags": {
        "amenity": "recycling",
        "operator": "Berlin-Textilrecycling"
      }
    },
    {
      "displayName": "Berliner Stadtreinigungsbetriebe",
      "id": "berlinerstadtreinigungsbetriebe-10028e",
      "locationSet": {
        "include": ["de-be.geojson"]
      },
      "tags": {
        "amenity": "recycling",
        "operator": "Berliner Stadtreinigungsbetriebe",
        "operator:short": "BSR",
        "operator:wikidata": "Q733237"
      }
    },
    {
      "displayName": "Bethel",
      "id": "bethel-6737d9",
      "locationSet": {"include": ["de"]},
      "tags": {
        "amenity": "recycling",
        "operator": "Bethel",
        "operator:wikidata": "Q547995"
      }
    },
    {
      "displayName": "Better World Recycling",
      "id": "betterworldrecycling-b8c241",
      "locationSet": {
        "include": [
          "us-nj.geojson",
          "us-oh.geojson",
          "us-va.geojson"
        ]
      },
      "tags": {
        "amenity": "recycling",
        "operator": "Better World Recycling"
      }
    },
    {
      "displayName": "Bil Ta Garbi",
      "id": "biltagarbi-a71053",
      "locationSet": {
        "include": ["fr-naq.geojson"]
      },
      "tags": {
        "amenity": "recycling",
        "operator": "Bil Ta Garbi",
        "operator:wikidata": "Q16678455"
      }
    },
    {
      "displayName": "BIR",
      "id": "bir-3e1966",
      "locationSet": {"include": ["no"]},
      "tags": {
        "amenity": "recycling",
        "operator": "BIR",
        "operator:wikidata": "Q130251212"
      }
    },
    {
      "displayName": "bonnorange",
      "id": "bonnorange-15b788",
      "locationSet": {
        "include": ["de-nw.geojson"]
      },
      "matchNames": ["bonnorange aör"],
      "tags": {
        "amenity": "recycling",
        "operator": "bonnorange",
        "operator:wikidata": "Q124417043"
      }
    },
    {
      "displayName": "Bordeaux Métropole",
      "id": "bordeauxmetropole-a71053",
      "locationSet": {
        "include": ["fr-naq.geojson"]
      },
      "tags": {
        "amenity": "recycling",
        "operator": "Bordeaux Métropole",
        "operator:wikidata": "Q1117116"
      }
    },
    {
      "displayName": "Bördner",
      "id": "bordner-95f31a",
      "locationSet": {
        "include": ["de-he.geojson"]
      },
      "tags": {
        "amenity": "recycling",
        "operator": "Bördner"
      }
    },
    {
      "displayName": "Boston Public Works Department",
      "id": "bostonpublicworksdepartment-bca807",
      "locationSet": {
        "include": ["us-ma.geojson"]
      },
      "matchNames": [
        "city of boston public works"
      ],
      "tags": {
        "amenity": "recycling",
        "operator": "Boston Public Works Department",
        "operator:wikidata": "Q130273501"
      }
    },
    {
      "displayName": "Bourgogne Recyclage",
      "id": "bourgognerecyclage-76a332",
      "locationSet": {
        "include": [
          "fr-bfc.geojson",
          "fr-idf.geojson"
        ]
      },
      "tags": {
        "amenity": "recycling",
        "operator": "Bourgogne Recyclage"
      }
    },
    {
      "displayName": "Bowling Green State University",
      "id": "bowlinggreenstateuniversity-5e5980",
      "locationSet": {
        "include": ["us-oh.geojson"]
      },
      "tags": {
        "amenity": "recycling",
        "operator": "Bowling Green State University",
        "operator:short": "BGSU",
        "operator:wikidata": "Q895457"
      }
    },
    {
      "displayName": "Brangeon Environnement",
      "id": "brangeonenvironnement-706144",
      "locationSet": {
        "include": [
          "fr-naq.geojson",
          "fr-pdl.geojson"
        ]
      },
      "tags": {
        "amenity": "recycling",
        "operator": "Brangeon Environnement"
      }
    },
    {
      "displayName": "BreEnt GmbH",
      "id": "breentgmbh-6737d9",
      "locationSet": {"include": ["de"]},
      "tags": {
        "amenity": "recycling",
        "operator": "BreEnt GmbH"
      }
    },
    {
      "displayName": "Brest Métropole",
      "id": "brestmetropole-cc247f",
      "locationSet": {
        "include": ["fr-bre.geojson"]
      },
      "tags": {
        "amenity": "recycling",
        "operator": "Brest Métropole",
        "operator:wikidata": "Q12194"
      }
    },
    {
      "displayName": "BRF Norra Guldheden Nr 1",
      "id": "brfnorraguldhedennr1-43c9f4",
      "locationSet": {"include": ["se"]},
      "tags": {
        "amenity": "recycling",
        "operator": "BRF Norra Guldheden Nr 1"
      }
    },
    {
      "displayName": "Brighton and Hove City Council",
      "id": "brightonandhovecitycouncil-961c9e",
      "locationSet": {
        "include": ["gb-south-east-coast.geojson"]
      },
      "tags": {
        "amenity": "recycling",
        "operator": "Brighton and Hove City Council",
        "operator:wikidata": "Q16953725"
      }
    },
    {
      "displayName": "British Heart Foundation",
      "id": "britishheartfoundation-79fa96",
      "locationSet": {"include": ["gb"]},
      "matchNames": ["bhf"],
      "tags": {
        "amenity": "recycling",
        "operator": "British Heart Foundation",
        "operator:wikidata": "Q4970039"
      }
    },
    {
      "displayName": "Brotex",
      "id": "brotex-15b788",
      "locationSet": {
        "include": ["de-nw.geojson"]
      },
      "tags": {
        "amenity": "recycling",
        "operator": "Brotex"
      }
    },
    {
      "displayName": "Bruxelles Environnement - Leefmilieu Brussel",
      "id": "bruxellesenvironnementleefmilieubrussel-32bcf8",
      "locationSet": {
        "include": ["be-bru.geojson"]
      },
      "tags": {
        "amenity": "recycling",
        "operator": "Bruxelles Environnement - Leefmilieu Brussel",
        "operator:fr": "Bruxelles Environnement",
        "operator:nl": "Leefmilieu Brussel",
        "operator:wikidata": "Q2927109"
      }
    },
    {
      "displayName": "Bruxelles-Propreté - Net Brussel",
      "id": "bruxellespropretenetbrussel-32bcf8",
      "locationSet": {
        "include": ["be-bru.geojson"]
      },
      "tags": {
        "amenity": "recycling",
        "operator": "Bruxelles-Propreté - Net Brussel",
        "operator:fr": "Bruxelles-Propreté",
        "operator:nl": "Net Brussel",
        "operator:wikidata": "Q23021854"
      }
    },
    {
      "displayName": "BTV Lohsa",
      "id": "btvlohsa-6737d9",
      "locationSet": {"include": ["de"]},
      "tags": {
        "amenity": "recycling",
        "operator": "BTV Lohsa"
      }
    },
    {
      "displayName": "CACL",
      "id": "communautedagglomerationducentrelittoral-011ab0",
      "locationSet": {"include": ["gy"]},
      "tags": {
        "amenity": "recycling",
        "operator": "Communauté d'agglomération du Centre Littoral",
        "operator:short": "CACL",
        "operator:wikidata": "Q2986979"
      }
    },
    {
      "displayName": "Caen la Mer",
      "id": "caenlamer-cc4bea",
      "locationSet": {
        "include": ["fr-nor.geojson"]
      },
      "tags": {
        "amenity": "recycling",
        "operator": "Caen la Mer"
      }
    },
    {
      "displayName": "CALITOM Service public des déchets de Charente",
      "id": "calitomservicepublicdesdechetsdecharente-a71053",
      "locationSet": {
        "include": ["fr-naq.geojson"]
      },
      "tags": {
        "amenity": "recycling",
        "operator": "CALITOM Service public des déchets de Charente"
      }
    },
    {
      "displayName": "Câmara Municipal de Lisboa",
      "id": "camaramunicipaldelisboa-bcce0d",
      "locationSet": {
        "include": ["pt-11.geojson"]
      },
      "tags": {
        "amenity": "recycling",
        "operator": "Câmara Municipal de Lisboa",
        "operator:wikidata": "Q30255955"
      }
    },
    {
      "displayName": "Cannone",
      "id": "cannone-ff7365",
      "locationSet": {
        "include": ["it-82.geojson"]
      },
      "matchNames": ["cannone srl"],
      "tags": {
        "amenity": "recycling",
        "operator": "Cannone"
      }
    },
    {
      "displayName": "Caritas Ambrosiana",
      "id": "caritasambrosiana-38e0d1",
      "locationSet": {
        "include": ["it-25.geojson"]
      },
      "tags": {
        "amenity": "recycling",
        "operator": "Caritas Ambrosiana",
        "operator:wikidata": "Q85860446"
      }
    },
    {
      "displayName": "Caritas n.v.",
      "id": "caritasnv-980be7",
      "locationSet": {"include": ["be"]},
      "tags": {
        "amenity": "recycling",
        "operator": "Caritas n.v."
      }
    },
    {
      "displayName": "Cavtex",
      "id": "cavtex-10028e",
      "locationSet": {
        "include": ["de-be.geojson"]
      },
      "tags": {
        "amenity": "recycling",
        "operator": "Cavtex"
      }
    },
    {
      "displayName": "CCMDL",
      "id": "ccmdl-51667b",
      "locationSet": {
        "include": ["fr-ara.geojson"]
      },
      "tags": {
        "amenity": "recycling",
        "operator": "CCMDL",
        "operator:wikidata": "Q28495863"
      }
    },
    {
      "displayName": "CCPOP",
      "id": "ccpop-c4a3eb",
      "locationSet": {
        "include": ["fr-pac.geojson"]
      },
      "matchNames": ["ccpro"],
      "tags": {
        "amenity": "recycling",
        "operator": "CCPOP",
        "operator:wikidata": "Q1118268"
      }
    },
    {
      "displayName": "CCTVI",
      "id": "cctvi-aa5dde",
      "locationSet": {
        "include": ["fr-cvl.geojson"]
      },
      "tags": {
        "amenity": "recycling",
        "operator": "CCTVI",
        "operator:wikidata": "Q28495712"
      }
    },
    {
      "displayName": "CCVCD",
      "id": "ccvcd-03cd48",
      "locationSet": {
        "include": ["fr-ges.geojson"]
      },
      "tags": {
        "amenity": "recycling",
        "operator": "CCVCD",
        "operator:wikidata": "Q1117660"
      }
    },
    {
      "displayName": "CenterParcs",
      "id": "centerparcs-6ff6f4",
      "locationSet": {
        "include": ["be", "de", "fx", "nl"]
      },
      "tags": {
        "amenity": "recycling",
        "operator": "CenterParcs",
        "operator:wikidata": "Q448083"
      }
    },
    {
      "displayName": "Charlieu-Belmont Communauté",
      "id": "charlieubelmontcommunaute-51667b",
      "locationSet": {
        "include": ["fr-ara.geojson"]
      },
      "tags": {
        "amenity": "recycling",
        "operator": "Charlieu-Belmont Communauté",
        "operator:wikidata": "Q19843455"
      }
    },
    {
      "displayName": "Chrysalide Ressourcerie",
      "id": "chrysalideressourcerie-51667b",
      "locationSet": {
        "include": ["fr-ara.geojson"]
      },
      "matchNames": ["chrysalide"],
      "tags": {
        "amenity": "recycling",
        "operator": "Chrysalide Ressourcerie"
      }
    },
    {
      "displayName": "Circulus",
      "id": "circulus-fcd61b",
      "locationSet": {"include": ["nl"]},
      "tags": {
        "amenity": "recycling",
        "operator": "Circulus",
        "operator:wikidata": "Q58225800"
      }
    },
    {
      "displayName": "Circulus-Berkel",
      "id": "circulusberkel-fcd61b",
      "locationSet": {"include": ["nl"]},
      "tags": {
        "amenity": "recycling",
        "operator": "Circulus-Berkel",
        "operator:wikidata": "Q58225800"
      }
    },
    {
      "displayName": "Citeo",
      "id": "citeo-59e4c1",
      "locationSet": {"include": ["fx"]},
      "matchNames": ["eco-emballages"],
      "tags": {
        "amenity": "recycling",
        "operator": "Citeo",
        "operator:wikidata": "Q60846010"
      }
    },
    {
      "displayName": "City of Calgary",
      "id": "cityofcalgary-28ed89",
      "locationSet": {
        "include": ["ca-ab.geojson"]
      },
      "tags": {
        "amenity": "recycling",
        "operator": "City of Calgary",
        "operator:wikidata": "Q135270647"
      }
    },
    {
      "displayName": "City of Denton",
      "id": "cityofdenton-5c5465",
      "locationSet": {
        "include": ["us-tx.geojson"]
      },
      "tags": {
        "amenity": "recycling",
        "operator": "City of Denton",
        "operator:wikidata": "Q128306"
      }
    },
    {
      "displayName": "City of Edinburgh Council",
      "id": "cityofedinburghcouncil-9fa0da",
      "locationSet": {"include": ["gb-sct"]},
      "tags": {
        "amenity": "recycling",
        "operator": "City of Edinburgh Council",
        "operator:wikidata": "Q28530250"
      }
    },
    {
      "displayName": "City of Lawrence",
      "id": "cityoflawrence-d780f0",
      "locationSet": {
        "include": ["us-ks.geojson"]
      },
      "tags": {
        "amenity": "recycling",
        "operator": "City of Lawrence",
        "operator:wikidata": "Q493840"
      }
    },
    {
      "displayName": "City of Modesto",
      "id": "cityofmodesto-2532c6",
      "locationSet": {
        "include": ["us-ca.geojson"]
      },
      "tags": {
        "amenity": "recycling",
        "operator": "City of Modesto",
        "operator:wikidata": "Q204561"
      }
    },
    {
      "displayName": "City of Vaughan",
      "id": "cityofvaughan-d16161",
      "locationSet": {
        "include": ["ca-on.geojson"]
      },
      "tags": {
        "amenity": "recycling",
        "operator": "City of Vaughan",
        "operator:wikidata": "Q44013"
      }
    },
    {
      "displayName": "CityGreenPoint",
      "id": "citygreenpoint-fcd61b",
      "locationSet": {"include": ["nl"]},
      "tags": {
        "amenity": "recycling",
        "operator": "CityGreenPoint"
      }
    },
    {
      "displayName": "CityGreenPoint Deutschland",
      "id": "citygreenpointdeutschland-6737d9",
      "locationSet": {"include": ["de"]},
      "matchNames": [
        "city green point deutschland gmbh",
        "citygreenpoint"
      ],
      "tags": {
        "amenity": "recycling",
        "operator": "CityGreenPoint Deutschland"
      }
    },
    {
      "displayName": "Clean R",
      "id": "cleanr-402c21",
      "locationSet": {"include": ["lv"]},
      "tags": {
        "amenity": "recycling",
        "operator": "Clean R",
        "operator:wikidata": "Q124818623"
      }
    },
    {
      "displayName": "Clermont Auvergne Métropole",
      "id": "clermontauvergnemetropole-51667b",
      "locationSet": {
        "include": ["fr-ara.geojson"]
      },
      "tags": {
        "amenity": "recycling",
        "operator": "Clermont Auvergne Métropole",
        "operator:wikidata": "Q762950"
      }
    },
    {
      "displayName": "Clisson Sèvre et Maine Agglo",
      "id": "clissonsevreetmaineagglo-2b4e4a",
      "locationSet": {
        "include": ["fr-pdl.geojson"]
      },
      "tags": {
        "amenity": "recycling",
        "operator": "Clisson Sèvre et Maine Agglo",
        "operator:wikidata": "Q28039383"
      }
    },
    {
      "displayName": "Club de Huella Ecológica",
      "id": "clubdehuellaecologica-690cda",
      "locationSet": {
        "include": ["ar-s.geojson"]
      },
      "tags": {
        "amenity": "recycling",
        "operator": "Club de Huella Ecológica"
      }
    },
    {
      "displayName": "Cogersa",
      "id": "cogersa-c37278",
      "locationSet": {
        "include": ["es-o.geojson"]
      },
      "tags": {
        "amenity": "recycling",
        "operator": "Cogersa",
        "operator:wikidata": "Q8350127"
      }
    },
    {
      "displayName": "Coliba",
      "id": "coliba-435f0b",
      "locationSet": {"include": ["gh"]},
      "tags": {
        "amenity": "recycling",
        "operator": "Coliba"
      }
    },
    {
      "displayName": "Collectivité de Saint-Martin – DCVTE -Direction de la propreté Urbaines et des Déchets",
      "id": "collectivitedesaintmartindcvtedirectiondelapropreteurbainesetdesdechets-ce9522",
      "locationSet": {"include": ["mf"]},
      "tags": {
        "amenity": "recycling",
        "operator": "Collectivité de Saint-Martin – DCVTE -Direction de la propreté Urbaines et des Déchets"
      }
    },
    {
      "displayName": "Collectivite Territoriale de Saint Martin - Corbeilles de Tri Selectif",
      "id": "collectiviteterritorialedesaintmartincorbeillesdetriselectif-ce9522",
      "locationSet": {"include": ["mf"]},
      "matchNames": [
        "collectivite territoriale de saint martin - corbeilles de tri selectif dcv"
      ],
      "tags": {
        "amenity": "recycling",
        "operator": "Collectivite Territoriale de Saint Martin - Corbeilles de Tri Selectif"
      }
    },
    {
      "displayName": "Comarca de Somontano de Barbastro",
      "id": "comarcadesomontanodebarbastro-a68d9b",
      "locationSet": {
        "include": ["es-hu.geojson"]
      },
      "tags": {
        "amenity": "recycling",
        "operator": "Comarca de Somontano de Barbastro",
        "operator:wikidata": "Q1367756"
      }
    },
    {
      "displayName": "Communauté d'Agglomération du Boulonnais",
      "id": "communautedagglomerationduboulonnais-da77aa",
      "locationSet": {
        "include": ["fr-hdf.geojson"]
      },
      "tags": {
        "amenity": "recycling",
        "operator": "Communauté d'Agglomération du Boulonnais",
        "operator:wikidata": "Q277585"
      }
    },
    {
      "displayName": "Communauté d'Agglomération du Cotentin",
      "id": "communautedagglomerationducotentin-cc4bea",
      "locationSet": {
        "include": ["fr-nor.geojson"]
      },
      "tags": {
        "amenity": "recycling",
        "operator": "Communauté d'Agglomération du Cotentin",
        "operator:wikidata": "Q28365187"
      }
    },
    {
      "displayName": "Communauté d'agglomération du Pays Basque",
      "id": "communautedagglomerationdupaysbasque-a71053",
      "locationSet": {
        "include": ["fr-naq.geojson"]
      },
      "matchNames": [
        "communauté d'agglomération pays basque"
      ],
      "tags": {
        "amenity": "recycling",
        "operator": "Communauté d'agglomération du Pays Basque",
        "operator:wikidata": "Q28092866"
      }
    },
    {
      "displayName": "Communauté d'agglomération du Pays Voironnais",
      "id": "communautedagglomerationdupaysvoironnais-51667b",
      "locationSet": {
        "include": ["fr-ara.geojson"]
      },
      "matchNames": [
        "communauté du pays voironnais"
      ],
      "tags": {
        "amenity": "recycling",
        "operator": "Communauté d'agglomération du Pays Voironnais",
        "operator:wikidata": "Q767646"
      }
    },
    {
      "displayName": "Communauté de communes Alpes Provence Verdon, Sources de Lumières",
      "id": "communautedecommunesalpesprovenceverdonsourcesdelumieres-c4a3eb",
      "locationSet": {
        "include": ["fr-pac.geojson"]
      },
      "tags": {
        "amenity": "recycling",
        "operator": "Communauté de communes Alpes Provence Verdon, Sources de Lumières",
        "operator:wikidata": "Q28495121"
      }
    },
    {
      "displayName": "Communauté de Communes de Haute Tarentaise",
      "id": "communautedecommunesdehautetarentaise-51667b",
      "locationSet": {
        "include": ["fr-ara.geojson"]
      },
      "matchNames": [
        "comminauté de communes de haute tarentaise"
      ],
      "tags": {
        "amenity": "recycling",
        "operator": "Communauté de Communes de Haute Tarentaise",
        "operator:wikidata": "Q3279663"
      }
    },
    {
      "displayName": "Communauté de Communes de l'Orvin et de l'Ardusson",
      "id": "communautedecommunesdelorvinetdelardusson-03cd48",
      "locationSet": {
        "include": ["fr-ges.geojson"]
      },
      "tags": {
        "amenity": "recycling",
        "operator": "Communauté de Communes de l'Orvin et de l'Ardusson",
        "operator:wikidata": "Q2987706"
      }
    },
    {
      "displayName": "Communauté de Communes de la Côte d'Albâtre",
      "id": "communautedecommunesdelacotedalbatre-cc4bea",
      "locationSet": {
        "include": ["fr-nor.geojson"]
      },
      "tags": {
        "amenity": "recycling",
        "operator": "Communauté de Communes de la Côte d'Albâtre",
        "operator:wikidata": "Q2987766"
      }
    },
    {
      "displayName": "Communauté de communes de Seille et Grand Couronné",
      "id": "communautedecommunesdeseilleetgrandcouronne-03cd48",
      "locationSet": {
        "include": ["fr-ges.geojson"]
      },
      "matchNames": [
        "communauté de communes seille et grand couronné"
      ],
      "tags": {
        "amenity": "recycling",
        "operator": "Communauté de communes de Seille et Grand Couronné",
        "operator:wikidata": "Q29097606"
      }
    },
    {
      "displayName": "Communauté de communes des Pays du Sel et du Vermois",
      "id": "communautedecommunesdespaysduseletduvermois-03cd48",
      "locationSet": {
        "include": ["fr-ges.geojson"]
      },
      "tags": {
        "amenity": "recycling",
        "operator": "Communauté de communes des Pays du Sel et du Vermois",
        "operator:wikidata": "Q2988104"
      }
    },
    {
      "displayName": "Communauté de communes du Béarn des Gaves",
      "id": "communautedecommunesdubearndesgaves-a71053",
      "locationSet": {
        "include": ["fr-naq.geojson"]
      },
      "tags": {
        "amenity": "recycling",
        "operator": "Communauté de communes du Béarn des Gaves",
        "operator:wikidata": "Q31839419"
      }
    },
    {
      "displayName": "Communauté de communes du Grand Pontarlier",
      "id": "communautedecommunesdugrandpontarlier-4092a6",
      "locationSet": {
        "include": ["fr-bfc.geojson"]
      },
      "tags": {
        "amenity": "recycling",
        "operator": "Communauté de communes du Grand Pontarlier",
        "operator:wikidata": "Q1118736"
      }
    },
    {
      "displayName": "Communauté de communes du Pays de Colombey et du Sud Toulois",
      "id": "communautedecommunesdupaysdecolombeyetdusudtoulois-03cd48",
      "locationSet": {
        "include": ["fr-ges.geojson"]
      },
      "tags": {
        "amenity": "recycling",
        "operator": "Communauté de communes du Pays de Colombey et du Sud Toulois",
        "operator:wikidata": "Q650811"
      }
    },
    {
      "displayName": "Communauté de communes du Pays de L'Arbresle",
      "id": "communautedecommunesdupaysdelarbresle-51667b",
      "locationSet": {
        "include": ["fr-ara.geojson"]
      },
      "matchNames": [
        "communauté de communes du pays de l'arbresle (ccpa)"
      ],
      "tags": {
        "amenity": "recycling",
        "operator": "Communauté de communes du Pays de L'Arbresle",
        "operator:short": "CCPA",
        "operator:wikidata": "Q2988677"
      }
    },
    {
      "displayName": "Communauté de communes du Pays du Saintois",
      "id": "communautedecommunesdupaysdusaintois-03cd48",
      "locationSet": {
        "include": ["fr-ges.geojson"]
      },
      "tags": {
        "amenity": "recycling",
        "operator": "Communauté de communes du Pays du Saintois",
        "operator:wikidata": "Q16541488"
      }
    },
    {
      "displayName": "Communauté de communes Moselle et Madon",
      "id": "communautedecommunesmoselleetmadon-03cd48",
      "locationSet": {
        "include": ["fr-ges.geojson"]
      },
      "tags": {
        "amenity": "recycling",
        "operator": "Communauté de communes Moselle et Madon",
        "operator:wikidata": "Q2987290"
      }
    },
    {
      "displayName": "Communauté de communes Pévèle Carembault",
      "id": "communautedecommunespevelecarembault-da77aa",
      "locationSet": {
        "include": ["fr-hdf.geojson"]
      },
      "tags": {
        "amenity": "recycling",
        "operator": "Communauté de communes Pévèle Carembault",
        "operator:wikidata": "Q16541386"
      }
    },
    {
      "displayName": "Communauté de communes Terres Touloises",
      "id": "communautedecommunesterrestouloises-03cd48",
      "locationSet": {
        "include": ["fr-ges.geojson"]
      },
      "tags": {
        "amenity": "recycling",
        "operator": "Communauté de communes Terres Touloises",
        "operator:wikidata": "Q29113563"
      }
    },
    {
      "displayName": "Communauté de communes Val ès dunes",
      "id": "communautedecommunesvalesdunes-cc4bea",
      "locationSet": {
        "include": ["fr-nor.geojson"]
      },
      "matchNames": ["val ès dunes"],
      "tags": {
        "amenity": "recycling",
        "operator": "Communauté de communes Val ès dunes",
        "operator:wikidata": "Q2987391"
      }
    },
    {
      "displayName": "Communauté Intercommunale du Nord de la Réunion",
      "id": "communauteintercommunaledunorddelareunion-91c985",
      "locationSet": {"include": ["001"]},
      "tags": {
        "amenity": "recycling",
        "operator": "Communauté Intercommunale du Nord de la Réunion"
      }
    },
    {
      "displayName": "Communauté urbaine du Grand Reims",
      "id": "communauteurbainedugrandreims-03cd48",
      "locationSet": {
        "include": ["fr-ges.geojson"]
      },
      "tags": {
        "amenity": "recycling",
        "operator": "Communauté urbaine du Grand Reims",
        "operator:wikidata": "Q1484162"
      }
    },
    {
      "displayName": "Compostri",
      "id": "compostri-59e4c1",
      "locationSet": {"include": ["fx"]},
      "tags": {
        "amenity": "recycling",
        "operator": "Compostri"
      }
    },
    {
      "displayName": "Concello de Camariñas",
      "id": "concellodecamarinas-64218f",
      "locationSet": {
        "include": ["es-c.geojson"]
      },
      "tags": {
        "amenity": "recycling",
        "operator": "Concello de Camariñas",
        "operator:wikidata": "Q1373985"
      }
    },
    {
      "displayName": "Concello de Mugardos",
      "id": "concellodemugardos-64218f",
      "locationSet": {
        "include": ["es-c.geojson"]
      },
      "tags": {
        "amenity": "recycling",
        "operator": "Concello de Mugardos",
        "operator:wikidata": "Q1442847"
      }
    },
    {
      "displayName": "Contex",
      "id": "contex-c59bef",
      "locationSet": {"include": ["ch"]},
      "tags": {
        "amenity": "recycling",
        "operator": "Contex"
      }
    },
    {
      "displayName": "Coop (Schweiz)",
      "id": "coop-c59bef",
      "locationSet": {"include": ["ch"]},
      "tags": {
        "amenity": "recycling",
        "operator": "Coop",
        "operator:wikidata": "Q432564"
      }
    },
    {
      "displayName": "Cooperativa Sociale Centro di Lavoro San Giovanni Calabria",
      "id": "cooperativasocialecentrodilavorosangiovannicalabria-86621e",
      "locationSet": {
        "include": ["it-34.geojson"]
      },
      "tags": {
        "amenity": "recycling",
        "operator": "Cooperativa Sociale Centro di Lavoro San Giovanni Calabria"
      }
    },
    {
      "displayName": "COPAVO",
      "id": "copavo-51667b",
      "locationSet": {
        "include": ["fr-ara.geojson"]
      },
      "tags": {
        "amenity": "recycling",
        "operator": "COPAVO",
        "operator:wikidata": "Q1117360"
      }
    },
    {
      "displayName": "Cork County Council",
      "id": "corkcountycouncil-42dacd",
      "locationSet": {
        "include": ["ie-m.geojson"]
      },
      "tags": {
        "amenity": "recycling",
        "operator": "Cork County Council",
        "operator:en": "Cork County Council",
        "operator:ga": "Comhairle Contae Chorcia",
        "operator:wikidata": "Q5170774"
      }
    },
    {
      "displayName": "Cosmari",
      "id": "cosmari-47c992",
      "locationSet": {
        "include": ["it-57.geojson"]
      },
      "tags": {
        "amenity": "recycling",
        "operator": "Cosmari"
      }
    },
    {
      "displayName": "Coved",
      "id": "coved-59e4c1",
      "locationSet": {"include": ["fx"]},
      "tags": {
        "amenity": "recycling",
        "operator": "Coved"
      }
    },
    {
      "displayName": "Cumbria Waste Management Ltd",
      "id": "cumbriawastemanagementltd-79fa96",
      "locationSet": {"include": ["gb"]},
      "tags": {
        "amenity": "recycling",
        "operator": "Cumbria Waste Management Ltd"
      }
    },
    {
      "displayName": "Curitas België",
      "id": "curitasbelgie-980be7",
      "locationSet": {"include": ["be"]},
      "matchNames": ["curitas", "curitas n.v."],
      "tags": {
        "amenity": "recycling",
        "operator": "Curitas België"
      }
    },
    {
      "displayName": "Curitas Nederland",
      "id": "curitasnederland-fcd61b",
      "locationSet": {"include": ["nl"]},
      "matchNames": ["curitas", "curitas n.v."],
      "tags": {
        "amenity": "recycling",
        "operator": "Curitas Nederland"
      }
    },
    {
      "displayName": "CYCLAD",
      "id": "cyclad-a71053",
      "locationSet": {
        "include": ["fr-naq.geojson"]
      },
      "matchNames": [
        "cyclad syndicat mixte de collecte et de traitement des ordures ménagères du nord charente-maritime"
      ],
      "tags": {
        "amenity": "recycling",
        "operator": "CYCLAD",
        "operator:wikidata": "Q92938651"
      }
    },
    {
      "displayName": "Dansk Røde Kors",
      "id": "danskrodekors-67373b",
      "locationSet": {"include": ["dk"]},
      "matchNames": ["røde kors"],
      "tags": {
        "amenity": "recycling",
        "operator": "Dansk Røde Kors",
        "operator:wikidata": "Q12307527"
      }
    },
    {
      "displayName": "dar",
      "id": "dar-fcd61b",
      "locationSet": {"include": ["nl"]},
      "matchNames": ["dar nv"],
      "tags": {
        "amenity": "recycling",
        "operator": "dar"
      }
    },
    {
      "displayName": "Darbo Recycling",
      "id": "darborecycling-6737d9",
      "locationSet": {"include": ["de"]},
      "tags": {
        "amenity": "recycling",
        "operator": "Darbo Recycling"
      }
    },
    {
      "displayName": "Däsa Wiederverwertungs GmbH",
      "id": "dasawiederverwertungsgmbh-6737d9",
      "locationSet": {"include": ["de"]},
      "tags": {
        "amenity": "recycling",
        "operator": "Däsa Wiederverwertungs GmbH"
      }
    },
    {
      "displayName": "De Kringwinkel",
      "id": "dekringwinkel-980be7",
      "locationSet": {"include": ["be"]},
      "tags": {
        "amenity": "recycling",
        "operator": "De Kringwinkel",
        "operator:wikidata": "Q55935433"
      }
    },
    {
      "displayName": "Den Haag",
      "id": "denhaag-fcd61b",
      "locationSet": {"include": ["nl"]},
      "tags": {
        "amenity": "recycling",
        "operator": "Den Haag",
        "operator:wikidata": "Q36600"
      }
    },
    {
      "displayName": "des Jardins et des Hommes",
      "id": "desjardinsetdeshommes-da77aa",
      "locationSet": {
        "include": ["fr-hdf.geojson"]
      },
      "tags": {
        "amenity": "recycling",
        "operator": "des Jardins et des Hommes"
      }
    },
    {
      "displayName": "DESWOS",
      "id": "deswos-6737d9",
      "locationSet": {"include": ["de"]},
      "tags": {
        "amenity": "recycling",
        "operator": "DESWOS",
        "operator:wikidata": "Q1202386"
      }
    },
    {
      "displayName": "Deutsche Lebens-Rettungs-Gesellschaft",
      "id": "deutschelebensrettungsgesellschaft-6737d9",
      "locationSet": {"include": ["de"]},
      "tags": {
        "amenity": "recycling",
        "operator": "Deutsche Lebens-Rettungs-Gesellschaft",
        "operator:short": "DLRG",
        "operator:wikidata": "Q871679"
      }
    },
    {
      "displayName": "Deutsches Rotes Kreuz Kreisverband Chemnitz e.V.",
      "id": "deutschesroteskreuzkreisverbandchemnitzev-180c3d",
      "locationSet": {
        "include": ["de-sn.geojson"]
      },
      "tags": {
        "amenity": "recycling",
        "operator": "Deutsches Rotes Kreuz Kreisverband Chemnitz e.V."
      }
    },
    {
      "displayName": "Deutsches Rotes Kreuz Kreisverband Jülich e. V.",
      "id": "deutschesroteskreuzkreisverbandjulichev-15b788",
      "locationSet": {
        "include": ["de-nw.geojson"]
      },
      "tags": {
        "amenity": "recycling",
        "operator": "Deutsches Rotes Kreuz Kreisverband Jülich e. V."
      }
    },
    {
      "displayName": "Deutsches Rotes Kreuz Kreisverband Saarbrücken e.V.",
      "id": "deutschesroteskreuzkreisverbandsaarbruckenev-a97253",
      "locationSet": {
        "include": ["de-sl.geojson"]
      },
      "tags": {
        "amenity": "recycling",
        "operator": "Deutsches Rotes Kreuz Kreisverband Saarbrücken e.V."
      }
    },
    {
      "displayName": "Devon County Council",
      "id": "devoncountycouncil-ad06a1",
      "locationSet": {
        "include": ["gb-dev.geojson"]
      },
      "tags": {
        "amenity": "recycling",
        "operator": "Devon County Council",
        "operator:wikidata": "Q6385990"
      }
    },
    {
      "displayName": "diakonia",
      "id": "diakonia-4fb837",
      "locationSet": {
        "include": ["de-by.geojson"]
      },
      "tags": {
        "amenity": "recycling",
        "operator": "diakonia"
      }
    },
    {
      "displayName": "Diakonie Broumov",
      "id": "diakoniebroumov-778b5b",
      "locationSet": {"include": ["cz"]},
      "tags": {
        "amenity": "recycling",
        "operator": "Diakonie Broumov",
        "operator:wikidata": "Q67814869"
      }
    },
    {
      "displayName": "Diakonie Nord Nord Ost",
      "id": "diakonienordnordost-6737d9",
      "locationSet": {"include": ["de"]},
      "matchNames": ["vorwerker diakonie"],
      "tags": {
        "amenity": "recycling",
        "operator": "Diakonie Nord Nord Ost",
        "operator:wikidata": "Q97823466"
      }
    },
    {
      "displayName": "Diakoniewerk Essen",
      "id": "diakoniewerkessen-15b788",
      "locationSet": {
        "include": ["de-nw.geojson"]
      },
      "tags": {
        "amenity": "recycling",
        "operator": "Diakoniewerk Essen",
        "operator:wikidata": "Q1208293"
      }
    },
    {
      "displayName": "Directorate of Municipal Administration",
      "id": "directorateofmunicipaladministration-5ff309",
      "locationSet": {
        "include": ["in-ga.geojson"]
      },
      "tags": {
        "amenity": "recycling",
        "operator": "Directorate of Municipal Administration"
      }
    },
    {
      "displayName": "Douarnenez Communauté",
      "id": "douarnenezcommunaute-cc247f",
      "locationSet": {
        "include": ["fr-bre.geojson"]
      },
      "tags": {
        "amenity": "recycling",
        "operator": "Douarnenez Communauté",
        "operator:wikidata": "Q2988662"
      }
    },
    {
      "displayName": "DRK Kreisverband Bonn e.V.",
      "id": "drkkreisverbandbonnev-15b788",
      "locationSet": {
        "include": ["de-nw.geojson"]
      },
      "tags": {
        "amenity": "recycling",
        "operator": "DRK Kreisverband Bonn e.V.",
        "operator:wikidata": "Q130251399"
      }
    },
    {
      "displayName": "DTKH Nonprofit Kft.",
      "id": "dtkhnonprofitkft-b316be",
      "locationSet": {"include": ["hu"]},
      "tags": {
        "amenity": "recycling",
        "operator": "DTKH Nonprofit Kft."
      }
    },
    {
      "displayName": "Durance Luberon Verdon Agglomération",
      "id": "duranceluberonverdonagglomeration-c4a3eb",
      "locationSet": {
        "include": ["fr-pac.geojson"]
      },
      "tags": {
        "amenity": "recycling",
        "operator": "Durance Luberon Verdon Agglomération",
        "operator:short": "DLVA",
        "operator:wikidata": "Q2986893"
      }
    },
    {
      "displayName": "Dürener Service Betrieb",
      "id": "durenerservicebetrieb-15b788",
      "locationSet": {
        "include": ["de-nw.geojson"]
      },
      "tags": {
        "amenity": "recycling",
        "operator": "Dürener Service Betrieb",
        "operator:short": "DSB",
        "operator:wikidata": "Q124417080"
      }
    },
    {
      "displayName": "EAD (Darmstadt)",
      "id": "ead-95f31a",
      "locationSet": {
        "include": ["de-he.geojson"]
      },
      "tags": {
        "amenity": "recycling",
        "operator": "EAD",
        "operator:wikidata": "Q124417116"
      }
    },
    {
      "displayName": "East-West Textilrecycling Kursun",
      "id": "eastwesttextilrecyclingkursun-6737d9",
      "locationSet": {"include": ["de"]},
      "tags": {
        "amenity": "recycling",
        "operator": "East-West Textilrecycling Kursun"
      }
    },
    {
      "displayName": "Easterseals Goodwill North Dakota",
      "id": "eastersealsgoodwillnorthdakota-fb506f",
      "locationSet": {
        "include": ["us-nd.geojson"]
      },
      "tags": {
        "amenity": "recycling",
        "operator": "Easterseals Goodwill North Dakota",
        "operator:wikidata": "Q126843840"
      }
    },
    {
      "displayName": "Easterseals-Goodwill",
      "id": "eastersealsgoodwillnorthernrockymountain-9c67a8",
      "locationSet": {
        "include": [
          "us-id.geojson",
          "us-mt.geojson",
          "us-ut.geojson"
        ]
      },
      "tags": {
        "amenity": "recycling",
        "operator": "Easterseals-Goodwill Northern Rocky Mountain",
        "operator:wikidata": "Q114923320"
      }
    },
    {
      "displayName": "Ecobeirão",
      "id": "ecobeirao-25783d",
      "locationSet": {
        "include": [
          "pt-06.geojson",
          "pt-09.geojson",
          "pt-18.geojson"
        ]
      },
      "tags": {
        "amenity": "recycling",
        "operator": "Ecobeirão"
      }
    },
    {
      "displayName": "Ecoservice",
      "id": "ecoservice-cf4ebd",
      "locationSet": {"include": ["lt"]},
      "tags": {
        "amenity": "recycling",
        "operator": "Ecoservice",
        "operator:wikidata": "Q31199122"
      }
    },
    {
      "displayName": "Ecosystem",
      "id": "ecosystem-59e4c1",
      "locationSet": {"include": ["fx"]},
      "matchNames": ["éco-systèmes", "récylum"],
      "tags": {
        "amenity": "recycling",
        "operator": "Ecosystem",
        "operator:wikidata": "Q56320995"
      }
    },
    {
      "displayName": "Ecotextile",
      "id": "ecotextile-59e4c1",
      "locationSet": {"include": ["fx"]},
      "tags": {
        "amenity": "recycling",
        "operator": "Ecotextile"
      }
    },
    {
      "displayName": "Ecowerf",
      "id": "ecowerf-9ddb0f",
      "locationSet": {
        "include": ["be-vbr.geojson"]
      },
      "tags": {
        "amenity": "recycling",
        "operator": "Ecowerf"
      }
    },
    {
      "displayName": "Eesti Taaskasutusorganisatsioon MTÜ",
      "id": "eestitaaskasutusorganisatsioonmtu-964b6d",
      "locationSet": {"include": ["ee"]},
      "tags": {
        "amenity": "recycling",
        "operator": "Eesti Taaskasutusorganisatsioon MTÜ"
      }
    },
    {
      "displayName": "Ekocharita",
      "id": "ekocharita-d6ea52",
      "locationSet": {"include": ["sk"]},
      "tags": {
        "amenity": "recycling",
        "operator": "Ekocharita",
        "operator:wikidata": "Q116681206",
        "recycling_type": "container",
        "recycling:clothes": "yes",
        "recycling:shoes": "yes"
      }
    },
    {
      "displayName": "Ekokymppi",
      "id": "ekokymppi-3e65e0",
      "locationSet": {"include": ["fi"]},
      "tags": {
        "amenity": "recycling",
        "operator": "Ekokymppi",
        "operator:wikidata": "Q11857246"
      }
    },
    {
      "displayName": "EKOR",
      "id": "ekor-11b1a1",
      "locationSet": {
        "include": ["cz-64.geojson"]
      },
      "tags": {
        "amenity": "recycling",
        "operator": "EKOR"
      }
    },
    {
      "displayName": "Ekorosk",
      "id": "ekorosk-3e65e0",
      "locationSet": {"include": ["fi"]},
      "matchNames": [
        "ab ekorosk oy",
        "ekorosk oy"
      ],
      "tags": {
        "amenity": "recycling",
        "operator": "Ekorosk",
        "operator:wikidata": "Q10480744"
      }
    },
    {
      "displayName": "Emmaüs",
      "id": "emmaus-59e4c1",
      "locationSet": {"include": ["fx"]},
      "tags": {
        "amenity": "recycling",
        "operator": "Emmaüs"
      }
    },
    {
      "displayName": "Empresa Municipal de Servicios de Aseo",
      "id": "empresamunicipaldeserviciosdeaseo-fd1de5",
      "locationSet": {"include": ["bo"]},
      "tags": {
        "amenity": "recycling",
        "operator": "Empresa Municipal de Servicios de Aseo"
      }
    },
    {
      "displayName": "Entsorgung Dortmund GmbH",
      "id": "entsorgungdortmundgmbh-15b788",
      "locationSet": {
        "include": ["de-nw.geojson"]
      },
      "tags": {
        "amenity": "recycling",
        "operator": "Entsorgung Dortmund GmbH",
        "operator:short": "EDG",
        "operator:wikidata": "Q1345450"
      }
    },
    {
      "displayName": "Entsorgung Herne",
      "id": "entsorgungherne-15b788",
      "locationSet": {
        "include": ["de-nw.geojson"]
      },
      "tags": {
        "amenity": "recycling",
        "operator": "Entsorgung Herne",
        "operator:wikidata": "Q130251437"
      }
    },
    {
      "displayName": "Entsorgungs- und Servicebetrieb Bocholt",
      "id": "entsorgungsundservicebetriebbocholt-15b788",
      "locationSet": {
        "include": ["de-nw.geojson"]
      },
      "tags": {
        "amenity": "recycling",
        "operator": "Entsorgungs- und Servicebetrieb Bocholt",
        "operator:short": "ESB",
        "operator:wikidata": "Q124417156"
      }
    },
    {
      "displayName": "Entsorgungsbetriebe der Stadt Ulm",
      "id": "entsorgungsbetriebederstadtulm-fd14c2",
      "locationSet": {
        "include": ["de-bw.geojson"]
      },
      "matchNames": [
        "entsorgungsbetriebe stadt ulm (ebu)"
      ],
      "tags": {
        "amenity": "recycling",
        "operator": "Entsorgungsbetriebe der Stadt Ulm",
        "operator:short": "EBU",
        "operator:wikidata": "Q124417248"
      }
    },
    {
      "displayName": "Entsorgungsbetriebe Essen",
      "id": "entsorgungsbetriebeessen-15b788",
      "locationSet": {
        "include": ["de-nw.geojson"]
      },
      "matchNames": [
        "essener entsorgungsbetriebe"
      ],
      "tags": {
        "amenity": "recycling",
        "operator": "Entsorgungsbetriebe Essen",
        "operator:short": "EBE",
        "operator:wikidata": "Q1345453"
      }
    },
    {
      "displayName": "Entsorgungsbetriebe Stadt Konstanz",
      "id": "entsorgungsbetriebestadtkonstanz-fd14c2",
      "locationSet": {
        "include": ["de-bw.geojson"]
      },
      "tags": {
        "amenity": "recycling",
        "operator": "Entsorgungsbetriebe Stadt Konstanz"
      }
    },
    {
      "displayName": "Entsorgungswirtschaft Soest GmbH",
      "id": "entsorgungswirtschaftsoestgmbh-15b788",
      "locationSet": {
        "include": ["de-nw.geojson"]
      },
      "tags": {
        "amenity": "recycling",
        "operator": "Entsorgungswirtschaft Soest GmbH"
      }
    },
    {
      "displayName": "EPT Boucle Nord de Seine",
      "id": "eptbouclenorddeseine-f6a4bb",
      "locationSet": {
        "include": ["fr-idf.geojson"]
      },
      "tags": {
        "amenity": "recycling",
        "operator": "EPT Boucle Nord de Seine",
        "operator:wikidata": "Q22248153"
      }
    },
    {
      "displayName": "ERSUC",
      "id": "ersuc-7eff58",
      "locationSet": {
        "include": [
          "pt-01.geojson",
          "pt-06.geojson",
          "pt-10.geojson"
        ]
      },
      "tags": {
        "amenity": "recycling",
        "operator": "ERSUC"
      }
    },
    {
      "displayName": "ERZ",
      "id": "erz-3fa24a",
      "locationSet": {
        "include": ["ch-zh.geojson"]
      },
      "tags": {
        "amenity": "recycling",
        "operator": "ERZ",
        "operator:wikidata": "Q1345452"
      }
    },
    {
      "displayName": "Est Ensemble",
      "id": "estensemble-f6a4bb",
      "locationSet": {
        "include": ["fr-idf.geojson"]
      },
      "tags": {
        "amenity": "recycling",
        "operator": "Est Ensemble",
        "operator:wikidata": "Q2986895"
      }
    },
    {
      "displayName": "Esterra",
      "id": "esterra-da77aa",
      "locationSet": {
        "include": ["fr-hdf.geojson"]
      },
      "tags": {
        "amenity": "recycling",
        "operator": "Esterra",
        "operator:wikidata": "Q3058935"
      }
    },
    {
      "displayName": "ETO",
      "id": "eto-964b6d",
      "locationSet": {"include": ["ee"]},
      "tags": {
        "amenity": "recycling",
        "operator": "ETO"
      }
    },
    {
      "displayName": "Eurocycle GmbH",
      "id": "eurocyclegmbh-6737d9",
      "locationSet": {"include": ["de"]},
      "tags": {
        "amenity": "recycling",
        "operator": "Eurocycle GmbH"
      }
    },
    {
      "displayName": "Evansville Goodwill Industries",
      "id": "evansvillegoodwillindustries-b6bf84",
      "locationSet": {
        "include": [
          "us-il.geojson",
          "us-in.geojson",
          "us-ky.geojson"
        ]
      },
      "tags": {
        "amenity": "recycling",
        "operator": "Evansville Goodwill Industries",
        "operator:wikidata": "Q126844052"
      }
    },
    {
      "displayName": "Evergreen Goodwill",
      "id": "evergreengoodwill-0169dc",
      "locationSet": {
        "include": ["us-wa.geojson"]
      },
      "tags": {
        "amenity": "recycling",
        "operator": "Evergreen Goodwill",
        "operator:wikidata": "Q114921523"
      }
    },
    {
      "displayName": "Evren Textil",
      "id": "evrentextil-95f31a",
      "locationSet": {
        "include": ["de-he.geojson"]
      },
      "tags": {
        "amenity": "recycling",
        "operator": "Evren Textil"
      }
    },
    {
      "displayName": "EVS",
      "id": "evs-a97253",
      "locationSet": {
        "include": ["de-sl.geojson"]
      },
      "tags": {
        "amenity": "recycling",
        "operator": "EVS"
      }
    },
    {
      "displayName": "Fa. A. Hahn",
      "id": "faahahn-4fb837",
      "locationSet": {
        "include": ["de-by.geojson"]
      },
      "tags": {
        "amenity": "recycling",
        "operator": "Fa. A. Hahn"
      }
    },
    {
      "displayName": "Fa. Rhenus, im Auftrag der Stadt Heidelberg",
      "id": "farhenusimauftragderstadtheidelberg-fd14c2",
      "locationSet": {
        "include": ["de-bw.geojson"]
      },
      "tags": {
        "amenity": "recycling",
        "operator": "Fa. Rhenus, im Auftrag der Stadt Heidelberg"
      }
    },
    {
      "displayName": "Faircollect",
      "id": "faircollect-6737d9",
      "locationSet": {"include": ["de"]},
      "tags": {
        "amenity": "recycling",
        "operator": "Faircollect"
      }
    },
    {
      "displayName": "FBH-NP Nonprofit Kft.",
      "id": "fbhnpnonprofitkft-b316be",
      "locationSet": {"include": ["hu"]},
      "tags": {
        "amenity": "recycling",
        "operator": "FBH-NP Nonprofit Kft."
      }
    },
    {
      "displayName": "FCC",
      "id": "fcc-49dabd",
      "locationSet": {"include": ["es"]},
      "tags": {
        "amenity": "recycling",
        "operator": "FCC",
        "operator:wikidata": "Q549127"
      }
    },
    {
      "displayName": "FCC BEC, s.r.o.",
      "id": "fccbecsro-778b5b",
      "locationSet": {"include": ["cz"]},
      "tags": {
        "amenity": "recycling",
        "operator": "FCC BEC, s.r.o."
      }
    },
    {
      "displayName": "FCC Český Těšín",
      "id": "fccceskytesin-9f065e",
      "locationSet": {
        "include": ["cz-80.geojson"]
      },
      "tags": {
        "amenity": "recycling",
        "operator": "FCC Český Těšín"
      }
    },
    {
      "displayName": "Fehr",
      "id": "fehr-6737d9",
      "locationSet": {"include": ["de"]},
      "tags": {
        "amenity": "recycling",
        "operator": "Fehr"
      }
    },
    {
      "displayName": "Fife Council",
      "id": "fifecouncil-9fa0da",
      "locationSet": {"include": ["gb-sct"]},
      "tags": {
        "amenity": "recycling",
        "operator": "Fife Council",
        "operator:wikidata": "Q28530258"
      }
    },
    {
      "displayName": "FKF",
      "id": "fkf-b316be",
      "locationSet": {"include": ["hu"]},
      "tags": {
        "amenity": "recycling",
        "operator": "FKF",
        "operator:wikidata": "Q119149757"
      }
    },
    {
      "displayName": "Förpackningsinsamlingen",
      "id": "forpackningsinsamlingen-43c9f4",
      "locationSet": {"include": ["se"]},
      "matchNames": [
        "förpacknings & tidningsinsamlingen",
        "fti"
      ],
      "tags": {
        "amenity": "recycling",
        "operator": "Förpackningsinsamlingen",
        "operator:wikidata": "Q49098475"
      }
    },
    {
      "displayName": "Frankfurter Entsorgungs- und Service GmbH",
      "id": "frankfurterentsorgungsundservicegmbh-95f31a",
      "locationSet": {
        "include": ["de-he.geojson"]
      },
      "tags": {
        "amenity": "recycling",
        "operator": "Frankfurter Entsorgungs- und Service GmbH",
        "operator:short": "FES",
        "operator:wikidata": "Q1444944"
      }
    },
    {
      "displayName": "Fredrikstad kommune",
      "id": "fredrikstadkommune-3e1966",
      "locationSet": {"include": ["no"]},
      "tags": {
        "amenity": "recycling",
        "operator": "Fredrikstad kommune",
        "operator:wikidata": "Q107135"
      }
    },
    {
      "displayName": "Frelsens Hær",
      "id": "frelsenshaer-67373b",
      "locationSet": {"include": ["dk"]},
      "note": "Danish chapter of The Salvation Army (Q188307); QID omitted due to build script warnings",
      "tags": {
        "amenity": "recycling",
        "operator": "Frelsens Hær"
      }
    },
    {
      "displayName": "Frelsesarmeen",
      "id": "frelsesarmeen-3e1966",
      "locationSet": {"include": ["no"]},
      "note": "Norwegian chapter of The Salvation Army (Q188307); QID omitted due to build script warnings",
      "tags": {
        "amenity": "recycling",
        "operator": "Frelsesarmeen"
      }
    },
    {
      "displayName": "Fretex",
      "id": "fretex-3e1966",
      "locationSet": {"include": ["no"]},
      "tags": {
        "amenity": "recycling",
        "operator": "Fretex",
        "operator:wikidata": "Q15635615"
      }
    },
    {
      "displayName": "Friedensdorf International",
      "id": "friedensdorfinternational-6737d9",
      "locationSet": {"include": ["de"]},
      "matchNames": ["aktion friedensdorf"],
      "tags": {
        "amenity": "recycling",
        "operator": "Friedensdorf International",
        "operator:wikidata": "Q1456718"
      }
    },
    {
      "displayName": "Fundacja Eco Textil",
      "id": "fundacjaecotextil-f1a5a5",
      "locationSet": {"include": ["pl"]},
      "tags": {
        "amenity": "recycling",
        "operator": "Fundacja Eco Textil"
      }
    },
    {
      "displayName": "Fundacja Podaruj Pomoc",
      "id": "fundacjapodarujpomoc-170d1b",
      "locationSet": {
        "include": ["pl-20.geojson"]
      },
      "tags": {
        "amenity": "recycling",
        "operator": "Fundacja Podaruj Pomoc"
      }
    },
    {
      "displayName": "Fundacja Pomocy Dzieciom DAR",
      "id": "fundacjapomocydzieciomdar-f1a5a5",
      "locationSet": {"include": ["pl"]},
      "tags": {
        "amenity": "recycling",
        "operator": "Fundacja Pomocy Dzieciom DAR"
      }
    },
    {
      "displayName": "Fundacja Uśmiechu",
      "id": "fundacjausmiechu-f1a5a5",
      "locationSet": {"include": ["pl"]},
      "tags": {
        "amenity": "recycling",
        "operator": "Fundacja Uśmiechu"
      }
    },
    {
      "displayName": "Fundacja z Sercem",
      "id": "fundacjazsercem-f1a5a5",
      "locationSet": {"include": ["pl"]},
      "tags": {
        "amenity": "recycling",
        "operator": "Fundacja z Sercem"
      }
    },
    {
      "displayName": "FWS",
      "id": "fws-6737d9",
      "locationSet": {"include": ["de"]},
      "tags": {
        "amenity": "recycling",
        "operator": "FWS"
      }
    },
    {
      "displayName": "FWS Altkleider Container Service",
      "id": "fwsaltkleidercontainerservice-6737d9",
      "locationSet": {"include": ["de"]},
      "tags": {
        "amenity": "recycling",
        "operator": "FWS Altkleider Container Service"
      }
    },
    {
      "displayName": "GAD",
      "id": "gad-91c985",
      "locationSet": {"include": ["001"]},
      "tags": {
        "amenity": "recycling",
        "operator": "GAD"
      }
    },
    {
      "displayName": "GAK Textilrecycling",
      "id": "gaktextilrecycling-10028e",
      "locationSet": {
        "include": ["de-be.geojson"]
      },
      "matchNames": ["gak textilrecycling gmbh"],
      "tags": {
        "amenity": "recycling",
        "operator": "GAK Textilrecycling",
        "operator:wikidata": "Q131441285"
      }
    },
    {
      "displayName": "Gemeente Amsterdam",
      "id": "gemeenteamsterdam-fcd61b",
      "locationSet": {"include": ["nl"]},
      "tags": {
        "amenity": "recycling",
        "operator": "Gemeente Amsterdam",
        "operator:wikidata": "Q9899"
      }
    },
    {
      "displayName": "Gemeente Assen",
      "id": "gemeenteassen-fcd61b",
      "locationSet": {"include": ["nl"]},
      "tags": {
        "amenity": "recycling",
        "operator": "Gemeente Assen",
        "operator:wikidata": "Q798"
      }
    },
    {
      "displayName": "Gemeente Den Haag",
      "id": "gemeentedenhaag-fcd61b",
      "locationSet": {"include": ["nl"]},
      "tags": {
        "amenity": "recycling",
        "operator": "Gemeente Den Haag",
        "operator:wikidata": "Q36600"
      }
    },
    {
      "displayName": "Gemeente Groningen",
      "id": "gemeentegroningen-fcd61b",
      "locationSet": {"include": ["nl"]},
      "tags": {
        "amenity": "recycling",
        "operator": "Gemeente Groningen",
        "operator:wikidata": "Q892526"
      }
    },
    {
      "displayName": "Gemeente Rotterdam",
      "id": "gemeenterotterdam-fcd61b",
      "locationSet": {"include": ["nl"]},
      "tags": {
        "amenity": "recycling",
        "operator": "Gemeente Rotterdam",
        "operator:wikidata": "Q2680952"
      }
    },
    {
      "displayName": "Gemeente Utrecht",
      "id": "gemeenteutrecht-fcd61b",
      "locationSet": {"include": ["nl"]},
      "tags": {
        "amenity": "recycling",
        "operator": "Gemeente Utrecht",
        "operator:wikidata": "Q803"
      }
    },
    {
      "displayName": "Gemeente Utrechtse Heuvelrug",
      "id": "gemeenteutrechtseheuvelrug-fcd61b",
      "locationSet": {"include": ["nl"]},
      "tags": {
        "amenity": "recycling",
        "operator": "Gemeente Utrechtse Heuvelrug",
        "operator:wikidata": "Q10043"
      }
    },
    {
      "displayName": "Gemeente Zaanstad",
      "id": "gemeentezaanstad-fcd61b",
      "locationSet": {"include": ["nl"]},
      "tags": {
        "amenity": "recycling",
        "operator": "Gemeente Zaanstad",
        "operator:wikidata": "Q9978"
      }
    },
    {
      "displayName": "Gemeente Zoetermeer",
      "id": "gemeentezoetermeer-fcd61b",
      "locationSet": {"include": ["nl"]},
      "tags": {
        "amenity": "recycling",
        "operator": "Gemeente Zoetermeer",
        "operator:wikidata": "Q26432"
      }
    },
    {
      "displayName": "Gemeinde Bedburg-Hau",
      "id": "gemeindebedburghau-15b788",
      "locationSet": {
        "include": ["de-nw.geojson"]
      },
      "tags": {
        "amenity": "recycling",
        "operator": "Gemeinde Bedburg-Hau",
        "operator:wikidata": "Q243433"
      }
    },
    {
      "displayName": "Geofor",
      "id": "geofor-0f8417",
      "locationSet": {
        "include": ["it-52.geojson"]
      },
      "tags": {
        "amenity": "recycling",
        "operator": "Geofor"
      }
    },
    {
      "displayName": "Gesamb",
      "id": "gesamb-664788",
      "locationSet": {
        "include": ["pt-07.geojson"]
      },
      "tags": {
        "amenity": "recycling",
        "operator": "Gesamb"
      }
    },
    {
      "displayName": "Gesellschaft im Ostalbkreis für Abfallbewirtschaftung mbH",
      "id": "gesellschaftimostalbkreisfurabfallbewirtschaftungmbh-fd14c2",
      "locationSet": {
        "include": ["de-bw.geojson"]
      },
      "tags": {
        "amenity": "recycling",
        "operator": "Gesellschaft im Ostalbkreis für Abfallbewirtschaftung mbH",
        "operator:short": "GOA",
        "operator:wikidata": "Q130251459"
      }
    },
    {
      "displayName": "Gew. Fa. Mettex",
      "id": "gewfamettex-10028e",
      "locationSet": {
        "include": ["de-be.geojson"]
      },
      "tags": {
        "amenity": "recycling",
        "operator": "Gew. Fa. Mettex"
      }
    },
    {
      "displayName": "GIWOG",
      "id": "giwog-2e00cf",
      "locationSet": {"include": ["at"]},
      "tags": {
        "amenity": "recycling",
        "operator": "GIWOG",
        "operator:wikidata": "Q123556523"
      }
    },
    {
      "displayName": "Glasgow City Council",
      "id": "glasgowcitycouncil-9fa0da",
      "locationSet": {"include": ["gb-sct"]},
      "tags": {
        "amenity": "recycling",
        "operator": "Glasgow City Council",
        "operator:wikidata": "Q130637"
      }
    },
    {
      "displayName": "GLØR",
      "id": "glor-3e1966",
      "locationSet": {"include": ["no"]},
      "tags": {
        "amenity": "recycling",
        "operator": "GLØR",
        "operator:wikidata": "Q30259915"
      }
    },
    {
      "displayName": "Gmina Miejska Głogów",
      "id": "gminamiejskaglogow-63e16c",
      "locationSet": {
        "include": ["pl-02.geojson"]
      },
      "tags": {
        "amenity": "recycling",
        "operator": "Gmina Miejska Głogów",
        "operator:wikidata": "Q66013"
      }
    },
    {
      "displayName": "Goodwill Central Coast",
      "id": "goodwillcentralcoast-2532c6",
      "locationSet": {
        "include": ["us-ca.geojson"]
      },
      "tags": {
        "amenity": "recycling",
        "operator": "Goodwill Central Coast",
        "operator:wikidata": "Q114928499"
      }
    },
    {
      "displayName": "Goodwill Columbus",
      "id": "goodwillcolumbus-5e5980",
      "locationSet": {
        "include": ["us-oh.geojson"]
      },
      "tags": {
        "amenity": "recycling",
        "operator": "Goodwill Columbus",
        "operator:wikidata": "Q126844141"
      }
    },
    {
      "displayName": "Goodwill Easterseals Miami Valley",
      "id": "goodwilleastersealsmiamivalley-5e5980",
      "locationSet": {
        "include": ["us-oh.geojson"]
      },
      "tags": {
        "amenity": "recycling",
        "operator": "Goodwill Easterseals Miami Valley",
        "operator:wikidata": "Q5583652"
      }
    },
    {
      "displayName": "Goodwill Easterseals of the Gulf Coast",
      "id": "goodwilleastersealsofthegulfcoast-864873",
      "locationSet": {
        "include": [
          "us-al.geojson",
          "us-fl.geojson"
        ]
      },
      "tags": {
        "amenity": "recycling",
        "operator": "Goodwill Easterseals of the Gulf Coast",
        "operator:wikidata": "Q126844308"
      }
    },
    {
      "displayName": "Goodwill Hawaii",
      "id": "goodwillhawaii-c82776",
      "locationSet": {"include": ["us-hi"]},
      "tags": {
        "amenity": "recycling",
        "operator": "Goodwill Hawaii",
        "operator:wikidata": "Q114922720"
      }
    },
    {
      "displayName": "Goodwill Industries",
      "id": "goodwillindustriesontariogreatlakes-d16161",
      "locationSet": {
        "include": ["ca-on.geojson"]
      },
      "tags": {
        "amenity": "recycling",
        "operator": "Goodwill Industries, Ontario Great Lakes",
        "operator:wikidata": "Q114923177"
      }
    },
    {
      "displayName": "Goodwill Industries Big Bend",
      "id": "goodwillindustriesbigbend-4bf5e5",
      "locationSet": {
        "include": [
          "us-fl.geojson",
          "us-ga.geojson"
        ]
      },
      "tags": {
        "amenity": "recycling",
        "operator": "Goodwill Industries Big Bend",
        "operator:wikidata": "Q126844466"
      }
    },
    {
      "displayName": "Goodwill Industries Central Texas",
      "id": "goodwillindustriescentraltexas-5c5465",
      "locationSet": {
        "include": ["us-tx.geojson"]
      },
      "tags": {
        "amenity": "recycling",
        "operator": "Goodwill Industries Central Texas",
        "operator:wikidata": "Q126846425"
      }
    },
    {
      "displayName": "Goodwill Industries of Acadiana",
      "id": "goodwillindustriesofacadiana-f4b3df",
      "locationSet": {
        "include": ["us-la.geojson"]
      },
      "tags": {
        "amenity": "recycling",
        "operator": "Goodwill Industries of Acadiana",
        "operator:wikidata": "Q126844562"
      }
    },
    {
      "displayName": "Goodwill Industries of Akron",
      "id": "goodwillindustriesofakron-5e5980",
      "locationSet": {
        "include": ["us-oh.geojson"]
      },
      "tags": {
        "amenity": "recycling",
        "operator": "Goodwill Industries of Akron",
        "operator:wikidata": "Q126844650"
      }
    },
    {
      "displayName": "Goodwill Industries of Alaska",
      "id": "goodwillindustriesofalaska-346f99",
      "locationSet": {"include": ["us-ak"]},
      "tags": {
        "amenity": "recycling",
        "operator": "Goodwill Industries of Alaska",
        "operator:wikidata": "Q126844970"
      }
    },
    {
      "displayName": "Goodwill Industries of Arkansas",
      "id": "goodwillindustriesofarkansas-a88323",
      "locationSet": {
        "include": ["us-ar.geojson"]
      },
      "tags": {
        "amenity": "recycling",
        "operator": "Goodwill Industries of Arkansas",
        "operator:wikidata": "Q126845113"
      }
    },
    {
      "displayName": "Goodwill Industries of Ashtabula",
      "id": "goodwillindustriesofashtabula-40d83e",
      "locationSet": {
        "include": [
          "us-oh.geojson",
          "us-pa.geojson"
        ]
      },
      "tags": {
        "amenity": "recycling",
        "operator": "Goodwill Industries of Ashtabula",
        "operator:wikidata": "Q126845266"
      }
    },
    {
      "displayName": "Goodwill Industries of Central Alabama",
      "id": "goodwillindustriesofcentralalabama-ba8eee",
      "locationSet": {
        "include": ["us-al.geojson"]
      },
      "tags": {
        "amenity": "recycling",
        "operator": "Goodwill Industries of Central Alabama",
        "operator:wikidata": "Q126845404"
      }
    },
    {
      "displayName": "Goodwill Industries of Central and Northern Arizona",
      "id": "goodwillindustriesofcentralandnorthernarizona-6da3a0",
      "locationSet": {
        "include": ["us-az.geojson"]
      },
      "tags": {
        "amenity": "recycling",
        "operator": "Goodwill Industries of Central and Northern Arizona",
        "operator:wikidata": "Q114927930"
      }
    },
    {
      "displayName": "Goodwill Industries of Central East Texas",
      "id": "goodwillindustriesofcentraleasttexas-5c5465",
      "locationSet": {
        "include": ["us-tx.geojson"]
      },
      "tags": {
        "amenity": "recycling",
        "operator": "Goodwill Industries of Central East Texas",
        "operator:wikidata": "Q126845494"
      }
    },
    {
      "displayName": "Goodwill Industries of Central Florida",
      "id": "goodwillindustriesofcentralflorida-e45d79",
      "locationSet": {
        "include": ["us-fl.geojson"]
      },
      "tags": {
        "amenity": "recycling",
        "operator": "Goodwill Industries of Central Florida",
        "operator:wikidata": "Q126845603"
      }
    },
    {
      "displayName": "Goodwill Industries of Central Illinois",
      "id": "goodwillindustriesofcentralillinois-0dbe3f",
      "locationSet": {
        "include": ["us-il.geojson"]
      },
      "tags": {
        "amenity": "recycling",
        "operator": "Goodwill Industries of Central Illinois",
        "operator:wikidata": "Q126845692"
      }
    },
    {
      "displayName": "Goodwill Industries of Central Michigan's Heartland",
      "id": "goodwillindustriesofcentralmichigansheartland-faffac",
      "locationSet": {
        "include": ["us-mi.geojson"]
      },
      "tags": {
        "amenity": "recycling",
        "operator": "Goodwill Industries of Central Michigan's Heartland",
        "operator:wikidata": "Q126845869"
      }
    },
    {
      "displayName": "Goodwill Industries of Central North Carolina",
      "id": "goodwillindustriesofcentralnorthcarolina-ad5db1",
      "locationSet": {
        "include": ["us-nc.geojson"]
      },
      "tags": {
        "amenity": "recycling",
        "operator": "Goodwill Industries of Central North Carolina",
        "operator:wikidata": "Q126846187"
      }
    },
    {
      "displayName": "Goodwill Industries of Central Oklahoma",
      "id": "goodwillindustriesofcentraloklahoma-3efb09",
      "locationSet": {
        "include": ["us-ok.geojson"]
      },
      "tags": {
        "amenity": "recycling",
        "operator": "Goodwill Industries of Central Oklahoma",
        "operator:wikidata": "Q126846292"
      }
    },
    {
      "displayName": "Goodwill Industries of Dallas",
      "id": "goodwillindustriesofdallas-5c5465",
      "locationSet": {
        "include": ["us-tx.geojson"]
      },
      "tags": {
        "amenity": "recycling",
        "operator": "Goodwill Industries of Dallas",
        "operator:wikidata": "Q126846545"
      }
    },
    {
      "displayName": "Goodwill Industries of Delaware and Delaware County",
      "id": "goodwillindustriesofdelawareanddelawarecounty-659c1a",
      "locationSet": {
        "include": [
          "us-de.geojson",
          "us-pa.geojson"
        ]
      },
      "tags": {
        "amenity": "recycling",
        "operator": "Goodwill Industries of Delaware and Delaware County",
        "operator:wikidata": "Q126846718"
      }
    },
    {
      "displayName": "Goodwill Industries of East Texas",
      "id": "goodwillindustriesofeasttexas-5c5465",
      "locationSet": {
        "include": ["us-tx.geojson"]
      },
      "tags": {
        "amenity": "recycling",
        "operator": "Goodwill Industries of East Texas",
        "operator:wikidata": "Q126846860"
      }
    },
    {
      "displayName": "Goodwill Industries of Eastern North Carolina",
      "id": "goodwillindustriesofeasternnorthcarolina-ad5db1",
      "locationSet": {
        "include": ["us-nc.geojson"]
      },
      "tags": {
        "amenity": "recycling",
        "operator": "Goodwill Industries of Eastern North Carolina",
        "operator:wikidata": "Q126846961"
      }
    },
    {
      "displayName": "Goodwill Industries of El Paso",
      "id": "goodwillindustriesofelpaso-b73102",
      "locationSet": {
        "include": [
          "us-nm.geojson",
          "us-tx.geojson"
        ]
      },
      "tags": {
        "amenity": "recycling",
        "operator": "Goodwill Industries of El Paso",
        "operator:wikidata": "Q126847215"
      }
    },
    {
      "displayName": "Goodwill Industries of Erie, Huron, Ottawa, and Sandusky Counties",
      "id": "goodwillindustriesoferiehuronottawaandsanduskycounties-5e5980",
      "locationSet": {
        "include": ["us-oh.geojson"]
      },
      "tags": {
        "amenity": "recycling",
        "operator": "Goodwill Industries of Erie, Huron, Ottawa, and Sandusky Counties",
        "operator:wikidata": "Q126849319"
      }
    },
    {
      "displayName": "Goodwill Industries of Greater Cleveland & East Central Ohio",
      "id": "goodwillindustriesofgreaterclevelandandeastcentralohio-f79044",
      "locationSet": {
        "include": [
          "us-oh.geojson",
          "us-wv.geojson"
        ]
      },
      "tags": {
        "amenity": "recycling",
        "operator": "Goodwill Industries of Greater Cleveland & East Central Ohio",
        "operator:wikidata": "Q126849523"
      }
    },
    {
      "displayName": "Goodwill Industries of Greater Detroit",
      "id": "goodwillindustriesofgreaterdetroit-faffac",
      "locationSet": {
        "include": ["us-mi.geojson"]
      },
      "tags": {
        "amenity": "recycling",
        "operator": "Goodwill Industries of Greater Detroit",
        "operator:wikidata": "Q126849679"
      }
    },
    {
      "displayName": "Goodwill Industries of Greater Grand Rapids",
      "id": "goodwillindustriesofgreatergrandrapids-faffac",
      "locationSet": {
        "include": ["us-mi.geojson"]
      },
      "tags": {
        "amenity": "recycling",
        "operator": "Goodwill Industries of Greater Grand Rapids",
        "operator:wikidata": "Q126849908"
      }
    },
    {
      "displayName": "Goodwill Industries of Greater Nebraska",
      "id": "goodwillindustriesofgreaternebraska-6446e0",
      "locationSet": {
        "include": ["us-ne.geojson"]
      },
      "tags": {
        "amenity": "recycling",
        "operator": "Goodwill Industries of Greater Nebraska",
        "operator:wikidata": "Q126850099"
      }
    },
    {
      "displayName": "Goodwill Industries of Houston",
      "id": "goodwillindustriesofhouston-5c5465",
      "locationSet": {
        "include": ["us-tx.geojson"]
      },
      "tags": {
        "amenity": "recycling",
        "operator": "Goodwill Industries of Houston",
        "operator:wikidata": "Q54624087"
      }
    },
    {
      "displayName": "Goodwill Industries of Kansas",
      "id": "goodwillindustriesofkansas-d780f0",
      "locationSet": {
        "include": ["us-ks.geojson"]
      },
      "tags": {
        "amenity": "recycling",
        "operator": "Goodwill Industries of Kansas",
        "operator:wikidata": "Q126850348"
      }
    },
    {
      "displayName": "Goodwill Industries of Kentucky",
      "id": "goodwillindustriesofkentucky-53bd99",
      "locationSet": {
        "include": ["us-ky.geojson"]
      },
      "tags": {
        "amenity": "recycling",
        "operator": "Goodwill Industries of Kentucky",
        "operator:wikidata": "Q126850555"
      }
    },
    {
      "displayName": "Goodwill Industries of KYOWVA Area",
      "id": "goodwillindustriesofkyowvaarea-a2cca0",
      "locationSet": {
        "include": [
          "us-ky.geojson",
          "us-wv.geojson"
        ]
      },
      "tags": {
        "amenity": "recycling",
        "operator": "Goodwill Industries of KYOWVA Area",
        "operator:wikidata": "Q126850683"
      }
    },
    {
      "displayName": "Goodwill Industries of Lane and South Coast Counties",
      "id": "goodwillindustriesoflaneandsouthcoastcounties-f1b1be",
      "locationSet": {
        "include": ["us-or.geojson"]
      },
      "tags": {
        "amenity": "recycling",
        "operator": "Goodwill Industries of Lane and South Coast Counties",
        "operator:wikidata": "Q114921244"
      }
    },
    {
      "displayName": "Goodwill Industries of Michiana",
      "id": "goodwillindustriesofmichiana-050bed",
      "locationSet": {
        "include": [
          "us-il.geojson",
          "us-in.geojson",
          "us-mi.geojson"
        ]
      },
      "tags": {
        "amenity": "recycling",
        "operator": "Goodwill Industries of Michiana",
        "operator:wikidata": "Q126851288"
      }
    },
    {
      "displayName": "Goodwill Industries of Mid-Michigan",
      "id": "goodwillindustriesofmidmichigan-faffac",
      "locationSet": {
        "include": ["us-mi.geojson"]
      },
      "tags": {
        "amenity": "recycling",
        "operator": "Goodwill Industries of Mid-Michigan",
        "operator:wikidata": "Q126897626"
      }
    },
    {
      "displayName": "Goodwill Industries of Middle Georgia and the Central Savannah River Area",
      "id": "goodwillindustriesofmiddlegeorgiaandthecentralsavannahriverarea-46156d",
      "locationSet": {
        "include": [
          "us-ga.geojson",
          "us-sc.geojson"
        ]
      },
      "tags": {
        "amenity": "recycling",
        "operator": "Goodwill Industries of Middle Georgia and the Central Savannah River Area",
        "operator:wikidata": "Q126851815"
      }
    },
    {
      "displayName": "Goodwill Industries of Middle Tennessee",
      "id": "goodwillindustriesofmiddletennessee-5c7b72",
      "locationSet": {
        "include": ["us-tn.geojson"]
      },
      "tags": {
        "amenity": "recycling",
        "operator": "Goodwill Industries of Middle Tennessee",
        "operator:wikidata": "Q126897617"
      }
    },
    {
      "displayName": "Goodwill Industries of Mississippi",
      "id": "goodwillindustriesofmississippi-4702a5",
      "locationSet": {
        "include": ["us-ms.geojson"]
      },
      "tags": {
        "amenity": "recycling",
        "operator": "Goodwill Industries of Mississippi",
        "operator:wikidata": "Q126897629"
      }
    },
    {
      "displayName": "Goodwill Industries of Monocacy Valley",
      "id": "goodwillindustriesofmonocacyvalley-00ca8a",
      "locationSet": {
        "include": ["us-md.geojson"]
      },
      "tags": {
        "amenity": "recycling",
        "operator": "Goodwill Industries of Monocacy Valley",
        "operator:wikidata": "Q133741627"
      }
    },
    {
      "displayName": "Goodwill Industries of New Mexico",
      "id": "goodwillindustriesofnewmexico-b786f3",
      "locationSet": {
        "include": ["us-nm.geojson"]
      },
      "tags": {
        "amenity": "recycling",
        "operator": "Goodwill Industries of New Mexico",
        "operator:wikidata": "Q126897661"
      }
    },
    {
      "displayName": "Goodwill Industries of North Central Pennsylvania",
      "id": "goodwillindustriesofnorthcentralpennsylvania-a2879a",
      "locationSet": {
        "include": ["us-pa.geojson"]
      },
      "tags": {
        "amenity": "recycling",
        "operator": "Goodwill Industries of North Central Pennsylvania",
        "operator:wikidata": "Q126897686"
      }
    },
    {
      "displayName": "Goodwill Industries of North Central Wisconsin",
      "id": "goodwillindustriesofnorthcentralwisconsin-3d1452",
      "locationSet": {
        "include": ["us-wi.geojson"]
      },
      "tags": {
        "amenity": "recycling",
        "operator": "Goodwill Industries of North Central Wisconsin",
        "operator:wikidata": "Q126897690"
      }
    },
    {
      "displayName": "Goodwill Industries of North Florida",
      "id": "goodwillindustriesofnorthflorida-e45d79",
      "locationSet": {
        "include": ["us-fl.geojson"]
      },
      "tags": {
        "amenity": "recycling",
        "operator": "Goodwill Industries of North Florida",
        "operator:wikidata": "Q126897703"
      }
    },
    {
      "displayName": "Goodwill Industries of North Louisiana",
      "id": "goodwillindustriesofnorthlouisiana-f4b3df",
      "locationSet": {
        "include": ["us-la.geojson"]
      },
      "tags": {
        "amenity": "recycling",
        "operator": "Goodwill Industries of North Louisiana",
        "operator:wikidata": "Q54624092"
      }
    },
    {
      "displayName": "Goodwill Industries of Northeast Indiana",
      "id": "goodwillindustriesofnortheastindiana-827bef",
      "locationSet": {
        "include": ["us-in.geojson"]
      },
      "tags": {
        "amenity": "recycling",
        "operator": "Goodwill Industries of Northeast Indiana",
        "operator:wikidata": "Q126897712"
      }
    },
    {
      "displayName": "Goodwill Industries of Northeast Iowa",
      "id": "goodwillindustriesofnortheastiowa-9b051b",
      "locationSet": {
        "include": ["us-ia.geojson"]
      },
      "tags": {
        "amenity": "recycling",
        "operator": "Goodwill Industries of Northeast Iowa",
        "operator:wikidata": "Q126897713"
      }
    },
    {
      "displayName": "Goodwill Industries of Northeast Texas",
      "id": "goodwillindustriesofnortheasttexas-fd5c62",
      "locationSet": {
        "include": [
          "us-ok.geojson",
          "us-tx.geojson"
        ]
      },
      "tags": {
        "amenity": "recycling",
        "operator": "Goodwill Industries of Northeast Texas",
        "operator:wikidata": "Q126897716"
      }
    },
    {
      "displayName": "Goodwill Industries of Northeastern Pennsylvania",
      "id": "goodwillindustriesofnortheasternpennsylvania-a2879a",
      "locationSet": {
        "include": ["us-pa.geojson"]
      },
      "tags": {
        "amenity": "recycling",
        "operator": "Goodwill Industries of Northeastern Pennsylvania",
        "operator:wikidata": "Q126897718"
      }
    },
    {
      "displayName": "Goodwill Industries of Northern Michigan",
      "id": "goodwillindustriesofnorthernmichigan-faffac",
      "locationSet": {
        "include": ["us-mi.geojson"]
      },
      "tags": {
        "amenity": "recycling",
        "operator": "Goodwill Industries of Northern Michigan",
        "operator:wikidata": "Q126897721"
      }
    },
    {
      "displayName": "Goodwill Industries of Northwest North Carolina",
      "id": "goodwillindustriesofnorthwestnorthcarolina-ad5db1",
      "locationSet": {
        "include": ["us-nc.geojson"]
      },
      "tags": {
        "amenity": "recycling",
        "operator": "Goodwill Industries of Northwest North Carolina",
        "operator:wikidata": "Q126897725"
      }
    },
    {
      "displayName": "Goodwill Industries of Northwest Ohio",
      "id": "goodwillindustriesofnorthwestohio-5e5980",
      "locationSet": {
        "include": ["us-oh.geojson"]
      },
      "tags": {
        "amenity": "recycling",
        "operator": "Goodwill Industries of Northwest Ohio",
        "operator:wikidata": "Q126897729"
      }
    },
    {
      "displayName": "Goodwill Industries of Northwest Texas",
      "id": "goodwillindustriesofnorthwesttexas-5c5465",
      "locationSet": {
        "include": ["us-tx.geojson"]
      },
      "tags": {
        "amenity": "recycling",
        "operator": "Goodwill Industries of Northwest Texas",
        "operator:wikidata": "Q126897737"
      }
    },
    {
      "displayName": "Goodwill Industries of Saint Clair County",
      "id": "goodwillindustriesofsaintclaircounty-faffac",
      "locationSet": {
        "include": ["us-mi.geojson"]
      },
      "matchNames": [
        "goodwill industries of st. clair county"
      ],
      "tags": {
        "amenity": "recycling",
        "operator": "Goodwill Industries of Saint Clair County",
        "operator:wikidata": "Q132858674"
      }
    },
    {
      "displayName": "Goodwill Industries of San Antonio",
      "id": "goodwillindustriesofsanantonio-5c5465",
      "locationSet": {
        "include": ["us-tx.geojson"]
      },
      "tags": {
        "amenity": "recycling",
        "operator": "Goodwill Industries of San Antonio",
        "operator:wikidata": "Q126897776"
      }
    },
    {
      "displayName": "Goodwill Industries of San Diego County",
      "id": "goodwillindustriesofsandiegocounty-2532c6",
      "locationSet": {
        "include": ["us-ca.geojson"]
      },
      "tags": {
        "amenity": "recycling",
        "operator": "Goodwill Industries of San Diego County",
        "operator:wikidata": "Q114928055"
      }
    },
    {
      "displayName": "Goodwill Industries of San Joaquin Valley",
      "id": "goodwillindustriesofsanjoaquinvalley-2532c6",
      "locationSet": {
        "include": ["us-ca.geojson"]
      },
      "tags": {
        "amenity": "recycling",
        "operator": "Goodwill Industries of San Joaquin Valley",
        "operator:wikidata": "Q114928332"
      }
    },
    {
      "displayName": "Goodwill Industries of South Central California",
      "id": "goodwillindustriesofsouthcentralcalifornia-2532c6",
      "locationSet": {
        "include": ["us-ca.geojson"]
      },
      "tags": {
        "amenity": "recycling",
        "operator": "Goodwill Industries of South Central California",
        "operator:wikidata": "Q114928233"
      }
    },
    {
      "displayName": "Goodwill Industries of South Florida",
      "id": "goodwillindustriesofsouthflorida-e45d79",
      "locationSet": {
        "include": ["us-fl.geojson"]
      },
      "tags": {
        "amenity": "recycling",
        "operator": "Goodwill Industries of South Florida",
        "operator:wikidata": "Q54624094"
      }
    },
    {
      "displayName": "Goodwill Industries of South Mississippi",
      "id": "goodwillindustriesofsouthmississippi-4702a5",
      "locationSet": {
        "include": ["us-ms.geojson"]
      },
      "tags": {
        "amenity": "recycling",
        "operator": "Goodwill Industries of South Mississippi",
        "operator:wikidata": "Q126897777"
      }
    },
    {
      "displayName": "Goodwill Industries of South Texas",
      "id": "goodwillindustriesofsouthtexas-5c5465",
      "locationSet": {
        "include": ["us-tx.geojson"]
      },
      "tags": {
        "amenity": "recycling",
        "operator": "Goodwill Industries of South Texas",
        "operator:wikidata": "Q126897785"
      }
    },
    {
      "displayName": "Goodwill Industries of Southeast Texas and Southwest Louisiana",
      "id": "goodwillindustriesofsoutheasttexasandsouthwestlouisiana-868f8d",
      "locationSet": {
        "include": [
          "us-la.geojson",
          "us-tx.geojson"
        ]
      },
      "tags": {
        "amenity": "recycling",
        "operator": "Goodwill Industries of Southeast Texas and Southwest Louisiana",
        "operator:wikidata": "Q126897791"
      }
    },
    {
      "displayName": "Goodwill Industries of Southeastern Louisiana",
      "id": "goodwillindustriesofsoutheasternlouisiana-f4b3df",
      "locationSet": {
        "include": ["us-la.geojson"]
      },
      "tags": {
        "amenity": "recycling",
        "operator": "Goodwill Industries of Southeastern Louisiana",
        "operator:wikidata": "Q126897798"
      }
    },
    {
      "displayName": "Goodwill Industries of Southeastern Michigan",
      "id": "goodwillindustriesofsoutheasternmichigan-faffac",
      "locationSet": {
        "include": ["us-mi.geojson"]
      },
      "tags": {
        "amenity": "recycling",
        "operator": "Goodwill Industries of Southeastern Michigan",
        "operator:wikidata": "Q126897803"
      }
    },
    {
      "displayName": "Goodwill Greater Milwaukee & Chicago",
      "id": "goodwillindustriesofsoutheasternwisconsinandmetropolitanchicago-2f2732",
      "locationSet": {
        "include": [
          "us-il.geojson",
          "us-wi.geojson"
        ]
      },
      "matchNames": [
        "goodwill industries of southeastern wisconsin"
      ],
      "tags": {
        "amenity": "recycling",
<<<<<<< HEAD
        "brand": "Goodwill",
        "brand:wikidata": "Q5583655",
        "operator": "Goodwill Greater Milwaukee & Chicago",
=======
        "operator": "Goodwill Industries of Southeastern Wisconsin and Metropolitan Chicago",
>>>>>>> 272cda64
        "operator:wikidata": "Q54624107"
      }
    },
    {
      "displayName": "Goodwill Industries of Southern Arizona",
      "id": "goodwillindustriesofsouthernarizona-6da3a0",
      "locationSet": {
        "include": ["us-az.geojson"]
      },
      "tags": {
        "amenity": "recycling",
        "operator": "Goodwill Industries of Southern Arizona",
        "operator:wikidata": "Q114927911"
      }
    },
    {
      "displayName": "Goodwill Industries of Southern New Jersey & Philadelphia",
      "id": "goodwillindustriesofsouthernnewjerseyandphiladelphia-3d3b8b",
      "locationSet": {
        "include": [
          "us-nj.geojson",
          "us-pa.geojson"
        ]
      },
      "matchNames": [
        "goodwill industries of new jersey and philadelphia"
      ],
      "tags": {
        "amenity": "recycling",
        "operator": "Goodwill Industries of Southern New Jersey & Philadelphia",
        "operator:wikidata": "Q54624021"
      }
    },
    {
      "displayName": "Goodwill Industries of Southern Ohio",
      "id": "goodwillindustriesofsouthernohio-1a6052",
      "locationSet": {
        "include": [
          "us-ky.geojson",
          "us-oh.geojson"
        ]
      },
      "tags": {
        "amenity": "recycling",
        "operator": "Goodwill Industries of Southern Ohio",
        "operator:wikidata": "Q126897825"
      }
    },
    {
      "displayName": "Goodwill Industries of Southwest Florida",
      "id": "goodwillindustriesofsouthwestflorida-e45d79",
      "locationSet": {
        "include": ["us-fl.geojson"]
      },
      "tags": {
        "amenity": "recycling",
        "operator": "Goodwill Industries of Southwest Florida",
        "operator:wikidata": "Q126897867"
      }
    },
    {
      "displayName": "Goodwill Industries of Southwest Oklahoma and North Texas",
      "id": "goodwillindustriesofsouthwestoklahomaandnorthtexas-fd5c62",
      "locationSet": {
        "include": [
          "us-ok.geojson",
          "us-tx.geojson"
        ]
      },
      "tags": {
        "amenity": "recycling",
        "operator": "Goodwill Industries of Southwest Oklahoma and North Texas",
        "operator:wikidata": "Q126897870"
      }
    },
    {
      "displayName": "Goodwill Industries of Southwestern Michigan",
      "id": "goodwillindustriesofsouthwesternmichigan-faffac",
      "locationSet": {
        "include": ["us-mi.geojson"]
      },
      "tags": {
        "amenity": "recycling",
        "operator": "Goodwill Industries of Southwestern Michigan",
        "operator:wikidata": "Q126897875"
      }
    },
    {
      "displayName": "Goodwill Industries of Tenneva",
      "id": "goodwillindustriesoftenneva-527c10",
      "locationSet": {
        "include": [
          "us-tn.geojson",
          "us-va.geojson"
        ]
      },
      "tags": {
        "amenity": "recycling",
        "operator": "Goodwill Industries of Tenneva",
        "operator:wikidata": "Q126897882"
      }
    },
    {
      "displayName": "Goodwill Industries of the Berkshires and Southern Vermont",
      "id": "goodwillindustriesoftheberkshiresandsouthernvermont-02efc9",
      "locationSet": {
        "include": [
          "us-ma.geojson",
          "us-vt.geojson"
        ]
      },
      "tags": {
        "amenity": "recycling",
        "operator": "Goodwill Industries of the Berkshires and Southern Vermont",
        "operator:wikidata": "Q126897889"
      }
    },
    {
      "displayName": "Goodwill Industries of the Chesapeake",
      "id": "goodwillindustriesofthechesapeake-00ca8a",
      "locationSet": {
        "include": ["us-md.geojson"]
      },
      "matchNames": [
        "goodwill industries of the chesapeake, inc",
        "goodwill industries of the chesapeake, incorporated"
      ],
      "tags": {
        "amenity": "recycling",
        "operator": "Goodwill Industries of the Chesapeake",
        "operator:wikidata": "Q57267384"
      }
    },
    {
      "displayName": "Goodwill Industries of the Columbia",
      "id": "goodwillindustriesofthecolumbia-f5a3ef",
      "locationSet": {
        "include": [
          "us-or.geojson",
          "us-wa.geojson"
        ]
      },
      "tags": {
        "amenity": "recycling",
        "operator": "Goodwill Industries of the Columbia",
        "operator:wikidata": "Q114922114"
      }
    },
    {
      "displayName": "Goodwill Industries of the Columbia Willamette",
      "id": "goodwillindustriesofthecolumbiawillamette-f5a3ef",
      "locationSet": {
        "include": [
          "us-or.geojson",
          "us-wa.geojson"
        ]
      },
      "tags": {
        "amenity": "recycling",
        "operator": "Goodwill Industries of the Columbia Willamette",
        "operator:wikidata": "Q109923923"
      }
    },
    {
      "displayName": "Goodwill Industries of the Greater Chattanooga Area",
      "id": "goodwillindustriesofthegreaterchattanoogaarea-6a894b",
      "locationSet": {
        "include": [
          "us-ga.geojson",
          "us-tn.geojson"
        ]
      },
      "tags": {
        "amenity": "recycling",
        "operator": "Goodwill Industries of the Greater Chattanooga Area",
        "operator:wikidata": "Q126897902"
      }
    },
    {
      "displayName": "Goodwill Industries of the Greater East Bay",
      "id": "goodwillindustriesofthegreatereastbay-2532c6",
      "locationSet": {
        "include": ["us-ca.geojson"]
      },
      "tags": {
        "amenity": "recycling",
        "operator": "Goodwill Industries of the Greater East Bay",
        "operator:wikidata": "Q114928949"
      }
    },
    {
      "displayName": "Goodwill Industries of the Inland Northwest",
      "id": "goodwillindustriesoftheinlandnorthwest-10e8a5",
      "locationSet": {
        "include": [
          "us-id.geojson",
          "us-wa.geojson"
        ]
      },
      "tags": {
        "amenity": "recycling",
        "operator": "Goodwill Industries of the Inland Northwest",
        "operator:wikidata": "Q114921936"
      }
    },
    {
      "displayName": "Goodwill Industries of the Southern Piedmont",
      "id": "goodwillindustriesofthesouthernpiedmont-25b0e7",
      "locationSet": {
        "include": [
          "us-nc.geojson",
          "us-sc.geojson"
        ]
      },
      "tags": {
        "amenity": "recycling",
        "operator": "Goodwill Industries of the Southern Piedmont",
        "operator:wikidata": "Q126898051"
      }
    },
    {
      "displayName": "Goodwill Industries of the Summit",
      "id": "goodwillindustriesofthesummit-c41e2f",
      "locationSet": {
        "include": ["us-wv.geojson"]
      },
      "matchNames": [
        "goodwill industries of the kanawha valley"
      ],
      "tags": {
        "amenity": "recycling",
        "operator": "Goodwill Industries of the Summit",
        "operator:wikidata": "Q126897947"
      }
    },
    {
      "displayName": "Goodwill Industries of the Valleys",
      "id": "goodwillindustriesofthevalleys-68a1e2",
      "locationSet": {
        "include": ["us-va.geojson"]
      },
      "tags": {
        "amenity": "recycling",
        "operator": "Goodwill Industries of the Valleys",
        "operator:wikidata": "Q54624114"
      }
    },
    {
      "displayName": "Goodwill Industries of Tulsa",
      "id": "goodwillindustriesoftulsa-262734",
      "locationSet": {
        "include": [
          "us-mo.geojson",
          "us-ok.geojson"
        ]
      },
      "tags": {
        "amenity": "recycling",
        "operator": "Goodwill Industries of Tulsa",
        "operator:wikidata": "Q126898054"
      }
    },
    {
      "displayName": "Goodwill Industries of Upstate/Midlands South Carolina",
      "id": "goodwillindustriesofupstatemidlandssouthcarolina-66147f",
      "locationSet": {
        "include": ["us-sc.geojson"]
      },
      "tags": {
        "amenity": "recycling",
        "operator": "Goodwill Industries of Upstate/Midlands South Carolina",
        "operator:wikidata": "Q126898063"
      }
    },
    {
      "displayName": "Goodwill Industries of Wayne and Holmes Counties",
      "id": "goodwillindustriesofwayneandholmescounties-5e5980",
      "locationSet": {
        "include": ["us-oh.geojson"]
      },
      "tags": {
        "amenity": "recycling",
        "operator": "Goodwill Industries of Wayne and Holmes Counties",
        "operator:wikidata": "Q126898070"
      }
    },
    {
      "displayName": "Goodwill Industries of West Michigan",
      "id": "goodwillindustriesofwestmichigan-faffac",
      "locationSet": {
        "include": ["us-mi.geojson"]
      },
      "tags": {
        "amenity": "recycling",
        "operator": "Goodwill Industries of West Michigan",
        "operator:wikidata": "Q126898107"
      }
    },
    {
      "displayName": "Goodwill Industries of Wyoming",
      "id": "goodwillindustriesofwyoming-d1801d",
      "locationSet": {
        "include": ["us-wy.geojson"]
      },
      "tags": {
        "amenity": "recycling",
        "operator": "Goodwill Industries of Wyoming",
        "operator:wikidata": "Q114927783"
      }
    },
    {
      "displayName": "Goodwill Industries of Zanesville",
      "id": "goodwillindustriesofzanesville-f79044",
      "locationSet": {
        "include": [
          "us-oh.geojson",
          "us-wv.geojson"
        ]
      },
      "tags": {
        "amenity": "recycling",
        "operator": "Goodwill Industries of Zanesville",
        "operator:wikidata": "Q126898111"
      }
    },
    {
      "displayName": "Goodwill Industries Serving Southeast Nebraska",
      "id": "goodwillindustriesservingsoutheastnebraska-6446e0",
      "locationSet": {
        "include": ["us-ne.geojson"]
      },
      "tags": {
        "amenity": "recycling",
        "operator": "Goodwill Industries Serving Southeast Nebraska",
        "operator:wikidata": "Q126898116"
      }
    },
    {
      "displayName": "Goodwill Industries Suncoast",
      "id": "goodwillindustriessuncoast-e45d79",
      "locationSet": {
        "include": ["us-fl.geojson"]
      },
      "tags": {
        "amenity": "recycling",
        "operator": "Goodwill Industries Suncoast",
        "operator:wikidata": "Q126898121"
      }
    },
    {
      "displayName": "Goodwill Industries-Knoxville",
      "id": "goodwillindustriesknoxville-5c7b72",
      "locationSet": {
        "include": ["us-tn.geojson"]
      },
      "tags": {
        "amenity": "recycling",
        "operator": "Goodwill Industries-Knoxville",
        "operator:wikidata": "Q126898185"
      }
    },
    {
      "displayName": "Goodwill Keystone Area",
      "id": "goodwillkeystonearea-a2879a",
      "locationSet": {
        "include": ["us-pa.geojson"]
      },
      "tags": {
        "amenity": "recycling",
        "operator": "Goodwill Keystone Area",
        "operator:wikidata": "Q126898297"
      }
    },
    {
      "displayName": "Goodwill Manasota",
      "id": "goodwillmanasota-e45d79",
      "locationSet": {
        "include": ["us-fl.geojson"]
      },
      "tags": {
        "amenity": "recycling",
        "operator": "Goodwill Manasota",
        "operator:wikidata": "Q126898303"
      }
    },
    {
      "displayName": "Goodwill North Central Texas",
      "id": "goodwillnorthcentraltexas-5c5465",
      "locationSet": {
        "include": ["us-tx.geojson"]
      },
      "tags": {
        "amenity": "recycling",
        "operator": "Goodwill North Central Texas",
        "operator:wikidata": "Q126898309"
      }
    },
    {
      "displayName": "Goodwill Northern New England",
      "id": "goodwillindustriesofnorthernnewengland-b5c663",
      "locationSet": {
        "include": [
          "us-me.geojson",
          "us-nh.geojson",
          "us-vt.geojson"
        ]
      },
      "tags": {
        "amenity": "recycling",
        "operator": "Goodwill Industries of Northern New England",
        "operator:wikidata": "Q123682911"
      }
    },
    {
      "displayName": "Goodwill NYNJ",
      "id": "goodwillnynj-ed1d24",
      "locationSet": {
        "include": [
          "us-nj.geojson",
          "us-ny.geojson"
        ]
      },
      "matchNames": [
        "goodwill industries of greater new york & northern new jersey"
      ],
      "tags": {
        "amenity": "recycling",
        "operator": "Goodwill NYNJ",
        "operator:wikidata": "Q54557261"
      }
    },
    {
      "displayName": "Goodwill of Central & Southern Indiana",
      "id": "goodwillofcentralandsouthernindiana-827bef",
      "locationSet": {
        "include": ["us-in.geojson"]
      },
      "matchNames": [
        "goodwill of central indiana",
        "goodwill of southern indiana"
      ],
      "tags": {
        "amenity": "recycling",
        "operator": "Goodwill of Central & Southern Indiana",
        "operator:wikidata": "Q109721277"
      }
    },
    {
      "displayName": "Goodwill of Central and Coastal Virginia",
      "id": "goodwillofcentralandcoastalvirginia-68a1e2",
      "locationSet": {
        "include": ["us-va.geojson"]
      },
      "tags": {
        "amenity": "recycling",
        "operator": "Goodwill of Central and Coastal Virginia",
        "operator:wikidata": "Q126898315"
      }
    },
    {
      "displayName": "Goodwill of Central Iowa",
      "id": "goodwillofcentraliowa-9b051b",
      "locationSet": {
        "include": ["us-ia.geojson"]
      },
      "tags": {
        "amenity": "recycling",
        "operator": "Goodwill of Central Iowa",
        "operator:wikidata": "Q109722336"
      }
    },
    {
      "displayName": "Goodwill of Colorado",
      "id": "goodwillofcolorado-9180d8",
      "locationSet": {
        "include": ["us-co.geojson"]
      },
      "matchNames": [
        "discover goodwill",
        "discover goodwill of southern & western colorado",
        "goodwill industries of denver"
      ],
      "tags": {
        "amenity": "recycling",
        "operator": "Goodwill of Colorado",
        "operator:wikidata": "Q109727757"
      }
    },
    {
      "displayName": "Goodwill of Greater Washington",
      "id": "goodwillofgreaterwashington-be3266",
      "locationSet": {
        "include": [
          "us-dc.geojson",
          "us-md.geojson",
          "us-va.geojson"
        ]
      },
      "tags": {
        "amenity": "recycling",
        "operator": "Goodwill of Greater Washington",
        "operator:wikidata": "Q126898322"
      }
    },
    {
      "displayName": "Goodwill of North Central West Virginia",
      "id": "goodwillofnorthcentralwestvirginia-c41e2f",
      "locationSet": {
        "include": ["us-wv.geojson"]
      },
      "tags": {
        "amenity": "recycling",
        "operator": "Goodwill of North Central West Virginia",
        "operator:wikidata": "Q126898673"
      }
    },
    {
      "displayName": "Goodwill of North Georgia",
      "id": "goodwillofnorthgeorgia-bddb39",
      "locationSet": {
        "include": ["us-ga.geojson"]
      },
      "matchNames": [
        "goodwill of northern georgia"
      ],
      "tags": {
        "amenity": "recycling",
        "operator": "Goodwill of North Georgia",
        "operator:wikidata": "Q109720951"
      }
    },
    {
      "displayName": "Goodwill of Northern Illinois",
      "id": "goodwillofnorthernillinois-2f2732",
      "locationSet": {
        "include": [
          "us-il.geojson",
          "us-wi.geojson"
        ]
      },
      "matchNames": [
        "goodwill of north illinois"
      ],
      "tags": {
        "amenity": "recycling",
        "operator": "Goodwill of Northern Illinois",
        "operator:wikidata": "Q109722460"
      }
    },
    {
      "displayName": "Goodwill of Northern Wisconsin and Upper Michigan",
      "id": "goodwillofnorthernwisconsinanduppermichigan-0c3cc5",
      "locationSet": {
        "include": [
          "us-mi.geojson",
          "us-wi.geojson"
        ]
      },
      "tags": {
        "amenity": "recycling",
        "operator": "Goodwill of Northern Wisconsin and Upper Michigan",
        "operator:wikidata": "Q126898359"
      }
    },
    {
      "displayName": "Goodwill of Orange County",
      "id": "goodwilloforangecounty-392603",
      "locationSet": {
        "include": ["us-ca-orange_county.geojson"]
      },
      "matchNames": ["oc goodwill"],
      "tags": {
        "amenity": "recycling",
        "operator": "Goodwill of Orange County",
        "operator:wikidata": "Q30287399"
      }
    },
    {
      "displayName": "Goodwill of Silicon Valley",
      "id": "goodwillofsiliconvalley-2532c6",
      "locationSet": {
        "include": ["us-ca.geojson"]
      },
      "tags": {
        "amenity": "recycling",
        "operator": "Goodwill of Silicon Valley",
        "operator:wikidata": "Q54624081"
      }
    },
    {
      "displayName": "Goodwill of South Central Ohio",
      "id": "goodwillofsouthcentralohio-5e5980",
      "locationSet": {
        "include": ["us-oh.geojson"]
      },
      "tags": {
        "amenity": "recycling",
        "operator": "Goodwill of South Central Ohio",
        "operator:wikidata": "Q126898562"
      }
    },
    {
      "displayName": "Goodwill of South Central Wisconsin",
      "id": "goodwillofsouthcentralwisconsin-3d1452",
      "locationSet": {
        "include": ["us-wi.geojson"]
      },
      "tags": {
        "amenity": "recycling",
        "operator": "Goodwill of South Central Wisconsin",
        "operator:wikidata": "Q126898573"
      }
    },
    {
      "displayName": "Goodwill of Southern Nevada",
      "id": "goodwillofsouthernnevada-c52770",
      "locationSet": {
        "include": ["us-nv.geojson"]
      },
      "matchNames": ["goodwill of south nevada"],
      "tags": {
        "amenity": "recycling",
        "operator": "Goodwill of Southern Nevada",
        "operator:wikidata": "Q54624109"
      }
    },
    {
      "displayName": "Goodwill of Southern New England",
      "id": "goodwillofsouthernnewengland-93573f",
      "locationSet": {
        "include": [
          "us-ct.geojson",
          "us-ma.geojson",
          "us-ri.geojson"
        ]
      },
      "tags": {
        "amenity": "recycling",
        "operator": "Goodwill of Southern New England",
        "operator:wikidata": "Q126898594"
      }
    },
    {
      "displayName": "Goodwill of Southwestern Pennsylvania",
      "id": "goodwillofsouthwesternpennsylvania-a2879a",
      "locationSet": {
        "include": ["us-pa.geojson"]
      },
      "tags": {
        "amenity": "recycling",
        "operator": "Goodwill of Southwestern Pennsylvania",
        "operator:wikidata": "Q126898625"
      }
    },
    {
      "displayName": "Goodwill of the Finger Lakes",
      "id": "goodwillofthefingerlakes-e1a32f",
      "locationSet": {
        "include": ["us-ny.geojson"]
      },
      "matchNames": [
        "abvi",
        "abvi goodwill",
        "goodwill of the finger lakes, rochester, and syracuse"
      ],
      "tags": {
        "amenity": "recycling",
        "operator": "Goodwill of the Finger Lakes",
        "operator:wikidata": "Q109721586"
      }
    },
    {
      "displayName": "Goodwill of the Great Plains",
      "id": "goodwillofthegreatplains-de5c63",
      "locationSet": {
        "include": [
          "us-ia.geojson",
          "us-mn.geojson",
          "us-ne.geojson",
          "us-sd.geojson"
        ]
      },
      "tags": {
        "amenity": "recycling",
        "operator": "Goodwill of the Great Plains",
        "operator:wikidata": "Q109722223"
      }
    },
    {
      "displayName": "Goodwill of the Heartland",
      "id": "goodwilloftheheartland-078386",
      "locationSet": {
        "include": [
          "us-ia.geojson",
          "us-il.geojson"
        ]
      },
      "tags": {
        "amenity": "recycling",
        "operator": "Goodwill of the Heartland",
        "operator:wikidata": "Q126898699"
      }
    },
    {
      "displayName": "Goodwill of the Olympics & Rainier Region",
      "id": "goodwilloftheolympicsandrainierregion-0169dc",
      "locationSet": {
        "include": ["us-wa.geojson"]
      },
      "tags": {
        "amenity": "recycling",
        "operator": "Goodwill of the Olympics & Rainier Region",
        "operator:wikidata": "Q109721945"
      }
    },
    {
      "displayName": "Goodwill of the Southern Alleghenies",
      "id": "goodwillofthesouthernalleghenies-a2879a",
      "locationSet": {
        "include": ["us-pa.geojson"]
      },
      "tags": {
        "amenity": "recycling",
        "operator": "Goodwill of the Southern Alleghenies",
        "operator:wikidata": "Q126898764"
      }
    },
    {
      "displayName": "Goodwill of Western & Northern Connecticut",
      "id": "goodwillofwesternandnorthernconnecticut-dbc5ec",
      "locationSet": {
        "include": ["us-ct.geojson"]
      },
      "tags": {
        "amenity": "recycling",
        "operator": "Goodwill of Western & Northern Connecticut",
        "operator:wikidata": "Q126898773"
      }
    },
    {
      "displayName": "Goodwill of Western Missouri and Eastern Kansas",
      "id": "goodwillofwesternmissouriandeasternkansas-a67e1b",
      "locationSet": {
        "include": [
          "us-ks.geojson",
          "us-mo.geojson"
        ]
      },
      "tags": {
        "amenity": "recycling",
        "operator": "Goodwill of Western Missouri and Eastern Kansas",
        "operator:wikidata": "Q126898783"
      }
    },
    {
      "displayName": "Goodwill of Western New York",
      "id": "goodwillofwesternnewyork-e1a32f",
      "locationSet": {
        "include": ["us-ny.geojson"]
      },
      "tags": {
        "amenity": "recycling",
        "operator": "Goodwill of Western New York",
        "operator:wikidata": "Q126898787"
      }
    },
    {
      "displayName": "Goodwill Rappahannock",
      "id": "goodwillrappahannock-68a1e2",
      "locationSet": {
        "include": ["us-va.geojson"]
      },
      "tags": {
        "amenity": "recycling",
        "operator": "Goodwill Rappahannock",
        "operator:wikidata": "Q126898798"
      }
    },
    {
      "displayName": "Goodwill Redwood Empire",
      "id": "goodwillredwoodempire-2532c6",
      "locationSet": {
        "include": ["us-ca.geojson"]
      },
      "tags": {
        "amenity": "recycling",
        "operator": "Goodwill Redwood Empire",
        "operator:wikidata": "Q114929008"
      }
    },
    {
      "displayName": "Goodwill Sacramento Valley & Northern Nevada",
      "id": "goodwillsacramentovalleyandnorthernnevada-a122c5",
      "locationSet": {
        "include": [
          "us-ca.geojson",
          "us-nv.geojson"
        ]
      },
      "tags": {
        "amenity": "recycling",
        "operator": "Goodwill Sacramento Valley & Northern Nevada",
        "operator:wikidata": "Q114928572"
      }
    },
    {
      "displayName": "Goodwill Serving Eastern Nebraska and Southwest Iowa",
      "id": "goodwillservingeasternnebraskaandsouthwestiowa-fa4fae",
      "locationSet": {
        "include": [
          "us-ia.geojson",
          "us-ne.geojson"
        ]
      },
      "tags": {
        "amenity": "recycling",
        "operator": "Goodwill Serving Eastern Nebraska and Southwest Iowa",
        "operator:wikidata": "Q126898806"
      }
    },
    {
      "displayName": "Goodwill Serving Lorain, Erie and Huron Counties",
      "id": "goodwillservinglorainerieandhuroncounties-5e5980",
      "locationSet": {
        "include": ["us-oh.geojson"]
      },
      "tags": {
        "amenity": "recycling",
        "operator": "Goodwill Serving Lorain, Erie and Huron Counties",
        "operator:wikidata": "Q126851048"
      }
    },
    {
      "displayName": "Goodwill SF Bay",
      "id": "goodwillofsanfranciscobay-2532c6",
      "locationSet": {
        "include": ["us-ca.geojson"]
      },
      "tags": {
        "amenity": "recycling",
        "operator": "Goodwill of San Francisco Bay",
        "operator:wikidata": "Q114928725"
      }
    },
    {
      "displayName": "Goodwill Southeast Georgia",
      "id": "goodwillsoutheastgeorgia-bddb39",
      "locationSet": {
        "include": ["us-ga.geojson"]
      },
      "tags": {
        "amenity": "recycling",
        "operator": "Goodwill Southeast Georgia",
        "operator:wikidata": "Q126898584"
      }
    },
    {
      "displayName": "Goodwill Southern California",
      "id": "goodwillsoutherncalifornia-2532c6",
      "locationSet": {
        "include": ["us-ca.geojson"]
      },
      "tags": {
        "amenity": "recycling",
        "operator": "Goodwill Southern California",
        "operator:wikidata": "Q54622673"
      }
    },
    {
      "displayName": "Goodwill Southern Los Angeles County",
      "id": "goodwillsouthernlosangelescounty-2532c6",
      "locationSet": {
        "include": ["us-ca.geojson"]
      },
      "tags": {
        "amenity": "recycling",
        "operator": "Goodwill Southern Los Angeles County",
        "operator:wikidata": "Q126898814"
      }
    },
    {
      "displayName": "Goodwill VSB",
      "id": "goodwillindustriesofventuraandsantabarbaracounties-2532c6",
      "locationSet": {
        "include": ["us-ca.geojson"]
      },
      "tags": {
        "amenity": "recycling",
        "operator": "Goodwill Industries of Ventura and Santa Barbara Counties",
        "operator:wikidata": "Q114923002"
      }
    },
    {
      "displayName": "Goodwill West Texas",
      "id": "goodwillwesttexas-5c5465",
      "locationSet": {
        "include": ["us-tx.geojson"]
      },
      "tags": {
        "amenity": "recycling",
        "operator": "Goodwill West Texas",
        "operator:wikidata": "Q126898819"
      }
    },
    {
      "displayName": "Goodwill-Easter Seals Minnesota",
      "id": "goodwilleastersealsminnesota-a13c05",
      "locationSet": {
        "include": [
          "us-mn.geojson",
          "us-wi.geojson"
        ]
      },
      "tags": {
        "amenity": "recycling",
        "operator": "Goodwill-Easter Seals Minnesota",
        "operator:wikidata": "Q54624104"
      }
    },
    {
      "displayName": "Göttinger Entsorgungsbetriebe",
      "id": "gottingerentsorgungsbetriebe-7d4127",
      "locationSet": {
        "include": ["de-ni.geojson"]
      },
      "tags": {
        "amenity": "recycling",
        "operator": "Göttinger Entsorgungsbetriebe",
        "operator:short": "GEB",
        "operator:wikidata": "Q124417431"
      }
    },
    {
      "displayName": "Grand Annecy",
      "id": "grandannecy-51667b",
      "locationSet": {
        "include": ["fr-ara.geojson"]
      },
      "tags": {
        "amenity": "recycling",
        "operator": "Grand Annecy",
        "operator:wikidata": "Q28465087"
      }
    },
    {
      "displayName": "Grand Paris Seine et Oise",
      "id": "grandparisseineetoise-f6a4bb",
      "locationSet": {
        "include": ["fr-idf.geojson"]
      },
      "tags": {
        "amenity": "recycling",
        "operator": "Grand Paris Seine et Oise",
        "operator:wikidata": "Q19945071"
      }
    },
    {
      "displayName": "Grand-Orly Seine Bièvre",
      "id": "grandorlyseinebievre-f6a4bb",
      "locationSet": {
        "include": ["fr-idf.geojson"]
      },
      "tags": {
        "amenity": "recycling",
        "operator": "Grand-Orly Seine Bièvre",
        "operator:wikidata": "Q23723579"
      }
    },
    {
      "displayName": "Grenoble-Alpes Métropole",
      "id": "grenoblealpesmetropole-51667b",
      "locationSet": {
        "include": ["fr-ara.geojson"]
      },
      "tags": {
        "amenity": "recycling",
        "operator": "Grenoble-Alpes Métropole",
        "operator:wikidata": "Q999238"
      }
    },
    {
      "displayName": "Grotex Recycling GmbH",
      "id": "grotexrecyclinggmbh-6737d9",
      "locationSet": {"include": ["de"]},
      "tags": {
        "amenity": "recycling",
        "operator": "Grotex Recycling GmbH"
      }
    },
    {
      "displayName": "Grupo Empresarial del Reciclaje",
      "id": "grupoempresarialdelreciclaje-ffc4b3",
      "locationSet": {"include": ["cu"]},
      "matchNames": [
        "grupo empresarial del reciclaje - ger"
      ],
      "tags": {
        "amenity": "recycling",
        "operator": "Grupo Empresarial del Reciclaje",
        "operator:short": "GER"
      }
    },
    {
      "displayName": "GSAK",
      "id": "gsak-15b788",
      "locationSet": {
        "include": ["de-nw.geojson"]
      },
      "tags": {
        "amenity": "recycling",
        "operator": "GSAK",
        "operator:wikidata": "Q130251483"
      }
    },
    {
      "displayName": "Gulfstream Goodwill Industries",
      "id": "gulfstreamgoodwillindustries-e45d79",
      "locationSet": {
        "include": ["us-fl.geojson"]
      },
      "tags": {
        "amenity": "recycling",
        "operator": "Gulfstream Goodwill Industries",
        "operator:wikidata": "Q126898837"
      }
    },
    {
      "displayName": "GVA Baden",
      "id": "gvabaden-a48b14",
      "locationSet": {
        "include": ["at-3.geojson"]
      },
      "tags": {
        "amenity": "recycling",
        "operator": "GVA Baden"
      }
    },
    {
      "displayName": "GVU Melk",
      "id": "gvumelk-a48b14",
      "locationSet": {
        "include": ["at-3.geojson"]
      },
      "tags": {
        "amenity": "recycling",
        "operator": "GVU Melk"
      }
    },
    {
      "displayName": "H W Martin Waste Limited",
      "id": "hwmartinwastelimited-79fa96",
      "locationSet": {"include": ["gb"]},
      "tags": {
        "amenity": "recycling",
        "operator": "H W Martin Waste Limited"
      }
    },
    {
      "displayName": "Haagse Milieu Services",
      "id": "haagsemilieuservices-fcd61b",
      "locationSet": {"include": ["nl"]},
      "tags": {
        "amenity": "recycling",
        "operator": "Haagse Milieu Services"
      }
    },
    {
      "displayName": "Hackney Council",
      "id": "hackneycouncil-c49ed3",
      "locationSet": {
        "include": ["gb-lon.geojson"]
      },
      "tags": {
        "amenity": "recycling",
        "operator": "Hackney Council",
        "operator:type": "government",
        "operator:wikidata": "Q5637369"
      }
    },
    {
      "displayName": "Handels- und Organisations GmbH Reinhard Juraschek",
      "id": "handelsundorganisationsgmbhreinhardjuraschek-95f31a",
      "locationSet": {
        "include": ["de-he.geojson"]
      },
      "tags": {
        "amenity": "recycling",
        "operator": "Handels- und Organisations GmbH Reinhard Juraschek"
      }
    },
    {
      "displayName": "Haringey Council",
      "id": "haringeycouncil-c49ed3",
      "locationSet": {
        "include": ["gb-lon.geojson"]
      },
      "tags": {
        "amenity": "recycling",
        "operator": "Haringey Council",
        "operator:wikidata": "Q5657624"
      }
    },
    {
      "displayName": "Heart of Texas Goodwill Industries",
      "id": "heartoftexasgoodwillindustries-5c5465",
      "locationSet": {
        "include": ["us-tx.geojson"]
      },
      "tags": {
        "amenity": "recycling",
        "operator": "Heart of Texas Goodwill Industries",
        "operator:wikidata": "Q126898851"
      }
    },
    {
      "displayName": "HEB",
      "id": "heb-91c985",
      "locationSet": {"include": ["001"]},
      "tags": {
        "amenity": "recycling",
        "operator": "HEB"
      }
    },
    {
      "displayName": "HeDi",
      "id": "hedi-fd14c2",
      "locationSet": {
        "include": ["de-bw.geojson"]
      },
      "tags": {
        "amenity": "recycling",
        "operator": "HeDi"
      }
    },
    {
      "displayName": "Helsingin seudun ympäristöpalvelut",
      "id": "helsinginseudunymparistopalvelut-3e65e0",
      "locationSet": {"include": ["fi"]},
      "tags": {
        "amenity": "recycling",
        "operator": "Helsingin seudun ympäristöpalvelut",
        "operator:short": "HSY",
        "operator:wikidata": "Q10520595"
      }
    },
    {
      "displayName": "HERA",
      "id": "hera-94eaae",
      "locationSet": {"include": ["it"]},
      "matchNames": ["gruppo hera"],
      "tags": {
        "amenity": "recycling",
        "operator": "HERA",
        "operator:wikidata": "Q3785095"
      }
    },
    {
      "displayName": "Hezex Textilverwertung GmbH",
      "id": "hezextextilverwertunggmbh-fd14c2",
      "locationSet": {
        "include": ["de-bw.geojson"]
      },
      "tags": {
        "amenity": "recycling",
        "operator": "Hezex Textilverwertung GmbH"
      }
    },
    {
      "displayName": "hoelp",
      "id": "hoelp-079fb7",
      "locationSet": {
        "include": ["de-sh.geojson"]
      },
      "tags": {
        "amenity": "recycling",
        "operator": "hoelp"
      }
    },
    {
      "displayName": "Holding Graz",
      "id": "holdinggraz-0f4458",
      "locationSet": {
        "include": ["at-6.geojson"]
      },
      "tags": {
        "amenity": "recycling",
        "operator": "Holding Graz",
        "operator:wikidata": "Q1624412"
      }
    },
    {
      "displayName": "Horizon Goodwill Industries",
      "id": "horizongoodwillindustries-331283",
      "locationSet": {
        "include": [
          "us-md.geojson",
          "us-pa.geojson",
          "us-va.geojson",
          "us-wv.geojson"
        ]
      },
      "tags": {
        "amenity": "recycling",
        "operator": "Horizon Goodwill Industries",
        "operator:wikidata": "Q126898859"
      }
    },
    {
      "displayName": "Human Bridge",
      "id": "humanbridge-43c9f4",
      "locationSet": {"include": ["se"]},
      "tags": {
        "amenity": "recycling",
        "operator": "Human Bridge"
      }
    },
    {
      "displayName": "Humana",
      "id": "humana-915a74",
      "locationSet": {
        "include": ["150"],
        "exclude": ["de"]
      },
      "tags": {
        "amenity": "recycling",
        "operator": "Humana",
        "operator:wikidata": "Q1636581"
      }
    },
    {
      "displayName": "HUMANA Kleidersammlung GmbH",
      "id": "humanakleidersammlunggmbh-6737d9",
      "locationSet": {"include": ["de"]},
      "matchNames": ["humana"],
      "tags": {
        "amenity": "recycling",
        "operator": "HUMANA Kleidersammlung GmbH"
      }
    },
    {
      "displayName": "Humana Portugal",
      "id": "humanaportugal-91c985",
      "locationSet": {"include": ["001"]},
      "tags": {
        "amenity": "recycling",
        "operator": "Humana Portugal"
      }
    },
    {
      "displayName": "HVC",
      "id": "hvc-fcd61b",
      "locationSet": {"include": ["nl"]},
      "matchNames": ["hvc groep"],
      "tags": {
        "amenity": "recycling",
        "operator": "HVC",
        "operator:wikidata": "Q57956733"
      }
    },
    {
      "displayName": "Hygea",
      "id": "hygea-464329",
      "locationSet": {
        "include": ["be-wht.geojson"]
      },
      "tags": {
        "amenity": "recycling",
        "operator": "Hygea"
      }
    },
    {
      "displayName": "IDELUX Environnement",
      "id": "ideluxenvironnement-723093",
      "locationSet": {
        "include": ["be-wlx.geojson"]
      },
      "matchNames": ["idélux"],
      "tags": {
        "amenity": "recycling",
        "operator": "IDELUX Environnement",
        "operator:wikidata": "Q3146578"
      }
    },
    {
      "displayName": "Illinois Department of Transportation",
      "id": "illinoisdepartmentoftransportation-0dbe3f",
      "locationSet": {
        "include": ["us-il.geojson"]
      },
      "tags": {
        "amenity": "recycling",
        "operator": "Illinois Department of Transportation",
        "operator:short": "IDOT",
        "operator:wikidata": "Q4925114"
      }
    },
    {
      "displayName": "IMOG",
      "id": "imog-7ab55a",
      "locationSet": {
        "include": ["be-vwv.geojson"]
      },
      "tags": {
        "amenity": "recycling",
        "operator": "IMOG",
        "operator:wikidata": "Q107649193"
      }
    },
    {
      "displayName": "Inagra",
      "id": "inagra-922f27",
      "locationSet": {
        "include": ["es-gr.geojson"]
      },
      "tags": {
        "amenity": "recycling",
        "operator": "Inagra"
      }
    },
    {
      "displayName": "Interco Normandie Sud Eure",
      "id": "interconormandiesudeure-cc4bea",
      "locationSet": {
        "include": ["fr-nor.geojson"]
      },
      "tags": {
        "amenity": "recycling",
        "operator": "Interco Normandie Sud Eure",
        "operator:wikidata": "Q29268682"
      }
    },
    {
      "displayName": "Intradel",
      "id": "intradel-d2fd41",
      "locationSet": {
        "include": [
          "be-wlg.geojson",
          "be-wna.geojson"
        ]
      },
      "tags": {
        "amenity": "recycling",
        "operator": "Intradel",
        "operator:wikidata": "Q3153693"
      }
    },
    {
      "displayName": "IOK Afvalbeheer",
      "id": "iokafvalbeheer-f70d9f",
      "locationSet": {
        "include": ["be-van.geojson"]
      },
      "tags": {
        "amenity": "recycling",
        "operator": "IOK Afvalbeheer",
        "operator:short": "IOK"
      }
    },
    {
      "displayName": "IPALE",
      "id": "ipale-464329",
      "locationSet": {
        "include": ["be-wht.geojson"]
      },
      "tags": {
        "amenity": "recycling",
        "operator": "IPALE"
      }
    },
    {
      "displayName": "Irado",
      "id": "irado-fcd61b",
      "locationSet": {"include": ["nl"]},
      "tags": {
        "amenity": "recycling",
        "operator": "Irado",
        "operator:wikidata": "Q57699708"
      }
    },
    {
      "displayName": "Iridex",
      "id": "iridex-4abcbd",
      "locationSet": {"include": ["ro"]},
      "tags": {
        "amenity": "recycling",
        "operator": "Iridex",
        "operator:wikidata": "Q12731056"
      }
    },
    {
      "displayName": "Isevtex",
      "id": "isevtex-fd14c2",
      "locationSet": {
        "include": ["de-bw.geojson"]
      },
      "tags": {
        "amenity": "recycling",
        "operator": "Isevtex"
      }
    },
    {
      "displayName": "Isle of Wight Council",
      "id": "isleofwightcouncil-4fb1e4",
      "locationSet": {
        "include": ["gb-iow.geojson"]
      },
      "tags": {
        "amenity": "recycling",
        "operator": "Isle of Wight Council",
        "operator:wikidata": "Q6084095"
      }
    },
    {
      "displayName": "Isontina Ambiente",
      "id": "isontinaambiente-63572a",
      "locationSet": {
        "include": ["it-36.geojson"]
      },
      "matchNames": ["isa isontina ambiente"],
      "tags": {
        "amenity": "recycling",
        "operator": "Isontina Ambiente",
        "operator:short": "ISA"
      }
    },
    {
      "displayName": "IVAGO",
      "id": "ivago-ae3bc8",
      "locationSet": {
        "include": ["be-vov.geojson"]
      },
      "tags": {
        "amenity": "recycling",
        "operator": "IVAGO"
      }
    },
    {
      "displayName": "IVAREM",
      "id": "ivarem-f70d9f",
      "locationSet": {
        "include": ["be-van.geojson"]
      },
      "tags": {
        "amenity": "recycling",
        "operator": "IVAREM",
        "operator:wikidata": "Q104502898"
      }
    },
    {
      "displayName": "IVIO",
      "id": "ivio-44f05e",
      "locationSet": {
        "include": [
          "be-vov.geojson",
          "be-vwv.geojson"
        ]
      },
      "tags": {
        "amenity": "recycling",
        "operator": "IVIO"
      }
    },
    {
      "displayName": "Jakob Becker Entsorgungs-GmbH",
      "id": "jakobbeckerentsorgungsgmbh-6737d9",
      "locationSet": {"include": ["de"]},
      "matchNames": ["jakob becker"],
      "tags": {
        "amenity": "recycling",
        "operator": "Jakob Becker Entsorgungs-GmbH",
        "operator:wikidata": "Q1678910"
      }
    },
    {
      "displayName": "Jätekukko Oy",
      "id": "jatekukkooy-3e65e0",
      "locationSet": {"include": ["fi"]},
      "tags": {
        "amenity": "recycling",
        "operator": "Jätekukko Oy"
      }
    },
    {
      "displayName": "Jeder Tropfen zählt",
      "id": "jedertropfenzahlt-0767fe",
      "locationSet": {
        "include": [
          "de-bw.geojson",
          "de-by.geojson"
        ]
      },
      "tags": {
        "amenity": "recycling",
        "operator": "Jeder Tropfen zählt",
        "operator:wikidata": "Q124468059",
        "recycling_type": "container",
        "recycling:cooking_oil": "yes"
      }
    },
    {
      "displayName": "Johannes Fehr GmbH & Co. KG",
      "id": "johannesfehrgmbhandcokg-7d4127",
      "locationSet": {
        "include": ["de-ni.geojson"]
      },
      "tags": {
        "amenity": "recycling",
        "operator": "Johannes Fehr GmbH & Co. KG"
      }
    },
    {
      "displayName": "Johanniter-Unfall-Hilfe",
      "id": "johanniterunfallhilfe-6737d9",
      "locationSet": {"include": ["de"]},
      "matchNames": [
        "die johanniter",
        "johanniter"
      ],
      "tags": {
        "amenity": "recycling",
        "operator": "Johanniter-Unfall-Hilfe",
        "operator:short": "JUH",
        "operator:wikidata": "Q14751117"
      }
    },
    {
      "displayName": "Jura Nature Environnement",
      "id": "juranatureenvironnement-4092a6",
      "locationSet": {
        "include": ["fr-bfc.geojson"]
      },
      "tags": {
        "amenity": "recycling",
        "operator": "Jura Nature Environnement"
      }
    },
    {
      "displayName": "K + K Textilrecycling GmbH",
      "id": "kktextilrecyclinggmbh-6737d9",
      "locationSet": {"include": ["de"]},
      "tags": {
        "amenity": "recycling",
        "operator": "K + K Textilrecycling GmbH"
      }
    },
    {
      "displayName": "Kapaklı Belediyesi",
      "id": "kapaklibelediyesi-65a8bd",
      "locationSet": {"include": ["tr"]},
      "tags": {
        "amenity": "recycling",
        "operator": "Kapaklı Belediyesi"
      }
    },
    {
      "displayName": "Karl Meyer AG",
      "id": "karlmeyerag-6737d9",
      "locationSet": {"include": ["de"]},
      "tags": {
        "amenity": "recycling",
        "operator": "Karl Meyer AG",
        "operator:wikidata": "Q1717666"
      }
    },
    {
      "displayName": "Karl Meyer Rohstoffverwertung",
      "id": "karlmeyerrohstoffverwertung-6737d9",
      "locationSet": {"include": ["de"]},
      "matchNames": [
        "karl meyer rohstoffverwertung gmbh"
      ],
      "tags": {
        "amenity": "recycling",
        "operator": "Karl Meyer Rohstoffverwertung"
      }
    },
    {
      "displayName": "Kaufland",
      "id": "kaufland-6737d9",
      "locationSet": {"include": ["de"]},
      "tags": {
        "amenity": "recycling",
        "operator": "Kaufland",
        "operator:wikidata": "Q685967"
      }
    },
    {
      "displayName": "Keep Athens Limestone Beautiful",
      "id": "keepathenslimestonebeautiful-ba8eee",
      "locationSet": {
        "include": ["us-al.geojson"]
      },
      "tags": {
        "amenity": "recycling",
        "operator": "Keep Athens Limestone Beautiful"
      }
    },
    {
      "displayName": "Kent State University",
      "id": "kentstateuniversity-5e5980",
      "locationSet": {
        "include": ["us-oh.geojson"]
      },
      "tags": {
        "amenity": "recycling",
        "operator": "Kent State University",
        "operator:wikidata": "Q1473615"
      }
    },
    {
      "displayName": "Kirkens Bymisjon",
      "id": "kirkensbymisjon-3e1966",
      "locationSet": {"include": ["no"]},
      "tags": {
        "amenity": "recycling",
        "operator": "Kirkens Bymisjon",
        "operator:wikidata": "Q4591239"
      }
    },
    {
      "displayName": "Kleine Patienten in Not e.V.",
      "id": "kleinepatienteninnotev-6737d9",
      "locationSet": {"include": ["de"]},
      "tags": {
        "amenity": "recycling",
        "operator": "Kleine Patienten in Not e.V."
      }
    },
    {
      "displayName": "KlokTex",
      "id": "kloktex-778b5b",
      "locationSet": {"include": ["cz"]},
      "tags": {
        "amenity": "recycling",
        "operator": "KlokTex",
        "operator:wikidata": "Q131441348"
      }
    },
    {
      "displayName": "Knettenbrech + Gurdulic",
      "id": "knettenbrechgurdulic-611cf6",
      "locationSet": {
        "include": [
          "de-he.geojson",
          "de-rp.geojson"
        ]
      },
      "tags": {
        "amenity": "recycling",
        "operator": "Knettenbrech + Gurdulic",
        "operator:wikidata": "Q118582110"
      }
    },
    {
      "displayName": "Knettenbrech + Gurdulic Rhein-Neckar GmbH",
      "id": "knettenbrechgurdulicrheinneckargmbh-fd14c2",
      "locationSet": {
        "include": ["de-bw.geojson"]
      },
      "tags": {
        "amenity": "recycling",
        "operator": "Knettenbrech + Gurdulic Rhein-Neckar GmbH"
      }
    },
    {
      "displayName": "Københavns Kommune",
      "id": "kobenhavnskommune-04d911",
      "locationSet": {
        "include": ["dk-84.geojson"]
      },
      "tags": {
        "amenity": "recycling",
        "operator": "Københavns Kommune",
        "operator:wikidata": "Q504125"
      }
    },
    {
      "displayName": "Kommunalservice Jena",
      "id": "kommunalservicejena-0723c2",
      "locationSet": {
        "include": ["de-th.geojson"]
      },
      "tags": {
        "amenity": "recycling",
        "operator": "Kommunalservice Jena"
      }
    },
    {
      "displayName": "Komunala Idrija",
      "id": "komunalaidrija-db74f6",
      "locationSet": {"include": ["si"]},
      "tags": {
        "amenity": "recycling",
        "operator": "Komunala Idrija"
      }
    },
    {
      "displayName": "KOSIT, a.s.",
      "id": "kositas-b3455a",
      "locationSet": {
        "include": ["sk-ki.geojson"]
      },
      "tags": {
        "amenity": "recycling",
        "operator": "KOSIT, a.s.",
        "operator:wikidata": "Q96129857"
      }
    },
    {
      "displayName": "Kredsløb",
      "id": "kredslob-67373b",
      "locationSet": {"include": ["dk"]},
      "tags": {
        "amenity": "recycling",
        "operator": "Kredsløb",
        "operator:wikidata": "Q113466134"
      }
    },
    {
      "displayName": "Kreiswerke Cochem-Zell (Abfallwirtschaft)",
      "id": "kreiswerkecochemzellabfallwirtschaft-886dbb",
      "locationSet": {
        "include": ["de-rp.geojson"]
      },
      "tags": {
        "amenity": "recycling",
        "operator": "Kreiswerke Cochem-Zell (Abfallwirtschaft)"
      }
    },
    {
      "displayName": "KuB GmbH",
      "id": "kubgmbh-180c3d",
      "locationSet": {
        "include": ["de-sn.geojson"]
      },
      "tags": {
        "amenity": "recycling",
        "operator": "KuB GmbH"
      }
    },
    {
      "displayName": "Kuldīgas komunālie pakalpojumi",
      "id": "kuldigaskomunaliepakalpojumi-402c21",
      "locationSet": {"include": ["lv"]},
      "tags": {
        "amenity": "recycling",
        "operator": "Kuldīgas komunālie pakalpojumi"
      }
    },
    {
      "displayName": "L.G.R. Recycling GmbH",
      "id": "lgrrecyclinggmbh-15b788",
      "locationSet": {
        "include": ["de-nw.geojson"]
      },
      "tags": {
        "amenity": "recycling",
        "operator": "L.G.R. Recycling GmbH"
      }
    },
    {
      "displayName": "La Bouquinerie du Sart",
      "id": "labouquineriedusart-da77aa",
      "locationSet": {
        "include": ["fr-hdf.geojson"]
      },
      "tags": {
        "amenity": "recycling",
        "operator": "La Bouquinerie du Sart"
      }
    },
    {
      "displayName": "La Chiffo",
      "id": "lachiffo-cc4bea",
      "locationSet": {
        "include": ["fr-nor.geojson"]
      },
      "tags": {
        "amenity": "recycling",
        "operator": "La Chiffo"
      }
    },
    {
      "displayName": "La Roche-sur-Yon Agglomération",
      "id": "larochesuryonagglomeration-91c985",
      "locationSet": {"include": ["001"]},
      "tags": {
        "amenity": "recycling",
        "operator": "La Roche-sur-Yon Agglomération"
      }
    },
    {
      "displayName": "Lakeuden Etappi",
      "id": "lakeudenetappi-3e65e0",
      "locationSet": {"include": ["fi"]},
      "matchNames": ["lakeuden etappi oy"],
      "tags": {
        "amenity": "recycling",
        "operator": "Lakeuden Etappi",
        "operator:wikidata": "Q31087813"
      }
    },
    {
      "displayName": "Lalandia Søndervig",
      "id": "lalandiasondervig-12aa71",
      "locationSet": {
        "include": ["dk-82.geojson"]
      },
      "matchNames": ["lalandia"],
      "tags": {
        "amenity": "recycling",
        "operator": "Lalandia Søndervig",
        "operator:wikidata": "Q113706903"
      }
    },
    {
      "displayName": "Lancashire County Council",
      "id": "lancashirecountycouncil-01fac1",
      "locationSet": {
        "include": ["gb-north-west.geojson"]
      },
      "tags": {
        "amenity": "recycling",
        "operator": "Lancashire County Council",
        "operator:wikidata": "Q6386149"
      }
    },
    {
      "displayName": "Lancaster City Council",
      "id": "lancastercitycouncil-58d7ff",
      "locationSet": {
        "include": ["gb-lan.geojson"]
      },
      "tags": {
        "amenity": "recycling",
        "operator": "Lancaster City Council",
        "operator:wikidata": "Q73072658"
      }
    },
    {
      "displayName": "Land of Lincoln Goodwill Industries",
      "id": "landoflincolngoodwillindustries-b90a9c",
      "locationSet": {
        "include": [
          "us-il.geojson",
          "us-in.geojson"
        ]
      },
      "matchNames": [
        "land of lincoln goodwill industries, inc",
        "land of lincoln goodwill industries, incorporated"
      ],
      "tags": {
        "amenity": "recycling",
        "operator": "Land of Lincoln Goodwill Industries",
        "operator:wikidata": "Q109729046"
      }
    },
    {
      "displayName": "Landkreis Heidenheim",
      "id": "landkreisheidenheim-fd14c2",
      "locationSet": {
        "include": ["de-bw.geojson"]
      },
      "tags": {
        "amenity": "recycling",
        "operator": "Landkreis Heidenheim",
        "operator:wikidata": "Q8523"
      }
    },
    {
      "displayName": "Landkreis Kaiserslautern",
      "id": "landkreiskaiserslautern-886dbb",
      "locationSet": {
        "include": ["de-rp.geojson"]
      },
      "tags": {
        "amenity": "recycling",
        "operator": "Landkreis Kaiserslautern",
        "operator:wikidata": "Q8559"
      }
    },
    {
      "displayName": "Landkreis Prignitz",
      "id": "landkreisprignitz-5a52cc",
      "locationSet": {
        "include": ["de-bb.geojson"]
      },
      "tags": {
        "amenity": "recycling",
        "operator": "Landkreis Prignitz",
        "operator:wikidata": "Q6132"
      }
    },
    {
      "displayName": "Landkreis Rosenheim",
      "id": "landkreisrosenheim-4fb837",
      "locationSet": {
        "include": ["de-by.geojson"]
      },
      "tags": {
        "amenity": "recycling",
        "operator": "Landkreis Rosenheim",
        "operator:wikidata": "Q10526"
      }
    },
    {
      "displayName": "Lane County Waste Management",
      "id": "lanecountywastemanagement-f1b1be",
      "locationSet": {
        "include": ["us-or.geojson"]
      },
      "tags": {
        "amenity": "recycling",
        "operator": "Lane County Waste Management"
      }
    },
    {
      "displayName": "Lannion-Trégor Communauté",
      "id": "lanniontregorcommunaute-cc247f",
      "locationSet": {
        "include": ["fr-bre.geojson"]
      },
      "tags": {
        "amenity": "recycling",
        "operator": "Lannion-Trégor Communauté",
        "operator:short": "LTC",
        "operator:wikidata": "Q3217604"
      }
    },
    {
      "displayName": "Laval Agglomération",
      "id": "lavalagglomeration-2b4e4a",
      "locationSet": {
        "include": ["fr-pdl.geojson"]
      },
      "tags": {
        "amenity": "recycling",
        "operator": "Laval Agglomération",
        "operator:wikidata": "Q1808808"
      }
    },
    {
      "displayName": "Le Foyer Notre-Dame des Sans-Abri",
      "id": "lefoyernotredamedessansabri-51667b",
      "locationSet": {
        "include": ["fr-ara.geojson"]
      },
      "matchNames": ["le foyer"],
      "tags": {
        "amenity": "recycling",
        "operator": "Le Foyer Notre-Dame des Sans-Abri",
        "operator:wikidata": "Q117811843"
      }
    },
    {
      "displayName": "Le Grand Narbonne",
      "id": "legrandnarbonne-adf56a",
      "locationSet": {
        "include": ["fr-occ.geojson"]
      },
      "matchNames": ["le grand narbonne ca"],
      "tags": {
        "amenity": "recycling",
        "operator": "Le Grand Narbonne",
        "operator:wikidata": "Q1809897"
      }
    },
    {
      "displayName": "Le Mans Métropole",
      "id": "lemansmetropole-2b4e4a",
      "locationSet": {
        "include": ["fr-pdl.geojson"]
      },
      "tags": {
        "amenity": "recycling",
        "operator": "Le Mans Métropole",
        "operator:wikidata": "Q744934"
      }
    },
    {
      "displayName": "Le Relais",
      "id": "lerelais-59e4c1",
      "locationSet": {"include": ["fx"]},
      "matchNames": ["www.lerelais.org"],
      "tags": {
        "amenity": "recycling",
        "operator": "Le Relais",
        "operator:wikidata": "Q16654240"
      }
    },
    {
      "displayName": "Le Relais 75",
      "id": "lerelais75-f6a4bb",
      "locationSet": {
        "include": ["fr-idf.geojson"]
      },
      "tags": {
        "amenity": "recycling",
        "operator": "Le Relais 75"
      }
    },
    {
      "displayName": "Le Relais Atlantique",
      "id": "lerelaisatlantique-59e4c1",
      "locationSet": {"include": ["fx"]},
      "tags": {
        "amenity": "recycling",
        "operator": "Le Relais Atlantique"
      }
    },
    {
      "displayName": "Le Relais Est",
      "id": "lerelaisest-c6ba6c",
      "locationSet": {
        "include": [
          "fr-bfc.geojson",
          "fr-ges.geojson"
        ]
      },
      "tags": {
        "amenity": "recycling",
        "operator": "Le Relais Est"
      }
    },
    {
      "displayName": "Leeds City Council",
      "id": "leedscitycouncil-6aed58",
      "locationSet": {
        "include": ["gb-yorkshire.geojson"]
      },
      "tags": {
        "amenity": "recycling",
        "operator": "Leeds City Council",
        "operator:wikidata": "Q6515870"
      }
    },
    {
      "displayName": "Leger des Heils",
      "id": "legerdesheils-fcd61b",
      "locationSet": {"include": ["nl"]},
      "tags": {
        "amenity": "recycling",
        "operator": "Leger des Heils",
        "operator:wikidata": "Q11688635"
      }
    },
    {
      "displayName": "Les Alchimistes",
      "id": "lesalchimistes-f6a4bb",
      "locationSet": {
        "include": ["fr-idf.geojson"]
      },
      "tags": {
        "amenity": "recycling",
        "operator": "Les Alchimistes"
      }
    },
    {
      "displayName": "Les Petits Riens - Spullenhulp",
      "id": "lespetitsriensspullenhulp-980be7",
      "locationSet": {"include": ["be"]},
      "tags": {
        "amenity": "recycling",
        "operator": "Les Petits Riens - Spullenhulp",
        "operator:fr": "Les Petits Riens",
        "operator:nl": "Spullenhulp",
        "operator:wikidata": "Q3234640"
      }
    },
    {
      "displayName": "Licking/Knox Goodwill Industries",
      "id": "lickingknoxgoodwillindustries-5e5980",
      "locationSet": {
        "include": ["us-oh.geojson"]
      },
      "tags": {
        "amenity": "recycling",
        "operator": "Licking/Knox Goodwill Industries",
        "operator:wikidata": "Q126898865"
      }
    },
    {
      "displayName": "Lidl",
      "id": "lidl-91c985",
      "locationSet": {"include": ["001"]},
      "tags": {
        "amenity": "recycling",
        "operator": "Lidl",
        "operator:wikidata": "Q151954"
      }
    },
    {
      "displayName": "Limasam",
      "id": "limasam-5b9350",
      "locationSet": {
        "include": ["es-ma.geojson"]
      },
      "tags": {
        "amenity": "recycling",
        "operator": "Limasam"
      }
    },
    {
      "displayName": "Limburg.net",
      "id": "limburgnet-4f9a1a",
      "locationSet": {
        "include": ["be-vli.geojson"]
      },
      "tags": {
        "amenity": "recycling",
        "operator": "Limburg.net"
      }
    },
    {
      "displayName": "Limoges Métropole",
      "id": "limogesmetropole-a71053",
      "locationSet": {
        "include": ["fr-naq.geojson"]
      },
      "tags": {
        "amenity": "recycling",
        "operator": "Limoges Métropole",
        "operator:wikidata": "Q2986899"
      }
    },
    {
      "displayName": "Linz AG Abfall",
      "id": "linzagabfall-7687b0",
      "locationSet": {
        "include": ["at-4.geojson"]
      },
      "tags": {
        "amenity": "recycling",
        "operator": "Linz AG Abfall"
      }
    },
    {
      "displayName": "LIPASAM",
      "id": "lipasam-be4def",
      "locationSet": {
        "include": ["es-se.geojson"]
      },
      "tags": {
        "amenity": "recycling",
        "operator": "LIPASAM",
        "operator:wikidata": "Q9018233"
      }
    },
    {
      "displayName": "LIPOR",
      "id": "lipor-e0974a",
      "locationSet": {
        "include": [
          "pt-01.geojson",
          "pt-13.geojson"
        ]
      },
      "tags": {
        "amenity": "recycling",
        "operator": "LIPOR"
      }
    },
    {
      "displayName": "London Borough of Newham",
      "id": "londonboroughofnewham-c49ed3",
      "locationSet": {
        "include": ["gb-lon.geojson"]
      },
      "tags": {
        "amenity": "recycling",
        "operator": "London Borough of Newham",
        "operator:wikidata": "Q208139"
      }
    },
    {
      "displayName": "Loop",
      "id": "loop-6737d9",
      "locationSet": {"include": ["de"]},
      "tags": {
        "amenity": "recycling",
        "operator": "Loop"
      }
    },
    {
      "displayName": "Lorenz Wittmann GmbH",
      "id": "lorenzwittmanngmbh-6737d9",
      "locationSet": {"include": ["de"]},
      "tags": {
        "amenity": "recycling",
        "operator": "Lorenz Wittmann GmbH"
      }
    },
    {
      "displayName": "Lüleburgaz Belediyesi",
      "id": "luleburgazbelediyesi-65a8bd",
      "locationSet": {"include": ["tr"]},
      "tags": {
        "amenity": "recycling",
        "operator": "Lüleburgaz Belediyesi"
      }
    },
    {
      "displayName": "M-Texx",
      "id": "mtexx-f11175",
      "locationSet": {"include": ["bg"]},
      "tags": {
        "amenity": "recycling",
        "operator": "M-Texx",
        "operator:wikidata": "Q122947768",
        "recycling:clothes": "yes",
        "recycling:shoes": "yes"
      }
    },
    {
      "displayName": "MA 48",
      "id": "ma48-688e62",
      "locationSet": {
        "include": ["at-9.geojson"]
      },
      "tags": {
        "amenity": "recycling",
        "operator": "MA 48",
        "operator:wikidata": "Q74345658"
      }
    },
    {
      "displayName": "Madre Coraje",
      "id": "madrecoraje-49dabd",
      "locationSet": {"include": ["es"]},
      "tags": {
        "amenity": "recycling",
        "operator": "Madre Coraje",
        "operator:wikidata": "Q111201243"
      }
    },
    {
      "displayName": "Mairie d'Evry",
      "id": "mairiedevry-f6a4bb",
      "locationSet": {
        "include": ["fr-idf.geojson"]
      },
      "tags": {
        "amenity": "recycling",
        "operator": "Mairie d'Evry",
        "operator:wikidata": "Q118843169"
      }
    },
    {
      "displayName": "Mairie de Paris",
      "id": "mairiedeparis-f6a4bb",
      "locationSet": {
        "include": ["fr-idf.geojson"]
      },
      "matchNames": ["ville de paris"],
      "tags": {
        "amenity": "recycling",
        "operator": "Mairie de Paris",
        "operator:wikidata": "Q3278478"
      }
    },
    {
      "displayName": "MARE",
      "id": "mare-6b2e48",
      "locationSet": {
        "include": ["es-s.geojson"]
      },
      "tags": {
        "amenity": "recycling",
        "operator": "MARE"
      }
    },
    {
      "displayName": "Marion Goodwill Industries",
      "id": "mariongoodwillindustries-5e5980",
      "locationSet": {
        "include": ["us-oh.geojson"]
      },
      "tags": {
        "amenity": "recycling",
        "operator": "Marion Goodwill Industries",
        "operator:wikidata": "Q126898874"
      }
    },
    {
      "displayName": "Marius Pedersen",
      "id": "mariuspedersen-91a49e",
      "locationSet": {
        "include": ["cz", "dk", "sk"]
      },
      "matchNames": ["marius pedersen,a.s."],
      "tags": {
        "amenity": "recycling",
        "operator": "Marius Pedersen",
        "operator:wikidata": "Q12326151"
      }
    },
    {
      "displayName": "Märkische Entsorgungsgesellschaft Brandenburg mbH",
      "id": "markischeentsorgungsgesellschaftbrandenburgmbh-5a52cc",
      "locationSet": {
        "include": ["de-bb.geojson"]
      },
      "matchNames": [
        "mebra märkische entsorgungsgesellschaft brandenburg mbh"
      ],
      "tags": {
        "amenity": "recycling",
        "operator": "Märkische Entsorgungsgesellschaft Brandenburg mbH",
        "operator:short": "MEBRA",
        "operator:wikidata": "Q130252447"
      }
    },
    {
      "displayName": "Maxima",
      "id": "maxima-3da616",
      "locationSet": {
        "include": ["ee", "lt", "lv"]
      },
      "tags": {
        "amenity": "recycling",
        "operator": "Maxima",
        "operator:wikidata": "Q1881222"
      }
    },
    {
      "displayName": "MB Recycling",
      "id": "mbrecycling-f1a5a5",
      "locationSet": {"include": ["pl"]},
      "tags": {
        "amenity": "recycling",
        "operator": "MB Recycling",
        "operator:wikidata": "Q59535798"
      }
    },
    {
      "displayName": "Meerlanden",
      "id": "meerlanden-fcd61b",
      "locationSet": {"include": ["nl"]},
      "tags": {
        "amenity": "recycling",
        "operator": "Meerlanden",
        "operator:wikidata": "Q58477556"
      }
    },
    {
      "displayName": "Memphis Goodwill",
      "id": "memphisgoodwill-361d78",
      "locationSet": {
        "include": [
          "us-ms.geojson",
          "us-tn.geojson"
        ]
      },
      "tags": {
        "amenity": "recycling",
        "operator": "Memphis Goodwill",
        "operator:wikidata": "Q126898879"
      }
    },
    {
      "displayName": "MERS Missouri Goodwill Industries",
      "id": "mersmissourigoodwillindustries-e14d83",
      "locationSet": {
        "include": ["us-mo.geojson"]
      },
      "tags": {
        "amenity": "recycling",
        "operator": "MERS Missouri Goodwill Industries",
        "operator:wikidata": "Q54624097"
      }
    },
    {
      "displayName": "Město Sokolov",
      "id": "mestosokolov-687c87",
      "locationSet": {
        "include": ["cz-41.geojson"]
      },
      "tags": {
        "amenity": "recycling",
        "operator": "Město Sokolov",
        "operator:wikidata": "Q727383"
      }
    },
    {
      "displayName": "Métropole Aix-Marseille-Provence",
      "id": "metropoleaixmarseilleprovence-c4a3eb",
      "locationSet": {
        "include": ["fr-pac.geojson"]
      },
      "matchNames": [
        "métropole d'aix-marseille-provence"
      ],
      "tags": {
        "amenity": "recycling",
        "operator": "Métropole Aix-Marseille-Provence",
        "operator:wikidata": "Q16665884"
      }
    },
    {
      "displayName": "Métropole de Lyon",
      "id": "metropoledelyon-51667b",
      "locationSet": {
        "include": ["fr-ara.geojson"]
      },
      "matchNames": ["grand lyon"],
      "tags": {
        "amenity": "recycling",
        "operator": "Métropole de Lyon",
        "operator:wikidata": "Q16665897"
      }
    },
    {
      "displayName": "Métropole du Grand Nancy",
      "id": "metropoledugrandnancy-03cd48",
      "locationSet": {
        "include": ["fr-ges.geojson"]
      },
      "tags": {
        "amenity": "recycling",
        "operator": "Métropole du Grand Nancy",
        "operator:wikidata": "Q2989397"
      }
    },
    {
      "displayName": "Métropôle européenne de Lille",
      "id": "metropoleeuropeennedelille-da77aa",
      "locationSet": {
        "include": ["fr-hdf.geojson"]
      },
      "tags": {
        "amenity": "recycling",
        "operator": "Métropôle européenne de Lille",
        "operator:short": "MEL",
        "operator:wikidata": "Q471969"
      }
    },
    {
      "displayName": "Miejski Zakład Zieleni, Dróg i Ochrony Środowiska w Kołobrzegu Sp. z o.o.",
      "id": "miejskizakladzielenidrogiochronysrodowiskawkolobrzeguspzoo-ad32a0",
      "locationSet": {
        "include": ["pl-32.geojson"]
      },
      "tags": {
        "amenity": "recycling",
        "operator": "Miejski Zakład Zieleni, Dróg i Ochrony Środowiska w Kołobrzegu Sp. z o.o."
      }
    },
    {
      "displayName": "Migros",
      "id": "migros-c59bef",
      "locationSet": {"include": ["ch"]},
      "tags": {
        "amenity": "recycling",
        "operator": "Migros",
        "operator:wikidata": "Q115661152"
      }
    },
    {
      "displayName": "Ministerio de Ambiente y Espacio Público",
      "id": "ministeriodeambienteyespaciopublico-149cfa",
      "locationSet": {
        "include": ["ar-c.geojson"]
      },
      "tags": {
        "amenity": "recycling",
        "operator": "Ministerio de Ambiente y Espacio Público"
      }
    },
    {
      "displayName": "Morgan Memorial Goodwill Industries",
      "id": "morganmemorialgoodwillindustries-bca807",
      "locationSet": {
        "include": ["us-ma.geojson"]
      },
      "tags": {
        "amenity": "recycling",
        "operator": "Morgan Memorial Goodwill Industries",
        "operator:wikidata": "Q54556334"
      }
    },
    {
      "displayName": "Morlaix Communauté",
      "id": "morlaixcommunaute-cc247f",
      "locationSet": {
        "include": ["fr-bre.geojson"]
      },
      "tags": {
        "amenity": "recycling",
        "operator": "Morlaix Communauté",
        "operator:wikidata": "Q3324151"
      }
    },
    {
      "displayName": "Morrisons",
      "id": "morrisons-79fa96",
      "locationSet": {"include": ["gb"]},
      "tags": {
        "amenity": "recycling",
        "operator": "Morrisons"
      }
    },
    {
      "displayName": "Morrisons Foundation",
      "id": "morrisonsfoundation-79fa96",
      "locationSet": {"include": ["gb"]},
      "tags": {
        "amenity": "recycling",
        "operator": "Morrisons Foundation"
      }
    },
    {
      "displayName": "Movar",
      "id": "movar-43c9f4",
      "locationSet": {"include": ["se"]},
      "tags": {
        "amenity": "recycling",
        "operator": "Movar"
      }
    },
    {
      "displayName": "Municipalidad de Quilmes",
      "id": "municipalidaddequilmes-5838fd",
      "locationSet": {
        "include": ["ar-b.geojson"]
      },
      "tags": {
        "amenity": "recycling",
        "operator": "Municipalidad de Quilmes",
        "operator:wikidata": "Q828782"
      }
    },
    {
      "displayName": "Municipalidad de Roldán",
      "id": "municipalidadderoldan-690cda",
      "locationSet": {
        "include": ["ar-s.geojson"]
      },
      "tags": {
        "amenity": "recycling",
        "operator": "Municipalidad de Roldán",
        "operator:wikidata": "Q7360617"
      }
    },
    {
      "displayName": "Nantes Métropole",
      "id": "nantesmetropole-2b4e4a",
      "locationSet": {
        "include": ["fr-pdl.geojson"]
      },
      "tags": {
        "amenity": "recycling",
        "operator": "Nantes Métropole",
        "operator:wikidata": "Q3335802"
      }
    },
    {
      "displayName": "Nausicaa",
      "id": "nausicaa-0f8417",
      "locationSet": {
        "include": ["it-52.geojson"]
      },
      "tags": {
        "amenity": "recycling",
        "operator": "Nausicaa"
      }
    },
    {
      "displayName": "Nehlsen",
      "id": "nehlsen-01e160",
      "locationSet": {
        "include": [
          "de-mv.geojson",
          "de-ni.geojson"
        ]
      },
      "tags": {
        "amenity": "recycling",
        "operator": "Nehlsen",
        "operator:wikidata": "Q1974539"
      }
    },
    {
      "displayName": "Nehlsen Sachsen GmbH & Co. KG",
      "id": "nehlsensachsengmbhandcokg-180c3d",
      "locationSet": {
        "include": ["de-sn.geojson"]
      },
      "tags": {
        "amenity": "recycling",
        "operator": "Nehlsen Sachsen GmbH & Co. KG"
      }
    },
    {
      "displayName": "Newport City Council",
      "id": "newportcitycouncil-abb8e1",
      "locationSet": {"include": ["gb-wls"]},
      "tags": {
        "amenity": "recycling",
        "operator": "Newport City Council",
        "operator:wikidata": "Q16998902"
      }
    },
    {
      "displayName": "Next Textiles Association",
      "id": "nexttextilesassociation-51667b",
      "locationSet": {
        "include": ["fr-ara.geojson"]
      },
      "tags": {
        "amenity": "recycling",
        "operator": "Next Textiles Association"
      }
    },
    {
      "displayName": "Norfolk County Council",
      "id": "norfolkcountycouncil-0288c7",
      "locationSet": {
        "include": ["gb-east-england.geojson"]
      },
      "tags": {
        "amenity": "recycling",
        "operator": "Norfolk County Council",
        "operator:wikidata": "Q6386227"
      }
    },
    {
      "displayName": "Norges Røde Kors",
      "id": "norgesrodekors-3e1966",
      "locationSet": {"include": ["no"]},
      "matchNames": ["røde kors"],
      "tags": {
        "amenity": "recycling",
        "operator": "Norges Røde Kors",
        "operator:wikidata": "Q927391"
      }
    },
    {
      "displayName": "Nottingham City Council",
      "id": "nottinghamcitycouncil-a10777",
      "locationSet": {
        "include": ["gb-east-midlands.geojson"]
      },
      "tags": {
        "amenity": "recycling",
        "operator": "Nottingham City Council",
        "operator:wikidata": "Q7063612"
      }
    },
    {
      "displayName": "Novonor",
      "id": "novonor-ade6e6",
      "locationSet": {"include": ["br"]},
      "matchNames": ["odebrecht"],
      "tags": {
        "amenity": "recycling",
        "operator": "Novonor",
        "operator:wikidata": "Q94849"
      }
    },
    {
      "displayName": "Obec Kamenný Přívoz",
      "id": "obeckamennyprivoz-7e9c00",
      "locationSet": {
        "include": ["cz-20.geojson"]
      },
      "tags": {
        "amenity": "recycling",
        "operator": "Obec Kamenný Přívoz"
      }
    },
    {
      "displayName": "Obec Tuchlovice",
      "id": "obectuchlovice-7e9c00",
      "locationSet": {
        "include": ["cz-20.geojson"]
      },
      "tags": {
        "amenity": "recycling",
        "operator": "Obec Tuchlovice",
        "operator:wikidata": "Q2342073"
      }
    },
    {
      "displayName": "Obywatelska Fundacja Pomocy Dzieciom",
      "id": "obywatelskafundacjapomocydzieciom-f1a5a5",
      "locationSet": {"include": ["pl"]},
      "note": "ISO 3166-2 PL-12",
      "tags": {
        "amenity": "recycling",
        "operator": "Obywatelska Fundacja Pomocy Dzieciom"
      }
    },
    {
      "displayName": "Ohio Valley Goodwill Industries",
      "id": "ohiovalleygoodwillindustries-82bc2d",
      "locationSet": {
        "include": [
          "us-in.geojson",
          "us-ky.geojson",
          "us-oh.geojson"
        ]
      },
      "matchNames": ["ohio valley goodwill"],
      "tags": {
        "amenity": "recycling",
        "operator": "Ohio Valley Goodwill Industries",
        "operator:wikidata": "Q109722622"
      }
    },
    {
      "displayName": "Oliobox",
      "id": "oliobox-980be7",
      "locationSet": {"include": ["be"]},
      "tags": {
        "amenity": "recycling",
        "operator": "Oliobox"
      }
    },
    {
      "displayName": "OLO",
      "id": "olo-913f68",
      "locationSet": {
        "include": ["sk-bl.geojson"]
      },
      "tags": {
        "amenity": "recycling",
        "operator": "OLO"
      }
    },
    {
      "displayName": "Omrin",
      "id": "omrin-91c985",
      "locationSet": {"include": ["001"]},
      "tags": {
        "amenity": "recycling",
        "operator": "Omrin"
      }
    },
    {
      "displayName": "Optima",
      "id": "optima-b3455a",
      "locationSet": {
        "include": ["sk-ki.geojson"]
      },
      "matchNames": ["atrium optima"],
      "tags": {
        "amenity": "recycling",
        "operator": "Optima",
        "operator:wikidata": "Q50737362"
      }
    },
    {
      "displayName": "Orléans Métropole",
      "id": "orleansmetropole-aa5dde",
      "locationSet": {
        "include": ["fr-cvl.geojson"]
      },
      "tags": {
        "amenity": "recycling",
        "operator": "Orléans Métropole",
        "operator:wikidata": "Q2986908"
      }
    },
    {
      "displayName": "Oxfam-Solidarité",
      "id": "oxfamsolidarite-980be7",
      "locationSet": {"include": ["be"]},
      "tags": {
        "amenity": "recycling",
        "operator": "Oxfam-Solidarité",
        "operator:wikidata": "Q2389972"
      }
    },
    {
      "displayName": "Palmetto Goodwill",
      "id": "palmettogoodwill-66147f",
      "locationSet": {
        "include": ["us-sc.geojson"]
      },
      "tags": {
        "amenity": "recycling",
        "operator": "Palmetto Goodwill",
        "operator:wikidata": "Q126898891"
      }
    },
    {
      "displayName": "Paris Ouest La Défense",
      "id": "parisouestladefense-f6a4bb",
      "locationSet": {
        "include": ["fr-idf.geojson"]
      },
      "tags": {
        "amenity": "recycling",
        "operator": "Paris Ouest La Défense",
        "operator:wikidata": "Q22249037"
      }
    },
    {
      "displayName": "Paris Terres d'Envol",
      "id": "paristerresdenvol-f6a4bb",
      "locationSet": {
        "include": ["fr-idf.geojson"]
      },
      "matchNames": ["ept paris terres d'envol"],
      "tags": {
        "amenity": "recycling",
        "operator": "Paris Terres d'Envol",
        "operator:wikidata": "Q22248415"
      }
    },
    {
      "displayName": "Paris-Est-Marne et Bois",
      "id": "parisestmarneetbois-f6a4bb",
      "locationSet": {
        "include": ["fr-idf.geojson"]
      },
      "tags": {
        "amenity": "recycling",
        "operator": "Paris-Est-Marne et Bois",
        "operator:wikidata": "Q22248413"
      }
    },
    {
      "displayName": "Parish of Saint Helier",
      "id": "parishofsainthelier-ca1d6d",
      "locationSet": {"include": ["je"]},
      "matchNames": ["parish of st. helier"],
      "tags": {
        "amenity": "recycling",
        "operator": "Parish of Saint Helier",
        "operator:wikidata": "Q147738"
      }
    },
    {
      "displayName": "Pirkan Putkikeräys Oy",
      "id": "pirkanputkikeraysoy-3e65e0",
      "locationSet": {"include": ["fi"]},
      "tags": {
        "amenity": "recycling",
        "operator": "Pirkan Putkikeräys Oy"
      }
    },
    {
      "displayName": "Plaine Commune",
      "id": "plainecommune-f6a4bb",
      "locationSet": {
        "include": ["fr-idf.geojson"]
      },
      "tags": {
        "amenity": "recycling",
        "operator": "Plaine Commune",
        "operator:wikidata": "Q2986910"
      }
    },
    {
      "displayName": "plastmasa.ge Batumi",
      "id": "c84fd6-edfb3b",
      "locationSet": {"include": ["ge"]},
      "tags": {
        "access": "yes",
        "amenity": "recycling",
        "operator": "შპს „ბათუმის სანდასუფთავება“",
        "operator:ka": "შპს „ბათუმის სანდასუფთავება“",
        "operator:type": "government",
        "recycling_type": "container"
      }
    },
    {
      "displayName": "plastmasa.ge Tbilisi",
      "id": "13d3ba-edfb3b",
      "locationSet": {"include": ["ge"]},
      "tags": {
        "access": "yes",
        "amenity": "recycling",
        "operator": "შპს „თბილსერვის ჯგუფი“",
        "operator:ka": "შპს „თბილსერვის ჯგუფი“",
        "operator:type": "government",
        "recycling_type": "container"
      }
    },
    {
      "displayName": "Polski Czerwony Krzyż",
      "id": "polskiczerwonykrzyz-f1a5a5",
      "locationSet": {"include": ["pl"]},
      "tags": {
        "amenity": "recycling",
        "operator": "Polski Czerwony Krzyż",
        "operator:short": "PCK",
        "operator:wikidata": "Q6127600"
      }
    },
    {
      "displayName": "Porsiete",
      "id": "porsiete-ae39ca",
      "locationSet": {
        "include": ["es-sa.geojson"]
      },
      "tags": {
        "amenity": "recycling",
        "operator": "Porsiete"
      }
    },
    {
      "displayName": "Pranta de Reciclaxe da Mancomunidade de Concellos do Barbanza",
      "id": "prantadereciclaxedamancomunidadedeconcellosdobarbanza-64218f",
      "locationSet": {
        "include": ["es-c.geojson"]
      },
      "tags": {
        "amenity": "recycling",
        "operator": "Pranta de Reciclaxe da Mancomunidade de Concellos do Barbanza"
      }
    },
    {
      "displayName": "Pražské služby",
      "id": "prazskesluzby-16c170",
      "locationSet": {
        "include": ["cz-10.geojson"]
      },
      "matchNames": ["pražské služby a.s."],
      "tags": {
        "amenity": "recycling",
        "operator": "Pražské služby",
        "operator:wikidata": "Q12046936"
      }
    },
    {
      "displayName": "Prefeitura Municipal de Fortaleza",
      "id": "prefeituramunicipaldefortaleza-ccef4d",
      "locationSet": {
        "include": ["br-ce.geojson"]
      },
      "tags": {
        "amenity": "recycling",
        "operator": "Prefeitura Municipal de Fortaleza",
        "operator:wikidata": "Q53930902"
      }
    },
    {
      "displayName": "PreZero",
      "id": "prezero-6737d9",
      "locationSet": {"include": ["de"]},
      "tags": {
        "amenity": "recycling",
        "operator": "PreZero",
        "operator:wikidata": "Q2464062"
      }
    },
    {
      "displayName": "Profittex",
      "id": "profittex-6737d9",
      "locationSet": {"include": ["de"]},
      "matchNames": ["profittex gmbh"],
      "tags": {
        "amenity": "recycling",
        "operator": "Profittex"
      }
    },
    {
      "displayName": "Provence-Alpes Agglomération",
      "id": "provencealpesagglomeration-c4a3eb",
      "locationSet": {
        "include": ["fr-pac.geojson"]
      },
      "tags": {
        "amenity": "recycling",
        "operator": "Provence-Alpes Agglomération",
        "operator:wikidata": "Q28496082"
      }
    },
    {
      "displayName": "Punto Seguro",
      "id": "puntoseguro-f39190",
      "locationSet": {"include": ["cr"]},
      "tags": {
        "amenity": "recycling",
        "operator": "Punto Seguro"
      }
    },
    {
      "displayName": "RAD",
      "id": "rad-fcd61b",
      "locationSet": {"include": ["nl"]},
      "matchNames": ["rad hw b.v."],
      "tags": {
        "amenity": "recycling",
        "operator": "RAD",
        "operator:wikidata": "Q3925124"
      }
    },
    {
      "displayName": "Ragn-Sells AS",
      "id": "ragnsellsas-ef3a0e",
      "locationSet": {
        "include": ["ee", "no", "se"]
      },
      "tags": {
        "amenity": "recycling",
        "operator": "Ragn-Sells AS",
        "operator:wikidata": "Q10648557"
      }
    },
    {
      "displayName": "RCM-CORBEILLES2022-COM-ENV",
      "id": "rcmcorbeilles2022comenv-ce9522",
      "locationSet": {"include": ["mf"]},
      "tags": {
        "amenity": "recycling",
        "operator": "RCM-CORBEILLES2022-COM-ENV"
      }
    },
    {
      "displayName": "Rd4",
      "id": "rd4-fcd61b",
      "locationSet": {"include": ["nl"]},
      "tags": {
        "amenity": "recycling",
        "operator": "Rd4",
        "operator:wikidata": "Q2123799"
      }
    },
    {
      "displayName": "Recyclerie Solidaire",
      "id": "recycleriesolidaire-91c985",
      "locationSet": {"include": ["001"]},
      "tags": {
        "amenity": "recycling",
        "operator": "Recyclerie Solidaire"
      }
    },
    {
      "displayName": "Recyclinghof Farsleben",
      "id": "recyclinghoffarsleben-67a5d9",
      "locationSet": {
        "include": ["de-st.geojson"]
      },
      "tags": {
        "amenity": "recycling",
        "operator": "Recyclinghof Farsleben"
      }
    },
    {
      "displayName": "Recycom",
      "id": "recycom-e380cc",
      "locationSet": {"include": ["gr"]},
      "tags": {
        "amenity": "recycling",
        "operator": "Recycom"
      }
    },
    {
      "displayName": "Red Barnet",
      "id": "redbarnet-67373b",
      "locationSet": {"include": ["dk"]},
      "tags": {
        "amenity": "recycling",
        "operator": "Red Barnet",
        "operator:wikidata": "Q56404843"
      }
    },
    {
      "displayName": "Redon Agglomération",
      "id": "redonagglomeration-f5341b",
      "locationSet": {
        "include": [
          "fr-bre.geojson",
          "fr-pdl.geojson"
        ]
      },
      "matchNames": [
        "communauté de communes du pays de redon"
      ],
      "tags": {
        "amenity": "recycling",
        "operator": "Redon Agglomération",
        "operator:wikidata": "Q2989211"
      }
    },
    {
      "displayName": "Refashion",
      "id": "refashion-59e4c1",
      "locationSet": {"include": ["fx"]},
      "tags": {
        "amenity": "recycling",
        "operator": "Refashion",
        "operator:wikidata": "Q112112562"
      }
    },
    {
      "displayName": "RegioEntsorgung",
      "id": "regioentsorgung-15b788",
      "locationSet": {
        "include": ["de-nw.geojson"]
      },
      "matchNames": ["regioentsorgung aör"],
      "tags": {
        "amenity": "recycling",
        "operator": "RegioEntsorgung",
        "operator:wikidata": "Q133968405"
      }
    },
    {
      "displayName": "Reinis",
      "id": "reinis-fcd61b",
      "locationSet": {"include": ["nl"]},
      "tags": {
        "amenity": "recycling",
        "operator": "Reinis",
        "operator:wikidata": "Q130392345"
      }
    },
    {
      "displayName": "reloga",
      "id": "reloga-15b788",
      "locationSet": {
        "include": ["de-nw.geojson"]
      },
      "tags": {
        "amenity": "recycling",
        "operator": "reloga",
        "operator:wikidata": "Q130252649"
      }
    },
    {
      "displayName": "REMONDIS",
      "id": "remondis-222d99",
      "locationSet": {"include": ["150"]},
      "tags": {
        "amenity": "recycling",
        "operator": "REMONDIS",
        "operator:wikidata": "Q884975"
      }
    },
    {
      "displayName": "Renewi",
      "id": "renewi-3c9fcb",
      "locationSet": {
        "include": [
          "be",
          "gb-yorkshire.geojson",
          "nl"
        ]
      },
      "tags": {
        "amenity": "recycling",
        "operator": "Renewi",
        "operator:wikidata": "Q30666445"
      }
    },
    {
      "displayName": "Rennes Métropole",
      "id": "rennesmetropole-cc247f",
      "locationSet": {
        "include": ["fr-bre.geojson"]
      },
      "tags": {
        "amenity": "recycling",
        "operator": "Rennes Métropole",
        "operator:wikidata": "Q12208"
      }
    },
    {
      "displayName": "RER Group Romania",
      "id": "rergroupromania-4abcbd",
      "locationSet": {"include": ["ro"]},
      "tags": {
        "amenity": "recycling",
        "operator": "RER Group Romania"
      }
    },
    {
      "displayName": "Resíduos do Nordeste",
      "id": "residuosdonordeste-7f5683",
      "locationSet": {
        "include": [
          "pt-04.geojson",
          "pt-09.geojson"
        ]
      },
      "tags": {
        "amenity": "recycling",
        "operator": "Resíduos do Nordeste"
      }
    },
    {
      "displayName": "Resiestrela",
      "id": "resiestrela-6c6872",
      "locationSet": {
        "include": [
          "pt-05.geojson",
          "pt-09.geojson"
        ]
      },
      "tags": {
        "amenity": "recycling",
        "operator": "Resiestrela"
      }
    },
    {
      "displayName": "Resinorte",
      "id": "resinorte-416028",
      "locationSet": {"include": ["pt"]},
      "tags": {
        "amenity": "recycling",
        "operator": "Resinorte"
      }
    },
    {
      "displayName": "Resulima",
      "id": "resulima-86e9be",
      "locationSet": {
        "include": [
          "pt-03.geojson",
          "pt-16.geojson"
        ]
      },
      "tags": {
        "amenity": "recycling",
        "operator": "Resulima"
      }
    },
    {
      "displayName": "Retextil Recycling International",
      "id": "retextilrecyclinginternational-6737d9",
      "locationSet": {"include": ["de"]},
      "tags": {
        "amenity": "recycling",
        "operator": "Retextil Recycling International"
      }
    },
    {
      "displayName": "Return-It",
      "id": "encorppacific-32c482",
      "locationSet": {
        "include": ["ca-bc.geojson"]
      },
      "matchNames": ["bottle depot"],
      "tags": {
        "amenity": "recycling",
        "brand": "Return-It",
        "operator": "Encorp Pacific",
        "operator:type": "private",
        "operator:wikidata": "Q47508504",
        "recycling_type": "centre",
        "recycling:beverage_cartons": "yes",
        "recycling:cans": "yes",
        "recycling:glass_bottles": "yes",
        "recycling:plastic_bottles": "yes"
      }
    },
    {
      "displayName": "Rhenus",
      "id": "rhenus-6737d9",
      "locationSet": {"include": ["de"]},
      "tags": {
        "amenity": "recycling",
        "operator": "Rhenus"
      }
    },
    {
      "displayName": "Rhenus Logistics",
      "id": "rhenuslogistics-6737d9",
      "locationSet": {"include": ["de"]},
      "matchNames": [
        "rhenus logistic",
        "rhenus logostic",
        "rhenus logostics"
      ],
      "tags": {
        "amenity": "recycling",
        "operator": "Rhenus Logistics"
      }
    },
    {
      "displayName": "Rimi",
      "id": "rimi-3da616",
      "locationSet": {
        "include": ["ee", "lt", "lv"]
      },
      "tags": {
        "amenity": "recycling",
        "operator": "Rimi",
        "operator:wikidata": "Q3741108"
      }
    },
    {
      "displayName": "RMN",
      "id": "rmn-fcd61b",
      "locationSet": {"include": ["nl"]},
      "tags": {
        "amenity": "recycling",
        "operator": "RMN"
      }
    },
    {
      "displayName": "Roba Amiga",
      "id": "robaamiga-95157b",
      "locationSet": {
        "include": [
          "es-b.geojson",
          "es-gi.geojson"
        ]
      },
      "tags": {
        "amenity": "recycling",
        "operator": "Roba Amiga"
      }
    },
    {
      "displayName": "Rodez Agglomération",
      "id": "rodezagglomeration-adf56a",
      "locationSet": {
        "include": ["fr-occ.geojson"]
      },
      "tags": {
        "amenity": "recycling",
        "operator": "Rodez Agglomération",
        "operator:wikidata": "Q2986995"
      }
    },
    {
      "displayName": "Roteb",
      "id": "roteb-fcd61b",
      "locationSet": {"include": ["nl"]},
      "tags": {
        "amenity": "recycling",
        "operator": "Roteb",
        "operator:wikidata": "Q2300888"
      }
    },
    {
      "displayName": "ROVA",
      "id": "rova-fcd61b",
      "locationSet": {"include": ["nl"]},
      "tags": {
        "amenity": "recycling",
        "operator": "ROVA",
        "operator:wikidata": "Q2733145"
      }
    },
    {
      "displayName": "RSAG",
      "id": "rsag-15b788",
      "locationSet": {
        "include": ["de-nw.geojson"]
      },
      "tags": {
        "amenity": "recycling",
        "operator": "RSAG",
        "operator:wikidata": "Q130252694"
      }
    },
    {
      "displayName": "S.K.C. Textilrecycling KG",
      "id": "skctextilrecyclingkg-6737d9",
      "locationSet": {"include": ["de"]},
      "matchNames": ["s.k.c"],
      "tags": {
        "amenity": "recycling",
        "operator": "S.K.C. Textilrecycling KG"
      }
    },
    {
      "displayName": "Sainsbury's",
      "id": "sainsburys-79fa96",
      "locationSet": {"include": ["gb"]},
      "tags": {
        "amenity": "recycling",
        "operator": "Sainsbury's",
        "operator:wikidata": "Q152096"
      }
    },
    {
      "displayName": "Saint-Étienne Métropole",
      "id": "saintetiennemetropole-51667b",
      "locationSet": {
        "include": ["fr-ara.geojson"]
      },
      "tags": {
        "amenity": "recycling",
        "operator": "Saint-Étienne Métropole",
        "operator:wikidata": "Q2986914"
      }
    },
    {
      "displayName": "SAKO",
      "id": "sako-6bd299",
      "locationSet": {
        "include": [
          "cz-63.geojson",
          "cz-64.geojson"
        ]
      },
      "tags": {
        "amenity": "recycling",
        "operator": "SAKO",
        "operator:wikidata": "Q12050646"
      }
    },
    {
      "displayName": "Salubritate 2000 S.A.",
      "id": "salubritate2000sa-4abcbd",
      "locationSet": {"include": ["ro"]},
      "tags": {
        "amenity": "recycling",
        "operator": "Salubritate 2000 S.A."
      }
    },
    {
      "displayName": "Sammelbüro Uetze",
      "id": "sammelburouetze-0bc3e7",
      "locationSet": {
        "include": [
          "de-ni.geojson",
          "de-st.geojson"
        ]
      },
      "tags": {
        "amenity": "recycling",
        "operator": "Sammelbüro Uetze"
      }
    },
    {
      "displayName": "SBA",
      "id": "sba-51667b",
      "locationSet": {
        "include": ["fr-ara.geojson"]
      },
      "tags": {
        "amenity": "recycling",
        "operator": "SBA"
      }
    },
    {
      "displayName": "SBAZV",
      "id": "sbazv-5a52cc",
      "locationSet": {
        "include": ["de-bb.geojson"]
      },
      "tags": {
        "amenity": "recycling",
        "operator": "SBAZV"
      }
    },
    {
      "displayName": "Schönmackers Umweltdienste GmbH & Co. KG",
      "id": "schonmackersumweltdienstegmbhandcokg-15b788",
      "locationSet": {
        "include": ["de-nw.geojson"]
      },
      "matchNames": ["schönmackers"],
      "tags": {
        "amenity": "recycling",
        "operator": "Schönmackers Umweltdienste GmbH & Co. KG",
        "operator:wikidata": "Q130252746"
      }
    },
    {
      "displayName": "Schweriner Abfallentsorgungs- und Straßenreinigungsgesellschaft",
      "id": "schwerinerabfallentsorgungsundstrassenreinigungsgesellschaft-3b4603",
      "locationSet": {
        "include": ["de-mv.geojson"]
      },
      "tags": {
        "amenity": "recycling",
        "operator": "Schweriner Abfallentsorgungs- und Straßenreinigungsgesellschaft",
        "operator:short": "SAS",
        "operator:wikidata": "Q130252769"
      }
    },
    {
      "displayName": "Scope",
      "id": "scope-79fa96",
      "locationSet": {"include": ["gb"]},
      "tags": {
        "amenity": "recycling",
        "operator": "Scope",
        "operator:wikidata": "Q7434435"
      }
    },
    {
      "displayName": "SEA",
      "id": "sea-7392ed",
      "locationSet": {
        "include": ["it-67.geojson"]
      },
      "tags": {
        "amenity": "recycling",
        "operator": "SEA"
      }
    },
    {
      "displayName": "Seattle Public Utilities",
      "id": "seattlepublicutilities-0169dc",
      "locationSet": {
        "include": ["us-wa.geojson"]
      },
      "tags": {
        "amenity": "recycling",
        "operator": "Seattle Public Utilities",
        "operator:short": "SPU",
        "operator:type": "public",
        "operator:wikidata": "Q7442159"
      }
    },
    {
      "displayName": "Seattle University",
      "id": "seattleuniversity-0169dc",
      "locationSet": {
        "include": ["us-wa.geojson"]
      },
      "tags": {
        "amenity": "recycling",
        "operator": "Seattle University",
        "operator:wikidata": "Q615873"
      }
    },
    {
      "displayName": "Secretaria de Serviços Públicos",
      "id": "secretariadeservicospublicos-ade6e6",
      "locationSet": {"include": ["br"]},
      "tags": {
        "amenity": "recycling",
        "operator": "Secretaria de Serviços Públicos"
      }
    },
    {
      "displayName": "SEMOCTOM",
      "id": "semoctom-a71053",
      "locationSet": {
        "include": ["fr-naq.geojson"]
      },
      "tags": {
        "amenity": "recycling",
        "operator": "SEMOCTOM",
        "operator:wikidata": "Q92936093"
      }
    },
    {
      "displayName": "Serfim Recyclage",
      "id": "serfimrecyclage-51667b",
      "locationSet": {
        "include": ["fr-ara.geojson"]
      },
      "tags": {
        "amenity": "recycling",
        "operator": "Serfim Recyclage"
      }
    },
    {
      "displayName": "Serviços Intermunicipalizados de Águas e Resíduos",
      "id": "servicosintermunicipalizadosdeaguaseresiduos-bcce0d",
      "locationSet": {
        "include": ["pt-11.geojson"]
      },
      "tags": {
        "amenity": "recycling",
        "operator": "Serviços Intermunicipalizados de Águas e Resíduos"
      }
    },
    {
      "displayName": "Šiaulių regiono atliekų tvarkymo centras",
      "id": "siauliuregionoatliekutvarkymocentras-cf4ebd",
      "locationSet": {"include": ["lt"]},
      "tags": {
        "amenity": "recycling",
        "operator": "Šiaulių regiono atliekų tvarkymo centras"
      }
    },
    {
      "displayName": "SICTOM de la zone de Lons-le-Saunier",
      "id": "sictomdelazonedelonslesaunier-4092a6",
      "locationSet": {
        "include": ["fr-bfc.geojson"]
      },
      "matchNames": ["sictom de lons-le-saunier"],
      "tags": {
        "amenity": "recycling",
        "operator": "SICTOM de la zone de Lons-le-Saunier",
        "operator:wikidata": "Q92937465"
      }
    },
    {
      "displayName": "SICTOM du Marsan",
      "id": "sictomdumarsan-a71053",
      "locationSet": {
        "include": ["fr-naq.geojson"]
      },
      "matchNames": ["sitcom du marsan"],
      "tags": {
        "amenity": "recycling",
        "operator": "SICTOM du Marsan",
        "operator:wikidata": "Q92937503"
      }
    },
    {
      "displayName": "SICTOM Est Gers",
      "id": "sictomestgers-adf56a",
      "locationSet": {
        "include": ["fr-occ.geojson"]
      },
      "tags": {
        "amenity": "recycling",
        "operator": "SICTOM Est Gers"
      }
    },
    {
      "displayName": "Sictom Pézenas Agde",
      "id": "sictompezenasagde-adf56a",
      "locationSet": {
        "include": ["fr-occ.geojson"]
      },
      "tags": {
        "amenity": "recycling",
        "operator": "Sictom Pézenas Agde"
      }
    },
    {
      "displayName": "SIEEOM Sud-Quercy",
      "id": "sieeomsudquercy-adf56a",
      "locationSet": {
        "include": ["fr-occ.geojson"]
      },
      "tags": {
        "amenity": "recycling",
        "operator": "SIEEOM Sud-Quercy"
      }
    },
    {
      "displayName": "SIETOM de Chalosse",
      "id": "sietomdechalosse-a71053",
      "locationSet": {
        "include": ["fr-naq.geojson"]
      },
      "matchNames": ["sietom"],
      "tags": {
        "amenity": "recycling",
        "operator": "SIETOM de Chalosse",
        "operator:wikidata": "Q92937579"
      }
    },
    {
      "displayName": "SIETREM",
      "id": "sietrem-91c985",
      "locationSet": {"include": ["001"]},
      "tags": {
        "amenity": "recycling",
        "operator": "SIETREM"
      }
    },
    {
      "displayName": "Silim Environnement",
      "id": "silimenvironnement-719c36",
      "locationSet": {
        "include": [
          "fr-occ.geojson",
          "fr-pac.geojson"
        ]
      },
      "tags": {
        "amenity": "recycling",
        "operator": "Silim Environnement"
      }
    },
    {
      "displayName": "SIMAR",
      "id": "simar-bcce0d",
      "locationSet": {
        "include": ["pt-11.geojson"]
      },
      "tags": {
        "amenity": "recycling",
        "operator": "SIMAR"
      }
    },
    {
      "displayName": "Siom",
      "id": "siom-f6a4bb",
      "locationSet": {
        "include": ["fr-idf.geojson"]
      },
      "tags": {
        "amenity": "recycling",
        "operator": "Siom"
      }
    },
    {
      "displayName": "SIRCTOM",
      "id": "sirctom-51667b",
      "locationSet": {
        "include": ["fr-ara.geojson"]
      },
      "tags": {
        "amenity": "recycling",
        "operator": "SIRCTOM",
        "operator:wikidata": "Q92936932"
      }
    },
    {
      "displayName": "Siredom",
      "id": "siredom-f6a4bb",
      "locationSet": {
        "include": ["fr-idf.geojson"]
      },
      "tags": {
        "amenity": "recycling",
        "operator": "Siredom",
        "operator:wikidata": "Q92948761"
      }
    },
    {
      "displayName": "SISTO",
      "id": "sisto-2b4e4a",
      "locationSet": {
        "include": ["fr-pdl.geojson"]
      },
      "tags": {
        "amenity": "recycling",
        "operator": "SISTO",
        "operator:wikidata": "Q92936659"
      }
    },
    {
      "displayName": "Sita Dectra",
      "id": "sitadectra-03cd48",
      "locationSet": {
        "include": ["fr-ges.geojson"]
      },
      "tags": {
        "amenity": "recycling",
        "operator": "Sita Dectra"
      }
    },
    {
      "displayName": "Sitcom Côte sud des Landes",
      "id": "sitcomcotesuddeslandes-a71053",
      "locationSet": {
        "include": ["fr-naq.geojson"]
      },
      "matchNames": ["sitcom 40"],
      "tags": {
        "amenity": "recycling",
        "operator": "Sitcom Côte sud des Landes",
        "operator:wikidata": "Q90819597"
      }
    },
    {
      "displayName": "SITREVA (Rambouillet)",
      "id": "sitreva-8b4326",
      "locationSet": {
        "include": [
          "fr-cvl.geojson",
          "fr-idf.geojson"
        ]
      },
      "matchNames": [
        "sitreva syndicat intercommunal pour le traitement et la valorisation des déchets (rambouillet)",
        "syndicat intercommunal pour le traitement et la valorisation des déchets (rambouillet)"
      ],
      "tags": {
        "amenity": "recycling",
        "operator": "SITREVA",
        "operator:wikidata": "Q92936906"
      }
    },
    {
      "displayName": "SIVALOR",
      "id": "sivalor-51667b",
      "locationSet": {
        "include": ["fr-ara.geojson"]
      },
      "matchNames": ["sidefage"],
      "tags": {
        "amenity": "recycling",
        "operator": "SIVALOR",
        "operator:wikidata": "Q92944672"
      }
    },
    {
      "displayName": "Skolerne i Oure",
      "id": "skolerneioure-f0d56b",
      "locationSet": {
        "include": ["dk-83.geojson"]
      },
      "tags": {
        "amenity": "recycling",
        "operator": "Skolerne i Oure",
        "operator:wikidata": "Q12335758"
      }
    },
    {
      "displayName": "Služby města Český Krumlov s.r.o.",
      "id": "sluzbymestaceskykrumlovsro-9eccc9",
      "locationSet": {
        "include": ["cz-31.geojson"]
      },
      "tags": {
        "amenity": "recycling",
        "operator": "Služby města Český Krumlov s.r.o."
      }
    },
    {
      "displayName": "SMAS Sintra",
      "id": "smassintra-bcce0d",
      "locationSet": {
        "include": ["pt-11.geojson"]
      },
      "tags": {
        "amenity": "recycling",
        "operator": "SMAS Sintra"
      }
    },
    {
      "displayName": "SMAV",
      "id": "smav-da77aa",
      "locationSet": {
        "include": ["fr-hdf.geojson"]
      },
      "tags": {
        "amenity": "recycling",
        "operator": "SMAV",
        "operator:wikidata": "Q92938390"
      }
    },
    {
      "displayName": "Smictom d'Alsace Centrale",
      "id": "smictomdalsacecentrale-03cd48",
      "locationSet": {
        "include": ["fr-ges.geojson"]
      },
      "matchNames": [
        "smictom",
        "smictom centre alsace"
      ],
      "tags": {
        "amenity": "recycling",
        "operator": "Smictom d'Alsace Centrale",
        "operator:wikidata": "Q92939485"
      }
    },
    {
      "displayName": "SMICVAL",
      "id": "smicval-a71053",
      "locationSet": {
        "include": ["fr-naq.geojson"]
      },
      "tags": {
        "amenity": "recycling",
        "operator": "SMICVAL",
        "operator:wikidata": "Q92944670"
      }
    },
    {
      "displayName": "SMIRCTOM",
      "id": "smirctom-51667b",
      "locationSet": {
        "include": ["fr-ara.geojson"]
      },
      "tags": {
        "amenity": "recycling",
        "operator": "SMIRCTOM"
      }
    },
    {
      "displayName": "Smitom-Lombric",
      "id": "smitomlombric-f6a4bb",
      "locationSet": {
        "include": ["fr-idf.geojson"]
      },
      "tags": {
        "amenity": "recycling",
        "operator": "Smitom-Lombric"
      }
    },
    {
      "displayName": "Société Méditerranéenne de Nettoiement",
      "id": "societemediterraneennedenettoiement-adf56a",
      "locationSet": {
        "include": ["fr-occ.geojson"]
      },
      "tags": {
        "amenity": "recycling",
        "operator": "Société Méditerranéenne de Nettoiement"
      }
    },
    {
      "displayName": "SOEX",
      "id": "soex-a3d9bb",
      "locationSet": {
        "include": [
          "ae",
          "de",
          "es",
          "fx",
          "gb",
          "ru"
        ]
      },
      "tags": {
        "amenity": "recycling",
        "operator": "SOEX",
        "operator:wikidata": "Q1497749"
      }
    },
    {
      "displayName": "SOEX Recycling Germany GmbH",
      "id": "soexrecyclinggermanygmbh-6737d9",
      "locationSet": {"include": ["de"]},
      "tags": {
        "amenity": "recycling",
        "operator": "SOEX Recycling Germany GmbH"
      }
    },
    {
      "displayName": "Solidarité Textiles",
      "id": "solidaritetextiles-cc4bea",
      "locationSet": {
        "include": ["fr-nor.geojson"]
      },
      "tags": {
        "amenity": "recycling",
        "operator": "Solidarité Textiles"
      }
    },
    {
      "displayName": "Somerset Waste Partnership",
      "id": "somersetwastepartnership-934ccf",
      "locationSet": {
        "include": ["gb-som.geojson"]
      },
      "matchNames": ["swp"],
      "tags": {
        "amenity": "recycling",
        "operator": "Somerset Waste Partnership",
        "operator:wikidata": "Q110962928"
      }
    },
    {
      "displayName": "Sorpa",
      "id": "sorpa-270303",
      "locationSet": {"include": ["is"]},
      "tags": {
        "amenity": "recycling",
        "operator": "Sorpa",
        "operator:wikidata": "Q16426963"
      }
    },
    {
      "displayName": "Southern Oregon Goodwill Industries",
      "id": "southernoregongoodwillindustries-d6f1b8",
      "locationSet": {
        "include": [
          "us-ca.geojson",
          "us-or.geojson"
        ]
      },
      "tags": {
        "amenity": "recycling",
        "operator": "Southern Oregon Goodwill Industries",
        "operator:wikidata": "Q114921417"
      }
    },
    {
      "displayName": "SP Textilverwertung",
      "id": "sptextilverwertung-6737d9",
      "locationSet": {"include": ["de"]},
      "tags": {
        "amenity": "recycling",
        "operator": "SP Textilverwertung"
      }
    },
    {
      "displayName": "Spaarnelanden",
      "id": "spaarnelanden-fcd61b",
      "locationSet": {"include": ["nl"]},
      "tags": {
        "amenity": "recycling",
        "operator": "Spaarnelanden"
      }
    },
    {
      "displayName": "Sphère",
      "id": "sphere-91c985",
      "locationSet": {"include": ["001"]},
      "tags": {
        "amenity": "recycling",
        "operator": "Sphère"
      }
    },
    {
      "displayName": "Stad Halle",
      "id": "stadhalle-9ddb0f",
      "locationSet": {
        "include": ["be-vbr.geojson"]
      },
      "tags": {
        "amenity": "recycling",
        "operator": "Stad Halle",
        "operator:wikidata": "Q210003"
      }
    },
    {
      "displayName": "Stadswerk 072",
      "id": "stadswerk072-fcd61b",
      "locationSet": {"include": ["nl"]},
      "tags": {
        "amenity": "recycling",
        "operator": "Stadswerk 072"
      }
    },
    {
      "displayName": "Stadt Bern",
      "id": "stadtbern-6b5fd1",
      "locationSet": {
        "include": ["ch-be.geojson"]
      },
      "tags": {
        "amenity": "recycling",
        "operator": "Stadt Bern",
        "operator:wikidata": "Q70"
      }
    },
    {
      "displayName": "Stadt Hamm",
      "id": "stadthamm-15b788",
      "locationSet": {
        "include": ["de-nw.geojson"]
      },
      "tags": {
        "amenity": "recycling",
        "operator": "Stadt Hamm",
        "operator:wikidata": "Q2880"
      }
    },
    {
      "displayName": "Stadt Heidelberg",
      "id": "stadtheidelberg-fd14c2",
      "locationSet": {
        "include": ["de-bw.geojson"]
      },
      "tags": {
        "amenity": "recycling",
        "operator": "Stadt Heidelberg",
        "operator:wikidata": "Q2966"
      }
    },
    {
      "displayName": "Stadt Kamp-Lintfort",
      "id": "stadtkamplintfort-15b788",
      "locationSet": {
        "include": ["de-nw.geojson"]
      },
      "tags": {
        "amenity": "recycling",
        "operator": "Stadt Kamp-Lintfort",
        "operator:wikidata": "Q14895"
      }
    },
    {
      "displayName": "Stadt Krems",
      "id": "stadtkrems-a48b14",
      "locationSet": {
        "include": ["at-3.geojson"]
      },
      "tags": {
        "amenity": "recycling",
        "operator": "Stadt Krems",
        "operator:wikidata": "Q131266"
      }
    },
    {
      "displayName": "Stadt Landshut",
      "id": "stadtlandshut-4fb837",
      "locationSet": {
        "include": ["de-by.geojson"]
      },
      "tags": {
        "amenity": "recycling",
        "operator": "Stadt Landshut",
        "operator:wikidata": "Q3974"
      }
    },
    {
      "displayName": "Stadt Willich",
      "id": "stadtwillich-15b788",
      "locationSet": {
        "include": ["de-nw.geojson"]
      },
      "tags": {
        "amenity": "recycling",
        "operator": "Stadt Willich",
        "operator:wikidata": "Q4171"
      }
    },
    {
      "displayName": "Stadtentsorgung Potsdam",
      "id": "stadtentsorgungpotsdam-5a52cc",
      "locationSet": {
        "include": ["de-bb.geojson"]
      },
      "tags": {
        "amenity": "recycling",
        "operator": "Stadtentsorgung Potsdam",
        "operator:short": "STEP",
        "operator:wikidata": "Q124417923"
      }
    },
    {
      "displayName": "Stadtfriedhof Göttingen",
      "id": "stadtfriedhofgottingen-7d4127",
      "locationSet": {
        "include": ["de-ni.geojson"]
      },
      "tags": {
        "amenity": "recycling",
        "operator": "Stadtfriedhof Göttingen",
        "operator:wikidata": "Q2327123"
      }
    },
    {
      "displayName": "Stadtreiniger Kassel",
      "id": "stadtreinigerkassel-95f31a",
      "locationSet": {
        "include": ["de-he.geojson"]
      },
      "tags": {
        "amenity": "recycling",
        "operator": "Stadtreiniger Kassel",
        "operator:wikidata": "Q124417934"
      }
    },
    {
      "displayName": "Stadtreinigung Hamburg",
      "id": "stadtreinigunghamburg-d0aa76",
      "locationSet": {
        "include": ["de-hh.geojson"]
      },
      "tags": {
        "amenity": "recycling",
        "operator": "Stadtreinigung Hamburg",
        "operator:wikidata": "Q1532474"
      }
    },
    {
      "displayName": "Stadtreinigung Leipzig",
      "id": "stadtreinigungleipzig-180c3d",
      "locationSet": {
        "include": ["de-sn.geojson"]
      },
      "tags": {
        "amenity": "recycling",
        "operator": "Stadtreinigung Leipzig",
        "operator:wikidata": "Q124417945"
      }
    },
    {
      "displayName": "Stadtreinigungs-, Transport- und Baubetrieb Lüdenscheid",
      "id": "stadtreinigungstransportundbaubetriebludenscheid-15b788",
      "locationSet": {
        "include": ["de-nw.geojson"]
      },
      "tags": {
        "amenity": "recycling",
        "operator": "Stadtreinigungs-, Transport- und Baubetrieb Lüdenscheid",
        "operator:short": "STL",
        "operator:wikidata": "Q130252822"
      }
    },
    {
      "displayName": "Stadtwerke Brühl",
      "id": "stadtwerkebruhl-15b788",
      "locationSet": {
        "include": ["de-nw.geojson"]
      },
      "tags": {
        "amenity": "recycling",
        "operator": "Stadtwerke Brühl",
        "operator:wikidata": "Q1730210"
      }
    },
    {
      "displayName": "Stadtwerke Erfurt",
      "id": "stadtwerkeerfurt-0723c2",
      "locationSet": {
        "include": ["de-th.geojson"]
      },
      "tags": {
        "amenity": "recycling",
        "operator": "Stadtwerke Erfurt",
        "operator:short": "SWE",
        "operator:wikidata": "Q28543328"
      }
    },
    {
      "displayName": "Stockholmshem",
      "id": "stockholmshem-43c9f4",
      "locationSet": {"include": ["se"]},
      "tags": {
        "amenity": "recycling",
        "operator": "Stockholmshem",
        "operator:wikidata": "Q10680692"
      }
    },
    {
      "displayName": "Subsecretaria de ambiente y espacio público",
      "id": "subsecretariadeambienteyespaciopublico-1ed9f0",
      "locationSet": {
        "include": ["ar-v.geojson"]
      },
      "tags": {
        "amenity": "recycling",
        "operator": "Subsecretaria de ambiente y espacio público"
      }
    },
    {
      "displayName": "Suez",
      "id": "suez-b5f2f0",
      "locationSet": {"include": ["fx", "gb"]},
      "tags": {
        "amenity": "recycling",
        "operator": "Suez",
        "operator:wikidata": "Q177814"
      }
    },
    {
      "displayName": "Suez Rv Nord Est",
      "id": "suezrvnordest-250cdd",
      "locationSet": {
        "include": [
          "fr-ges.geojson",
          "fr-hdf.geojson"
        ]
      },
      "tags": {
        "amenity": "recycling",
        "operator": "Suez Rv Nord Est"
      }
    },
    {
      "displayName": "Suez Süd GmbH",
      "id": "suezsudgmbh-6737d9",
      "locationSet": {"include": ["de"]},
      "tags": {
        "amenity": "recycling",
        "operator": "Suez Süd GmbH"
      }
    },
    {
      "displayName": "Suma",
      "id": "suma-416028",
      "locationSet": {"include": ["pt"]},
      "tags": {
        "amenity": "recycling",
        "operator": "Suma"
      }
    },
    {
      "displayName": "Suomen Pakkauskierrätys Rinki",
      "id": "suomenpakkauskierratysrinki-3e65e0",
      "locationSet": {"include": ["fi"]},
      "matchNames": [
        "rinki",
        "rinki oy",
        "suomen pakkauskierrätys rinki oy"
      ],
      "tags": {
        "amenity": "recycling",
        "operator": "Suomen Pakkauskierrätys Rinki",
        "operator:wikidata": "Q11886224"
      }
    },
    {
      "displayName": "SYBERT",
      "id": "sybert-4092a6",
      "locationSet": {
        "include": ["fr-bfc.geojson"]
      },
      "tags": {
        "amenity": "recycling",
        "operator": "SYBERT",
        "operator:wikidata": "Q92947514"
      }
    },
    {
      "displayName": "SYDED du Lot",
      "id": "sydeddulot-adf56a",
      "locationSet": {
        "include": ["fr-occ.geojson"]
      },
      "matchNames": ["syded"],
      "tags": {
        "amenity": "recycling",
        "operator": "SYDED du Lot",
        "operator:wikidata": "Q92947536"
      }
    },
    {
      "displayName": "Sympany",
      "id": "sympany-fcd61b",
      "locationSet": {"include": ["nl"]},
      "tags": {
        "amenity": "recycling",
        "operator": "Sympany",
        "operator:wikidata": "Q2646891",
        "recycling_type": "container",
        "recycling:clothes": "yes",
        "recycling:shoes": "yes"
      }
    },
    {
      "displayName": "Syndicat d'Elimination des Déchets de la Haute Lande",
      "id": "syndicatdeliminationdesdechetsdelahautelande-a71053",
      "locationSet": {
        "include": ["fr-naq.geojson"]
      },
      "tags": {
        "amenity": "recycling",
        "operator": "Syndicat d'Elimination des Déchets de la Haute Lande"
      }
    },
    {
      "displayName": "Syndicat de Destruction des Ordures Ménagères de l'Ouest du Département de l'Eure",
      "id": "syndicatdedestructiondesorduresmenageresdelouestdudepartementdeleure-cc4bea",
      "locationSet": {
        "include": ["fr-nor.geojson"]
      },
      "matchNames": [
        "sdomode syndicat de destruction des ordures ménagères de l'ouest du département de l'eure"
      ],
      "tags": {
        "amenity": "recycling",
        "operator": "Syndicat de Destruction des Ordures Ménagères de l'Ouest du Département de l'Eure",
        "operator:short": "SDOMODE"
      }
    },
    {
      "displayName": "Syndicat de traitement des déchets du Sud-Est Morbihan",
      "id": "syndicatdetraitementdesdechetsdusudestmorbihan-cc247f",
      "locationSet": {
        "include": ["fr-bre.geojson"]
      },
      "matchNames": [
        "syndicat de traitement des déchets du sud-est du morbihan"
      ],
      "tags": {
        "amenity": "recycling",
        "operator": "Syndicat de traitement des déchets du Sud-Est Morbihan",
        "operator:short": "SYSEM",
        "operator:wikidata": "Q92944138"
      }
    },
    {
      "displayName": "Syndicat de Valorisation des Déchets de la Corse",
      "id": "syndicatdevalorisationdesdechetsdelacorse-6cabf4",
      "locationSet": {
        "include": ["fr-20r.geojson"]
      },
      "matchNames": [
        "syvadec syndicat de valorisation des déchets de la corse"
      ],
      "tags": {
        "amenity": "recycling",
        "operator": "Syndicat de Valorisation des Déchets de la Corse",
        "operator:short": "SYVADEC"
      }
    },
    {
      "displayName": "Syndicat Départemental pour l'Élimination des Déchets Ménagers et Assimilés de la Haute-Vienne",
      "id": "syndicatdepartementalpourleliminationdesdechetsmenagersetassimilesdelahautevienne-a71053",
      "locationSet": {
        "include": ["fr-naq.geojson"]
      },
      "matchNames": [
        "syded syndicat départemental pour l'élimination des déchets ménagers et assimilés de la haute-vienne"
      ],
      "tags": {
        "amenity": "recycling",
        "operator": "Syndicat Départemental pour l'Élimination des Déchets Ménagers et Assimilés de la Haute-Vienne",
        "operator:short": "SYDED"
      }
    },
    {
      "displayName": "Syndicat Départemental pour l'Élimination des Déchets Ménagers et Assimilés du Lot",
      "id": "syndicatdepartementalpourleliminationdesdechetsmenagersetassimilesdulot-adf56a",
      "locationSet": {
        "include": ["fr-occ.geojson"]
      },
      "matchNames": [
        "syded syndicat départemental pour l'élimination des déchets ménagers et assimilés du lot"
      ],
      "tags": {
        "amenity": "recycling",
        "operator": "Syndicat Départemental pour l'Élimination des Déchets Ménagers et Assimilés du Lot",
        "operator:short": "SYDED"
      }
    },
    {
      "displayName": "Syndicat Inter-Arrondissement de Valorisation et d'Elimination des Déchets 59",
      "id": "syndicatinterarrondissementdevalorisationetdeliminationdesdechets59-da77aa",
      "locationSet": {
        "include": ["fr-hdf.geojson"]
      },
      "matchNames": [
        "siaved syndicat inter-arrondissement de valorisation et d'elimination des déchets 59"
      ],
      "tags": {
        "amenity": "recycling",
        "operator": "Syndicat Inter-Arrondissement de Valorisation et d'Elimination des Déchets 59",
        "operator:short": "SIAVED"
      }
    },
    {
      "displayName": "Syndicat Interdépartemental Mixte pour l'Equipement Rural",
      "id": "syndicatinterdepartementalmixtepourlequipementrural-a71053",
      "locationSet": {
        "include": ["fr-naq.geojson"]
      },
      "matchNames": [
        "simer 86",
        "simer syndicat interdépartemental mixte pour l'equipement rural"
      ],
      "tags": {
        "amenity": "recycling",
        "operator": "Syndicat Interdépartemental Mixte pour l'Equipement Rural",
        "operator:short": "SIMER",
        "operator:wikidata": "Q92948605"
      }
    },
    {
      "displayName": "Syndicat Martiniquais de Traitement et de Valorisation des Déchets",
      "id": "syndicatmartiniquaisdetraitementetdevalorisationdesdechets-7046ba",
      "locationSet": {"include": ["mq"]},
      "matchNames": [
        "smtvd syndicat martiniquais de traitement et de valorisation des déchets"
      ],
      "tags": {
        "amenity": "recycling",
        "operator": "Syndicat Martiniquais de Traitement et de Valorisation des Déchets",
        "operator:short": "SMTVD"
      }
    },
    {
      "displayName": "Syndicat Médocain pour la collecte et le traitement des ordures ménagères",
      "id": "syndicatmedocainpourlacollecteetletraitementdesorduresmenageres-a71053",
      "locationSet": {
        "include": ["fr-naq.geojson"]
      },
      "tags": {
        "amenity": "recycling",
        "operator": "Syndicat Médocain pour la collecte et le traitement des ordures ménagères",
        "operator:short": "SMICOTOM",
        "operator:wikidata": "Q92948626"
      }
    },
    {
      "displayName": "Syndicat Mixte à Vocation Unique pour la Valorisation et l'Elimination des OM de Haute-Saône",
      "id": "syndicatmixteavocationuniquepourlavalorisationetleliminationdesomdehautesaone-4092a6",
      "locationSet": {
        "include": ["fr-bfc.geojson"]
      },
      "matchNames": [
        "sytevom syndicat mixte à vocation unique pour la valorisation et l'elimination des om de haute-saône"
      ],
      "tags": {
        "amenity": "recycling",
        "operator": "Syndicat Mixte à Vocation Unique pour la Valorisation et l'Elimination des OM de Haute-Saône",
        "operator:short": "SYTEVOM"
      }
    },
    {
      "displayName": "Syndicat mixte d'élimination des déchets de l'arrondissement de Rouen",
      "id": "syndicatmixtedeliminationdesdechetsdelarrondissementderouen-cc4bea",
      "locationSet": {
        "include": ["fr-nor.geojson"]
      },
      "tags": {
        "amenity": "recycling",
        "operator": "Syndicat mixte d'élimination des déchets de l'arrondissement de Rouen",
        "operator:wikidata": "Q92939260"
      }
    },
    {
      "displayName": "Syndicat Mixte de Valorisation des Ordures Ménagères Loir et Sarthe",
      "id": "syndicatmixtedevalorisationdesorduresmenageresloiretsarthe-369532",
      "locationSet": {
        "include": [
          "fr-cvl.geojson",
          "fr-pdl.geojson"
        ]
      },
      "matchNames": [
        "syvalorm syndicat mixte de valorisation des ordures ménagères loir et sarthe"
      ],
      "tags": {
        "amenity": "recycling",
        "operator": "Syndicat Mixte de Valorisation des Ordures Ménagères Loir et Sarthe",
        "operator:short": "SYVALORM"
      }
    },
    {
      "displayName": "Syndicat Mixte Départemental des Déchets de la Dordogne",
      "id": "syndicatmixtedepartementaldesdechetsdeladordogne-a71053",
      "locationSet": {
        "include": ["fr-naq.geojson"]
      },
      "matchNames": [
        "smd3 syndicat mixte départemental des déchets de la dordogne"
      ],
      "tags": {
        "amenity": "recycling",
        "operator": "Syndicat Mixte Départemental des Déchets de la Dordogne",
        "operator:short": "SMD3",
        "operator:wikidata": "Q3459723"
      }
    },
    {
      "displayName": "Syndicat Mixte du Département de l'Oise",
      "id": "syndicatmixtedudepartementdeloise-da77aa",
      "locationSet": {
        "include": ["fr-hdf.geojson"]
      },
      "matchNames": [
        "smdo syndicat mixte du département de l'oise"
      ],
      "tags": {
        "amenity": "recycling",
        "operator": "Syndicat Mixte du Département de l'Oise",
        "operator:short": "SMDO",
        "operator:wikidata": "Q92942819"
      }
    },
    {
      "displayName": "Syndicat Mixte du Point Fort",
      "id": "syndicatmixtedupointfort-cc4bea",
      "locationSet": {
        "include": ["fr-nor.geojson"]
      },
      "tags": {
        "amenity": "recycling",
        "operator": "Syndicat Mixte du Point Fort",
        "operator:wikidata": "Q92943699"
      }
    },
    {
      "displayName": "Syndicat mixte intercommunal de collecte et de traitement des ordures ménagères des Pays de Vilaine",
      "id": "syndicatmixteintercommunaldecollecteetdetraitementdesorduresmenageresdespaysdevilaine-cc247f",
      "locationSet": {
        "include": ["fr-bre.geojson"]
      },
      "tags": {
        "amenity": "recycling",
        "operator": "Syndicat mixte intercommunal de collecte et de traitement des ordures ménagères des Pays de Vilaine"
      }
    },
    {
      "displayName": "Syndicat mixte intercommunal pour la collecte et le traitement des ordures ménagères Sud-Est 35",
      "id": "syndicatmixteintercommunalpourlacollecteetletraitementdesorduresmenageressudest35-cc247f",
      "locationSet": {
        "include": ["fr-bre.geojson"]
      },
      "tags": {
        "amenity": "recycling",
        "operator": "Syndicat mixte intercommunal pour la collecte et le traitement des ordures ménagères Sud-Est 35"
      }
    },
    {
      "displayName": "Syndicat mixte Nord Dauphiné",
      "id": "syndicatmixtenorddauphine-51667b",
      "locationSet": {
        "include": ["fr-ara.geojson"]
      },
      "tags": {
        "amenity": "recycling",
        "operator": "Syndicat mixte Nord Dauphiné",
        "operator:short": "SMND",
        "operator:wikidata": "Q92944939"
      }
    },
    {
      "displayName": "SYTEC",
      "id": "sytec-51667b",
      "locationSet": {
        "include": ["fr-ara.geojson"]
      },
      "tags": {
        "amenity": "recycling",
        "operator": "SYTEC"
      }
    },
    {
      "displayName": "Szegedi Hulladékgazdálkodási Nonprofit Kft.",
      "id": "szegedihulladekgazdalkodasinonprofitkft-b316be",
      "locationSet": {"include": ["hu"]},
      "tags": {
        "amenity": "recycling",
        "operator": "Szegedi Hulladékgazdálkodási Nonprofit Kft."
      }
    },
    {
      "displayName": "TBS",
      "id": "tbs-15b788",
      "locationSet": {
        "include": ["de-nw.geojson"]
      },
      "tags": {
        "amenity": "recycling",
        "operator": "TBS"
      }
    },
    {
      "displayName": "team orange",
      "id": "teamorange-4fb837",
      "locationSet": {
        "include": ["de-by.geojson"]
      },
      "tags": {
        "amenity": "recycling",
        "operator": "team orange",
        "operator:wikidata": "Q124417978"
      }
    },
    {
      "displayName": "Team Sauberes Karlsruhe",
      "id": "teamsaubereskarlsruhe-fd14c2",
      "locationSet": {
        "include": ["de-bw.geojson"]
      },
      "matchNames": [
        "stadt karlsruhe",
        "stadt karlsruhe amt für abfallwirtschaft"
      ],
      "tags": {
        "amenity": "recycling",
        "operator": "Team Sauberes Karlsruhe",
        "operator:short": "TSK",
        "operator:wikidata": "Q124417760"
      }
    },
    {
      "displayName": "Technické služby Havířov",
      "id": "technickesluzbyhavirov-9f065e",
      "locationSet": {
        "include": ["cz-80.geojson"]
      },
      "tags": {
        "amenity": "recycling",
        "operator": "Technické služby Havířov"
      }
    },
    {
      "displayName": "Technische Betriebe Remscheid",
      "id": "technischebetrieberemscheid-15b788",
      "locationSet": {
        "include": ["de-nw.geojson"]
      },
      "tags": {
        "amenity": "recycling",
        "operator": "Technische Betriebe Remscheid",
        "operator:short": "TBR",
        "operator:wikidata": "Q124417991"
      }
    },
    {
      "displayName": "Technische Betriebe Velbert",
      "id": "technischebetriebevelbert-15b788",
      "locationSet": {
        "include": ["de-nw.geojson"]
      },
      "matchNames": [
        "technische betriebe velbert aör"
      ],
      "tags": {
        "amenity": "recycling",
        "operator": "Technische Betriebe Velbert",
        "operator:short": "TBV",
        "operator:wikidata": "Q124418006"
      }
    },
    {
      "displayName": "Tekniska verken",
      "id": "tekniskaverken-43c9f4",
      "locationSet": {"include": ["se"]},
      "tags": {
        "amenity": "recycling",
        "operator": "Tekniska verken",
        "operator:wikidata": "Q113465906"
      }
    },
    {
      "displayName": "Tell-Tex",
      "id": "telltex-c59bef",
      "locationSet": {"include": ["ch"]},
      "tags": {
        "amenity": "recycling",
        "operator": "Tell-Tex"
      }
    },
    {
      "displayName": "Terre",
      "id": "terre-980be7",
      "locationSet": {"include": ["be"]},
      "matchNames": ["terre asbl"],
      "tags": {
        "amenity": "recycling",
        "operator": "Terre"
      }
    },
    {
      "displayName": "Terres du Lauragais",
      "id": "terresdulauragais-adf56a",
      "locationSet": {
        "include": ["fr-occ.geojson"]
      },
      "tags": {
        "amenity": "recycling",
        "operator": "Terres du Lauragais"
      }
    },
    {
      "displayName": "Tesco",
      "id": "tesco-736edf",
      "locationSet": {
        "include": ["001"],
        "exclude": ["us"]
      },
      "tags": {
        "amenity": "recycling",
        "operator": "Tesco",
        "operator:wikidata": "Q487494"
      }
    },
    {
      "displayName": "Texaid",
      "id": "texaid-488a54",
      "locationSet": {"include": ["ch", "us"]},
      "tags": {
        "amenity": "recycling",
        "operator": "Texaid",
        "operator:wikidata": "Q1395183"
      }
    },
    {
      "displayName": "TEXAID Austria",
      "id": "texaidaustria-2e00cf",
      "locationSet": {"include": ["at"]},
      "matchNames": ["texaid"],
      "tags": {
        "amenity": "recycling",
        "operator": "TEXAID Austria",
        "operator:wikidata": "Q1395183",
        "recycling:clothes": "yes",
        "recycling:shoes": "yes"
      }
    },
    {
      "displayName": "TEXAID Bulgaria",
      "id": "texaidbulgaria-f11175",
      "locationSet": {"include": ["bg"]},
      "matchNames": ["texaid"],
      "tags": {
        "amenity": "recycling",
        "operator": "TEXAID Bulgaria",
        "operator:wikidata": "Q1395183",
        "recycling:clothes": "yes",
        "recycling:shoes": "yes"
      }
    },
    {
      "displayName": "TEXAID Collection GmbH",
      "id": "texaidcollectiongmbh-6737d9",
      "locationSet": {"include": ["de"]},
      "tags": {
        "amenity": "recycling",
        "operator": "TEXAID Collection GmbH",
        "operator:wikidata": "Q1395183",
        "recycling:clothes": "yes",
        "recycling:shoes": "yes"
      }
    },
    {
      "displayName": "TEXAID Deutschland",
      "id": "texaiddeutschland-6737d9",
      "locationSet": {"include": ["de"]},
      "matchNames": [
        "texaid",
        "texaid deutschland gmbh"
      ],
      "tags": {
        "amenity": "recycling",
        "operator": "TEXAID Deutschland",
        "operator:wikidata": "Q1395183",
        "recycling:clothes": "yes",
        "recycling:shoes": "yes"
      }
    },
    {
      "displayName": "TEXAID Hungaria",
      "id": "texaidhungaria-b316be",
      "locationSet": {"include": ["hu"]},
      "matchNames": ["texaid"],
      "tags": {
        "amenity": "recycling",
        "operator": "TEXAID Hungaria",
        "operator:wikidata": "Q1395183",
        "recycling:clothes": "yes",
        "recycling:shoes": "yes"
      }
    },
    {
      "displayName": "TexCycle",
      "id": "texcycle-f11175",
      "locationSet": {"include": ["bg"]},
      "tags": {
        "amenity": "recycling",
        "operator": "TexCycle",
        "operator:wikidata": "Q85614408",
        "recycling:clothes": "yes",
        "recycling:shoes": "yes"
      }
    },
    {
      "displayName": "Textileco",
      "id": "textileco-778b5b",
      "locationSet": {"include": ["cz"]},
      "tags": {
        "amenity": "recycling",
        "operator": "Textileco",
        "operator:wikidata": "Q19602750"
      }
    },
    {
      "displayName": "The Fire Fighters Charity",
      "id": "thefirefighterscharity-79fa96",
      "locationSet": {"include": ["gb"]},
      "tags": {
        "amenity": "recycling",
        "operator": "The Fire Fighters Charity",
        "operator:wikidata": "Q104563371"
      }
    },
    {
      "displayName": "Tibi",
      "id": "tibi-464329",
      "locationSet": {
        "include": ["be-wht.geojson"]
      },
      "tags": {
        "amenity": "recycling",
        "operator": "Tibi"
      }
    },
    {
      "displayName": "Toruntex GmbH",
      "id": "toruntexgmbh-6737d9",
      "locationSet": {"include": ["de"]},
      "tags": {
        "amenity": "recycling",
        "operator": "Toruntex GmbH"
      }
    },
    {
      "displayName": "Toulouse Métropole",
      "id": "toulousemetropole-adf56a",
      "locationSet": {
        "include": ["fr-occ.geojson"]
      },
      "tags": {
        "amenity": "recycling",
        "operator": "Toulouse Métropole",
        "operator:wikidata": "Q1120291"
      }
    },
    {
      "displayName": "Tours Métropole Val de Loire",
      "id": "toursmetropolevaldeloire-aa5dde",
      "locationSet": {
        "include": ["fr-cvl.geojson"]
      },
      "tags": {
        "amenity": "recycling",
        "operator": "Tours Métropole Val de Loire",
        "operator:wikidata": "Q2986953"
      }
    },
    {
      "displayName": "Tremplin",
      "id": "tremplin-51667b",
      "locationSet": {
        "include": ["fr-ara.geojson"]
      },
      "tags": {
        "amenity": "recycling",
        "operator": "Tremplin"
      }
    },
    {
      "displayName": "Tribord Sarl",
      "id": "tribordsarl-f5341b",
      "locationSet": {
        "include": [
          "fr-bre.geojson",
          "fr-pdl.geojson"
        ]
      },
      "tags": {
        "amenity": "recycling",
        "operator": "Tribord Sarl"
      }
    },
    {
      "displayName": "TRIFYL Syndicat mixte départemental de valorisation des déchets ménagers et assimilés du Tarn",
      "id": "trifylsyndicatmixtedepartementaldevalorisationdesdechetsmenagersetassimilesdutarn-adf56a",
      "locationSet": {
        "include": ["fr-occ.geojson"]
      },
      "tags": {
        "amenity": "recycling",
        "operator": "TRIFYL Syndicat mixte départemental de valorisation des déchets ménagers et assimilés du Tarn"
      }
    },
    {
      "displayName": "TRIGONE",
      "id": "trigone-adf56a",
      "locationSet": {
        "include": ["fr-occ.geojson"]
      },
      "matchNames": [
        "trigone syndicat mixte du gers"
      ],
      "tags": {
        "amenity": "recycling",
        "operator": "TRIGONE",
        "operator:wikidata": "Q92940976"
      }
    },
    {
      "displayName": "Triple M Metal",
      "id": "triplemmetal-2bbb23",
      "locationSet": {
        "include": ["ca", "mx", "us"]
      },
      "tags": {
        "amenity": "recycling",
        "operator": "Triple M Metal",
        "operator:wikidata": "Q127512834"
      }
    },
    {
      "displayName": "True North Goodwill",
      "id": "truenorthgoodwill-a13c05",
      "locationSet": {
        "include": [
          "us-mn.geojson",
          "us-wi.geojson"
        ]
      },
      "tags": {
        "amenity": "recycling",
        "operator": "True North Goodwill",
        "operator:wikidata": "Q126898900"
      }
    },
    {
      "displayName": "TS-technické služby, a.s",
      "id": "tstechnickesluzbyas-9f065e",
      "locationSet": {
        "include": ["cz-80.geojson"]
      },
      "tags": {
        "amenity": "recycling",
        "operator": "TS-technické služby, a.s"
      }
    },
    {
      "displayName": "TVO",
      "id": "tvo-964b6d",
      "locationSet": {"include": ["ee"]},
      "tags": {
        "amenity": "recycling",
        "operator": "TVO"
      }
    },
    {
      "displayName": "Twente Milieu",
      "id": "twentemilieu-fcd61b",
      "locationSet": {"include": ["nl"]},
      "tags": {
        "amenity": "recycling",
        "operator": "Twente Milieu",
        "operator:wikidata": "Q60061516"
      }
    },
    {
      "displayName": "UFF",
      "id": "uff-2c67eb",
      "locationSet": {
        "include": ["dk", "fi", "no"]
      },
      "tags": {
        "amenity": "recycling",
        "operator": "UFF"
      }
    },
    {
      "displayName": "UIC",
      "id": "uic-92b0ce",
      "locationSet": {
        "include": ["it-45.geojson"]
      },
      "tags": {
        "amenity": "recycling",
        "operator": "UIC"
      }
    },
    {
      "displayName": "Ultriplo",
      "id": "ultriplo-416028",
      "locationSet": {"include": ["pt"]},
      "tags": {
        "amenity": "recycling",
        "operator": "Ultriplo"
      }
    },
    {
      "displayName": "University of Cambridge",
      "id": "universityofcambridge-0288c7",
      "locationSet": {
        "include": ["gb-east-england.geojson"]
      },
      "tags": {
        "amenity": "recycling",
        "operator": "University of Cambridge",
        "operator:wikidata": "Q35794"
      }
    },
    {
      "displayName": "Urbarser",
      "id": "urbarser-ac7092",
      "locationSet": {
        "include": ["es-a.geojson"]
      },
      "tags": {
        "amenity": "recycling",
        "operator": "Urbarser"
      }
    },
    {
      "displayName": "Urola Erdiko Mankomunitatea",
      "id": "urolaerdikomankomunitatea-31f55c",
      "locationSet": {
        "include": ["es-ss.geojson"]
      },
      "tags": {
        "amenity": "recycling",
        "operator": "Urola Erdiko Mankomunitatea",
        "operator:wikidata": "Q107556266"
      }
    },
    {
      "displayName": "Urząd Miasta Opola",
      "id": "urzadmiastaopola-f1a5a5",
      "locationSet": {"include": ["pl"]},
      "note": "ISO 3166-2 PL-16",
      "tags": {
        "amenity": "recycling",
        "operator": "Urząd Miasta Opola",
        "operator:wikidata": "Q92212"
      }
    },
    {
      "displayName": "USB Bochum",
      "id": "usbbochum-15b788",
      "locationSet": {
        "include": ["de-nw.geojson"]
      },
      "matchNames": [
        "umweltservice bochum",
        "usb",
        "usb umweltservice bochum"
      ],
      "tags": {
        "amenity": "recycling",
        "operator": "USB Bochum",
        "operator:wikidata": "Q2468091"
      }
    },
    {
      "displayName": "UW Facilities",
      "id": "uwfacilities-0169dc",
      "locationSet": {
        "include": ["us-wa.geojson"]
      },
      "tags": {
        "amenity": "recycling",
        "operator": "UW Facilities"
      }
    },
    {
      "displayName": "V.H.S. Europ",
      "id": "vhseurop-980be7",
      "locationSet": {"include": ["be"]},
      "tags": {
        "amenity": "recycling",
        "operator": "V.H.S. Europ"
      }
    },
    {
      "displayName": "Valence Romans Agglo",
      "id": "valenceromansagglo-51667b",
      "locationSet": {
        "include": ["fr-ara.geojson"]
      },
      "tags": {
        "amenity": "recycling",
        "operator": "Valence Romans Agglo",
        "operator:wikidata": "Q3333858"
      }
    },
    {
      "displayName": "Vallée Sud Grand Paris",
      "id": "valleesudgrandparis-f6a4bb",
      "locationSet": {
        "include": ["fr-idf.geojson"]
      },
      "tags": {
        "amenity": "recycling",
        "operator": "Vallée Sud Grand Paris",
        "operator:wikidata": "Q22248416"
      }
    },
    {
      "displayName": "Valnor",
      "id": "valnor-234585",
      "locationSet": {
        "include": [
          "pt-05.geojson",
          "pt-12.geojson",
          "pt-14.geojson"
        ]
      },
      "tags": {
        "amenity": "recycling",
        "operator": "Valnor"
      }
    },
    {
      "displayName": "Valorlis",
      "id": "valorlis-6dd39e",
      "locationSet": {
        "include": [
          "pt-10.geojson",
          "pt-14.geojson"
        ]
      },
      "tags": {
        "amenity": "recycling",
        "operator": "Valorlis"
      }
    },
    {
      "displayName": "Valorsul",
      "id": "valorsul-4e912d",
      "locationSet": {
        "include": [
          "pt-10.geojson",
          "pt-11.geojson",
          "pt-14.geojson"
        ]
      },
      "tags": {
        "amenity": "recycling",
        "operator": "Valorsul",
        "operator:wikidata": "Q10388967"
      }
    },
    {
      "displayName": "Veolia",
      "id": "veolia-451a3b",
      "locationSet": {
        "include": ["001"],
        "exclude": ["gb"]
      },
      "tags": {
        "amenity": "recycling",
        "operator": "Veolia",
        "operator:wikidata": "Q1632461"
      }
    },
    {
      "displayName": "Veolia (UK)",
      "id": "veolia-79fa96",
      "locationSet": {"include": ["gb"]},
      "matchNames": [
        "veolia environmental services ( u k ) plc"
      ],
      "tags": {
        "amenity": "recycling",
        "operator": "Veolia",
        "operator:wikidata": "Q30292527"
      }
    },
    {
      "displayName": "Veolia Umweltservice",
      "id": "veoliaumweltservice-6737d9",
      "locationSet": {"include": ["de"]},
      "tags": {
        "amenity": "recycling",
        "operator": "Veolia Umweltservice",
        "operator:wikidata": "Q2513185"
      }
    },
    {
      "displayName": "Veritas",
      "id": "veritas-86621e",
      "locationSet": {
        "include": ["it-34.geojson"]
      },
      "tags": {
        "amenity": "recycling",
        "operator": "Veritas",
        "operator:wikidata": "Q25409223"
      }
    },
    {
      "displayName": "Versero GmbH",
      "id": "verserogmbh-6737d9",
      "locationSet": {"include": ["de"]},
      "tags": {
        "amenity": "recycling",
        "operator": "Versero GmbH"
      }
    },
    {
      "displayName": "Vetis",
      "id": "vetis-03cd48",
      "locationSet": {
        "include": ["fr-ges.geojson"]
      },
      "tags": {
        "amenity": "recycling",
        "operator": "Vetis"
      }
    },
    {
      "displayName": "ViaCor Charity",
      "id": "viacorcharity-402c21",
      "locationSet": {"include": ["lv"]},
      "matchNames": ["viacor"],
      "tags": {
        "amenity": "recycling",
        "operator": "ViaCor Charity",
        "operator:wikidata": "Q132190392",
        "recycling_type": "container",
        "recycling:clothes": "yes",
        "recycling:shoes": "yes",
        "recycling:textiles": "yes"
      }
    },
    {
      "displayName": "Vichy Communauté",
      "id": "vichycommunaute-51667b",
      "locationSet": {
        "include": ["fr-ara.geojson"]
      },
      "tags": {
        "amenity": "recycling",
        "operator": "Vichy Communauté",
        "operator:wikidata": "Q28088238"
      }
    },
    {
      "displayName": "Vienne Condrieu Agglomération",
      "id": "viennecondrieuagglomeration-51667b",
      "locationSet": {
        "include": ["fr-ara.geojson"]
      },
      "tags": {
        "amenity": "recycling",
        "operator": "Vienne Condrieu Agglomération",
        "operator:wikidata": "Q47618913"
      }
    },
    {
      "displayName": "Ville de Genève",
      "id": "villedegeneve-4d3bc7",
      "locationSet": {
        "include": ["ch-ge.geojson"]
      },
      "tags": {
        "amenity": "recycling",
        "operator": "Ville de Genève",
        "operator:wikidata": "Q71"
      }
    },
    {
      "displayName": "Ville de Romainville",
      "id": "villederomainville-f6a4bb",
      "locationSet": {
        "include": ["fr-idf.geojson"]
      },
      "tags": {
        "amenity": "recycling",
        "operator": "Ville de Romainville",
        "operator:wikidata": "Q115918388"
      }
    },
    {
      "displayName": "Ville de Sevran",
      "id": "villedesevran-f6a4bb",
      "locationSet": {
        "include": ["fr-idf.geojson"]
      },
      "tags": {
        "amenity": "recycling",
        "operator": "Ville de Sevran",
        "operator:wikidata": "Q115908781"
      }
    },
    {
      "displayName": "Vlaams Internationaal Centrum",
      "id": "vlaamsinternationaalcentrum-44f05e",
      "locationSet": {
        "include": [
          "be-vov.geojson",
          "be-vwv.geojson"
        ]
      },
      "tags": {
        "amenity": "recycling",
        "operator": "Vlaams Internationaal Centrum",
        "operator:wikidata": "Q52383260"
      }
    },
    {
      "displayName": "Vlaams Inzamel Centrum Textiel",
      "id": "vlaamsinzamelcentrumtextiel-980be7",
      "locationSet": {"include": ["be"]},
      "tags": {
        "amenity": "recycling",
        "operator": "Vlaams Inzamel Centrum Textiel"
      }
    },
    {
      "displayName": "Volkssolidarität",
      "id": "volkssolidaritat-6737d9",
      "locationSet": {"include": ["de"]},
      "tags": {
        "amenity": "recycling",
        "operator": "Volkssolidarität",
        "operator:wikidata": "Q2532186"
      }
    },
    {
      "displayName": "Waardlanden",
      "id": "waardlanden-fcd61b",
      "locationSet": {"include": ["nl"]},
      "tags": {
        "amenity": "recycling",
        "operator": "Waardlanden"
      }
    },
    {
      "displayName": "Wabash Valley Goodwill Industries",
      "id": "wabashvalleygoodwillindustries-b90a9c",
      "locationSet": {
        "include": [
          "us-il.geojson",
          "us-in.geojson"
        ]
      },
      "tags": {
        "amenity": "recycling",
        "operator": "Wabash Valley Goodwill Industries",
        "operator:wikidata": "Q126898920"
      }
    },
    {
      "displayName": "Waste Connections",
      "id": "wasteconnections-08ff6a",
      "locationSet": {"include": ["ca", "us"]},
      "tags": {
        "amenity": "recycling",
        "operator": "Waste Connections",
        "operator:wikidata": "Q7972797"
      }
    },
    {
      "displayName": "Waste4Think",
      "id": "waste4think-e380cc",
      "locationSet": {"include": ["gr"]},
      "tags": {
        "amenity": "recycling",
        "operator": "Waste4Think"
      }
    },
    {
      "displayName": "Weisgerber Umweltservice",
      "id": "weisgerberumweltservice-6737d9",
      "locationSet": {"include": ["de"]},
      "tags": {
        "amenity": "recycling",
        "operator": "Weisgerber Umweltservice"
      }
    },
    {
      "displayName": "Wereld Missie Hulp",
      "id": "wereldmissiehulp-980be7",
      "locationSet": {"include": ["be"]},
      "tags": {
        "amenity": "recycling",
        "operator": "Wereld Missie Hulp"
      }
    },
    {
      "displayName": "Wirtschaftsbetriebe Duisburg",
      "id": "wirtschaftsbetriebeduisburg-15b788",
      "locationSet": {
        "include": ["de-nw.geojson"]
      },
      "tags": {
        "amenity": "recycling",
        "operator": "Wirtschaftsbetriebe Duisburg",
        "operator:short": "WBD",
        "operator:wikidata": "Q1264552"
      }
    },
    {
      "displayName": "Wirtschaftsbetriebe Oberhausen",
      "id": "wirtschaftsbetriebeoberhausen-15b788",
      "locationSet": {
        "include": ["de-nw.geojson"]
      },
      "tags": {
        "amenity": "recycling",
        "operator": "Wirtschaftsbetriebe Oberhausen",
        "operator:short": "WBO",
        "operator:wikidata": "Q133968417"
      }
    },
    {
      "displayName": "Wittmann",
      "id": "wittmann-6737d9",
      "locationSet": {"include": ["de"]},
      "tags": {
        "amenity": "recycling",
        "operator": "Wittmann"
      }
    },
    {
      "displayName": "Wolfsburger Abfallwirtschaft und Straßenreinigung",
      "id": "wolfsburgerabfallwirtschaftundstrassenreinigung-6737d9",
      "locationSet": {"include": ["de"]},
      "matchNames": [
        "was wolfsburger abfallwirtschaft und straßenreinigung"
      ],
      "tags": {
        "amenity": "recycling",
        "operator": "Wolfsburger Abfallwirtschaft und Straßenreinigung",
        "operator:short": "WAS",
        "operator:wikidata": "Q125577528"
      }
    },
    {
      "displayName": "Youngstown Area Goodwill Industries",
      "id": "youngstownareagoodwillindustries-40d83e",
      "locationSet": {
        "include": [
          "us-oh.geojson",
          "us-pa.geojson"
        ]
      },
      "tags": {
        "amenity": "recycling",
        "operator": "Youngstown Area Goodwill Industries",
        "operator:wikidata": "Q126898924"
      }
    },
    {
      "displayName": "Zagrebački holding",
      "id": "zagrebackiholding-39eeaa",
      "locationSet": {"include": ["hr"]},
      "tags": {
        "amenity": "recycling",
        "operator": "Zagrebački holding",
        "operator:wikidata": "Q8064462"
      }
    },
    {
      "displayName": "ZAKU",
      "id": "zaku-12fb31",
      "locationSet": {
        "include": ["ch-ur.geojson"]
      },
      "tags": {
        "amenity": "recycling",
        "operator": "ZAKU"
      }
    },
    {
      "displayName": "ZAW",
      "id": "zaw-6737d9",
      "locationSet": {"include": ["de"]},
      "tags": {
        "amenity": "recycling",
        "operator": "ZAW"
      }
    },
    {
      "displayName": "ZAW Donau-Wald",
      "id": "zawdonauwald-4fb837",
      "locationSet": {
        "include": ["de-by.geojson"]
      },
      "tags": {
        "amenity": "recycling",
        "operator": "ZAW Donau-Wald",
        "operator:wikidata": "Q124418068"
      }
    },
    {
      "displayName": "Zeeuwse ReinigingsDienst B.V.",
      "id": "zeeuwsereinigingsdienstbv-fcd61b",
      "locationSet": {"include": ["nl"]},
      "tags": {
        "amenity": "recycling",
        "operator": "Zeeuwse ReinigingsDienst B.V."
      }
    },
    {
      "displayName": "ZKE (Saarbrücken)",
      "id": "zke-a97253",
      "locationSet": {
        "include": ["de-sl.geojson"]
      },
      "tags": {
        "amenity": "recycling",
        "operator": "ZKE",
        "operator:wikidata": "Q124418109"
      }
    },
    {
      "displayName": "Zweckverband Abfallwirtschaft Region Hannover",
      "id": "zweckverbandabfallwirtschaftregionhannover-7d4127",
      "locationSet": {
        "include": ["de-ni.geojson"]
      },
      "matchNames": [
        "aha zweckverband abfallwirtschaft region hannover"
      ],
      "tags": {
        "amenity": "recycling",
        "operator": "Zweckverband Abfallwirtschaft Region Hannover",
        "operator:short": "aha",
        "operator:wikidata": "Q231836"
      }
    },
    {
      "displayName": "Zweckverband Abfallwirtschaft Region Trier",
      "id": "zweckverbandabfallwirtschaftregiontrier-886dbb",
      "locationSet": {
        "include": ["de-rp.geojson"]
      },
      "matchNames": [
        "zweckverband abfallwirtschaft region trier (a.r.t.)"
      ],
      "tags": {
        "amenity": "recycling",
        "operator": "Zweckverband Abfallwirtschaft Region Trier",
        "operator:wikidata": "Q82980882"
      }
    },
    {
      "displayName": "Zweckverband Abfallwirtschaft Straubing Stadt und Land",
      "id": "zweckverbandabfallwirtschaftstraubingstadtundland-4fb837",
      "locationSet": {
        "include": ["de-by.geojson"]
      },
      "tags": {
        "amenity": "recycling",
        "operator": "Zweckverband Abfallwirtschaft Straubing Stadt und Land",
        "operator:wikidata": "Q120973210"
      }
    },
    {
      "displayName": "Zweckverband für Abfallbeseitigung Iserlohn",
      "id": "zweckverbandfurabfallbeseitigungiserlohn-15b788",
      "locationSet": {
        "include": ["de-nw.geojson"]
      },
      "tags": {
        "amenity": "recycling",
        "operator": "Zweckverband für Abfallbeseitigung Iserlohn"
      }
    },
    {
      "displayName": "Zweckverband für Abfallwirtschaft Kempten",
      "id": "zweckverbandfurabfallwirtschaftkempten-4fb837",
      "locationSet": {
        "include": ["de-by.geojson"]
      },
      "tags": {
        "amenity": "recycling",
        "operator": "Zweckverband für Abfallwirtschaft Kempten",
        "operator:wikidata": "Q55192476"
      }
    },
    {
      "displayName": "Δήμος Αθηναίων",
      "id": "deabd6-7f4194",
      "locationSet": {
        "include": ["gr-i.geojson"]
      },
      "tags": {
        "amenity": "recycling",
        "operator": "Δήμος Αθηναίων",
        "operator:wikidata": "Q1224979"
      }
    },
    {
      "displayName": "Δήμος Ηλιούπολης",
      "id": "08db9a-7f4194",
      "locationSet": {
        "include": ["gr-i.geojson"]
      },
      "tags": {
        "amenity": "recycling",
        "operator": "Δήμος Ηλιούπολης",
        "operator:wikidata": "Q25164244"
      }
    },
    {
      "displayName": "Δήμος Κοζάνης",
      "id": "d63e83-e380cc",
      "locationSet": {"include": ["gr"]},
      "tags": {
        "amenity": "recycling",
        "operator": "Δήμος Κοζάνης",
        "operator:wikidata": "Q3560056"
      }
    },
    {
      "displayName": "АРТИКА СИТИ",
      "id": "48cffe-7bdc35",
      "locationSet": {"include": ["ru"]},
      "note": "ISO 3166-2 RU-NVS",
      "tags": {
        "amenity": "recycling",
        "operator": "АРТИКА СИТИ"
      }
    },
    {
      "displayName": "БЕЛВТИ",
      "id": "274478-8e4ebb",
      "locationSet": {"include": ["by"]},
      "tags": {
        "amenity": "recycling",
        "operator": "БЕЛВТИ"
      }
    },
    {
      "displayName": "БЕЛГИПС-ЭКО",
      "id": "6265fe-8e4ebb",
      "locationSet": {"include": ["by"]},
      "tags": {
        "amenity": "recycling",
        "operator": "БЕЛГИПС-ЭКО"
      }
    },
    {
      "displayName": "Булекопак",
      "id": "c51e34-f11175",
      "locationSet": {"include": ["bg"]},
      "matchNames": [
        "bulecopack",
        "bulecopak",
        "bulekopack",
        "bulekopak"
      ],
      "tags": {
        "amenity": "recycling",
        "operator": "Булекопак",
        "operator:wikidata": "Q116687113"
      }
    },
    {
      "displayName": "БЧК",
      "id": "9906a9-f11175",
      "locationSet": {"include": ["bg"]},
      "matchNames": ["български червен кръст"],
      "tags": {
        "amenity": "recycling",
        "operator": "БЧК",
        "operator:wikidata": "Q4996223"
      }
    },
    {
      "displayName": "Втормет",
      "id": "b8aefb-7bdc35",
      "locationSet": {"include": ["ru"]},
      "note": "ISO 3166-2 RU-KK, RU-KYA",
      "tags": {
        "amenity": "recycling",
        "operator": "Втормет"
      }
    },
    {
      "displayName": "Еко Партнърс",
      "id": "bd1461-f11175",
      "locationSet": {"include": ["bg"]},
      "matchNames": [
        "eco partners",
        "eko partners"
      ],
      "tags": {
        "amenity": "recycling",
        "operator": "Еко Партнърс",
        "operator:wikidata": "Q116687227"
      }
    },
    {
      "displayName": "Екобулпак",
      "id": "9f09a5-f11175",
      "locationSet": {"include": ["bg"]},
      "matchNames": [
        "ecobulpack",
        "ecobulpak",
        "ekobulpack",
        "ekobulpak",
        "екобулпак българия"
      ],
      "tags": {
        "amenity": "recycling",
        "operator": "Екобулпак",
        "operator:wikidata": "Q116687156"
      }
    },
    {
      "displayName": "Екопак",
      "id": "aa0e2d-f11175",
      "locationSet": {"include": ["bg"]},
      "matchNames": [
        "ecopack",
        "ekopak",
        "екопак българия"
      ],
      "tags": {
        "amenity": "recycling",
        "operator": "Екопак",
        "operator:wikidata": "Q116687081"
      }
    },
    {
      "displayName": "Емаус-Оселя",
      "id": "811117-c13e89",
      "locationSet": {"include": ["ua"]},
      "matchNames": [
        "emaus",
        "emaus-oselya",
        "emmaus",
        "emmaus-oselya",
        "емаус",
        "еммаус"
      ],
      "tags": {
        "amenity": "recycling",
        "operator": "Емаус-Оселя",
        "operator:wikidata": "Q116964445",
        "recycling_type": "container",
        "recycling:books": "yes",
        "recycling:clothes": "yes",
        "recycling:magazines": "yes",
        "recycling:paper": "yes",
        "recycling:shoes": "yes",
        "recycling:small_appliances": "yes"
      }
    },
    {
      "displayName": "ЖКХ г. Пинска",
      "id": "5a34cb-8e4ebb",
      "locationSet": {"include": ["by"]},
      "tags": {
        "amenity": "recycling",
        "operator": "ЖКХ г. Пинска"
      }
    },
    {
      "displayName": "Зелений промінь",
      "id": "77a2a5-c13e89",
      "locationSet": {"include": ["ua"]},
      "matchNames": ["zelenyi promin"],
      "tags": {
        "amenity": "recycling",
        "operator": "Зелений промінь",
        "operator:wikidata": "Q118153823",
        "recycling_type": "container",
        "recycling:clothes": "yes",
        "recycling:shoes": "yes"
      }
    },
    {
      "displayName": "Київкомунсервіс",
      "id": "56168c-c13e89",
      "locationSet": {"include": ["ua"]},
      "tags": {
        "amenity": "recycling",
        "operator": "Київкомунсервіс",
        "operator:wikidata": "Q123414368",
        "recycling_type": "container"
      }
    },
    {
      "displayName": "Кошик Добра",
      "id": "521c50-c13e89",
      "locationSet": {"include": ["ua"]},
      "matchNames": [
        "basket of good",
        "koshyk dobra",
        "бокси для одягу \"кошик добра\""
      ],
      "tags": {
        "amenity": "recycling",
        "operator": "Кошик Добра",
        "operator:wikidata": "Q127525319",
        "recycling_type": "container",
        "recycling:clothes": "yes",
        "recycling:shoes": "yes"
      }
    },
    {
      "displayName": "Мегаполисресурс",
      "id": "d92cd2-7bdc35",
      "locationSet": {"include": ["ru"]},
      "note": "ISO 3166-2 RU-MOW",
      "tags": {
        "amenity": "recycling",
        "operator": "Мегаполисресурс"
      }
    },
    {
      "displayName": "МКМ Логистика",
      "id": "7a158b-7bdc35",
      "locationSet": {"include": ["ru"]},
      "note": "ISO 3166-2 RU-MOW",
      "tags": {
        "amenity": "recycling",
        "operator": "МКМ Логистика"
      }
    },
    {
      "displayName": "МЭБОО \"Зелёный полюс\"",
      "id": "a14179-7bdc35",
      "locationSet": {"include": ["ru"]},
      "note": "ISO 3166-2 RU-VLG",
      "tags": {
        "amenity": "recycling",
        "operator": "МЭБОО \"Зелёный полюс\""
      }
    },
    {
      "displayName": "ОАО \"Белвторресурсы\"",
      "id": "44a1a7-8e4ebb",
      "locationSet": {"include": ["by"]},
      "tags": {
        "amenity": "recycling",
        "operator": "ОАО \"Белвторресурсы\""
      }
    },
    {
      "displayName": "Одескомунтранс",
      "id": "bfe7a1-c13e89",
      "locationSet": {"include": ["ua"]},
      "matchNames": ["кп \"одескомунтранс\""],
      "tags": {
        "amenity": "recycling",
        "operator": "Одескомунтранс",
        "operator:wikidata": "Q123414399",
        "recycling_type": "container"
      }
    },
    {
      "displayName": "ООО \"АМПК\"",
      "id": "7e78eb-7bdc35",
      "locationSet": {"include": ["ru"]},
      "note": "ISO 3166-2 RU-ARK",
      "tags": {
        "amenity": "recycling",
        "operator": "ООО \"АМПК\""
      }
    },
    {
      "displayName": "ООО \"Архангельский мусороперерабатывающий комбинат\"",
      "id": "8f7652-7bdc35",
      "locationSet": {"include": ["ru"]},
      "note": "ISO 3166-2 RU-ARK",
      "tags": {
        "amenity": "recycling",
        "operator": "ООО \"Архангельский мусороперерабатывающий комбинат\""
      }
    },
    {
      "displayName": "ООО \"Прозрачный источник\"",
      "id": "17725c-08d41b",
      "locationSet": {
        "include": ["ru-spe.geojson"]
      },
      "matchNames": [
        "ooo \"прозрачный источник\""
      ],
      "tags": {
        "amenity": "recycling",
        "operator": "ООО \"Прозрачный источник\""
      }
    },
    {
      "displayName": "ООО \"Созвездие\"",
      "id": "6f963b-08d41b",
      "locationSet": {
        "include": ["ru-spe.geojson"]
      },
      "tags": {
        "amenity": "recycling",
        "operator": "ООО \"Созвездие\""
      }
    },
    {
      "displayName": "ООО «Уралтелеком-С»",
      "id": "473d2f-7bdc35",
      "locationSet": {"include": ["ru"]},
      "note": "ISO 3166-2 RU-CU",
      "tags": {
        "amenity": "recycling",
        "operator": "ООО «Уралтелеком-С»"
      }
    },
    {
      "displayName": "ПП «Экогород»",
      "id": "783f33-c13e89",
      "locationSet": {"include": ["ua"]},
      "tags": {
        "amenity": "recycling",
        "operator": "ПП «Экогород»",
        "recycling_type": "container"
      }
    },
    {
      "displayName": "Сбербанк",
      "id": "fdcab6-7bdc35",
      "locationSet": {"include": ["ru"]},
      "tags": {
        "amenity": "recycling",
        "operator": "Сбербанк",
        "operator:wikidata": "Q205012"
      }
    },
    {
      "displayName": "Спецтранс",
      "id": "88f812-7bdc35",
      "locationSet": {"include": ["ru"]},
      "matchNames": ["ооо «спецтранс»"],
      "note": "ISO 3166-2 RU-MOW, RU-SPE",
      "tags": {
        "amenity": "recycling",
        "operator": "Спецтранс"
      }
    },
    {
      "displayName": "УОН",
      "id": "won-f11175",
      "locationSet": {"include": ["bg"]},
      "tags": {
        "amenity": "recycling",
        "operator": "УОН",
        "operator:bg": "УОН",
        "operator:en": "WON",
        "operator:wikidata": "Q129167135",
        "recycling_type": "container",
        "recycling:cooking_oil": "yes"
      }
    },
    {
      "displayName": "Чистое дело",
      "id": "110c7f-7bdc35",
      "locationSet": {"include": ["ru"]},
      "note": "ISO 3166-2 RU-MOS",
      "tags": {
        "amenity": "recycling",
        "operator": "Чистое дело"
      }
    },
    {
      "displayName": "Экобокс",
      "id": "89a4e1-7bdc35",
      "locationSet": {"include": ["ru"]},
      "tags": {
        "amenity": "recycling",
        "operator": "Экобокс"
      }
    },
    {
      "displayName": "Экотехпром",
      "id": "41e993-7bdc35",
      "locationSet": {"include": ["ru"]},
      "note": "ISO 3166-2 RU-MOW",
      "tags": {
        "amenity": "recycling",
        "operator": "Экотехпром"
      }
    },
    {
      "displayName": "基督教家庭服務中心 Christian Family Service Centre",
      "id": "christianfamilyservicecentre-616090",
      "locationSet": {"include": ["hk"]},
      "tags": {
        "amenity": "recycling",
        "operator": "基督教家庭服務中心 Christian Family Service Centre",
        "operator:en": "Christian Family Service Centre",
        "operator:zh": "基督教家庭服務中心"
      }
    },
    {
      "displayName": "松岡紙業株式会社",
      "id": "8d42e8-153ef7",
      "locationSet": {
        "include": ["jp-22.geojson"]
      },
      "tags": {
        "amenity": "recycling",
        "operator": "松岡紙業株式会社"
      }
    },
    {
      "displayName": "株式会社セブン‐イレブン・ジャパン",
      "id": "7elevenjapan-34949b",
      "locationSet": {"include": ["jp"]},
      "tags": {
        "amenity": "recycling",
        "operator": "株式会社セブン‐イレブン・ジャパン",
        "operator:en": "7-Eleven Japan",
        "operator:ja": "株式会社セブン‐イレブン・ジャパン",
        "operator:wikidata": "Q11278357"
      }
    }
  ]
}<|MERGE_RESOLUTION|>--- conflicted
+++ resolved
@@ -3943,13 +3943,9 @@
       ],
       "tags": {
         "amenity": "recycling",
-<<<<<<< HEAD
         "brand": "Goodwill",
         "brand:wikidata": "Q5583655",
         "operator": "Goodwill Greater Milwaukee & Chicago",
-=======
-        "operator": "Goodwill Industries of Southeastern Wisconsin and Metropolitan Chicago",
->>>>>>> 272cda64
         "operator:wikidata": "Q54624107"
       }
     },
