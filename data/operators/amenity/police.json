{
  "properties": {
    "path": "operators/amenity/police",
    "exclude": {
      "generic": [
        "^police$",
        "^п[ао]л(іцыя|иция|иција|іція|иций)$",
        "^中华人民共和国公安部"
      ],
      "named": [
        "(corpo forestale dello stato|polizia stradale)"
      ]
    }
  },
  "items": [
    {
      "displayName": "Arizona DPS",
      "id": "arizonadepartmentofpublicsafety-fb4941",
      "locationSet": {
        "include": ["us-az.geojson"]
      },
      "tags": {
        "amenity": "police",
        "operator": "Arizona Department of Public Safety",
        "operator:short": "Arizona DPS",
        "operator:wikidata": "Q4274300",
        "operator:wikipedia": "en:Arizona Department of Public Safety"
      }
    },
    {
      "displayName": "Arma dei Carabinieri",
      "id": "armadeicarabinieri-f71f16",
      "locationSet": {"include": ["it"]},
      "matchTags": ["operator/carabinieri"],
      "tags": {
        "amenity": "police",
        "operator": "Arma dei Carabinieri",
        "operator:short": "Carabinieri",
        "operator:wikidata": "Q54852",
        "operator:wikipedia": "it:Arma dei Carabinieri"
      }
    },
    {
      "displayName": "Avon and Somerset Police",
      "id": "avonandsomersetpolice-e37317",
      "locationSet": {
        "include": ["gb-south-west.geojson"]
      },
      "tags": {
        "amenity": "police",
        "operator": "Avon and Somerset Police",
        "operator:wikidata": "Q4829263",
        "operator:wikipedia": "en:Avon and Somerset Police"
      }
    },
    {
      "displayName": "Ayuntamiento de Madrid.",
      "id": "ayuntamientodemadrid-dd66e9",
      "locationSet": {"include": ["es"]},
      "tags": {
        "amenity": "police",
        "operator": "Ayuntamiento de Madrid."
      }
    },
    {
      "displayName": "Bayerisches Landeskriminalamt",
      "id": "bayerischeslandeskriminalamt-948feb",
      "locationSet": {
        "include": ["de-by.geojson"]
      },
      "tags": {
        "amenity": "police",
        "operator": "Bayerisches Landeskriminalamt",
        "operator:short": "BLKA",
        "operator:wikidata": "Q812427",
        "operator:wikipedia": "de:Bayerisches Landeskriminalamt"
      }
    },
    {
      "displayName": "Bedfordshire Police",
      "id": "bedfordshirepolice-b0762b",
      "locationSet": {
        "include": ["gb-east-england.geojson"]
      },
      "tags": {
        "amenity": "police",
        "operator": "Bedfordshire Police",
        "operator:wikidata": "Q4879244",
        "operator:wikipedia": "en:Bedfordshire Police"
      }
    },
    {
      "displayName": "Brigada Militar do Rio Grande do Sul",
      "id": "brigadamilitardoriograndedosul-f7f40a",
      "locationSet": {"include": ["br"]},
      "matchNames": ["brigada militar"],
      "tags": {
        "amenity": "police",
        "operator": "Brigada Militar do Rio Grande do Sul",
        "operator:en": "Military Police Brigade of Rio Grande do Sul",
        "operator:short": "BMRS",
        "operator:wikipedia": "en:Military Brigade of Rio Grande do Sul"
      }
    },
    {
      "displayName": "British Transport Police",
      "id": "britishtransportpolice-ad8563",
      "locationSet": {
        "include": ["gb-eng", "gb-sct", "gb-wls"]
      },
      "matchNames": ["btp"],
      "tags": {
        "amenity": "police",
        "operator": "British Transport Police",
        "operator:wikidata": "Q174588",
        "operator:wikipedia": "en:British Transport Police"
      }
    },
    {
      "displayName": "Bundeskriminalamt (Deutschland)",
      "id": "bundeskriminalamt-120877",
      "locationSet": {"include": ["de"]},
      "tags": {
        "amenity": "police",
        "operator": "Bundeskriminalamt",
        "operator:short": "BKA",
        "operator:wikidata": "Q56030",
        "operator:wikipedia": "de:Bundeskriminalamt (Deutschland)"
      }
    },
    {
      "displayName": "Bundeskriminalamt (Österreich)",
      "id": "bundeskriminalamt-6671a8",
      "locationSet": {"include": ["at"]},
      "tags": {
        "amenity": "police",
        "operator": "Bundeskriminalamt",
        "operator:short": "BK",
        "operator:wikidata": "Q876535",
        "operator:wikipedia": "de:Bundeskriminalamt (Österreich)"
      }
    },
    {
      "displayName": "Bundespolizei (Deutschland)",
      "id": "bundespolizei-120877",
      "locationSet": {"include": ["de"]},
      "tags": {
        "amenity": "police",
        "operator": "Bundespolizei",
        "operator:short": "BPOL",
        "operator:wikidata": "Q56026",
        "operator:wikipedia": "de:Bundespolizei (Deutschland)"
      }
    },
    {
      "displayName": "Bundespolizei (Österreich)",
      "id": "bundespolizei-6671a8",
      "locationSet": {"include": ["at"]},
      "tags": {
        "amenity": "police",
        "operator": "Bundespolizei",
        "operator:wikidata": "Q700124",
        "operator:wikipedia": "de:Bundespolizei (Österreich)"
      }
    },
    {
      "displayName": "California Highway Patrol",
      "id": "californiahighwaypatrol-5ab5b5",
      "locationSet": {
        "include": ["us-ca.geojson"]
      },
      "tags": {
        "amenity": "police",
        "operator": "California Highway Patrol",
        "operator:short": "CHP",
        "operator:wikidata": "Q2249117",
        "operator:wikipedia": "en:California Highway Patrol"
      }
    },
    {
      "displayName": "Cambridgeshire Constabulary",
      "id": "cambridgeshireconstabulary-b0762b",
      "locationSet": {
        "include": ["gb-east-england.geojson"]
      },
      "tags": {
        "amenity": "police",
        "operator": "Cambridgeshire Constabulary",
        "operator:wikidata": "Q5025653",
        "operator:wikipedia": "en:Cambridgeshire Constabulary"
      }
    },
    {
      "displayName": "Carabineros de Chile",
      "id": "carabinerosdechile-2e4672",
      "locationSet": {"include": ["cl"]},
      "tags": {
        "amenity": "police",
        "operator": "Carabineros de Chile",
        "operator:wikidata": "Q2317752",
        "operator:wikipedia": "es:Carabineros de Chile"
      }
    },
    {
      "displayName": "Cheshire Constabulary",
      "id": "cheshireconstabulary-e9bc23",
      "locationSet": {
        "include": ["gb-north-west.geojson"]
      },
      "tags": {
        "amenity": "police",
        "operator": "Cheshire Constabulary",
        "operator:wikidata": "Q5092942",
        "operator:wikipedia": "en:Cheshire Constabulary"
      }
    },
    {
      "displayName": "Chicago Police Department",
      "id": "chicagopolicedepartment-42a893",
      "locationSet": {
        "include": [[-87.65, 41.9, 35]]
      },
      "tags": {
        "amenity": "police",
        "operator": "Chicago Police Department",
        "operator:wikidata": "Q1340186",
        "operator:wikipedia": "en:Chicago Police Department"
      }
    },
    {
      "displayName": "Colorado State Patrol",
      "id": "coloradostatepatrol-6fe638",
      "locationSet": {
        "include": ["us-co.geojson"]
      },
      "tags": {
        "amenity": "police",
        "operator": "Colorado State Patrol",
        "operator:short": "CSP",
        "operator:wikidata": "Q5148950",
        "operator:wikipedia": "en:Colorado State Patrol"
      }
    },
    {
      "displayName": "Comunidad de Madrid",
      "id": "comunidaddemadrid-dd66e9",
      "locationSet": {"include": ["es"]},
      "tags": {
        "amenity": "police",
        "operator": "Comunidad de Madrid"
      }
    },
    {
      "displayName": "Cuerpo de Agentes de Control Municipal",
      "id": "cuerpodeagentesdecontrolmunicipal-210a6b",
      "locationSet": {"include": ["ec"]},
      "tags": {
        "amenity": "police",
        "operator": "Cuerpo de Agentes de Control Municipal"
      }
    },
    {
      "displayName": "Cuerpo Nacional de Policía",
      "id": "cuerponacionaldepolicia-dd66e9",
      "locationSet": {"include": ["es"]},
      "matchNames": [
        "ministerio de interior",
        "policia nacional"
      ],
      "tags": {
        "amenity": "police",
        "operator": "Cuerpo Nacional de Policía",
        "operator:en": "National Police Corps",
        "operator:short": "CNP",
        "operator:wikipedia": "en:National Police Corps"
      }
    },
    {
      "displayName": "Cumbria Constabulary",
      "id": "cumbriaconstabulary-e9bc23",
      "locationSet": {
        "include": ["gb-north-west.geojson"]
      },
      "tags": {
        "amenity": "police",
        "operator": "Cumbria Constabulary",
        "operator:wikidata": "Q5194029",
        "operator:wikipedia": "en:Cumbria Constabulary"
      }
    },
    {
      "displayName": "Delaware State Police",
      "id": "delawarestatepolice-255ad0",
      "locationSet": {
        "include": ["us-de.geojson"]
      },
      "tags": {
        "amenity": "police",
        "operator": "Delaware State Police",
        "operator:short": "DSP",
        "operator:wikidata": "Q5253366",
        "operator:wikipedia": "en:Delaware State Police"
      }
    },
    {
      "displayName": "Departamento de Polícia Federal",
      "id": "departamentodepoliciafederal-f7f40a",
      "locationSet": {"include": ["br"]},
      "tags": {
        "amenity": "police",
        "operator": "Departamento de Polícia Federal",
        "operator:wikidata": "Q2289697",
        "operator:wikipedia": "pt:Polícia Federal do Brasil"
      }
    },
    {
      "displayName": "Derbyshire Constabulary",
      "id": "derbyshireconstabulary-ada603",
      "locationSet": {
        "include": ["gb-east-midlands.geojson"]
      },
      "tags": {
        "amenity": "police",
        "operator": "Derbyshire Constabulary",
        "operator:wikidata": "Q5261560",
        "operator:wikipedia": "en:Derbyshire Constabulary"
      }
    },
    {
      "displayName": "Devon and Cornwall Police",
      "id": "devonandcornwallpolice-64bb71",
      "locationSet": {
        "include": ["gb-devon-cornwall.geojson"]
      },
      "tags": {
        "amenity": "police",
        "operator": "Devon and Cornwall Police",
        "operator:wikidata": "Q5267784",
        "operator:wikipedia": "en:Devon and Cornwall Police"
      }
    },
    {
      "displayName": "DGSN (Algeria)",
      "id": "directiongeneraledelasuretenationale-1f771a",
      "locationSet": {"include": ["dz"]},
      "tags": {
        "amenity": "police",
        "operator": "Direction générale de la Sûreté nationale",
        "operator:ar": "المديرية العامة للأمن الوطني",
        "operator:short": "DGSN",
        "operator:wikidata": "Q12218510",
        "operator:wikipedia": "fr:Police nationale (Algérie)"
      }
    },
    {
      "displayName": "Direcția Generală de Poliție a Municipiului București",
      "id": "directiageneraladepolitieamunicipiuluibucuresti-f06bca",
      "locationSet": {"include": ["ro"]},
      "tags": {
        "amenity": "police",
        "operator": "Direcția Generală de Poliție a Municipiului București",
        "operator:wikidata": "Q18539731",
        "operator:wikipedia": "ro:Direcția Generală de Poliție a Municipiului București"
      }
    },
    {
      "displayName": "Dorset Police",
      "id": "dorsetpolice-51bf4c",
      "locationSet": {
        "include": ["gb-dor.geojson"]
      },
      "note": "ISO 3166-2:GB - gb-eng (England) , gb-dor (Dorset)",
      "tags": {
        "amenity": "police",
        "operator": "Dorset Police",
        "operator:wikidata": "Q5298864",
        "operator:wikipedia": "en:Dorset Police"
      }
    },
    {
      "displayName": "Durham Constabulary",
      "id": "durhamconstabulary-0bde0d",
      "locationSet": {
        "include": ["gb-north-east.geojson"]
      },
      "tags": {
        "amenity": "police",
        "operator": "Durham Constabulary",
        "operator:wikidata": "Q5316488",
        "operator:wikipedia": "en:Durham Constabulary"
      }
    },
    {
      "displayName": "Dyfed–Powys Police",
      "id": "dyfedpowyspolice-03a321",
      "locationSet": {"include": ["gb-wls"]},
      "tags": {
        "amenity": "police",
        "operator": "Dyfed–Powys Police",
        "operator:cy": "Heddlu Dyfed–Powys",
        "operator:wikidata": "Q3403354",
        "operator:wikipedia": "en:Dyfed–Powys Police"
      }
    },
    {
      "displayName": "Essex Police",
      "id": "essexpolice-b0762b",
      "locationSet": {
        "include": ["gb-east-england.geojson"]
      },
      "tags": {
        "amenity": "police",
        "operator": "Essex Police",
        "operator:wikidata": "Q5399777",
        "operator:wikipedia": "en:Essex Police"
      }
    },
    {
      "displayName": "Estadual",
      "id": "estadual-f7f40a",
      "locationSet": {"include": ["br"]},
      "tags": {
        "amenity": "police",
        "operator": "Estadual"
      }
    },
    {
      "displayName": "Federal Bureau of Investigation",
      "id": "federalbureauofinvestigation-04d52e",
      "locationSet": {"include": ["us"]},
      "tags": {
        "amenity": "police",
        "operator": "Federal Bureau of Investigation",
        "operator:short": "FBI",
        "operator:wikidata": "Q8333",
        "operator:wikipedia": "en:Federal Bureau of Investigation"
      }
    },
    {
      "displayName": "Garda Síochána",
      "id": "gardasiochana-82aa2a",
      "locationSet": {"include": ["ie"]},
      "matchNames": ["an garda síochána"],
      "tags": {
        "amenity": "police",
        "operator": "Garda Síochána",
        "operator:wikidata": "Q1366959",
        "operator:wikipedia": "en:Garda Síochána"
      }
    },
    {
      "displayName": "Gendarmería Nacional Argentina",
      "id": "gendarmerianacionalargentina-e73d55",
      "locationSet": {"include": ["ar"]},
      "tags": {
        "amenity": "police",
        "operator": "Gendarmería Nacional Argentina",
        "operator:wikidata": "Q3100095",
        "operator:wikipedia": "es:Gendarmería Nacional Argentina"
      }
    },
    {
      "displayName": "Gendarmerie nationale (Algeria)",
      "id": "gendarmerienationale-1f771a",
      "locationSet": {"include": ["dz"]},
      "matchNames": [
        "mdn",
        "ministère de la défense nationale",
        "ministry of national defence",
        "ministry of national defense",
        "الدرك الوطني الجزائري",
        "وزارة الدفاع الوطني الجزائرية"
      ],
      "tags": {
        "amenity": "police",
        "operator": "Gendarmerie nationale",
        "operator:ar": "الدرك الوطني",
        "operator:wikidata": "Q3100409",
        "operator:wikipedia": "fr:Gendarmerie nationale (Algérie)"
      }
    },
    {
      "displayName": "Gendarmerie nationale (France)",
      "id": "gendarmerienationale-714d2d",
      "locationSet": {"include": ["fr"]},
      "tags": {
        "amenity": "police",
        "operator": "Gendarmerie nationale",
        "operator:wikidata": "Q1422336",
        "operator:wikipedia": "fr:Gendarmerie nationale (France)"
      }
    },
    {
      "displayName": "Governo do Estado de Santa Catarina",
      "id": "governodoestadodesantacatarina-f7f40a",
      "locationSet": {"include": ["br"]},
      "tags": {
        "amenity": "police",
        "operator": "Governo do Estado de Santa Catarina"
      }
    },
    {
      "displayName": "Greater Manchester Police",
      "id": "greatermanchesterpolice-c04fc0",
      "locationSet": {
        "include": [
          "gb-greater-manchester.geojson"
        ]
      },
      "matchNames": ["gmp"],
      "tags": {
        "amenity": "police",
        "operator": "Greater Manchester Police",
        "operator:wikidata": "Q5600651",
        "operator:wikipedia": "en:Greater Manchester Police"
      }
    },
    {
      "displayName": "Guarda Nacional Republicana",
      "id": "guardanacionalrepublicana-269632",
      "locationSet": {"include": ["pt"]},
      "tags": {
        "amenity": "police",
        "operator": "Guarda Nacional Republicana",
        "operator:wikidata": "Q1280906",
        "operator:wikipedia": "pt:Guarda Nacional Republicana"
      }
    },
    {
      "displayName": "Guardia Civil",
      "id": "guardiacivil-dd66e9",
      "locationSet": {"include": ["es"]},
      "matchNames": ["ministerio de defensa"],
      "tags": {
        "amenity": "police",
        "operator": "Guardia Civil",
        "operator:wikidata": "Q932821",
        "operator:wikipedia": "es:Guardia Civil (España)"
      }
    },
    {
      "displayName": "Guardia Costiera",
      "id": "guardiacostiera-f71f16",
      "locationSet": {"include": ["it"]},
      "tags": {
        "amenity": "police",
        "operator": "Guardia Costiera",
        "operator:wikidata": "Q1552839",
        "operator:wikipedia": "it:Corpo delle capitanerie di porto - Guardia costiera"
      }
    },
    {
      "displayName": "Guardia di Finanza",
      "id": "guardiadifinanza-f71f16",
      "locationSet": {"include": ["it"]},
      "tags": {
        "amenity": "police",
        "operator": "Guardia di Finanza",
        "operator:wikidata": "Q1552861",
        "operator:wikipedia": "it:Guardia di Finanza"
      }
    },
    {
      "displayName": "Guardia Nacional",
      "id": "guardianacional-793396",
      "locationSet": {"include": ["mx"]},
      "tags": {
        "amenity": "police",
        "operator": "Guardia Nacional",
        "operator:wikidata": "Q61941046",
        "operator:wikipedia": "es:Guardia Nacional de México"
      }
    },
    {
      "displayName": "Guardia Nacional Bolivariana de Venezuela",
      "id": "guardianacionalbolivarianadevenezuela-3383b4",
      "locationSet": {"include": ["ve"]},
      "matchNames": [
        "fuerzas armadas de cooperación"
      ],
      "tags": {
        "amenity": "police",
        "operator": "Guardia Nacional Bolivariana de Venezuela",
        "operator:en": "Bolivarian National Guard of Venezuela",
        "operator:short": "GNB",
        "operator:wikidata": "Q3095409",
        "operator:wikipedia": "en:Venezuelan National Guard"
      }
    },
    {
      "displayName": "Gwent Police",
      "id": "gwentpolice-03a321",
      "locationSet": {"include": ["gb-wls"]},
      "tags": {
        "amenity": "police",
        "operator": "Gwent Police",
        "operator:cy": "Heddlu Gwent",
        "operator:wikidata": "Q1774842",
        "operator:wikipedia": "en:Gwent Police"
      }
    },
    {
      "displayName": "Hampshire Constabulary",
      "id": "hampshireconstabulary-01cccd",
      "locationSet": {
        "include": ["gb-south-central.geojson"]
      },
      "matchNames": [
        "iow police",
        "isle of wight police"
      ],
      "tags": {
        "amenity": "police",
        "operator": "Hampshire Constabulary",
        "operator:wikidata": "Q5646041",
        "operator:wikipedia": "en:Hampshire Constabulary"
      }
    },
    {
      "displayName": "Hertfordshire Constabulary",
      "id": "hertfordshireconstabulary-b0762b",
      "locationSet": {
        "include": ["gb-east-england.geojson"]
      },
      "tags": {
        "amenity": "police",
        "operator": "Hertfordshire Constabulary",
        "operator:wikidata": "Q11975230",
        "operator:wikipedia": "en:Hertfordshire Constabulary"
      }
    },
    {
      "displayName": "Hessisches Landeskriminalamt",
      "id": "hessischeslandeskriminalamt-2444f7",
      "locationSet": {
        "include": ["de-he.geojson"]
      },
      "tags": {
        "amenity": "police",
        "operator": "Hessisches Landeskriminalamt",
        "operator:short": "LKA",
        "operator:wikidata": "Q1615983",
        "operator:wikipedia": "de:Hessisches Landeskriminalamt"
      }
    },
    {
      "displayName": "Honolulu Police Department",
      "id": "honolulupolicedepartment-ac982f",
      "locationSet": {"include": ["us-hi"]},
      "tags": {
        "amenity": "police",
        "operator": "Honolulu Police Department",
        "operator:wikidata": "Q3140166",
        "operator:wikipedia": "en:Honolulu Police Department"
      }
    },
    {
      "displayName": "Humberside Police",
      "id": "humbersidepolice-96e541",
      "locationSet": {
        "include": ["gb-yorkshire.geojson"]
      },
      "tags": {
        "amenity": "police",
        "operator": "Humberside Police",
        "operator:wikidata": "Q5939895",
        "operator:wikipedia": "en:Humberside Police"
      }
    },
    {
      "displayName": "Idaho State Police",
      "id": "idahostatepolice-b19a53",
      "locationSet": {
        "include": ["us-id.geojson"]
      },
      "tags": {
        "amenity": "police",
        "operator": "Idaho State Police",
        "operator:short": "ISP",
        "operator:wikidata": "Q5987459",
        "operator:wikipedia": "en:Idaho State Police"
      }
    },
    {
      "displayName": "Illinois State Police",
      "id": "illinoisstatepolice-157c12",
      "locationSet": {
        "include": ["us-il.geojson"]
      },
      "tags": {
        "amenity": "police",
        "operator": "Illinois State Police",
        "operator:short": "ISP",
        "operator:wikidata": "Q3148730",
        "operator:wikipedia": "en:Illinois State Police"
      }
    },
    {
      "displayName": "Indonesian National Police",
      "id": "kepolisiannegararepublikindonesia-d8ba39",
      "locationSet": {"include": ["id"]},
      "tags": {
        "amenity": "police",
        "operator": "Kepolisian Negara Republik Indonesia",
        "operator:en": "Indonesian National Police",
        "operator:short": "POLRI",
        "operator:wikidata": "Q3103954",
        "operator:wikipedia": "en:Indonesian National Police"
      }
    },
    {
      "displayName": "Iowa State Patrol",
      "id": "iowastatepatrol-61c181",
      "locationSet": {
        "include": ["us-ia.geojson"]
      },
      "tags": {
        "amenity": "police",
        "operator": "Iowa State Patrol",
        "operator:short": "ISP",
        "operator:wikidata": "Q6064647",
        "operator:wikipedia": "en:Iowa State Patrol"
      }
    },
    {
      "displayName": "Jammu and Kashmir Police",
      "id": "jammuandkashmirpolice-0bc1d6",
      "locationSet": {"include": ["in", "pk"]},
      "tags": {
        "amenity": "police",
        "operator": "Jammu and Kashmir Police",
        "operator:wikidata": "Q6148022",
        "operator:wikipedia": "en:Jammu and Kashmir Police"
      }
    },
    {
      "displayName": "Kansas Highway Patrol",
      "id": "kansashighwaypatrol-9e9805",
      "locationSet": {
        "include": ["us-ks.geojson"]
      },
      "tags": {
        "amenity": "police",
        "operator": "Kansas Highway Patrol",
        "operator:short": "KHP",
        "operator:wikidata": "Q6364990",
        "operator:wikipedia": "en:Kansas Highway Patrol"
      }
    },
    {
      "displayName": "Kantonspolizei Bern",
      "id": "kantonspolizeibern-e64270",
      "locationSet": {"include": ["ch"]},
      "tags": {
        "amenity": "police",
        "operator": "Kantonspolizei Bern",
        "operator:wikidata": "Q1728095",
        "operator:wikipedia": "de:Kantonspolizei Bern"
      }
    },
    {
      "displayName": "Kantonspolizei Schwyz",
      "id": "kantonspolizeischwyz-e64270",
      "locationSet": {"include": ["ch"]},
      "tags": {
        "amenity": "police",
        "operator": "Kantonspolizei Schwyz"
      }
    },
    {
      "displayName": "Kantonspolizei Thurgau",
      "id": "kantonspolizeithurgau-e64270",
      "locationSet": {"include": ["ch"]},
      "tags": {
        "amenity": "police",
        "operator": "Kantonspolizei Thurgau",
        "operator:wikidata": "Q56705297"
      }
    },
    {
      "displayName": "Kantonspolizei Zürich",
      "id": "kantonspolizeizurich-e64270",
      "locationSet": {"include": ["ch"]},
      "tags": {
        "amenity": "police",
        "operator": "Kantonspolizei Zürich",
        "operator:wikidata": "Q1728099",
        "operator:wikipedia": "de:Kantonspolizei Zürich"
      }
    },
    {
      "displayName": "Kent Police",
      "id": "kentpolice-297ebf",
      "locationSet": {
        "include": ["gb-south-east-coast.geojson"]
      },
      "tags": {
        "amenity": "police",
        "operator": "Kent Police",
        "operator:wikidata": "Q3195294",
        "operator:wikipedia": "en:Kent Police"
      }
    },
    {
      "displayName": "Kerala Police",
      "id": "keralapolice-d0526a",
      "locationSet": {"include": ["in"]},
      "tags": {
        "amenity": "police",
        "operator": "Kerala Police",
        "operator:ml": "കേരള പോലീസ്",
        "operator:wikidata": "Q17064579",
        "operator:wikipedia": "ml:കേരള പോലീസ്"
      }
    },
    {
      "displayName": "Komenda Miejska Policji w Lublinie",
      "id": "komendamiejskapolicjiwlublinie-821ef5",
      "locationSet": {"include": ["pl"]},
      "tags": {
        "amenity": "police",
        "operator": "Komenda Miejska Policji w Lublinie"
      }
    },
    {
      "displayName": "Lancashire Constabulary",
      "id": "lancashireconstabulary-e9bc23",
      "locationSet": {
        "include": ["gb-north-west.geojson"]
      },
      "tags": {
        "amenity": "police",
        "operator": "Lancashire Constabulary",
        "operator:wikidata": "Q6482989",
        "operator:wikipedia": "en:Lancashire Constabulary"
      }
    },
    {
      "displayName": "Landeskriminalamt Baden-Württemberg",
      "id": "landeskriminalamtbadenwurttemberg-d0f2fb",
      "locationSet": {
        "include": ["de-bw.geojson"]
      },
      "tags": {
        "amenity": "police",
        "operator": "Landeskriminalamt Baden-Württemberg",
        "operator:short": "LKA BW",
        "operator:wikidata": "Q1802332",
        "operator:wikipedia": "de:Landeskriminalamt Baden-Württemberg"
      }
    },
    {
      "displayName": "Landeskriminalamt Berlin",
      "id": "landeskriminalamtberlin-d728c1",
      "locationSet": {
        "include": ["de-be.geojson"]
      },
      "tags": {
        "amenity": "police",
        "operator": "Landeskriminalamt Berlin",
        "operator:short": "LKA",
        "operator:wikidata": "Q1802333",
        "operator:wikipedia": "de:Landeskriminalamt Berlin"
      }
    },
    {
      "displayName": "Landeskriminalamt Brandenburg",
      "id": "landeskriminalamtbrandenburg-e64180",
      "locationSet": {
        "include": ["de-bb.geojson"]
      },
      "tags": {
        "amenity": "police",
        "operator": "Landeskriminalamt Brandenburg",
        "operator:short": "LKA",
        "operator:wikidata": "Q1802334",
        "operator:wikipedia": "de:Landeskriminalamt Brandenburg"
      }
    },
    {
      "displayName": "Landeskriminalamt Bremen",
      "id": "landeskriminalamtbremen-048619",
      "locationSet": {
        "include": ["de-hb.geojson"]
      },
      "tags": {
        "amenity": "police",
        "operator": "Landeskriminalamt Bremen",
        "operator:short": "LKA",
        "operator:wikidata": "Q1802335",
        "operator:wikipedia": "de:Landeskriminalamt Bremen"
      }
    },
    {
      "displayName": "Landeskriminalamt Hamburg",
      "id": "landeskriminalamthamburg-a93b62",
      "locationSet": {
        "include": ["de-hh.geojson"]
      },
      "tags": {
        "amenity": "police",
        "operator": "Landeskriminalamt Hamburg",
        "operator:short": "LKA",
        "operator:wikidata": "Q1802337",
        "operator:wikipedia": "de:Landeskriminalamt Hamburg"
      }
    },
    {
      "displayName": "Landeskriminalamt Mecklenburg-Vorpommern",
      "id": "landeskriminalamtmecklenburgvorpommern-f418f5",
      "locationSet": {
        "include": ["de-mv.geojson"]
      },
      "tags": {
        "amenity": "police",
        "operator": "Landeskriminalamt Mecklenburg-Vorpommern",
        "operator:short": "LKA MV",
        "operator:wikidata": "Q1685000",
        "operator:wikipedia": "de:Landeskriminalamt Mecklenburg-Vorpommern"
      }
    },
    {
      "displayName": "Landeskriminalamt Niedersachsen",
      "id": "landeskriminalamtniedersachsen-ce7aa3",
      "locationSet": {
        "include": ["de-ni.geojson"]
      },
      "tags": {
        "amenity": "police",
        "operator": "Landeskriminalamt Niedersachsen",
        "operator:short": "LKA NI",
        "operator:wikidata": "Q1802338",
        "operator:wikipedia": "de:Landeskriminalamt Niedersachsen"
      }
    },
    {
      "displayName": "Landeskriminalamt Nordrhein-Westfalen",
      "id": "landeskriminalamtnordrheinwestfalen-d18cd0",
      "locationSet": {
        "include": ["de-nw.geojson"]
      },
      "tags": {
        "amenity": "police",
        "operator": "Landeskriminalamt Nordrhein-Westfalen",
        "operator:short": "LKA NRW",
        "operator:wikidata": "Q1802339",
        "operator:wikipedia": "de:Landeskriminalamt Nordrhein-Westfalen"
      }
    },
    {
      "displayName": "Landeskriminalamt Rheinland-Pfalz",
      "id": "landeskriminalamtrheinlandpfalz-78e8a1",
      "locationSet": {
        "include": ["de-rp.geojson"]
      },
      "tags": {
        "amenity": "police",
        "operator": "Landeskriminalamt Rheinland-Pfalz",
        "operator:short": "LKA",
        "operator:wikidata": "Q1802340",
        "operator:wikipedia": "de:Landeskriminalamt Rheinland-Pfalz"
      }
    },
    {
      "displayName": "Landeskriminalamt Saarland",
      "id": "landeskriminalamtsaarland-66d9ba",
      "locationSet": {
        "include": ["de-sl.geojson"]
      },
      "tags": {
        "amenity": "police",
        "operator": "Landeskriminalamt Saarland",
        "operator:short": "LKA",
        "operator:wikidata": "Q1453558",
        "operator:wikipedia": "de:Landeskriminalamt Saarland"
      }
    },
    {
      "displayName": "Landeskriminalamt Sachsen",
      "id": "landeskriminalamtsachsen-d7cb22",
      "locationSet": {
        "include": ["de-sn.geojson"]
      },
      "tags": {
        "amenity": "police",
        "operator": "Landeskriminalamt Sachsen",
        "operator:short": "LKA",
        "operator:wikidata": "Q1802341",
        "operator:wikipedia": "de:Landeskriminalamt Sachsen"
      }
    },
    {
      "displayName": "Landeskriminalamt Sachsen-Anhalt",
      "id": "landeskriminalamtsachsenanhalt-0fb907",
      "locationSet": {
        "include": ["de-st.geojson"]
      },
      "tags": {
        "amenity": "police",
        "operator": "Landeskriminalamt Sachsen-Anhalt",
        "operator:short": "LKA",
        "operator:wikidata": "Q1339534",
        "operator:wikipedia": "de:Landeskriminalamt Sachsen-Anhalt"
      }
    },
    {
      "displayName": "Landeskriminalamt Schleswig-Holstein",
      "id": "landeskriminalamtschleswigholstein-f07ddc",
      "locationSet": {
        "include": ["de-sh.geojson"]
      },
      "tags": {
        "amenity": "police",
        "operator": "Landeskriminalamt Schleswig-Holstein",
        "operator:short": "LKA-SH",
        "operator:wikidata": "Q1802342",
        "operator:wikipedia": "de:Landeskriminalamt Schleswig-Holstein"
      }
    },
    {
      "displayName": "Landeskriminalamt Thüringen",
      "id": "landeskriminalamtthuringen-87c090",
      "locationSet": {
        "include": ["de-th.geojson"]
      },
      "tags": {
        "amenity": "police",
        "operator": "Landeskriminalamt Thüringen",
        "operator:short": "LKA",
        "operator:wikidata": "Q1247593",
        "operator:wikipedia": "de:Landeskriminalamt Thüringen"
      }
    },
    {
      "displayName": "Landespolizeidirektion Niederösterreich",
      "id": "landespolizeidirektionniederosterreich-6671a8",
      "locationSet": {"include": ["at"]},
      "tags": {
        "amenity": "police",
        "operator": "Landespolizeidirektion Niederösterreich"
      }
    },
    {
      "displayName": "Leicestershire Police",
      "id": "leicestershirepolice-ada603",
      "locationSet": {
        "include": ["gb-east-midlands.geojson"]
      },
      "tags": {
        "amenity": "police",
        "operator": "Leicestershire Police",
        "operator:wikidata": "Q6519259",
        "operator:wikipedia": "en:Leicestershire Police"
      }
    },
    {
      "displayName": "Lincolnshire Police",
      "id": "lincolnshirepolice-ada603",
      "locationSet": {
        "include": ["gb-east-midlands.geojson"]
      },
      "tags": {
        "amenity": "police",
        "operator": "Lincolnshire Police",
        "operator:wikidata": "Q6551264",
        "operator:wikipedia": "en:Lincolnshire Police"
      }
    },
    {
      "displayName": "Los Angeles Police Department",
      "id": "losangelespolicedepartment-624635",
      "locationSet": {
        "include": [[-118, 33.85, 80]]
      },
      "tags": {
        "amenity": "police",
        "operator": "Los Angeles Police Department",
        "operator:official": "City of Los Angeles Police Department",
        "operator:short": "LAPD",
        "operator:wikidata": "Q214126",
        "operator:wikipedia": "en:Los Angeles Police Department"
      }
    },
    {
      "displayName": "Luzerner Polizei",
      "id": "luzernerpolizei-e64270",
      "locationSet": {"include": ["ch"]},
      "tags": {
        "amenity": "police",
        "operator": "Luzerner Polizei",
        "operator:wikidata": "Q56704080",
        "operator:wikipedia": "de:Luzerner Polizei"
      }
    },
    {
      "displayName": "Maryland State Police",
      "id": "marylandstatepolice-a9f0a0",
      "locationSet": {
        "include": ["us-md.geojson"]
      },
      "matchNames": ["mdsp"],
      "tags": {
        "amenity": "police",
        "office": "government",
        "operator": "Maryland State Police",
        "operator:short": "MSP",
        "operator:wikidata": "Q3296292",
        "operator:wikipedia": "en:Maryland State Police"
      }
    },
    {
      "displayName": "Massachusetts State Police",
      "id": "massachusettsstatepolice-63829a",
      "locationSet": {
        "include": ["us-ma.geojson"]
      },
      "tags": {
        "amenity": "police",
        "operator": "Massachusetts State Police",
        "operator:short": "MSP",
        "operator:wikidata": "Q2075576",
        "operator:wikipedia": "en:Massachusetts State Police"
      }
    },
    {
      "displayName": "Metro Transit Police Department (DC)",
      "id": "metrotransitpolicedepartment-5e2a03",
      "locationSet": {
        "include": [[-77.05, 38.93, 40]]
      },
      "matchNames": ["wmata police"],
      "tags": {
        "amenity": "police",
        "operator": "Metro Transit Police Department",
        "operator:wikidata": "Q6824749",
        "operator:wikipedia": "en:Metro Transit Police Department"
      }
    },
    {
      "displayName": "Metropolitan Police (London)",
      "id": "metropolitanpolice-018d65",
      "locationSet": {
        "include": ["gb-lon.geojson"]
      },
      "tags": {
        "amenity": "police",
        "operator": "Metropolitan Police",
        "operator:wikidata": "Q1139213",
        "operator:wikipedia": "en:Metropolitan Police"
      }
    },
    {
      "displayName": "Metropolitan Police Department (DC)",
      "id": "metropolitanpolicedepartment-90e1c9",
      "locationSet": {"include": [[-77, 38.9]]},
      "matchNames": [
        "dcpd",
        "washington dc police department"
      ],
      "tags": {
        "amenity": "police",
        "operator": "Metropolitan Police Department",
        "operator:short": "MPD",
        "operator:wikidata": "Q1350854",
        "operator:wikipedia": "en:Metropolitan Police Department of the District of Columbia"
      }
    },
    {
      "displayName": "Ministère d'Etat, Ministère de l'Interieur et de la Sécurité",
      "id": "ministeredetatministeredelinterieuretdelasecurite-92205f",
      "locationSet": {"include": ["ci"]},
      "tags": {
        "amenity": "police",
        "operator": "Ministère d'Etat, Ministère de l'Interieur et de la Sécurité"
      }
    },
    {
      "displayName": "Ministerio de Obras Públicas y Transportes",
      "id": "ministeriodeobraspublicasytransportes-05938a",
      "locationSet": {"include": ["cr"]},
      "tags": {
        "amenity": "police",
        "operator": "Ministerio de Obras Públicas y Transportes",
        "operator:short": "MOPT",
        "operator:wikidata": "Q2838952",
        "operator:wikipedia": "en:Ministry of Public Works and Transport (Costa Rica)"
      }
    },
    {
      "displayName": "Ministerio del Interior y Justicia",
      "id": "ministeriodelinterioryjusticia-3383b4",
      "locationSet": {"include": ["ve"]},
      "matchNames": [
        "ministerio de interior y justicia"
      ],
      "tags": {
        "amenity": "police",
        "operator": "Ministerio del Interior y Justicia"
      }
    },
    {
      "displayName": "Mississippi Highway Patrol",
      "id": "mississippihighwaypatrol-6f856a",
      "locationSet": {
        "include": ["us-ms.geojson"]
      },
      "tags": {
        "amenity": "police",
        "operator": "Mississippi Highway Patrol",
        "operator:short": "ISP",
        "operator:wikidata": "Q6879202",
        "operator:wikipedia": "en:Mississippi Highway Patrol"
      }
    },
    {
      "displayName": "Montana Highway Patrol",
      "id": "montanahighwaypatrol-ac9f9b",
      "locationSet": {
        "include": ["us-mt.geojson"]
      },
      "tags": {
        "amenity": "police",
        "operator": "Montana Highway Patrol",
        "operator:short": "MHP",
        "operator:wikidata": "Q6904270",
        "operator:wikipedia": "en:Montana Highway Patrol"
      }
    },
    {
      "displayName": "Mossos d'Esquadra",
      "id": "mossosdesquadra-dd66e9",
      "locationSet": {"include": ["es"]},
      "tags": {
        "amenity": "police",
        "operator": "Mossos d'Esquadra",
        "operator:wikidata": "Q1424346",
        "operator:wikipedia": "ca:Mossos d'Esquadra"
      }
    },
    {
      "displayName": "MUP RS",
      "id": "muprs-0d83c9",
      "locationSet": {"include": ["ba"]},
      "tags": {
        "amenity": "police",
        "operator": "MUP RS"
      }
    },
    {
      "displayName": "NAMPOL",
      "id": "nampol-292e37",
      "locationSet": {"include": ["na"]},
      "tags": {
        "amenity": "police",
        "operator": "NAMPOL",
        "operator:wikidata": "Q2101659",
        "operator:wikipedia": "en:Namibian Police Force"
      }
    },
    {
      "displayName": "Nationale Politie",
      "id": "nationalepolitie-5cfdc8",
      "locationSet": {"include": ["nl"]},
      "tags": {
        "amenity": "police",
        "operator": "Nationale Politie",
        "operator:wikidata": "Q1920305",
        "operator:wikipedia": "nl:Nationale politie (Nederland)"
      }
    },
    {
      "displayName": "Nebraska State Patrol",
      "id": "nebraskastatepatrol-00b45e",
      "locationSet": {
        "include": ["us-ne.geojson"]
      },
      "tags": {
        "amenity": "police",
        "operator": "Nebraska State Patrol",
        "operator:short": "NSP",
        "operator:wikidata": "Q6984787",
        "operator:wikipedia": "en:Nebraska State Patrol"
      }
    },
    {
      "displayName": "Nepal Police",
      "id": "nepalpolice-f1d71d",
      "locationSet": {"include": ["np"]},
      "tags": {
        "amenity": "police",
        "operator": "नेपाल प्रहरी",
        "operator:en": "Nepal Police",
        "operator:ne": "नेपाल प्रहरी",
        "operator:wikidata": "Q12436070",
        "operator:wikipedia": "ne:नेपाल प्रहरी"
      }
    },
    {
      "displayName": "Nevada Highway Patrol",
      "id": "nevadahighwaypatrol-9a7641",
      "locationSet": {
        "include": ["us-nv.geojson"]
      },
      "matchNames": ["nevada state police"],
      "tags": {
        "amenity": "police",
        "operator": "Nevada Highway Patrol",
        "operator:short": "NHP",
        "operator:wikidata": "Q17107984",
        "operator:wikipedia": "en:Nevada State Police"
      }
    },
    {
      "displayName": "New Jersey State Police",
      "id": "newjerseystatepolice-0f60fd",
      "locationSet": {
        "include": ["us-nj.geojson"]
      },
      "tags": {
        "amenity": "police",
        "operator": "New Jersey State Police",
        "operator:short": "NJSP",
        "operator:wikidata": "Q15679789",
        "operator:wikipedia": "en:New Jersey State Police"
      }
    },
    {
      "displayName": "New Mexico State Police",
      "id": "newmexicostatepolice-09cc93",
      "locationSet": {
        "include": ["us-nm.geojson"]
      },
      "tags": {
        "amenity": "police",
        "operator": "New Mexico State Police",
        "operator:short": "NMSP",
        "operator:wikidata": "Q7010251",
        "operator:wikipedia": "en:New Mexico State Police"
      }
    },
    {
      "displayName": "New York Police Department",
      "id": "newyorkpolicedepartment-a48e36",
      "locationSet": {
        "include": ["new_york_city.geojson"]
      },
      "matchNames": [
        "new york city police department"
      ],
      "tags": {
        "amenity": "police",
        "operator": "New York Police Department",
        "operator:official": "City of New York Police Department",
        "operator:short": "NYPD",
        "operator:wikidata": "Q328473",
        "operator:wikipedia": "en:New York City Police Department"
      }
    },
    {
      "displayName": "New Zealand Police",
      "id": "newzealandpolice-6de575",
      "locationSet": {"include": ["nz"]},
      "matchNames": ["nz police"],
      "tags": {
        "amenity": "police",
        "operator": "New Zealand Police",
        "operator:wikidata": "Q12063956",
        "operator:wikipedia": "en:New Zealand Police"
      }
    },
    {
      "displayName": "Norfolk Constabulary",
      "id": "norfolkconstabulary-b0762b",
      "locationSet": {
        "include": ["gb-east-england.geojson"]
      },
      "tags": {
        "amenity": "police",
        "operator": "Norfolk Constabulary",
        "operator:wikidata": "Q7051007",
        "operator:wikipedia": "en:Norfolk Constabulary"
      }
    },
    {
      "displayName": "North Dakota Highway Patrol",
      "id": "northdakotahighwaypatrol-be4496",
      "locationSet": {
        "include": ["us-nd.geojson"]
      },
      "tags": {
        "amenity": "police",
        "operator": "North Dakota Highway Patrol",
        "operator:short": "NDHP",
        "operator:wikidata": "Q7055020",
        "operator:wikipedia": "en:North Dakota Highway Patrol"
      }
    },
    {
      "displayName": "North Wales Police",
      "id": "northwalespolice-03a321",
      "locationSet": {"include": ["gb-wls"]},
      "tags": {
        "amenity": "police",
        "operator": "North Wales Police",
        "operator:cy": "Heddlu Gogledd Cymru",
        "operator:wikidata": "Q1774860",
        "operator:wikipedia": "en:North Wales Police"
      }
    },
    {
      "displayName": "North Yorkshire Police",
      "id": "northyorkshirepolice-96e541",
      "locationSet": {
        "include": ["gb-yorkshire.geojson"]
      },
      "tags": {
        "amenity": "police",
        "operator": "North Yorkshire Police",
        "operator:wikidata": "Q4590862",
        "operator:wikipedia": "en:North Yorkshire Police"
      }
    },
    {
      "displayName": "Northern Territory Police Force",
      "id": "northernterritorypoliceforce-fa07c9",
      "locationSet": {
        "include": ["au-nt.geojson"]
      },
      "matchNames": ["ntpf"],
      "tags": {
        "amenity": "police",
        "operator": "Northern Territory Police Force",
        "operator:wikidata": "Q7059043",
        "operator:wikipedia": "en:Northern Territory Police Force"
      }
    },
    {
      "displayName": "Northumbria Police",
      "id": "northumbriapolice-0bde0d",
      "locationSet": {
        "include": ["gb-north-east.geojson"]
      },
      "tags": {
        "amenity": "police",
        "operator": "Northumbria Police",
        "operator:wikidata": "Q7059842",
        "operator:wikipedia": "en:Northumbria Police"
      }
    },
    {
      "displayName": "Nottinghamshire Police",
      "id": "nottinghamshirepolice-ada603",
      "locationSet": {
        "include": ["gb-east-midlands.geojson"]
      },
      "tags": {
        "amenity": "police",
        "operator": "Nottinghamshire Police",
        "operator:wikidata": "Q7063746",
        "operator:wikipedia": "en:Nottinghamshire Police"
      }
    },
    {
      "displayName": "NSW Police Force",
      "id": "nswpoliceforce-4d9f38",
      "locationSet": {
        "include": ["au-nsw.geojson"]
      },
      "matchNames": [
        "new south wales police force"
      ],
      "tags": {
        "amenity": "police",
        "operator": "NSW Police Force",
        "operator:wikidata": "Q7011763",
        "operator:wikipedia": "en:New South Wales Police Force"
      }
    },
    {
      "displayName": "Ontario Provincial Police",
      "id": "ontarioprovincialpolice-b69ec0",
      "locationSet": {"include": ["ca"]},
      "tags": {
        "amenity": "police",
        "operator": "Ontario Provincial Police",
        "operator:wikidata": "Q1046157",
        "operator:wikipedia": "en:Ontario Provincial Police"
      }
    },
    {
      "displayName": "Oregon State Police",
      "id": "oregonstatepolice-c23f57",
      "locationSet": {
        "include": ["us-or.geojson"]
      },
      "tags": {
        "amenity": "police",
        "operator": "Oregon State Police",
        "operator:short": "OSP",
        "operator:wikidata": "Q7101367",
        "operator:wikipedia": "en:Oregon State Police"
      }
    },
    {
      "displayName": "Ottawa Police Service",
      "id": "ottawapoliceservice-b69ec0",
      "locationSet": {"include": ["ca"]},
      "matchNames": ["ottawa"],
      "tags": {
        "amenity": "police",
        "operator": "Ottawa Police Service",
        "operator:wikidata": "Q2381871",
        "operator:wikipedia": "en:Ottawa Police Service"
      }
    },
    {
      "displayName": "Philippine National Police",
      "id": "philippinenationalpolice-959114",
      "locationSet": {"include": ["ph"]},
      "tags": {
        "amenity": "police",
        "operator": "Philippine National Police",
        "operator:short": "PNP",
        "operator:wikidata": "Q963772",
        "operator:wikipedia": "tl:Pambansang Pulisya ng Pilipinas"
      }
    },
    {
      "displayName": "Poder Judicial",
      "id": "poderjudicial-05938a",
      "locationSet": {"include": ["cr"]},
      "tags": {
        "amenity": "police",
        "operator": "Poder Judicial"
      }
    },
    {
      "displayName": "Policajný zbor",
      "id": "policajnyzbor-546d53",
      "locationSet": {"include": ["sk"]},
      "matchNames": [
        "policajný zbor slovenskej republiky"
      ],
      "tags": {
        "amenity": "police",
        "operator": "Policajný zbor",
        "operator:short": "PZ",
        "operator:wikidata": "Q55633341",
        "operator:wikipedia": "sk:Policajný zbor"
      }
    },
    {
      "displayName": "Police nationale (France)",
      "id": "policenationale-714d2d",
      "locationSet": {"include": ["fr"]},
      "matchNames": ["sûreté nationale"],
      "tags": {
        "amenity": "police",
        "operator": "Police nationale",
        "operator:wikidata": "Q121484",
        "operator:wikipedia": "en:National Police (France)"
      }
    },
    {
      "displayName": "Police Scotland",
      "id": "policescotland-ad9c86",
      "locationSet": {"include": ["gb-sct"]},
      "tags": {
        "amenity": "police",
        "operator": "Police Scotland",
        "operator:wikidata": "Q7209499",
        "operator:wikipedia": "en:Police Scotland"
      }
    },
    {
      "displayName": "Police Service of Northern Ireland",
      "id": "policeserviceofnorthernireland-e79ac6",
      "locationSet": {"include": ["gb-nir"]},
      "tags": {
        "amenity": "police",
        "operator": "Police Service of Northern Ireland",
        "operator:wikidata": "Q1482170",
        "operator:wikipedia": "en:Police Service of Northern Ireland"
      }
    },
    {
      "displayName": "Polícia Civil",
      "id": "policiacivil-f7f40a",
      "locationSet": {"include": ["br"]},
      "tags": {
        "amenity": "police",
        "operator": "Polícia Civil"
      }
    },
    {
      "displayName": "Polícia Civil do Estado de São Paulo",
      "id": "policiacivildoestadodesaopaulo-f7f40a",
      "locationSet": {"include": ["br"]},
      "tags": {
        "amenity": "police",
        "operator": "Polícia Civil do Estado de São Paulo",
        "operator:wikidata": "Q10350993",
        "operator:wikipedia": "pt:Polícia Civil do Estado de São Paulo"
      }
    },
    {
      "displayName": "Policía de la Ciudad",
      "id": "policiadelaciudad-e73d55",
      "locationSet": {"include": ["ar"]},
      "tags": {
        "amenity": "police",
        "operator": "Policía de la Ciudad",
        "operator:wikidata": "Q28647622",
        "operator:wikipedia": "es:Policía de la Ciudad de Buenos Aires"
      }
    },
    {
      "displayName": "Policía de La Pampa",
      "id": "policiadelapampa-e73d55",
      "locationSet": {"include": ["ar"]},
      "tags": {
        "amenity": "police",
        "operator": "Policía de La Pampa",
        "operator:wikidata": "Q6081699",
        "operator:wikipedia": "es:Policía de la Provincia de La Pampa"
      }
    },
    {
      "displayName": "Policía de la Provincia de Buenos Aires",
      "id": "policiadelaprovinciadebuenosaires-e73d55",
      "locationSet": {"include": ["ar"]},
      "tags": {
        "amenity": "police",
        "operator": "Policía de la Provincia de Buenos Aires",
        "operator:wikidata": "Q4985546",
        "operator:wikipedia": "es:Policía de la Provincia de Buenos Aires"
      }
    },
    {
      "displayName": "Policía de la Provincia de Entre Ríos",
      "id": "policiadelaprovinciadeentrerios-e73d55",
      "locationSet": {"include": ["ar"]},
      "tags": {
        "amenity": "police",
        "operator": "Policía de la Provincia de Entre Ríos",
        "operator:wikidata": "Q2885925",
        "operator:wikipedia": "es:Policía de Entre Ríos"
      }
    },
    {
      "displayName": "Policía de la Provincia de Misiones",
      "id": "policiadelaprovinciademisiones-e73d55",
      "locationSet": {"include": ["ar"]},
      "tags": {
        "amenity": "police",
        "operator": "Policía de la Provincia de Misiones",
        "operator:wikidata": "Q6081702",
        "operator:wikipedia": "es:Policía de Misiones"
      }
    },
    {
      "displayName": "Policía de la Provincia de Neuquén",
      "id": "policiadelaprovinciadeneuquen-e73d55",
      "locationSet": {"include": ["ar"]},
      "tags": {
        "amenity": "police",
        "operator": "Policía de la Provincia de Neuquén",
        "operator:wikidata": "Q21003376",
        "operator:wikipedia": "es:Policía de Neuquén"
      }
    },
    {
      "displayName": "Policía de Río Negro",
      "id": "policiaderionegro-e73d55",
      "locationSet": {"include": ["ar"]},
      "tags": {
        "amenity": "police",
        "operator": "Policía de Río Negro",
        "operator:wikidata": "Q6081705",
        "operator:wikipedia": "es:Policía de la Provincia de Río Negro"
      }
    },
    {
      "displayName": "Policía de Santiago del Estero",
      "id": "policiadesantiagodelestero-e73d55",
      "locationSet": {"include": ["ar"]},
      "tags": {
        "amenity": "police",
        "operator": "Policía de Santiago del Estero",
        "operator:wikidata": "Q9061412",
        "operator:wikipedia": "es:Policía de Santiago del Estero"
      }
    },
    {
      "displayName": "Polícia de Segurança Pública (Portugal)",
      "id": "policiadesegurancapublica-269632",
      "locationSet": {"include": ["pt"]},
      "tags": {
        "amenity": "police",
        "operator": "Polícia de Segurança Pública",
        "operator:short": "PSP",
        "operator:wikidata": "Q3460075",
        "operator:wikipedia": "en:Polícia de Segurança Pública"
      }
    },
    {
      "displayName": "Polícia do Exército (Portugal)",
      "id": "policiadoexercito-269632",
      "locationSet": {"include": ["pt"]},
      "matchNames": [
        "lanceiro",
        "lanceiros",
        "polícia militar"
      ],
      "tags": {
        "amenity": "police",
        "operator": "Polícia do Exército",
        "operator:en": "Army Police",
        "operator:short": "PE",
        "operator:wikidata": "Q4794219",
        "operator:wikipedia": "pt:Polícia do Exército (Portugal)"
      }
    },
    {
      "displayName": "Policía Federal Argentina",
      "id": "policiafederalargentina-e73d55",
      "locationSet": {"include": ["ar"]},
      "tags": {
        "amenity": "police",
        "operator": "Policía Federal Argentina",
        "operator:wikidata": "Q12981682",
        "operator:wikipedia": "es:Policía Federal Argentina"
      }
    },
    {
      "displayName": "Polícia Federal do Brasil",
      "id": "policiafederaldobrasil-f7f40a",
      "locationSet": {"include": ["br"]},
      "matchNames": ["federal"],
      "tags": {
        "amenity": "police",
        "operator": "Polícia Federal do Brasil",
        "operator:en": "Federal Police of Brazil",
        "operator:wikidata": "Q2289697",
        "operator:wikipedia": "pt:Polícia Federal do Brasil"
      }
    },
    {
      "displayName": "Policía Local",
      "id": "policialocal-dd66e9",
      "locationSet": {"include": ["es"]},
      "tags": {
        "amenity": "police",
        "operator": "Policía Local",
        "operator:wikidata": "Q1507792",
        "operator:wikipedia": "es:Policía local de España"
      }
    },
    {
      "displayName": "Polícia Militar da Bahia",
      "id": "policiamilitardabahia-f7f40a",
      "locationSet": {"include": ["br"]},
      "tags": {
        "amenity": "police",
        "operator": "Polícia Militar da Bahia",
        "operator:short": "PMBA",
        "operator:wikidata": "Q10351014",
        "operator:wikipedia": "pt:Polícia Militar de Alagoas"
      }
    },
    {
      "displayName": "Polícia Militar da Paraíba",
      "id": "policiamilitardaparaiba-f7f40a",
      "locationSet": {"include": ["br"]},
      "tags": {
        "amenity": "police",
        "operator": "Polícia Militar da Paraíba",
        "operator:short": "PMPB",
        "operator:wikidata": "Q10351013",
        "operator:wikipedia": "pt:Polícia Militar da Paraíba"
      }
    },
    {
      "displayName": "Polícia Militar de Alagoas",
      "id": "policiamilitardealagoas-f7f40a",
      "locationSet": {"include": ["br"]},
      "tags": {
        "amenity": "police",
        "operator": "Polícia Militar de Alagoas",
        "operator:short": "PMAL",
        "operator:wikidata": "Q10351014",
        "operator:wikipedia": "pt:Polícia Militar de Alagoas"
      }
    },
    {
      "displayName": "Polícia Militar de Mato Grosso do Sul",
      "id": "policiamilitardematogrossodosul-f7f40a",
      "locationSet": {"include": ["br"]},
      "tags": {
        "amenity": "police",
        "operator": "Polícia Militar de Mato Grosso do Sul",
        "operator:short": "PMMS",
        "operator:wikidata": "Q10351016",
        "operator:wikipedia": "pt:Polícia Militar de Mato Grosso do Sul"
      }
    },
    {
      "displayName": "Polícia Militar de Minas Gerais",
      "id": "policiamilitardeminasgerais-f7f40a",
      "locationSet": {"include": ["br"]},
      "tags": {
        "amenity": "police",
        "operator": "Polícia Militar de Minas Gerais",
        "operator:short": "PMMG",
        "operator:wikidata": "Q6852134",
        "operator:wikipedia": "pt:Polícia Militar do Estado de Minas Gerais"
      }
    },
    {
      "displayName": "Polícia Militar de Pernambuco",
      "id": "policiamilitardepernambuco-f7f40a",
      "locationSet": {"include": ["br"]},
      "tags": {
        "amenity": "police",
        "operator": "Polícia Militar de Pernambuco",
        "operator:short": "PMPE",
        "operator:wikidata": "Q10351015",
        "operator:wikipedia": "pt:Polícia Militar de Pernambuco"
      }
    },
    {
      "displayName": "Polícia Militar de Roraima",
      "id": "policiamilitarderoraima-f7f40a",
      "locationSet": {"include": ["br"]},
      "tags": {
        "amenity": "police",
        "operator": "Polícia Militar de Roraima",
        "operator:short": "PMRR",
        "operator:wikidata": "Q10351018",
        "operator:wikipedia": "pt:Polícia Militar de Roraima"
      }
    },
    {
      "displayName": "Polícia Militar de Santa Catarina",
      "id": "policiamilitardesantacatarina-f7f40a",
      "locationSet": {"include": ["br"]},
      "tags": {
        "amenity": "police",
        "operator": "Polícia Militar de Santa Catarina",
        "operator:short": "PMSC",
        "operator:wikidata": "Q10351017",
        "operator:wikipedia": "pt:Polícia Militar de Santa Catarina"
      }
    },
    {
      "displayName": "Polícia Militar do Amazonas",
      "id": "policiamilitardoamazonas-f7f40a",
      "locationSet": {"include": ["br"]},
      "tags": {
        "amenity": "police",
        "operator": "Polícia Militar do Amazonas",
        "operator:short": "PMAM",
        "operator:wikidata": "Q10351020",
        "operator:wikipedia": "pt:Polícia Militar do Amazonas"
      }
    },
    {
      "displayName": "Polícia Militar do Distrito Federal",
      "id": "policiamilitardodistritofederal-f7f40a",
      "locationSet": {"include": ["br"]},
      "tags": {
        "amenity": "police",
        "operator": "Polícia Militar do Distrito Federal",
        "operator:short": "PMDF",
        "operator:wikidata": "Q10351019",
        "operator:wikipedia": "pt:Polícia Militar do Distrito Federal"
      }
    },
    {
      "displayName": "Polícia Militar do Estado de Goiás",
      "id": "policiamilitardoestadodegoias-f7f40a",
      "locationSet": {"include": ["br"]},
      "tags": {
        "amenity": "police",
        "operator": "Polícia Militar do Estado de Goiás",
        "operator:short": "PMGO",
        "operator:wikidata": "Q6852133",
        "operator:wikipedia": "pt:Polícia Militar do Estado de Goiás"
      }
    },
    {
      "displayName": "Polícia Militar do Estado de Mato Grosso",
      "id": "policiamilitardoestadodematogrosso-f7f40a",
      "locationSet": {"include": ["br"]},
      "tags": {
        "amenity": "police",
        "operator": "Polícia Militar do Estado de Mato Grosso",
        "operator:short": "PMMT",
        "operator:wikidata": "Q10351022",
        "operator:wikipedia": "pt:Polícia Militar do Estado de Mato Grosso"
      }
    },
    {
      "displayName": "Polícia Militar do Estado de Rondônia",
      "id": "policiamilitardoestadoderondonia-f7f40a",
      "locationSet": {"include": ["br"]},
      "tags": {
        "amenity": "police",
        "operator": "Polícia Militar do Estado de Rondônia",
        "operator:short": "PMRO",
        "operator:wikidata": "Q10351021",
        "operator:wikipedia": "pt:Polícia Militar do Estado de Rondônia"
      }
    },
    {
      "displayName": "Polícia Militar do Estado de São Paulo",
      "id": "policiamilitardoestadodesaopaulo-f7f40a",
      "locationSet": {"include": ["br"]},
      "tags": {
        "amenity": "police",
        "operator": "Polícia Militar do Estado de São Paulo",
        "operator:short": "PMESP",
        "operator:wikidata": "Q10351025",
        "operator:wikipedia": "pt:Polícia Militar do Estado de São Paulo"
      }
    },
    {
      "displayName": "Polícia Militar do Estado de Sergipe",
      "id": "policiamilitardoestadodesergipe-f7f40a",
      "locationSet": {"include": ["br"]},
      "tags": {
        "amenity": "police",
        "operator": "Polícia Militar do Estado de Sergipe",
        "operator:short": "PMSE",
        "operator:wikidata": "Q10351023",
        "operator:wikipedia": "pt:Polícia Militar do Estado de Sergipe"
      }
    },
    {
      "displayName": "Polícia Militar do Estado do Acre",
      "id": "policiamilitardoestadodoacre-f7f40a",
      "locationSet": {"include": ["br"]},
      "tags": {
        "amenity": "police",
        "operator": "Polícia Militar do Estado do Acre",
        "operator:short": "PMAC",
        "operator:wikidata": "Q10351024",
        "operator:wikipedia": "pt:Polícia Militar do Estado do Acre"
      }
    },
    {
      "displayName": "Polícia Militar do Estado do Amapá",
      "id": "ppoliciamilitardoestadodoamapa-f7f40a",
      "locationSet": {"include": ["br"]},
      "tags": {
        "amenity": "police",
        "operator": "PPolícia Militar do Estado do Amapá",
        "operator:short": "PMAP",
        "operator:wikidata": "Q10351026",
        "operator:wikipedia": "pt:Polícia Militar do Estado do Amapá"
      }
    },
    {
      "displayName": "Polícia Militar do Estado do Ceará",
      "id": "policiamilitardoestadodoceara-f7f40a",
      "locationSet": {"include": ["br"]},
      "tags": {
        "amenity": "police",
        "operator": "Polícia Militar do Estado do Ceará",
        "operator:short": "PMCE",
        "operator:wikidata": "Q10351027",
        "operator:wikipedia": "pt:Polícia Militar do Estado do Ceará"
      }
    },
    {
      "displayName": "Polícia Militar do Estado do Espírito Santo",
      "id": "policiamilitardoestadodoespiritosanto-f7f40a",
      "locationSet": {"include": ["br"]},
      "tags": {
        "amenity": "police",
        "operator": "Polícia Militar do Estado do Espírito Santo",
        "operator:short": "PMES",
        "operator:wikidata": "Q10351029",
        "operator:wikipedia": "pt:Polícia Militar do Estado do Espírito Santo"
      }
    },
    {
      "displayName": "Polícia Militar do Estado do Maranhão",
      "id": "policiamilitardoestadodomaranhao-f7f40a",
      "locationSet": {"include": ["br"]},
      "tags": {
        "amenity": "police",
        "operator": "Polícia Militar do Estado do Maranhão",
        "operator:short": "PMMA",
        "operator:wikidata": "Q10351028",
        "operator:wikipedia": "pt:Polícia Militar do Estado do Maranhão"
      }
    },
    {
      "displayName": "Polícia Militar do Estado do Pará",
      "id": "policiamilitardoestadodopara-f7f40a",
      "locationSet": {"include": ["br"]},
      "tags": {
        "amenity": "police",
        "operator": "Polícia Militar do Estado do Pará",
        "operator:short": "PMPA",
        "operator:wikidata": "Q10351031",
        "operator:wikipedia": "pt:Polícia Militar do Estado do Pará"
      }
    },
    {
      "displayName": "Polícia Militar do Estado do Piauí",
      "id": "policiamilitardoestadodopiaui-f7f40a",
      "locationSet": {"include": ["br"]},
      "tags": {
        "amenity": "police",
        "operator": "Polícia Militar do Estado do Piauí",
        "operator:short": "PMPI",
        "operator:wikidata": "Q10351030",
        "operator:wikipedia": "pt:Polícia Militar do Estado do Piauí"
      }
    },
    {
      "displayName": "Polícia Militar do Estado do Rio de Janeiro",
      "id": "policiamilitardoestadodoriodejaneiro-f7f40a",
      "locationSet": {"include": ["br"]},
      "tags": {
        "amenity": "police",
        "operator": "Polícia Militar do Estado do Rio de Janeiro",
        "operator:short": "PMERJ",
        "operator:wikidata": "Q6852137",
        "operator:wikipedia": "pt:Polícia Militar do Estado do Rio de Janeiro"
      }
    },
    {
      "displayName": "Polícia Militar do Estado do Rio Grande do Norte",
      "id": "policiamilitardoestadodoriograndedonorte-f7f40a",
      "locationSet": {"include": ["br"]},
      "tags": {
        "amenity": "police",
        "operator": "Polícia Militar do Estado do Rio Grande do Norte",
        "operator:short": "PMRN",
        "operator:wikidata": "Q10351032",
        "operator:wikipedia": "pt:Polícia Militar do Estado do Rio Grande do Norte"
      }
    },
    {
      "displayName": "Polícia Militar do Estado do Tocantins",
      "id": "policiamilitardoestadodotocantins-f7f40a",
      "locationSet": {"include": ["br"]},
      "tags": {
        "amenity": "police",
        "operator": "Polícia Militar do Estado do Tocantins",
        "operator:short": "PMTO",
        "operator:wikidata": "Q10351033",
        "operator:wikipedia": "pt:Polícia Militar do Estado do Tocantins"
      }
    },
    {
      "displayName": "Polícia Militar do Paraná",
      "id": "policiamilitardoparana-f7f40a",
      "locationSet": {"include": ["br"]},
      "tags": {
        "amenity": "police",
        "operator": "Polícia Militar do Paraná",
        "operator:short": "PMPR",
        "operator:wikidata": "Q1144660",
        "operator:wikipedia": "pt:Polícia Militar do Paraná"
      }
    },
    {
      "displayName": "Policía Nacional Bolivariana",
      "id": "policianacionalbolivariana-3383b4",
      "locationSet": {"include": ["ve"]},
      "tags": {
        "amenity": "police",
        "operator": "Policía Nacional Bolivariana",
        "operator:en": "Bolivarian National Police",
        "operator:short": "PNB",
        "operator:wikidata": "Q7209712",
        "operator:wikipedia": "en:Venezuelan National Police"
      }
    },
    {
      "displayName": "Policía Nacional de Bolivia",
      "id": "policianacionaldebolivia-23a32a",
      "locationSet": {"include": ["bo"]},
      "matchNames": [
        "policia boliviana",
        "policia nacional",
        "policia nacional boliviana",
        "policia nacional boliviana (pnb)",
        "policia nacional de bolivia (pnb)"
      ],
      "tags": {
        "amenity": "police",
        "operator": "Policía Nacional de Bolivia",
        "operator:short": "PNB",
        "operator:wikidata": "Q3065571",
        "operator:wikipedia": "es:Policía Nacional de Bolivia"
      }
    },
    {
      "displayName": "Policía Nacional de Colombia",
      "id": "policianacionaldecolombia-057a57",
      "locationSet": {"include": ["co"]},
      "matchNames": [
        "ministerio de defensa",
        "policia nacional"
      ],
      "tags": {
        "amenity": "police",
        "operator": "Policía Nacional de Colombia",
        "operator:wikidata": "Q3394180",
        "operator:wikipedia": "es:Policía Nacional de Colombia"
      }
    },
    {
      "displayName": "Policía Nacional de Panama",
      "id": "policianacionaldepanama-8db086",
      "locationSet": {"include": ["pa"]},
      "tags": {
        "amenity": "police",
        "operator": "Policía Nacional de Panama",
        "operator:wikidata": "Q9061402",
        "operator:wikipedia": "en:Panamanian National Police"
      }
    },
    {
      "displayName": "Policía Nacional de Paraguay",
      "id": "policianacionaldeparaguay-fe76ea",
      "locationSet": {"include": ["py"]},
      "matchNames": [
        "ministerio de interior",
        "ministerio del interior"
      ],
      "tags": {
        "amenity": "police",
        "operator": "Policía Nacional de Paraguay",
        "operator:short": "PNP",
        "operator:wikidata": "Q9061404",
        "operator:wikipedia": "en:National Police of Paraguay"
      }
    },
    {
      "displayName": "Policía Nacional de Uruguay",
      "id": "policianacionaldeuruguay-2c325e",
      "locationSet": {"include": ["uy"]},
      "matchNames": [
        "ministerio de interior",
        "ministerio del interior"
      ],
      "tags": {
        "amenity": "police",
        "operator": "Policía Nacional de Uruguay",
        "operator:wikidata": "Q3817054",
        "operator:wikipedia": "en:National Police of Uruguay"
      }
    },
    {
      "displayName": "Policía Nacional del Ecuador",
      "id": "policianacionaldelecuador-210a6b",
      "locationSet": {"include": ["ec"]},
      "matchNames": [
        "ministerio de interior",
        "ministerio del interior",
        "policía ecuatoriana",
        "policía nacional (ecuador)",
        "policía nacional de ecuador",
        "policía nacional ecuatoriana"
      ],
      "tags": {
        "amenity": "police",
        "operator": "Policía Nacional del Ecuador",
        "operator:wikidata": "Q6974984",
        "operator:wikipedia": "en:National Police of Ecuador"
      }
    },
    {
      "displayName": "Policía Nacional del Perú",
      "id": "policianacionaldelperu-67e8f0",
      "locationSet": {"include": ["pe"]},
      "matchNames": ["policia nacional"],
      "tags": {
        "amenity": "police",
        "operator": "Policía Nacional del Perú",
        "operator:wikidata": "Q6320215",
        "operator:wikipedia": "es:Policía Nacional del Perú"
      }
    },
    {
      "displayName": "Policía Nacional Revolucionaria",
      "id": "policianacionalrevolucionaria-0bef41",
      "locationSet": {"include": ["cu"]},
      "matchNames": [
        "ministerio de interior",
        "policía revolucionaria de cuba"
      ],
      "tags": {
        "amenity": "police",
        "operator": "Policía Nacional Revolucionaria",
        "operator:short": "PNR",
        "operator:wikidata": "Q3907549",
        "operator:wikipedia": "en:Law enforcement in Cuba"
      }
    },
    {
      "displayName": "Polícia Rodoviária Federal",
      "id": "policiarodoviariafederal-f7f40a",
      "locationSet": {"include": ["br"]},
      "tags": {
        "amenity": "police",
        "operator": "Polícia Rodoviária Federal",
        "operator:wikidata": "Q1158853",
        "operator:wikipedia": "pt:Polícia Rodoviária Federal"
      }
    },
    {
      "displayName": "Policja",
      "id": "policja-821ef5",
      "locationSet": {"include": ["pl"]},
      "tags": {
        "amenity": "police",
        "operator": "Policja",
        "operator:wikidata": "Q622532",
        "operator:wikipedia": "pl:Policja (Polska)"
      }
    },
    {
      "displayName": "Polizei Baden-Württemberg",
      "id": "polizeibadenwurttemberg-d0f2fb",
      "locationSet": {
        "include": ["de-bw.geojson"]
      },
      "tags": {
        "amenity": "police",
        "operator": "Polizei Baden-Württemberg",
        "operator:wikidata": "Q881955",
        "operator:wikipedia": "de:Polizei Baden-Württemberg"
      }
    },
    {
      "displayName": "Polizei Bayern",
      "id": "polizeibayern-948feb",
      "locationSet": {
        "include": ["de-by.geojson"]
      },
      "tags": {
        "amenity": "police",
        "operator": "Polizei Bayern",
        "operator:wikidata": "Q471333",
        "operator:wikipedia": "de:Polizei Bayern"
      }
    },
    {
      "displayName": "Polizei Berlin",
      "id": "polizeiberlin-d728c1",
      "locationSet": {
        "include": ["de-be.geojson"]
      },
      "tags": {
        "amenity": "police",
        "operator": "Polizei Berlin",
        "operator:wikidata": "Q328480",
        "operator:wikipedia": "de:Polizei Berlin"
      }
    },
    {
      "displayName": "Polizei Brandenburg",
      "id": "polizeibrandenburg-e64180",
      "locationSet": {
        "include": ["de-bb.geojson"]
      },
      "tags": {
        "amenity": "police",
        "operator": "Polizei Brandenburg",
        "operator:wikidata": "Q2101665",
        "operator:wikipedia": "de:Polizei Brandenburg"
      }
    },
    {
      "displayName": "Polizei Bremen",
      "id": "polizeibremen-048619",
      "locationSet": {
        "include": ["de-hb.geojson"]
      },
      "tags": {
        "amenity": "police",
        "operator": "Polizei Bremen",
        "operator:wikidata": "Q1672788",
        "operator:wikipedia": "de:Polizei Bremen"
      }
    },
    {
      "displayName": "Polizei Hamburg",
      "id": "polizeihamburg-a93b62",
      "locationSet": {
        "include": ["de-hh.geojson"]
      },
      "tags": {
        "amenity": "police",
        "operator": "Polizei Hamburg",
        "operator:wikidata": "Q882239",
        "operator:wikipedia": "de:Polizei Hamburg"
      }
    },
    {
      "displayName": "Polizei Hessen",
      "id": "polizeihessen-2444f7",
      "locationSet": {
        "include": ["de-he.geojson"]
      },
      "tags": {
        "amenity": "police",
        "operator": "Polizei Hessen",
        "operator:wikidata": "Q328521",
        "operator:wikipedia": "de:Polizei Hessen"
      }
    },
    {
      "displayName": "Polizei Mecklenburg-Vorpommern",
      "id": "polizeimecklenburgvorpommern-f418f5",
      "locationSet": {
        "include": ["de-mv.geojson"]
      },
      "tags": {
        "amenity": "police",
        "operator": "Polizei Mecklenburg-Vorpommern",
        "operator:wikidata": "Q186428",
        "operator:wikipedia": "de:Polizei Mecklenburg-Vorpommern"
      }
    },
    {
      "displayName": "Polizei Niedersachsen",
      "id": "polizeiniedersachsen-ce7aa3",
      "locationSet": {
        "include": ["de-ni.geojson"]
      },
      "tags": {
        "amenity": "police",
        "operator": "Polizei Niedersachsen",
        "operator:wikidata": "Q1526524",
        "operator:wikipedia": "de:Polizei Niedersachsen"
      }
    },
    {
      "displayName": "Polizei Nordrhein-Westfalen",
      "id": "polizeinordrheinwestfalen-d18cd0",
      "locationSet": {
        "include": ["de-nw.geojson"]
      },
      "tags": {
        "amenity": "police",
        "operator": "Polizei Nordrhein-Westfalen",
        "operator:wikidata": "Q829038",
        "operator:wikipedia": "de:Polizei Nordrhein-Westfalen"
      }
    },
    {
      "displayName": "Polizei Rheinland-Pfalz",
      "id": "polizeirheinlandpfalz-78e8a1",
      "locationSet": {
        "include": ["de-rp.geojson"]
      },
      "matchNames": [
        "ministerium des innern und für sport rheinland-pfalz"
      ],
      "tags": {
        "amenity": "police",
        "operator": "Polizei Rheinland-Pfalz",
        "operator:wikidata": "Q882234",
        "operator:wikipedia": "de:Polizei Rheinland-Pfalz"
      }
    },
    {
      "displayName": "Polizei Saarland",
      "id": "polizeisaarland-66d9ba",
      "locationSet": {
        "include": ["de-sl.geojson"]
      },
      "tags": {
        "amenity": "police",
        "operator": "Polizei Saarland",
        "operator:wikidata": "Q882228",
        "operator:wikipedia": "de:Polizei im Saarland"
      }
    },
    {
      "displayName": "Polizei Sachsen",
      "id": "polizeisachsen-d7cb22",
      "locationSet": {
        "include": ["de-sn.geojson"]
      },
      "tags": {
        "amenity": "police",
        "operator": "Polizei Sachsen",
        "operator:wikidata": "Q1501848",
        "operator:wikipedia": "de:Polizei Sachsen"
      }
    },
    {
      "displayName": "Polizei Sachsen-Anhalt",
      "id": "polizeisachsenanhalt-0fb907",
      "locationSet": {
        "include": ["de-st.geojson"]
      },
      "tags": {
        "amenity": "police",
        "operator": "Polizei Sachsen-Anhalt",
        "operator:wikidata": "Q2101675",
        "operator:wikipedia": "de:Polizei Sachsen-Anhalt"
      }
    },
    {
      "displayName": "Polizei Schleswig-Holstein",
      "id": "polizeischleswigholstein-f07ddc",
      "locationSet": {
        "include": ["de-sh.geojson"]
      },
      "tags": {
        "amenity": "police",
        "operator": "Polizei Schleswig-Holstein",
        "operator:wikidata": "Q897098",
        "operator:wikipedia": "de:Polizei Schleswig-Holstein"
      }
    },
    {
      "displayName": "Polizei Viersen",
      "id": "polizeiviersen-d18cd0",
      "locationSet": {
        "include": ["de-nw.geojson"]
      },
      "tags": {
        "amenity": "police",
        "operator": "Polizei Viersen"
      }
    },
    {
      "displayName": "Polizia di Stato",
      "id": "poliziadistato-f71f16",
      "locationSet": {"include": ["it"]},
      "matchNames": ["polizia"],
      "tags": {
        "amenity": "police",
        "operator": "Polizia di Stato",
        "operator:wikidata": "Q897817",
        "operator:wikipedia": "it:Polizia di Stato"
      }
    },
    {
      "displayName": "Polizia Locale",
      "id": "polizialocale-f71f16",
      "locationSet": {"include": ["it"]},
      "tags": {
        "amenity": "police",
        "operator": "Polizia Locale",
        "operator:wikidata": "Q61634147",
        "operator:wikipedia": "it:Polizia locale (Italia)"
      }
    },
    {
      "displayName": "Polizia Municipale",
      "id": "poliziamunicipale-f71f16",
      "locationSet": {"include": ["it"]},
      "matchNames": ["vigili urbani"],
      "tags": {
        "amenity": "police",
        "operator": "Polizia Municipale",
        "operator:wikidata": "Q1431981",
        "operator:wikipedia": "it:Polizia municipale"
      }
    },
    {
      "displayName": "Prefectura Naval Argentina",
      "id": "prefecturanavalargentina-e73d55",
      "locationSet": {"include": ["ar"]},
      "tags": {
        "amenity": "police",
        "operator": "Prefectura Naval Argentina",
        "operator:wikidata": "Q2573626",
        "operator:wikipedia": "es:Prefectura Naval Argentina"
      }
    },
    {
      "displayName": "Public Force of the Ministry of Public Security",
      "id": "publicforce-05938a",
      "locationSet": {"include": ["cr"]},
      "matchNames": ["msp"],
      "tags": {
        "amenity": "police",
        "operator": "Public Force",
        "operator:es": "Fuerza Pública",
        "operator:wikipedia": "en:Public Force of Costa Rica"
      }
    },
    {
      "displayName": "Pulizija ta' Malta",
      "id": "pulizijatamalta-67380b",
      "locationSet": {"include": ["mt"]},
      "tags": {
        "amenity": "police",
        "operator": "Pulizija ta' Malta",
        "operator:wikidata": "Q2413538",
        "operator:wikipedia": "en:Malta Police Force"
      }
    },
    {
      "displayName": "Queensland Police Service",
      "id": "queenslandpoliceservice-079051",
      "locationSet": {
        "include": ["au-qld.geojson"]
      },
      "tags": {
        "amenity": "police",
        "operator": "Queensland Police Service",
        "operator:wikidata": "Q7270980",
        "operator:wikipedia": "en:Queensland Police Service"
      }
    },
    {
      "displayName": "Royal Canadian Mounted Police",
      "id": "royalcanadianmountedpolice-b69ec0",
      "locationSet": {"include": ["ca"]},
      "tags": {
        "amenity": "police",
        "operator": "Royal Canadian Mounted Police",
        "operator:short": "RCMP",
        "operator:wikidata": "Q335175",
        "operator:wikipedia": "en:Royal Canadian Mounted Police"
      }
    },
    {
      "displayName": "Royal Papua New Guinea Constabulary",
      "id": "royalpapuanewguineaconstabulary-2d366c",
      "locationSet": {"include": ["pg"]},
      "tags": {
        "amenity": "police",
        "operator": "Royal Papua New Guinea Constabulary",
        "operator:short": "RPNGC",
        "operator:wikidata": "Q7374681",
        "operator:wikipedia": "en:Royal Papua New Guinea Constabulary"
      }
    },
    {
      "displayName": "Royal Thai Police",
      "id": "royalthaipolice-951c56",
      "locationSet": {"include": ["th"]},
      "tags": {
        "amenity": "police",
        "operator": "ตำรวจแห่งชาติ",
        "operator:en": "Royal Thai Police",
        "operator:short": "RTP",
        "operator:th": "ตำรวจแห่งชาติ",
        "operator:wikidata": "Q1831399",
        "operator:wikipedia": "en:Royal Thai Police"
      }
    },
    {
      "displayName": "Secretaria da Segurança Pública do Estado de São Paulo",
      "id": "secretariadasegurancapublicadoestadodesaopaulo-f7f40a",
      "locationSet": {"include": ["br"]},
      "matchNames": [
        "secretaria de segurança pública do estado de são paulo"
      ],
      "tags": {
        "amenity": "police",
        "operator": "Secretaria da Segurança Pública do Estado de São Paulo",
        "operator:wikidata": "Q10295162",
        "operator:wikipedia": "pt:Secretaria de Estado dos Negócios da Segurança Pública de São Paulo"
      }
    },
    {
      "displayName": "Secretaria de Estado de Segurança Pública e Defesa Social",
      "id": "secretariadeestadodesegurancapublicaedefesasocial-f7f40a",
      "locationSet": {"include": ["br"]},
      "matchNames": [
        "secretaria de estado de segurança pública e defesa social - segup"
      ],
      "tags": {
        "amenity": "police",
        "operator": "Secretaria de Estado de Segurança Pública e Defesa Social",
        "operator:short": "SEGUP"
      }
    },
    {
      "displayName": "SEPSA",
      "id": "sepsa-0bef41",
      "locationSet": {"include": ["cu"]},
      "tags": {
        "amenity": "police",
        "operator": "SEPSA"
      }
    },
    {
      "displayName": "Service de police de la ville de Montréal",
      "id": "servicedepolicedelavilledemontreal-b69ec0",
      "locationSet": {"include": ["ca"]},
      "tags": {
        "amenity": "police",
        "operator": "Service de police de la ville de Montréal",
        "operator:wikidata": "Q1326140",
        "operator:wikipedia": "en:Service de police de la Ville de Montréal"
      }
    },
    {
      "displayName": "South African Police Service",
      "id": "southafricanpoliceservice-3a04a0",
      "locationSet": {"include": ["za"]},
      "tags": {
        "amenity": "police",
        "operator": "South African Police Service",
        "operator:short": "SAPS",
        "operator:wikidata": "Q1362732",
        "operator:wikipedia": "en:South African Police Service"
      }
    },
    {
      "displayName": "South Australia Police",
      "id": "southaustraliapolice-6b6db7",
      "locationSet": {
        "include": ["au-sa.geojson"]
      },
      "tags": {
        "amenity": "police",
        "operator": "South Australia Police",
        "operator:wikidata": "Q7566092",
        "operator:wikipedia": "en:South Australia Police"
      }
    },
    {
      "displayName": "South Dakota Highway Patrol",
      "id": "southdakotahighwaypatrol-ce37ff",
      "locationSet": {
        "include": ["us-sd.geojson"]
      },
      "tags": {
        "amenity": "police",
        "operator": "South Dakota Highway Patrol",
        "operator:short": "SDHP",
        "operator:wikidata": "Q7566968",
        "operator:wikipedia": "en:South Dakota Highway Patrol"
      }
    },
    {
      "displayName": "South Wales Police",
      "id": "southwalespolice-03a321",
      "locationSet": {"include": ["gb-wls"]},
      "tags": {
        "amenity": "police",
        "operator": "South Wales Police",
        "operator:cy": "Heddlu De Cymru",
        "operator:wikidata": "Q3403362",
        "operator:wikipedia": "en:South Wales Police"
      }
    },
    {
      "displayName": "South Yorkshire Police",
      "id": "southyorkshirepolice-96e541",
      "locationSet": {
        "include": ["gb-yorkshire.geojson"]
      },
      "tags": {
        "amenity": "police",
        "operator": "South Yorkshire Police",
        "operator:wikidata": "Q7569006",
        "operator:wikipedia": "en:South Yorkshire Police"
      }
    },
    {
      "displayName": "Stadtpolizei Zürich",
      "id": "stadtpolizeizurich-e64270",
      "locationSet": {"include": ["ch"]},
      "tags": {
        "amenity": "police",
        "operator": "Stadtpolizei Zürich",
        "operator:wikidata": "Q2327949",
        "operator:wikipedia": "de:Stadtpolizei Zürich"
      }
    },
    {
      "displayName": "Staffordshire Police",
      "id": "staffordshirepolice-0d427b",
      "locationSet": {
        "include": ["gb-west-midlands.geojson"]
      },
      "tags": {
        "amenity": "police",
        "operator": "Staffordshire Police",
        "operator:wikidata": "Q7596704",
        "operator:wikipedia": "en:Staffordshire Police"
      }
    },
    {
      "displayName": "Suffolk Constabulary",
      "id": "suffolkconstabulary-b0762b",
      "locationSet": {
        "include": ["gb-east-england.geojson"]
      },
      "tags": {
        "amenity": "police",
        "operator": "Suffolk Constabulary",
        "operator:wikidata": "Q3076859",
        "operator:wikipedia": "en:Suffolk Constabulary"
      }
    },
    {
      "displayName": "Surrey Police",
      "id": "surreypolice-297ebf",
      "locationSet": {
        "include": ["gb-south-east-coast.geojson"]
      },
      "tags": {
        "amenity": "police",
        "operator": "Surrey Police",
        "operator:wikidata": "Q7646840",
        "operator:wikipedia": "en:Surrey Police"
      }
    },
    {
      "displayName": "Sussex Police",
      "id": "sussexpolice-297ebf",
      "locationSet": {
        "include": ["gb-south-east-coast.geojson"]
      },
      "tags": {
        "amenity": "police",
        "operator": "Sussex Police",
        "operator:wikidata": "Q7649467",
        "operator:wikipedia": "en:Sussex Police"
      }
    },
    {
      "displayName": "Tasmania Police",
      "id": "tasmaniapolice-9b55cd",
      "locationSet": {"include": ["au-tas"]},
      "tags": {
        "amenity": "police",
        "operator": "Tasmania Police",
        "operator:wikidata": "Q3313240",
        "operator:wikipedia": "en:Tasmania Police"
      }
    },
    {
      "displayName": "Texas Highway Patrol",
      "id": "texashighwaypatrol-d15be5",
      "locationSet": {
        "include": ["us-tx.geojson"]
      },
      "tags": {
        "amenity": "police",
        "operator": "Texas Highway Patrol",
        "operator:short": "THP",
        "operator:wikidata": "Q3788793",
        "operator:wikipedia": "en:Texas Highway Patrol"
      }
    },
    {
      "displayName": "Texas Rangers",
      "id": "texasrangerdivision-d15be5",
      "locationSet": {
        "include": ["us-tx.geojson"]
      },
      "tags": {
        "amenity": "police",
        "operator": "Texas Ranger Division",
        "operator:short": "Texas Rangers",
        "operator:wikidata": "Q510865",
        "operator:wikipedia": "en:Texas Ranger Division"
      }
    },
    {
      "displayName": "Thames Valley Police",
      "id": "thamesvalleypolice-01cccd",
      "locationSet": {
        "include": ["gb-south-central.geojson"]
      },
      "tags": {
        "amenity": "police",
        "operator": "Thames Valley Police",
        "operator:wikidata": "Q8578453",
        "operator:wikipedia": "en:Thames Valley Police"
      }
    },
    {
      "displayName": "Thüringer Polizei",
      "id": "thuringerpolizei-87c090",
      "locationSet": {
        "include": ["de-th.geojson"]
      },
      "tags": {
        "amenity": "police",
        "operator": "Thüringer Polizei",
        "operator:wikidata": "Q2430890",
        "operator:wikipedia": "de:Thüringer Polizei"
      }
    },
    {
      "displayName": "Toronto Police Service",
      "id": "torontopoliceservice-b69ec0",
      "locationSet": {"include": ["ca"]},
      "tags": {
        "amenity": "police",
        "operator": "Toronto Police Service",
        "operator:wikidata": "Q1521097",
        "operator:wikipedia": "en:Toronto Police Service"
      }
    },
    {
      "displayName": "Tourist Police (Thailand)",
      "id": "touristpolicebureau-951c56",
      "locationSet": {"include": ["th"]},
      "note": "Mostly for filing insurance claims and insulating tourists from the 'real' police",
      "tags": {
        "amenity": "police",
        "operator": "กองบัญชาการตำรวจท่องเที่ยว",
        "operator:en": "Tourist Police Bureau",
        "operator:th": "กองบัญชาการตำรวจท่องเที่ยว",
        "operator:wikidata": "Q58366882",
        "operator:wikipedia": "en:Tourist Police (Thailand)"
      }
    },
    {
      "displayName": "United States Park Police",
      "id": "unitedstatesparkpolice-04d52e",
      "locationSet": {"include": ["us"]},
      "tags": {
        "amenity": "police",
        "operator": "United States Park Police",
        "operator:short": "USPP",
        "operator:wikidata": "Q2005254",
        "operator:wikipedia": "en:United States Park Police"
      }
    },
    {
      "displayName": "Utah Highway Patrol",
      "id": "utahhighwaypatrol-b507af",
      "locationSet": {
        "include": ["us-ut.geojson"]
      },
      "tags": {
        "amenity": "police",
        "operator": "Utah Highway Patrol",
        "operator:short": "UHP",
        "operator:wikidata": "Q7902372",
        "operator:wikipedia": "en:Utah Highway Patrol"
      }
    },
    {
      "displayName": "Victoria Police",
      "id": "victoriapolice-808201",
      "locationSet": {
        "include": ["au-vic.geojson"]
      },
      "tags": {
        "amenity": "police",
        "operator": "Victoria Police",
        "operator:wikidata": "Q1406658",
        "operator:wikipedia": "en:Victoria Police"
      }
    },
    {
      "displayName": "Warwickshire Police",
      "id": "warwickshirepolice-0d427b",
      "locationSet": {
        "include": ["gb-west-midlands.geojson"]
      },
      "tags": {
        "amenity": "police",
        "operator": "Warwickshire Police",
        "operator:wikidata": "Q7971239",
        "operator:wikipedia": "en:Warwickshire Police"
      }
    },
    {
      "displayName": "Washington State Patrol",
      "id": "washingtonstatepatrol-5dd6e3",
      "locationSet": {
        "include": ["us-wa.geojson"]
      },
      "tags": {
        "amenity": "police",
        "operator": "Washington State Patrol",
        "operator:short": "WSP",
        "operator:wikidata": "Q3566523",
        "operator:wikipedia": "en:Washington State Patrol"
      }
    },
    {
      "displayName": "West Mercia Police",
      "id": "westmerciapolice-0d427b",
      "locationSet": {
        "include": ["gb-west-midlands.geojson"]
      },
      "tags": {
        "amenity": "police",
        "operator": "West Mercia Police",
        "operator:wikidata": "Q7985893",
        "operator:wikipedia": "en:West Mercia Police"
      }
    },
    {
      "displayName": "West Midlands Police",
      "id": "westmidlandspolice-0d427b",
      "locationSet": {
        "include": ["gb-west-midlands.geojson"]
      },
      "tags": {
        "amenity": "police",
        "operator": "West Midlands Police",
        "operator:wikidata": "Q7985948",
        "operator:wikipedia": "en:West Midlands Police"
      }
    },
    {
      "displayName": "West Yorkshire Police",
      "id": "westyorkshirepolice-96e541",
      "locationSet": {
        "include": ["gb-yorkshire.geojson"]
      },
      "tags": {
        "amenity": "police",
        "operator": "West Yorkshire Police",
        "operator:wikidata": "Q7987045",
        "operator:wikipedia": "en:West Yorkshire Police"
      }
    },
    {
      "displayName": "Western Australia Police Force",
      "id": "westernaustraliapoliceforce-fec6b2",
      "locationSet": {
        "include": ["au-wa.geojson"]
      },
      "matchNames": ["wapf", "wapol"],
      "tags": {
        "amenity": "police",
        "operator": "Western Australia Police Force",
        "operator:wikidata": "Q7987488",
        "operator:wikipedia": "en:Western Australia Police Force"
      }
    },
    {
      "displayName": "Wiltshire Police",
      "id": "wiltshirepolice-e37317",
      "locationSet": {
        "include": ["gb-south-west.geojson"]
      },
      "tags": {
        "amenity": "police",
        "operator": "Wiltshire Police",
        "operator:wikidata": "Q5363266",
        "operator:wikipedia": "en:Wiltshire Police"
      }
    },
    {
      "displayName": "Wyoming Highway Patrol",
      "id": "wyominghighwaypatrol-07de7e",
      "locationSet": {
        "include": ["us-wy.geojson"]
      },
      "tags": {
        "amenity": "police",
        "operator": "Wyoming Highway Patrol",
        "operator:short": "WHP",
        "operator:wikidata": "Q8040352",
        "operator:wikipedia": "en:Wyoming Highway Patrol"
      }
    },
    {
      "displayName": "Министерство Внутренних Дел",
      "id": "ministryofinternalaffairs-3a79c7",
      "locationSet": {"include": ["ru"]},
      "matchNames": ["мвд россии", "мвд рф"],
      "tags": {
        "amenity": "police",
        "operator": "Министерство Внутренних Дел",
        "operator:en": "Ministry of Internal Affairs",
        "operator:short": "МВД",
        "operator:wikidata": "Q1192838",
        "operator:wikipedia": "en:Ministry of Internal Affairs (Russia)"
      }
    },
    {
      "displayName": "Полиция России",
      "id": "policeofrussia-3a79c7",
      "locationSet": {"include": ["ru"]},
      "matchNames": [
        "отдел полиции",
        "пункт полиции",
        "участковый пункт полиции"
      ],
      "tags": {
        "amenity": "police",
        "operator": "Полиция России",
        "operator:en": "Police of Russia",
        "operator:wikidata": "Q1188211",
        "operator:wikipedia": "ru:Полиция России"
      }
    },
    {
      "displayName": "نیروی انتظامی",
      "id": "d1eead-555f12",
      "locationSet": {"include": ["ir"]},
      "tags": {
        "amenity": "police",
        "operator": "نیروی انتظامی",
        "operator:wikidata": "Q6082591",
        "operator:wikipedia": "ar:قوة إنفاذ القانون في الجمهورية الإسلامية الإيرانية"
      }
    },
    {
      "displayName": "وزارة الداخلية",
      "id": "0b3c04-d00fc1",
      "locationSet": {"include": ["001"]},
      "tags": {
        "amenity": "police",
        "operator": "وزارة الداخلية"
      }
    },
    {
      "displayName": "刑事警察局",
      "id": "criminalinvestigationbureau-c45d37",
      "locationSet": {"include": ["tw"]},
      "matchNames": ["cib", "刑警"],
      "tags": {
        "amenity": "police",
        "operator": "刑事警察局",
        "operator:en": "Criminal Investigation Bureau",
        "operator:wikidata": "Q10891306",
        "operator:wikipedia": "zh:內政部警政署刑事警察局",
        "operator:zh": "刑事警察局"
      }
    },
    {
      "displayName": "北海道警察本部",
      "id": "hokkaidoprefecturalpolice-ae5e65",
      "locationSet": {"include": ["jp"]},
      "tags": {
        "amenity": "police",
        "operator": "北海道警察本部",
        "operator:en": "Hokkaido Prefectural Police",
        "operator:ja": "北海道警察本部"
      }
    },
    {
      "displayName": "司法警察局 Directoria da Polícia Judiciária",
      "id": "directorateofjudiciarypolice-ff7137",
      "locationSet": {"include": ["mo"]},
      "tags": {
        "amenity": "police",
        "operator": "司法警察局 Directoria da Polícia Judiciária",
        "operator:en": "Directorate of Judiciary Police",
        "operator:pt": "Directoria da Polícia Judiciária",
        "operator:short": "PJ",
        "operator:wikipedia": "zh:澳門特別行政區政府司法警察局",
        "operator:zh": "司法警察局"
      }
    },
    {
      "displayName": "吹田警察署",
      "id": "0f0a19-ae5e65",
      "locationSet": {"include": ["jp"]},
      "tags": {
        "amenity": "police",
        "operator": "吹田警察署"
      }
    },
    {
      "displayName": "國道公路警察局",
      "id": "nationalhighwaypolicebureau-c45d37",
      "locationSet": {"include": ["tw"]},
      "matchNames": ["nhp", "nhpb", "國道警察"],
      "tags": {
        "amenity": "police",
        "operator": "國道公路警察局",
        "operator:en": "National Highway Police Bureau",
        "operator:wikidata": "Q10891307",
        "operator:wikipedia": "zh:內政部警政署國道公路警察局",
        "operator:zh": "國道公路警察局"
      }
    },
    {
      "displayName": "岩手県警察本部",
      "id": "iwateprefecturalpolice-ae5e65",
      "locationSet": {"include": ["jp"]},
      "tags": {
        "amenity": "police",
        "operator": "岩手県警察本部",
        "operator:en": "Iwate Prefectural Police",
        "operator:ja": "岩手県警察本部"
      }
    },
    {
      "displayName": "新北市政府警察局",
      "id": "newtaipeicitypolicedepartment-c45d37",
      "locationSet": {"include": ["tw"]},
      "matchNames": [
        "ntpc police",
        "ntpd",
        "新北市警察",
        "新北市警局",
        "新北警察",
        "新北警局"
      ],
      "tags": {
        "amenity": "police",
        "operator": "新北市政府警察局",
        "operator:en": "New Taipei City Police Department",
        "operator:wikidata": "Q11081385",
        "operator:wikipedia": "zh:新北市政府警察局",
        "operator:zh": "新北市政府警察局"
      }
    },
    {
      "displayName": "桃園市政府警察局",
      "id": "taoyuanpolicedepartment-c45d37",
      "locationSet": {"include": ["tw"]},
      "matchNames": [
        "taoyuan police",
        "typd",
        "桃園市警察",
        "桃園市警局",
        "桃園警察",
        "桃市警局"
      ],
      "tags": {
        "amenity": "police",
        "operator": "桃園市政府警察局",
        "operator:en": "Taoyuan Police Department",
        "operator:wikidata": "Q15907660",
        "operator:wikipedia": "zh:桃園市政府警察局",
        "operator:zh": "桃園市政府警察局"
      }
    },
    {
      "displayName": "治安警察局 Corpo de Polícia de Segurança Pública",
      "id": "publicsecuritypoliceforce-ff7137",
      "locationSet": {"include": ["mo"]},
      "tags": {
        "amenity": "police",
        "operator": "治安警察局 Corpo de Polícia de Segurança Pública",
        "operator:en": "Public Security Police Force",
        "operator:pt": "Corpo de Polícia de Segurança Pública",
        "operator:short": "CPSP",
        "operator:wikidata": "Q16926796",
        "operator:wikipedia": "zh:澳門特別行政區政府治安警察局",
        "operator:zh": "治安警察局"
      }
    },
    {
      "displayName": "海巡署",
      "id": "coastguardadministration-c45d37",
      "locationSet": {"include": ["tw"]},
      "matchNames": ["cga", "海巡"],
      "tags": {
        "amenity": "police",
        "operator": "海巡署",
        "operator:en": "Coast Guard Administration",
        "operator:wikidata": "Q698822",
        "operator:wikipedia": "zh:海洋委員會海巡署",
        "operator:zh": "海巡署"
      }
    },
    {
      "displayName": "石川県警察",
      "id": "c4849a-ae5e65",
      "locationSet": {"include": ["jp"]},
      "tags": {
        "amenity": "police",
        "operator": "石川県警察"
      }
    },
    {
      "displayName": "臺中市政府警察局",
      "id": "taichungcitypolicedepartment-c45d37",
      "locationSet": {"include": ["tw"]},
      "matchNames": [
        "taichung police",
        "tcpb",
        "中市警",
        "中市警察",
        "台中市警察",
        "台中市警局",
        "台中警察",
        "臺中市警察",
        "臺中市警局",
        "臺中警察"
      ],
      "tags": {
        "amenity": "police",
        "operator": "臺中市政府警察局",
        "operator:en": "Taichung City Police Department",
        "operator:wikidata": "Q15897177",
        "operator:wikipedia": "zh:臺中市政府警察局",
        "operator:zh": "臺中市政府警察局"
      }
    },
    {
      "displayName": "臺北市政府警察局",
      "id": "taipeicitypolicedepartment-c45d37",
      "locationSet": {"include": ["tw"]},
      "matchNames": [
        "taipei police",
        "tcpd",
        "北市警察",
        "北市警局",
        "台北市警察",
        "台北市警局",
        "台北警察",
        "臺北市警察",
        "臺北市警局",
        "臺北警察"
      ],
      "tags": {
        "amenity": "police",
        "operator": "臺北市政府警察局",
        "operator:en": "Taipei City Police Department",
        "operator:wikidata": "Q15903297",
        "operator:wikipedia": "zh:臺北市政府警察局",
        "operator:zh": "臺北市政府警察局"
      }
    },
    {
      "displayName": "臺南市政府警察局",
      "id": "tainancitypolicedepartment-c45d37",
      "locationSet": {"include": ["tw"]},
      "matchNames": [
        "taian police",
        "tnpd",
        "南市警察",
        "南市警局",
        "台南市警察",
        "台南市警局",
        "台南警察",
        "臺南市警察",
        "臺南市警局",
        "臺南警察"
      ],
      "tags": {
        "amenity": "police",
        "operator": "臺南市政府警察局",
        "operator:en": "Tainan City Police Department",
        "operator:wikidata": "Q15904106",
        "operator:wikipedia": "zh:臺南市政府警察局",
        "operator:zh": "臺南市政府警察局"
      }
    },
    {
      "displayName": "航空警察局",
      "id": "aviationpolicebureau-c45d37",
      "locationSet": {"include": ["tw"]},
      "matchNames": ["ap", "apb", "航警"],
      "tags": {
        "amenity": "police",
        "operator": "航空警察局",
        "operator:en": "Aviation Police Bureau",
        "operator:wikidata": "Q15912145",
        "operator:wikipedia": "zh:內政部警政署航空警察局",
        "operator:zh": "航空警察局"
      }
    },
    {
      "displayName": "那覇警察署",
      "id": "8e766a-ae5e65",
      "locationSet": {"include": ["jp"]},
      "tags": {
        "amenity": "police",
        "operator": "那覇警察署"
      }
    },
    {
      "displayName": "鐵路警察局",
      "id": "railwaypolicebureau-c45d37",
      "locationSet": {"include": ["tw"]},
      "matchNames": ["rp", "rpb", "路警"],
      "tags": {
        "amenity": "police",
        "operator": "鐵路警察局",
        "operator:en": "Railway Police Bureau",
        "operator:wikidata": "Q10891310",
        "operator:wikipedia": "zh:內政部警政署鐵路警察局",
        "operator:zh": "鐵路警察局"
      }
    },
    {
<<<<<<< HEAD
=======
      "displayName": "铁路派出所",
      "id": "railwaypublicsecuritybureauofministryofpublicsecurity-18678f",
      "locationSet": {"include": ["cn"]},
      "matchNames": ["公安部铁路公安局", "铁路公安"],
      "tags": {
        "amenity": "police",
        "operator": "中华人民共和国公安部铁路公安局",
        "operator:en": "Railway Public Security Bureau of Ministry of Public Security",
        "operator:wikidata": "Q15903825",
        "operator:wikipedia": "zh:公安部铁路公安局",
        "operator:zh": "中华人民共和国公安部铁路公安局"
      }
    },
    {
      "displayName": "香港警務處 Hong Kong Police Force",
      "id": "hongkongpoliceforce-4394e5",
      "locationSet": {"include": ["hk"]},
      "matchNames": ["hkp", "香港警察"],
      "tags": {
        "amenity": "police",
        "operator": "香港警務處 Hong Kong Police Force",
        "operator:en": "Hong Kong Police Force",
        "operator:short": "HKPF",
        "operator:wikidata": "Q25859",
        "operator:wikipedia": "zh:香港警務處",
        "operator:zh": "香港警務處",
        "operator:zh-Hans": "香港警务处",
        "operator:zh-Hant": "香港警務處"
      }
    },
    {
>>>>>>> a706bd30
      "displayName": "高雄市政府警察局",
      "id": "kaohsiungcitypolicedepartment-c45d37",
      "locationSet": {"include": ["tw"]},
      "matchNames": [
        "kaohsiung police",
        "kcpd",
        "kmph",
        "高市警察",
        "高市警局",
        "高雄市警察",
        "高雄市警局",
        "高雄警察"
      ],
      "tags": {
        "amenity": "police",
        "operator": "高雄市政府警察局",
        "operator:en": "Kaohsiung City Police Department",
        "operator:wikidata": "Q15900495",
        "operator:wikipedia": "zh:高雄市政府警察局",
        "operator:zh": "高雄市政府警察局"
      }
    },
    {
      "displayName": "鹿児島県警察",
      "id": "kagoshimaprefecturalpolice-ae5e65",
      "locationSet": {"include": ["jp"]},
      "tags": {
        "amenity": "police",
        "operator": "鹿児島県警察",
        "operator:en": "Kagoshima Prefectural Police",
        "operator:wikidata": "Q11676846",
        "operator:wikipedia": "jp:鹿児島県警察"
      }
    }
  ]
}<|MERGE_RESOLUTION|>--- conflicted
+++ resolved
@@ -3282,22 +3282,6 @@
       }
     },
     {
-<<<<<<< HEAD
-=======
-      "displayName": "铁路派出所",
-      "id": "railwaypublicsecuritybureauofministryofpublicsecurity-18678f",
-      "locationSet": {"include": ["cn"]},
-      "matchNames": ["公安部铁路公安局", "铁路公安"],
-      "tags": {
-        "amenity": "police",
-        "operator": "中华人民共和国公安部铁路公安局",
-        "operator:en": "Railway Public Security Bureau of Ministry of Public Security",
-        "operator:wikidata": "Q15903825",
-        "operator:wikipedia": "zh:公安部铁路公安局",
-        "operator:zh": "中华人民共和国公安部铁路公安局"
-      }
-    },
-    {
       "displayName": "香港警務處 Hong Kong Police Force",
       "id": "hongkongpoliceforce-4394e5",
       "locationSet": {"include": ["hk"]},
@@ -3315,7 +3299,7 @@
       }
     },
     {
->>>>>>> a706bd30
+
       "displayName": "高雄市政府警察局",
       "id": "kaohsiungcitypolicedepartment-c45d37",
       "locationSet": {"include": ["tw"]},
