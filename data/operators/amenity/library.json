{
  "properties": {
    "path": "operators/amenity/library",
    "exclude": {
      "generic": [
        "^county$",
        "^gemeinde$",
        "^library$",
        "^mairie$",
        "^public$",
        "^图书馆$"
      ]
    }
  },
  "items": [
    {
      "displayName": "Aberdeen City Council",
      "id": "aberdeencitycouncil-ecb85d",
      "locationSet": {"include": ["gb-sct"]},
      "tags": {
        "amenity": "library",
        "operator": "Aberdeen City Council",
        "operator:wikidata": "Q2425849",
        "ref:isil": "GB-UK-AbCCL"
      }
    },
    {
      "displayName": "Ajuntament de València",
      "id": "ajuntamentdevalencia-9284e0",
      "locationSet": {"include": ["es"]},
      "tags": {
        "amenity": "library",
        "operator": "Ajuntament de València"
      }
    },
    {
      "displayName": "Alachua County Library District",
      "id": "alachuacountylibrarydistrict-7fd740",
      "locationSet": {
        "include": ["us-fl.geojson"]
      },
      "tags": {
        "amenity": "library",
        "operator": "Alachua County Library District",
        "operator:type": "public",
        "operator:wikidata": "Q4705448"
      }
    },
    {
      "displayName": "Anne Arundel County Public Library",
      "id": "annearundelcountypubliclibrary-1170f4",
      "locationSet": {
        "include": ["us-md.geojson"]
      },
      "tags": {
        "amenity": "library",
        "operator": "Anne Arundel County Public Library",
        "operator:short": "AACPL",
        "operator:type": "public",
        "operator:wikidata": "Q55264155"
      }
    },
    {
      "displayName": "Auckland Libraries",
      "id": "aucklandlibraries-f1e6a6",
      "locationSet": {
        "include": ["nz-auk.geojson"]
      },
      "matchNames": [
        "auckland city libraries",
        "auckland council libraries"
      ],
      "tags": {
        "amenity": "library",
        "operator": "Auckland Libraries",
        "operator:mi": "Ngā Pātaka Kōrero o Tāmaki Makaurau",
        "operator:type": "government",
        "operator:wikidata": "Q4819503"
      }
    },
    {
      "displayName": "Austin Public Library",
      "id": "austinpubliclibrary-24a277",
      "locationSet": {
        "include": ["us-tx.geojson"]
      },
      "tags": {
        "amenity": "library",
        "operator": "Austin Public Library",
        "operator:type": "government",
        "operator:wikidata": "Q69491633"
      }
    },
    {
      "displayName": "Ayuntamiento de Málaga",
      "id": "ayuntamientodemalaga-9284e0",
      "locationSet": {"include": ["es"]},
      "tags": {
        "amenity": "library",
        "operator": "Ayuntamiento de Málaga"
      }
    },
    {
      "displayName": "Baltimore County Public Library",
      "id": "baltimorecountypubliclibrary-1170f4",
      "locationSet": {
        "include": ["us-md.geojson"]
      },
      "tags": {
        "amenity": "library",
        "operator": "Baltimore County Public Library",
        "operator:short": "BCPL",
        "operator:type": "public",
        "operator:wikidata": "Q4852845"
      }
    },
    {
      "displayName": "Biblionet Groningen",
      "id": "biblionetgroningen-9284e0",
      "locationSet": {"include": ["nl"]},
      "tags": {
        "amenity": "library",
        "operator": "Biblionet Groningen"
      }
    },
    {
      "displayName": "Biblioteca Comunale di Trento",
      "id": "bibliotecacomunaleditrento-9284e0",
      "locationSet": {"include": ["it"]},
      "tags": {
        "amenity": "library",
        "operator": "Biblioteca Comunale di Trento"
      }
    },
    {
      "displayName": "Biblioteka Kraków",
      "id": "bibliotekakrakow-9284e0",
      "locationSet": {"include": ["pl"]},
      "tags": {
        "amenity": "library",
        "operator": "Biblioteka Kraków"
      }
    },
    {
      "displayName": "Biblioteka Miejska w Łodzi",
      "id": "bibliotekamiejskawlodzi-9284e0",
      "locationSet": {"include": ["pl"]},
      "tags": {
        "amenity": "library",
        "operator": "Biblioteka Miejska w Łodzi"
      }
    },
    {
      "displayName": "Biblioteka Publiczna im. J. U. Niemcewicza w Dzielnicy Ursynów m.st. Warszawy",
      "id": "bibliotekapublicznaimjuniemcewiczawdzielnicyursynowmstwarszawy-9284e0",
      "locationSet": {"include": ["pl"]},
      "tags": {
        "amenity": "library",
        "operator": "Biblioteka Publiczna im. J. U. Niemcewicza w Dzielnicy Ursynów m.st. Warszawy"
      }
    },
    {
      "displayName": "Biblioteka Publiczna m.st. Warszawy",
      "id": "bibliotekapublicznamstwarszawy-9284e0",
      "locationSet": {"include": ["pl"]},
      "tags": {
        "amenity": "library",
        "operator": "Biblioteka Publiczna m.st. Warszawy"
      }
    },
    {
      "displayName": "Biblioteka Raczyńskich",
      "id": "bibliotekaraczynskich-9284e0",
      "locationSet": {"include": ["pl"]},
      "tags": {
        "amenity": "library",
        "operator": "Biblioteka Raczyńskich"
      }
    },
    {
      "displayName": "Bibliotheek Den Haag",
      "id": "bibliotheekdenhaag-9284e0",
      "locationSet": {"include": ["nl"]},
      "tags": {
        "amenity": "library",
        "operator": "Bibliotheek Den Haag"
      }
    },
    {
      "displayName": "Bibliotheken Mar en Fean",
      "id": "bibliothekenmarenfean-9284e0",
      "locationSet": {"include": ["nl"]},
      "tags": {
        "amenity": "library",
        "operator": "Bibliotheken Mar en Fean"
      }
    },
    {
      "displayName": "Bibliotheken Noord Fryslân",
      "id": "bibliothekennoordfryslan-9284e0",
      "locationSet": {"include": ["nl"]},
      "tags": {
        "amenity": "library",
        "operator": "Bibliotheken Noord Fryslân"
      }
    },
    {
      "displayName": "Birmingham City Council",
      "id": "birminghamcitycouncil-b45619",
      "locationSet": {
        "include": ["gb-bir.geojson"]
      },
      "tags": {
        "amenity": "library",
        "operator": "Birmingham City Council",
        "operator:wikidata": "Q4916650"
      }
    },
    {
      "displayName": "Birmingham Public Library",
      "id": "birminghampubliclibrary-8c84f7",
      "locationSet": {
        "include": ["us-al.geojson"]
      },
      "tags": {
        "amenity": "library",
        "operator": "Birmingham Public Library",
        "operator:short": "BPL",
        "operator:type": "public",
        "operator:wikidata": "Q69469461"
      }
    },
    {
      "displayName": "Biržų rajono savivaldybės Jurgio Bielinio viešoji biblioteka",
      "id": "birzurajonosavivaldybesjurgiobielinioviesojibiblioteka-9284e0",
      "locationSet": {"include": ["lt"]},
      "tags": {
        "amenity": "library",
        "operator": "Biržų rajono savivaldybės Jurgio Bielinio viešoji biblioteka"
      }
    },
    {
      "displayName": "Bowling Green State University",
      "id": "bowlinggreenstateuniversity-f8d891",
      "locationSet": {
        "include": ["us-oh.geojson"]
      },
      "tags": {
        "amenity": "library",
        "operator": "Bowling Green State University",
        "operator:short": "BGSU",
        "operator:type": "university",
        "operator:wikidata": "Q895457"
      }
    },
    {
      "displayName": "Brighton & Hove City Council",
      "id": "brightonandhovecitycouncil-5f562a",
      "locationSet": {
        "include": ["gb-south-east-coast.geojson"]
      },
      "tags": {
        "amenity": "library",
        "operator": "Brighton & Hove City Council",
        "operator:wikidata": "Q16953725",
        "ref:isil": "GB-UkBtBHCL"
      }
    },
    {
      "displayName": "Brisbane City Council",
      "id": "brisbanecitycouncil-8e5058",
      "locationSet": {
        "include": ["au-qld.geojson"]
      },
      "tags": {
        "amenity": "library",
        "operator": "Brisbane City Council",
        "operator:type": "government",
        "operator:wikidata": "Q917682"
      }
    },
    {
      "displayName": "Brooklyn Public Library",
      "id": "brooklynpubliclibrary-cd17a5",
      "locationSet": {
        "include": ["new_york_city.geojson"]
      },
      "tags": {
        "amenity": "library",
        "operator": "Brooklyn Public Library",
        "operator:short": "BPL",
        "operator:type": "public",
        "operator:wikidata": "Q1198796"
      }
    },
    {
      "displayName": "Bruce County Public Library",
      "id": "brucecountypubliclibrary-b0fd6b",
      "locationSet": {
        "include": ["ca-on.geojson"]
      },
      "tags": {
        "amenity": "library",
        "operator": "Bruce County Public Library",
        "operator:short": "BCPL",
        "operator:type": "public",
        "operator:wikidata": "Q53677843"
      }
    },
    {
      "displayName": "Calgary Public Library",
      "id": "calgarypubliclibrary-9e3799",
      "locationSet": {
        "include": ["ca-ab.geojson"]
      },
      "tags": {
        "amenity": "library",
        "operator": "Calgary Public Library",
        "operator:short": "CPL",
        "operator:type": "public",
        "operator:wikidata": "Q5019701"
      }
    },
    {
      "displayName": "CCEG",
      "id": "cceg-03d22a",
      "locationSet": {"include": ["fx"]},
      "tags": {
        "amenity": "library",
        "operator": "CCEG"
      }
    },
    {
      "displayName": "CCLSD",
      "id": "cooscountylibraryservicedistrict-199ec0",
      "locationSet": {
        "include": ["us-or.geojson"]
      },
      "tags": {
        "amenity": "library",
        "operator": "Coos County Library Service District",
        "operator:short": "CCLSD",
        "operator:type": "public",
        "operator:wikidata": "Q69488646"
      }
    },
    {
      "displayName": "Chicago Public Library",
      "id": "chicagopubliclibrary-f51cb2",
      "locationSet": {
        "include": ["us-il.geojson"]
      },
      "tags": {
        "amenity": "library",
        "operator": "Chicago Public Library",
        "operator:short": "CPL",
        "operator:type": "public",
        "operator:wikidata": "Q1060421"
      }
    },
    {
      "displayName": "Cincinnati and Hamilton County Public Library",
      "id": "cincinnatiandhamiltoncountypubliclibrary-f8d891",
      "locationSet": {
        "include": ["us-oh.geojson"]
      },
      "matchNames": [
        "cincinnati public library",
        "plch",
        "public library of cincinnati and hamilton county"
      ],
      "tags": {
        "amenity": "library",
        "operator": "Cincinnati and Hamilton County Public Library",
        "operator:short": "CHPL",
        "operator:type": "public",
        "operator:wikidata": "Q5492644"
      }
    },
    {
      "displayName": "City of San Antonio",
      "id": "cityofsanantonio-24a277",
      "locationSet": {
        "include": ["us-tx.geojson"]
      },
      "tags": {
        "amenity": "library",
        "operator": "City of San Antonio",
        "operator:type": "public",
        "operator:wikidata": "Q975"
      }
    },
    {
      "displayName": "City of San Diego",
      "id": "cityofsandiego-b5320b",
      "locationSet": {
        "include": ["us-ca.geojson"]
      },
      "tags": {
        "amenity": "library",
        "operator": "City of San Diego",
        "operator:type": "public",
        "operator:wikidata": "Q16552"
      }
    },
    {
      "displayName": "Clare County Library",
      "id": "clarecountylibrary-283172",
      "locationSet": {"include": ["ie"]},
      "tags": {
        "amenity": "library",
        "operator": "Clare County Library",
        "operator:ga": "Leabharlann Chontae an Chláir",
        "operator:wikidata": "Q56033590"
      }
    },
    {
      "displayName": "Cleveland Public Library",
      "id": "clevelandpubliclibrary-f8d891",
      "locationSet": {
        "include": ["us-oh.geojson"]
      },
      "tags": {
        "amenity": "library",
        "operator": "Cleveland Public Library",
        "operator:short": "CPL",
        "operator:type": "public",
        "operator:wikidata": "Q5132215"
      }
    },
    {
      "displayName": "Cobb County Public Library System",
      "id": "cobbcountypubliclibrarysystem-3f6d55",
      "locationSet": {
        "include": ["us-ga.geojson"]
      },
      "tags": {
        "amenity": "library",
        "operator": "Cobb County Public Library System",
        "operator:short": "CCPLS",
        "operator:type": "public",
        "operator:wikidata": "Q14686609"
      }
    },
    {
      "displayName": "Communauté de communes Châteaubriant-Derval",
      "id": "communautedecommuneschateaubriantderval-9284e0",
      "locationSet": {"include": ["fx"]},
      "tags": {
        "amenity": "library",
        "operator": "Communauté de communes Châteaubriant-Derval"
      }
    },
    {
      "displayName": "Communauté de communes du Pays d'Ancenis",
      "id": "communautedecommunesdupaysdancenis-9284e0",
      "locationSet": {"include": ["fx"]},
      "tags": {
        "amenity": "library",
        "operator": "Communauté de communes du Pays d'Ancenis"
      }
    },
    {
      "displayName": "Comune di Milano",
      "id": "comunedimilano-9284e0",
      "locationSet": {"include": ["it"]},
      "tags": {
        "amenity": "library",
        "operator": "Comune di Milano"
      }
    },
    {
      "displayName": "Cornwall Council",
      "id": "cornwallcouncil-1aa95b",
      "locationSet": {
        "include": ["gb-con.geojson"]
      },
      "tags": {
        "amenity": "library",
        "operator": "Cornwall Council",
        "operator:wikidata": "Q3774189"
      }
    },
    {
      "displayName": "Deschutes Public Library",
      "id": "deschutespubliclibrary-199ec0",
      "locationSet": {
        "include": ["us-or.geojson"]
      },
      "tags": {
        "amenity": "library",
        "operator": "Deschutes Public Library",
        "operator:type": "public",
        "operator:wikidata": "Q69488582"
      }
    },
    {
      "displayName": "Detroit Public Library",
      "id": "detroitpubliclibrary-dccdd9",
      "locationSet": {
        "include": ["us-mi.geojson"]
      },
      "tags": {
        "amenity": "library",
        "operator": "Detroit Public Library",
        "operator:short": "DPL",
        "operator:type": "public",
        "operator:wikidata": "Q5265986"
      }
    },
    {
      "displayName": "Devon County Council",
      "id": "devoncountycouncil-e39d1a",
      "locationSet": {
        "include": ["gb-dev.geojson"]
      },
      "tags": {
        "amenity": "library",
        "operator": "Devon County Council",
        "operator:wikidata": "Q6385990",
        "ref:isil": "GB-UkExDL"
      }
    },
    {
      "displayName": "Diputació de Barcelona",
      "id": "diputaciodebarcelona-3746d4",
      "locationSet": {"include": ["es"]},
      "tags": {
        "amenity": "library",
        "operator": "Diputació de Barcelona"
      }
    },
    {
      "displayName": "Directorate of Public Libraries",
      "id": "directorateofpubliclibraries-9284e0",
      "locationSet": {"include": ["in"]},
      "tags": {
        "amenity": "library",
        "operator": "Directorate of Public Libraries"
      }
    },
    {
      "displayName": "Dorset Council",
      "id": "dorsetcouncil-1a7c11",
      "locationSet": {
        "include": ["gb-dor.geojson"]
      },
      "tags": {
        "amenity": "library",
        "operator": "Dorset Council",
        "operator:wikidata": "Q55609905",
        "ref:isil": "GB-UkDorDL"
      }
    },
    {
      "displayName": "Dublin City Council",
      "id": "dublincitycouncil-f8622f",
      "locationSet": {
        "include": ["ie-d.geojson"]
      },
      "matchNames": ["dublin corporation"],
      "tags": {
        "amenity": "library",
        "operator": "Dublin City Council",
        "operator:ga": "Comhairle Cathrach Bhaile Átha Cliath",
        "operator:wikidata": "Q4810766"
      }
    },
    {
      "displayName": "Dún Laoghaire-Rathdown County Council",
      "id": "dunlaoghairerathdowncountycouncil-f8622f",
      "locationSet": {
        "include": ["ie-d.geojson"]
      },
      "tags": {
        "amenity": "library",
        "operator": "Dún Laoghaire-Rathdown County Council",
        "operator:ga": "Comhairle Contae Dhún Laoghaire–Ráth an Dúin",
        "operator:wikidata": "Q5320425"
      }
    },
    {
      "displayName": "Edmonton Public Library",
      "id": "edmontonpubliclibrary-9e3799",
      "locationSet": {
        "include": ["ca-ab.geojson"]
      },
      "tags": {
        "amenity": "library",
        "operator": "Edmonton Public Library",
        "operator:short": "EPL",
        "operator:type": "public",
        "operator:wikidata": "Q5339083"
      }
    },
    {
      "displayName": "Eepos kirjastot",
      "id": "eeposkirjastot-9284e0",
      "locationSet": {"include": ["fi"]},
      "tags": {
        "amenity": "library",
        "operator": "Eepos kirjastot"
      }
    },
    {
      "displayName": "Enoch Pratt Free Library",
      "id": "enochprattfreelibrary-1170f4",
      "locationSet": {
        "include": ["us-md.geojson"]
      },
      "tags": {
        "amenity": "library",
        "operator": "Enoch Pratt Free Library",
        "operator:type": "public",
        "operator:wikidata": "Q69478541"
      }
    },
    {
      "displayName": "Essex County Council",
      "id": "essexcountycouncil-088e6d",
      "locationSet": {
        "include": ["gb-east-england.geojson"]
      },
      "tags": {
        "amenity": "library",
        "operator": "Essex County Council",
        "operator:wikidata": "Q5399679"
      }
    },
    {
      "displayName": "Fővárosi Szabó Ervin Könyvtár",
      "id": "fovarosiszaboervinkonyvtar-9284e0",
      "locationSet": {"include": ["hu"]},
      "tags": {
        "amenity": "library",
        "operator": "Fővárosi Szabó Ervin Könyvtár"
      }
    },
    {
      "displayName": "Fraser Valley Regional Library",
      "id": "fraservalleyregionallibrary-b48f8b",
      "locationSet": {
        "include": ["ca-bc.geojson"]
      },
      "tags": {
        "amenity": "library",
        "operator": "Fraser Valley Regional Library",
        "operator:short": "FVRL",
        "operator:type": "public",
        "operator:wikidata": "Q5493694"
      }
    },
    {
      "displayName": "Freie Universität Berlin",
      "id": "freieuniversitatberlin-9284e0",
      "locationSet": {"include": ["de-be.geojson"]},
      "tags": {
        "amenity": "library",
        "operator": "Freie Universität Berlin"
      }
    },
    {
      "displayName": "Hamilton Public Library (Ontario)",
      "id": "hamiltonpubliclibrary-b0fd6b",
      "locationSet": {
        "include": ["ca-on.geojson"]
      },
      "matchNames": ["hamilton library"],
      "tags": {
        "amenity": "library",
        "operator": "Hamilton Public Library",
        "operator:short": "HPL",
        "operator:wikidata": "Q5645111"
      }
    },
    {
      "displayName": "Hampshire County Council",
      "id": "hampshirecountycouncil-03a231",
      "locationSet": {
        "include": ["gb-south-central.geojson"]
      },
      "tags": {
        "amenity": "library",
        "operator": "Hampshire County Council",
        "operator:wikidata": "Q5646045"
      }
    },
    {
      "displayName": "Hawaii State Public Library System",
      "id": "hawaiistatepubliclibrarysystem-2f64e5",
      "locationSet": {"include": ["us-hi"]},
      "tags": {
        "amenity": "library",
        "operator": "Hawaii State Public Library System",
        "operator:short": "HSPLS",
        "operator:wikidata": "Q5684409"
      }
    },
    {
      "displayName": "Helmet",
      "id": "helmet-75c643",
      "locationSet": {"include": ["fi"]},
      "tags": {
        "amenity": "library",
        "operator": "Helmet",
        "operator:type": "public",
        "operator:wikidata": "Q11861998"
      }
    },
    {
      "displayName": "Hennepin County Library",
      "id": "hennepincountylibrary-8eb121",
      "locationSet": {
        "include": ["us-mn.geojson"]
      },
      "tags": {
        "amenity": "library",
        "operator": "Hennepin County Library",
        "operator:short": "HCL",
        "operator:type": "public",
        "operator:wikidata": "Q530512"
      }
    },
    {
      "displayName": "Huron County Library",
      "id": "huroncountylibrary-b0fd6b",
      "locationSet": {
        "include": ["ca-on.geojson"]
      },
      "tags": {
        "amenity": "library",
        "operator": "Huron County Library",
        "operator:type": "public",
        "operator:wikidata": "Q53677986"
      }
    },
    {
      "displayName": "JCLS",
      "id": "jacksoncountylibraryservices-199ec0",
      "locationSet": {
        "include": ["us-or.geojson"]
      },
      "tags": {
        "amenity": "library",
        "operator": "Jackson County Library Services",
        "operator:short": "JCLS",
        "operator:type": "public",
        "operator:wikidata": "Q69488445"
      }
    },
    {
      "displayName": "Kawartha Lakes Public Library",
      "id": "kawarthalakespubliclibrary-b0fd6b",
      "locationSet": {
        "include": ["ca-on.geojson"]
      },
      "tags": {
        "amenity": "library",
        "operator": "Kawartha Lakes Public Library",
        "operator:type": "public",
        "operator:wikidata": "Q53677996"
      }
    },
    {
      "displayName": "KCLSD",
      "id": "klamathcountylibraryservicedistrict-199ec0",
      "locationSet": {
        "include": ["us-or.geojson"]
      },
      "tags": {
        "amenity": "library",
        "operator": "Klamath County Library Service District",
        "operator:short": "KCLSD",
        "operator:type": "public",
        "operator:wikidata": "Q69488397"
      }
    },
    {
      "displayName": "Kent County Council",
      "id": "kentcountycouncil-5f562a",
      "locationSet": {
        "include": ["gb-south-east-coast.geojson"]
      },
      "tags": {
        "amenity": "library",
        "operator": "Kent County Council",
        "operator:wikidata": "Q6386127"
      }
    },
    {
      "displayName": "King County Library System",
      "id": "kingcountylibrarysystem-48ecdd",
      "locationSet": {
        "include": ["us-wa.geojson"]
      },
      "tags": {
        "amenity": "library",
        "operator": "King County Library System",
        "operator:short": "KCLS",
        "operator:type": "public",
        "operator:wikidata": "Q6411390"
      }
    },
    {
      "displayName": "Kingston Frontenac Public Library",
      "id": "kingstonfrontenacpubliclibrary-b0fd6b",
      "locationSet": {
        "include": ["ca-on.geojson"]
      },
      "tags": {
        "amenity": "library",
        "operator": "Kingston Frontenac Public Library",
        "operator:short": "KFPL",
        "operator:type": "public",
        "operator:wikidata": "Q6413526"
      }
    },
    {
      "displayName": "Knižnica pre mládež mesta Košice",
      "id": "kniznicapremladezmestakosice-9284e0",
      "locationSet": {"include": ["sk"]},
      "tags": {
        "amenity": "library",
        "operator": "Knižnica pre mládež mesta Košice"
      }
    },
    {
      "displayName": "Książnica Płocka im. Władysława Broniewskiego",
      "id": "ksiaznicaplockaimwladyslawabroniewskiego-9284e0",
      "locationSet": {"include": ["pl"]},
      "tags": {
        "amenity": "library",
        "operator": "Książnica Płocka im. Władysława Broniewskiego"
      }
    },
    {
      "displayName": "LA County Library",
      "id": "lacountylibrary-a762ed",
      "locationSet": {
        "include": ["los_angeles_county.geojson"]
      },
      "tags": {
        "amenity": "library",
        "operator": "LA County Library",
        "operator:type": "public",
        "operator:wikidata": "Q5177889"
      }
    },
    {
      "displayName": "Lake Agassiz Regional Library",
      "id": "lakeagassizregionallibrary-8eb121",
      "locationSet": {
        "include": ["us-mn.geojson"]
      },
      "matchNames": [
        "lake agassiz regional library system"
      ],
      "tags": {
        "amenity": "library",
        "operator": "Lake Agassiz Regional Library",
        "operator:short": "LARL",
        "operator:type": "public",
        "operator:wikidata": "Q69480699"
      }
    },
    {
      "displayName": "Lambton County Library",
      "id": "lambtoncountylibrary-b0fd6b",
      "locationSet": {
        "include": ["ca-on.geojson"]
      },
      "tags": {
        "amenity": "library",
        "operator": "Lambton County Library",
        "operator:type": "public",
        "operator:wikidata": "Q53678013"
      }
    },
    {
      "displayName": "Lancashire County Council",
      "id": "lancashirecountycouncil-c1fc6c",
      "locationSet": {
        "include": ["gb-north-west.geojson"]
      },
      "tags": {
        "amenity": "library",
        "operator": "Lancashire County Council",
        "operator:wikidata": "Q6386149"
      }
    },
    {
      "displayName": "Libraries Tasmania",
      "id": "librariestasmania-41eb09",
      "locationSet": {"include": ["au-tas"]},
      "matchNames": ["linc tasmania"],
      "tags": {
        "amenity": "library",
        "operator": "Libraries Tasmania",
        "operator:wikidata": "Q6458744"
      }
    },
    {
      "displayName": "London Borough of Hounslow",
      "id": "londonboroughofhounslow-d8f64f",
      "locationSet": {
        "include": ["gb-lon.geojson"]
      },
      "tags": {
        "amenity": "library",
        "operator": "London Borough of Hounslow",
        "operator:wikidata": "Q214162",
        "ref:isil": "GB-UkHnHL"
      }
    },
    {
      "displayName": "London Borough of Merton",
      "id": "londonboroughofmerton-d8f64f",
      "locationSet": {
        "include": ["gb-lon.geojson"]
      },
      "tags": {
        "amenity": "library",
        "operator": "London Borough of Merton",
        "operator:wikidata": "Q32504",
        "ref:isil": "GB-UkLoML"
      }
    },
    {
      "displayName": "London Borough of Richmond Upon Thames",
      "id": "londonboroughofrichmonduponthames-d8f64f",
      "locationSet": {
        "include": ["gb-lon.geojson"]
      },
      "matchNames": [
        "london borough of richmond upon thames council"
      ],
      "tags": {
        "amenity": "library",
        "operator": "London Borough of Richmond Upon Thames",
        "operator:short": "LBRUT",
        "operator:wikidata": "Q32515",
        "ref:isil": "GB-UkRiBR"
      }
    },
    {
      "displayName": "London Borough of Wandsworth",
      "id": "londonboroughofwandsworth-d8f64f",
      "locationSet": {
        "include": ["gb-lon.geojson"]
      },
      "tags": {
        "amenity": "library",
        "operator": "London Borough of Wandsworth",
        "operator:wikidata": "Q210563",
        "ref:isil": "GB-UkLoWCL"
      }
    },
    {
      "displayName": "London Public Library",
      "id": "londonpubliclibrary-b0fd6b",
      "locationSet": {
        "include": ["ca-on.geojson"]
      },
      "tags": {
        "amenity": "library",
        "operator": "London Public Library",
        "operator:short": "LPL",
        "operator:type": "public",
        "operator:wikidata": "Q6670681"
      }
    },
    {
      "displayName": "Los Angeles Public Library",
      "id": "losangelespubliclibrary-a762ed",
      "locationSet": {
        "include": ["los_angeles_county.geojson"]
      },
      "tags": {
        "amenity": "library",
        "operator": "Los Angeles Public Library",
        "operator:short": "LAPL",
        "operator:type": "public",
        "operator:wikidata": "Q4817385"
      }
    },
    {
      "displayName": "Mairie de Paris",
      "id": "mairiedeparis-03d22a",
      "locationSet": {"include": ["fx"]},
      "tags": {
        "amenity": "library",
        "operator": "Mairie de Paris",
        "operator:wikidata": "Q3278478"
      }
    },
    {
      "displayName": "Mestna knjižnica Ljubljana",
      "id": "mestnaknjiznicaljubljana-9284e0",
      "locationSet": {"include": ["si"]},
      "tags": {
        "amenity": "library",
        "operator": "Mestna knjižnica Ljubljana"
      }
    },
    {
      "displayName": "Městská knihovna v Praze",
      "id": "mestskaknihovnavpraze-9284e0",
      "locationSet": {"include": ["cz"]},
      "tags": {
        "amenity": "library",
        "operator": "Městská knihovna v Praze"
      }
    },
    {
      "displayName": "Middlesex County Library",
      "id": "middlesexcountylibrary-9e3799",
      "locationSet": {
        "include": ["ca-ab.geojson"]
      },
      "tags": {
        "amenity": "library",
        "operator": "Middlesex County Library",
        "operator:type": "public",
        "operator:wikidata": "Q53678046"
      }
    },
    {
      "displayName": "Miejska Biblioteka Publiczna im. Hieronima Łopacińskiego w Lublinie",
      "id": "miejskabibliotekapublicznaimhieronimalopacinskiegowlublinie-9284e0",
      "locationSet": {"include": ["pl"]},
      "tags": {
        "amenity": "library",
        "operator": "Miejska Biblioteka Publiczna im. Hieronima Łopacińskiego w Lublinie"
      }
    },
    {
      "displayName": "Miejska Biblioteka Publiczna we Wrocławiu",
      "id": "miejskabibliotekapublicznawewroclawiu-9284e0",
      "locationSet": {"include": ["pl"]},
      "tags": {
        "amenity": "library",
        "operator": "Miejska Biblioteka Publiczna we Wrocławiu"
      }
    },
    {
      "displayName": "Milwaukee Public Library",
      "id": "milwaukeepubliclibrary-b285d6",
      "locationSet": {
        "include": ["us-wi.geojson"]
      },
      "tags": {
        "amenity": "library",
        "operator": "Milwaukee Public Library",
        "operator:short": "MPL",
        "operator:type": "public",
        "operator:wikidata": "Q69494788"
      }
    },
    {
      "displayName": "Mississauga Library",
      "id": "mississaugalibrary-b0fd6b",
      "locationSet": {
        "include": ["ca-on.geojson"]
      },
      "tags": {
        "amenity": "library",
        "operator": "Mississauga Library",
        "operator:type": "public",
        "operator:wikidata": "Q6878971"
      }
    },
    {
      "displayName": "Monroe County Library System (Michigan)",
      "id": "monroecountylibrarysystem-dccdd9",
      "locationSet": {
        "include": ["us-mi.geojson"]
      },
      "tags": {
        "amenity": "library",
        "operator": "Monroe County Library System",
        "operator:short": "MCLS",
        "operator:type": "public",
        "operator:wikidata": "Q69480012"
      }
    },
    {
      "displayName": "Monroe County Library System (New York)",
      "id": "monroecountylibrarysystem-4be4fd",
      "locationSet": {
        "include": ["us-ny.geojson"]
      },
      "tags": {
        "amenity": "library",
        "operator": "Monroe County Library System",
        "operator:short": "MCLS",
        "operator:type": "public",
        "operator:wikidata": "Q108636649"
      }
    },
    {
      "displayName": "Montpellier Méditerranée Métropole",
      "id": "montpelliermediterraneemetropole-9284e0",
      "locationSet": {"include": ["001"]},
      "tags": {
        "amenity": "library",
        "operator": "Montpellier Méditerranée Métropole"
      }
    },
    {
      "displayName": "Multnomah County Library",
      "id": "multnomahcountylibrary-199ec0",
      "locationSet": {
        "include": ["us-or.geojson"]
      },
      "tags": {
        "amenity": "library",
        "operator": "Multnomah County Library",
        "operator:type": "public",
        "operator:wikidata": "Q6935177"
      }
    },
    {
      "displayName": "Münchner Stadtbibliothek",
      "id": "munchnerstadtbibliothek-9f9ae7",
      "locationSet": {
        "include": ["de-by.geojson"]
      },
      "tags": {
        "amenity": "library",
        "operator": "Münchner Stadtbibliothek",
        "operator:type": "public",
        "operator:wikidata": "Q1518519"
      }
    },
    {
      "displayName": "New York Public Library",
      "id": "newyorkpubliclibrary-cd17a5",
      "locationSet": {
        "include": ["new_york_city.geojson"]
      },
      "tags": {
        "amenity": "library",
        "operator": "New York Public Library",
        "operator:short": "NYPL",
        "operator:type": "public",
        "operator:wikidata": "Q219555"
      }
    },
    {
      "displayName": "Newport City Council",
      "id": "newportcitycouncil-e31f47",
      "locationSet": {"include": ["gb-wls"]},
      "tags": {
        "amenity": "library",
        "operator": "Newport City Council",
        "operator:wikidata": "Q16998902",
        "ref:isil": "GB-WlNeCL"
      }
    },
    {
      "displayName": "Norfolk County Council",
      "id": "norfolkcountycouncil-088e6d",
      "locationSet": {
        "include": ["gb-east-england.geojson"]
      },
      "tags": {
        "amenity": "library",
        "operator": "Norfolk County Council",
        "operator:wikidata": "Q6386227"
      }
    },
    {
      "displayName": "North Northamptonshire",
      "id": "northnorthamptonshire-f83674",
      "locationSet": {
        "include": ["gb-east-midlands.geojson"]
      },
      "matchNames": [
        "northamptonshire county council"
      ],
      "tags": {
        "amenity": "library",
        "operator": "North Northamptonshire",
        "operator:wikidata": "Q60790121"
      }
    },
    {
      "displayName": "North Somerset Council",
      "id": "northsomersetcouncil-0ac97c",
      "locationSet": {
        "include": ["gb-som.geojson"]
      },
      "tags": {
        "amenity": "library",
        "operator": "North Somerset Council",
        "operator:wikidata": "Q178196"
      }
    },
    {
      "displayName": "NTNU Universitetsbiblioteket",
      "id": "ntnuuniversitetsbiblioteket-9284e0",
      "locationSet": {"include": ["no"]},
      "tags": {
        "amenity": "library",
        "operator": "NTNU Universitetsbiblioteket",
        "operator:type": "university"
      }
    },
    {
      "displayName": "OBA",
      "id": "oba-08efeb",
      "locationSet": {"include": ["nl"]},
      "tags": {
        "amenity": "library",
        "operator": "OBA",
        "operator:type": "public",
        "operator:wikidata": "Q2105660"
      }
    },
    {
      "displayName": "OC Public Libraries",
      "id": "ocpubliclibraries-b5320b",
      "locationSet": {
        "include": ["us-ca.geojson"]
      },
      "tags": {
        "amenity": "library",
        "operator": "OC Public Libraries",
        "operator:short": "OCPL",
        "operator:type": "public",
        "operator:wikidata": "Q66369360"
      }
    },
    {
      "displayName": "Onondaga County Public Library",
      "id": "onondagacountypubliclibrary-4be4fd",
      "locationSet": {
        "include": ["us-ny.geojson"]
      },
      "tags": {
        "amenity": "library",
        "operator": "Onondaga County Public Library",
        "operator:short": "OCPL",
        "operator:type": "public",
        "operator:wikidata": "Q69486331"
      }
    },
    {
      "displayName": "Orange County Library System",
      "id": "orangecountylibrarysystem-7fd740",
      "locationSet": {
        "include": ["us-fl.geojson"]
      },
      "tags": {
        "amenity": "library",
        "operator": "Orange County Library System",
        "operator:short": "OCLS",
        "operator:type": "public",
        "operator:wikidata": "Q7099576"
      }
    },
    {
      "displayName": "Ottawa Public Library",
      "id": "ottawapubliclibrary-b0fd6b",
      "locationSet": {
        "include": ["ca-on.geojson"]
      },
      "tags": {
        "amenity": "library",
        "operator": "Ottawa Public Library",
        "operator:fr": "Bibliothèque publique d'Ottawa",
        "operator:short": "OPL",
        "operator:type": "public",
        "operator:wikidata": "Q2901505"
      }
    },
    {
      "displayName": "Oxford County Library",
      "id": "oxfordcountylibrary-b0fd6b",
      "locationSet": {
        "include": ["ca-on.geojson"]
      },
      "tags": {
        "amenity": "library",
        "operator": "Oxford County Library",
        "operator:short": "OCL",
        "operator:type": "public",
        "operator:wikidata": "Q53678096"
      }
    },
    {
      "displayName": "Oxfordshire County Council",
      "id": "oxfordshirecountycouncil-03a231",
      "locationSet": {
        "include": ["gb-south-central.geojson"]
      },
      "tags": {
        "amenity": "library",
        "operator": "Oxfordshire County Council",
        "operator:wikidata": "Q6386253",
        "ref:isil": "GB-UkOxOLS"
      }
    },
    {
      "displayName": "PBZ Pestalozzi-Bibliothek Zürich",
      "id": "pbzpestalozzibibliothekzurich-9284e0",
      "locationSet": {"include": ["ch"]},
      "tags": {
        "amenity": "library",
        "operator": "PBZ Pestalozzi-Bibliothek Zürich"
      }
    },
    {
      "displayName": "Philipps-Universität Marburg",
      "id": "philippsuniversitatmarburg-3533f8",
      "locationSet": {
        "include": ["de-he.geojson"]
      },
      "tags": {
        "amenity": "library",
        "operator": "Philipps-Universität Marburg",
        "operator:type": "university",
        "operator:wikidata": "Q155354"
      }
    },
    {
      "displayName": "Pikes Peak Library District",
      "id": "pikespeaklibrarydistrict-0087cb",
      "locationSet": {
        "include": ["us-co.geojson"]
      },
      "tags": {
        "amenity": "library",
        "operator": "Pikes Peak Library District",
        "operator:short": "PPLD",
        "operator:type": "public",
        "operator:wikidata": "Q69470355"
      }
    },
    {
      "displayName": "Plymouth City Council",
<<<<<<< HEAD
      "id": "plymouthcitycouncil-71a7a0",
      "locationSet": {
        "include": ["gb-devon-cornwall.geojson"]
      },
=======
      "id": "plymouthcitycouncil-9284e0",
      "locationSet": {"include": ["gb"]},
>>>>>>> f8f2ebf4
      "tags": {
        "amenity": "library",
        "operator": "Plymouth City Council",
        "operator:wikidata": "Q7205775",
        "ref:isil": "GB-UkPlL"
      }
    },
    {
      "displayName": "Prince George's County Memorial Library System",
      "id": "princegeorgescountymemoriallibrarysystem-1170f4",
      "locationSet": {
        "include": ["us-md.geojson"]
      },
      "tags": {
        "amenity": "library",
        "operator": "Prince George's County Memorial Library System",
        "operator:short": "PGCMLS",
        "operator:type": "public",
        "operator:wikidata": "Q17085883"
      }
    },
    {
      "displayName": "Purdue University",
      "id": "purdueuniversity-3f8c31",
      "locationSet": {
        "include": ["us-in.geojson"]
      },
      "tags": {
        "amenity": "library",
        "operator": "Purdue University",
        "operator:type": "university"
      }
    },
    {
      "displayName": "Queens Public Library",
      "id": "queenspubliclibrary-cd17a5",
      "locationSet": {
        "include": ["new_york_city.geojson"]
      },
      "tags": {
        "amenity": "library",
        "operator": "Queens Public Library",
        "operator:short": "QPL",
        "operator:type": "public",
        "operator:wikidata": "Q1337750"
      }
    },
    {
      "displayName": "Red Municipal de Bibliotecas de Murcia",
      "id": "redmunicipaldebibliotecasdemurcia-9284e0",
      "locationSet": {"include": ["es"]},
      "tags": {
        "amenity": "library",
        "operator": "Red Municipal de Bibliotecas de Murcia"
      }
    },
    {
      "displayName": "Réseau des bibliothèques de Sèvremoine",
      "id": "reseaudesbibliothequesdesevremoine-9284e0",
      "locationSet": {"include": ["fx"]},
      "tags": {
        "amenity": "library",
        "operator": "Réseau des bibliothèques de Sèvremoine"
      }
    },
    {
      "displayName": "Rochester Public Library",
      "id": "rochesterpubliclibrary-4be4fd",
      "locationSet": {
        "include": ["us-ny.geojson"]
      },
      "tags": {
        "amenity": "library",
        "operator": "Rochester Public Library",
        "operator:short": "RPL",
        "operator:type": "public",
        "operator:wikidata": "Q69486450"
      }
    },
    {
      "displayName": "Salford City Council",
      "id": "salfordcitycouncil-e51a5f",
      "locationSet": {
        "include": [
          "gb-greater-manchester.geojson"
        ]
      },
      "matchNames": ["salford council"],
      "tags": {
        "amenity": "library",
        "operator": "Salford City Council",
        "operator:wikidata": "Q17020402"
      }
    },
    {
      "displayName": "San Francisco Public Library",
      "id": "sanfranciscopubliclibrary-b5320b",
      "locationSet": {
        "include": ["us-ca.geojson"]
      },
      "tags": {
        "amenity": "library",
        "operator": "San Francisco Public Library",
        "operator:short": "SFPL",
        "operator:type": "public",
        "operator:wikidata": "Q2901530"
      }
    },
    {
      "displayName": "San José Public Library",
      "id": "sanjosepubliclibrary-b5320b",
      "locationSet": {
        "include": ["us-ca.geojson"]
      },
      "tags": {
        "amenity": "library",
        "operator": "San José Public Library",
        "operator:short": "SJPL",
        "operator:type": "public",
        "operator:wikidata": "Q1084981"
      }
    },
    {
      "displayName": "Satakirjastot",
      "id": "satakirjastot-75c643",
      "locationSet": {"include": ["fi"]},
      "tags": {
        "amenity": "library",
        "operator": "Satakirjastot",
        "operator:type": "public",
        "operator:wikidata": "Q107363408"
      }
    },
    {
      "displayName": "SDG Library",
      "id": "sdglibrary-b0fd6b",
      "locationSet": {
        "include": ["ca-on.geojson"]
      },
      "tags": {
        "amenity": "library",
        "operator": "SDG Library",
        "operator:fr": "Bibliothèque de SDG"
      }
    },
    {
      "displayName": "Seattle Public Library",
      "id": "seattlepubliclibrary-48ecdd",
      "locationSet": {
        "include": ["us-wa.geojson"]
      },
      "tags": {
        "amenity": "library",
        "operator": "Seattle Public Library",
        "operator:short": "SPL",
        "operator:type": "public",
        "operator:wikidata": "Q7442157"
      }
    },
    {
      "displayName": "Somerset County Council",
      "id": "somersetcountycouncil-0ac97c",
      "locationSet": {
        "include": ["gb-som.geojson"]
      },
      "tags": {
        "amenity": "library",
        "operator": "Somerset County Council",
        "operator:wikidata": "Q6386270"
      }
    },
    {
      "displayName": "Stichting Bibliotheek Oosterschelde",
      "id": "stichtingbibliotheekoosterschelde-9284e0",
      "locationSet": {"include": ["nl"]},
      "tags": {
        "amenity": "library",
        "operator": "Stichting Bibliotheek Oosterschelde",
        "operator:type": "university"
      }
    },
    {
      "displayName": "Stichting Bibliotheek Zeeuws-Vlaanderen",
      "id": "stichtingbibliotheekzeeuwsvlaanderen-9284e0",
      "locationSet": {"include": ["nl"]},
      "tags": {
        "amenity": "library",
        "operator": "Stichting Bibliotheek Zeeuws-Vlaanderen"
      }
    },
    {
      "displayName": "Stichting Noord Oost Brabantse Bibliotheken",
      "id": "stichtingnoordoostbrabantsebibliotheken-9284e0",
      "locationSet": {"include": ["nl"]},
      "tags": {
        "amenity": "library",
        "operator": "Stichting Noord Oost Brabantse Bibliotheken"
      }
    },
    {
      "displayName": "Toronto Public Library",
      "id": "torontopubliclibrary-b0fd6b",
      "locationSet": {
        "include": ["ca-on.geojson"]
      },
      "tags": {
        "amenity": "library",
        "operator": "Toronto Public Library",
        "operator:short": "TPL",
        "operator:type": "public",
        "operator:wikidata": "Q2901516"
      }
    },
    {
      "displayName": "UCV: Facultad de Medicina",
      "id": "ucvfacultaddemedicina-9284e0",
      "locationSet": {"include": ["ve"]},
      "tags": {
        "amenity": "library",
        "operator": "UCV: Facultad de Medicina"
      }
    },
    {
      "displayName": "Universidad de León",
      "id": "universidaddeleon-9284e0",
      "locationSet": {"include": ["es"]},
      "tags": {
        "amenity": "library",
        "operator": "Universidad de León",
        "operator:type": "university"
      }
    },
    {
      "displayName": "Universidad de Málaga",
      "id": "universidaddemalaga-9284e0",
      "locationSet": {"include": ["es"]},
      "tags": {
        "amenity": "library",
        "operator": "Universidad de Málaga",
        "operator:type": "university"
      }
    },
    {
      "displayName": "Università degli Studi di Roma \"La Sapienza\"",
      "id": "universitadeglistudidiromalasapienza-9284e0",
      "locationSet": {"include": ["it"]},
      "tags": {
        "amenity": "library",
        "operator": "Università degli Studi di Roma \"La Sapienza\"",
        "operator:type": "university"
      }
    },
    {
      "displayName": "Università degli studi di Trieste",
      "id": "universitadeglistudiditrieste-9284e0",
      "locationSet": {"include": ["it"]},
      "tags": {
        "amenity": "library",
        "operator": "Università degli studi di Trieste",
        "operator:type": "university"
      }
    },
    {
      "displayName": "Universität Bonn",
      "id": "universitatbonn-cac9ca",
      "locationSet": {
        "include": ["de-nw.geojson"]
      },
      "tags": {
        "amenity": "library",
        "operator": "Universität Bonn",
        "operator:type": "university",
        "operator:wikidata": "Q152171"
      }
    },
    {
      "displayName": "Universität Hamburg",
      "id": "universitathamburg-bba292",
      "locationSet": {
        "include": ["de-hh.geojson"]
      },
      "tags": {
        "amenity": "library",
        "operator": "Universität Hamburg",
        "operator:type": "university",
        "operator:wikidata": "Q156725"
      }
    },
    {
      "displayName": "Universität Wien",
      "id": "universitatwien-3f5de0",
      "locationSet": {"include": ["at"]},
      "tags": {
        "amenity": "library",
        "operator": "Universität Wien",
        "operator:type": "university",
        "operator:wikidata": "Q165980"
      }
    },
    {
      "displayName": "Universitäts- und Landesbibliothek Sachsen-Anhalt",
      "id": "universitatsundlandesbibliotheksachsenanhalt-3974e9",
      "locationSet": {
        "include": ["de-st.geojson"]
      },
      "tags": {
        "amenity": "library",
        "operator": "Universitäts- und Landesbibliothek Sachsen-Anhalt",
        "operator:short": "ULB",
        "operator:wikidata": "Q1600777"
      }
    },
    {
      "displayName": "Universitätsbibliothek der Freien Universität Berlin",
      "id": "universitatsbibliothekderfreienuniversitatberlin-8a11d2",
      "locationSet": {
        "include": ["de-be.geojson"]
      },
      "matchNames": [
        "freie universität",
        "fu",
        "fu berlin"
      ],
      "tags": {
        "amenity": "library",
        "operator": "Universitätsbibliothek der Freien Universität Berlin",
        "operator:type": "university",
        "operator:wikidata": "Q2496344"
      }
    },
    {
      "displayName": "Universitätsbibliothek der Humboldt-Universität zu Berlin",
      "id": "universitatsbibliothekderhumboldtuniversitatzuberlin-8a11d2",
      "locationSet": {
        "include": ["de-be.geojson"]
      },
      "matchNames": [
        "hu",
        "hu berlin",
        "humboldt universität"
      ],
      "tags": {
        "amenity": "library",
        "operator": "Universitätsbibliothek der Humboldt-Universität zu Berlin",
        "operator:type": "university",
        "operator:wikidata": "Q1407819"
      }
    },
    {
      "displayName": "Universitätsbibliothek der LMU München",
      "id": "universitatsbibliothekderlmumunchen-9f9ae7",
      "locationSet": {
        "include": ["de-by.geojson"]
      },
      "matchNames": ["lmu", "lmu münchen"],
      "tags": {
        "amenity": "library",
        "operator": "Universitätsbibliothek der LMU München",
        "operator:type": "university",
        "operator:wikidata": "Q2496326"
      }
    },
    {
      "displayName": "Universitätsbibliothek der RWTH Aachen",
      "id": "universitatsbibliothekderrwthaachen-cac9ca",
      "locationSet": {
        "include": ["de-nw.geojson"]
      },
      "matchNames": ["rwth", "rwth aachen"],
      "tags": {
        "amenity": "library",
        "operator": "Universitätsbibliothek der RWTH Aachen",
        "operator:type": "university",
        "operator:wikidata": "Q28733446"
      }
    },
    {
      "displayName": "Universitätsbibliothek der Technischen Universität Berlin",
      "id": "universitatsbibliothekdertechnischenuniversitatberlin-8a11d2",
      "locationSet": {
        "include": ["de-be.geojson"]
      },
      "matchNames": [
        "technische universität",
        "technische universität berlin",
        "tu",
        "tu berlin"
      ],
      "tags": {
        "amenity": "library",
        "operator": "Universitätsbibliothek der Technischen Universität Berlin",
        "operator:type": "university",
        "operator:wikidata": "Q28650468"
      }
    },
    {
      "displayName": "Université Bordeaux Montaigne",
      "id": "universitebordeauxmontaigne-9284e0",
      "locationSet": {"include": ["fx"]},
      "tags": {
        "amenity": "library",
        "operator": "Université Bordeaux Montaigne",
        "operator:type": "university"
      }
    },
    {
      "displayName": "Université de Lorraine",
      "id": "universitedelorraine-9284e0",
      "locationSet": {"include": ["fx"]},
      "tags": {
        "amenity": "library",
        "operator": "Université de Lorraine",
        "operator:type": "university"
      }
    },
    {
      "displayName": "University of Toronto",
      "id": "universityoftoronto-b0fd6b",
      "locationSet": {
        "include": ["ca-on.geojson"]
      },
      "tags": {
        "amenity": "library",
        "operator": "University of Toronto",
        "operator:type": "university",
        "operator:wikidata": "Q180865"
      }
    },
    {
      "displayName": "Vancouver Public Library",
      "id": "vancouverpubliclibrary-b48f8b",
      "locationSet": {
        "include": ["ca-bc.geojson"]
      },
      "tags": {
        "amenity": "library",
        "operator": "Vancouver Public Library",
        "operator:short": "VPL",
        "operator:type": "public",
        "operator:wikidata": "Q1376408"
      }
    },
    {
      "displayName": "Ville de Genève",
      "id": "villedegeneve-9284e0",
      "locationSet": {"include": ["ch"]},
      "tags": {
        "amenity": "library",
        "operator": "Ville de Genève"
      }
    },
    {
      "displayName": "Ville de Lyon",
      "id": "villedelyon-9284e0",
      "locationSet": {"include": ["fx"]},
      "tags": {
        "amenity": "library",
        "operator": "Ville de Lyon"
      }
    },
    {
      "displayName": "Wellington County Library",
      "id": "wellingtoncountylibrary-b0fd6b",
      "locationSet": {
        "include": ["ca-on.geojson"]
      },
      "tags": {
        "amenity": "library",
        "operator": "Wellington County Library",
        "operator:short": "WCL",
        "operator:type": "public",
        "operator:wikidata": "Q53678310"
      }
    },
    {
      "displayName": "West Northamptonshire",
      "id": "westnorthamptonshire-f83674",
      "locationSet": {
        "include": ["gb-east-midlands.geojson"]
      },
      "matchNames": [
        "northamptonshire county council"
      ],
      "tags": {
        "amenity": "library",
        "operator": "West Northamptonshire",
        "operator:wikidata": "Q60790129"
      }
    },
    {
      "displayName": "ВІННИЦЬКА МІСЬКА ЦЕНТРАЛІЗОВАНА БІБЛІОТЕЧНА СИСТЕМА",
      "id": "f08ae8-9284e0",
      "locationSet": {"include": ["ua"]},
      "tags": {
        "amenity": "library",
        "operator": "ВІННИЦЬКА МІСЬКА ЦЕНТРАЛІЗОВАНА БІБЛІОТЕЧНА СИСТЕМА"
      }
    },
    {
      "displayName": "МБУ межпоселенческая \"Центральная библиотека Приморского района\"",
      "id": "cfe7c6-9284e0",
      "locationSet": {"include": ["001"]},
      "tags": {
        "amenity": "library",
        "operator": "МБУ межпоселенческая \"Центральная библиотека Приморского района\""
      }
    },
    {
      "displayName": "МБУК \"Библиотеки Тольятти\"",
      "id": "b7690e-9284e0",
      "locationSet": {"include": ["001"]},
      "tags": {
        "amenity": "library",
        "operator": "МБУК \"Библиотеки Тольятти\""
      }
    },
    {
      "displayName": "МБУК \"Объединение детских библиотек\"",
      "id": "d92d43-9284e0",
      "locationSet": {"include": ["001"]},
      "tags": {
        "amenity": "library",
        "operator": "МБУК \"Объединение детских библиотек\""
      }
    },
    {
      "displayName": "МУК \"Централизованная библиотечная система\"",
      "id": "b338ab-9284e0",
      "locationSet": {"include": ["001"]},
      "tags": {
        "amenity": "library",
        "operator": "МУК \"Централизованная библиотечная система\""
      }
    },
    {
      "displayName": "СПб ГБУ «Невская ЦБС»",
      "id": "3087f4-9284e0",
      "locationSet": {"include": ["ru"]},
      "tags": {
        "amenity": "library",
        "operator": "СПб ГБУ «Невская ЦБС»"
      }
    },
    {
      "displayName": "Централизованная библиотечная система",
      "id": "afed6b-9284e0",
      "locationSet": {"include": ["ru"]},
      "tags": {
        "amenity": "library",
        "operator": "Централизованная библиотечная система"
      }
    },
    {
      "displayName": "Централизованная библиотечная система Выборгского района",
      "id": "6df976-9284e0",
      "locationSet": {"include": ["ru"]},
      "tags": {
        "amenity": "library",
        "operator": "Централизованная библиотечная система Выборгского района"
      }
    },
    {
      "displayName": "Центральная городская библиотека",
      "id": "479213-9284e0",
      "locationSet": {"include": ["ru"]},
      "tags": {
        "amenity": "library",
        "operator": "Центральная городская библиотека"
      }
    },
    {
      "displayName": "Центральная детская библиотека",
      "id": "7a6882-9284e0",
      "locationSet": {"include": ["ru"]},
      "tags": {
        "amenity": "library",
        "operator": "Центральная детская библиотека"
      }
    },
    {
      "displayName": "인천광역시 연수구청",
      "id": "incheonmetropolitancityyeonsuguoffice-da4203",
      "locationSet": {"include": ["kr"]},
      "tags": {
        "amenity": "library",
        "operator": "인천광역시 연수구청",
        "operator:en": "Incheon Metropolitan City Yeonsu-gu Office",
        "operator:ko": "인천광역시 연수구청",
        "operator:type": "government"
      }
    },
    {
      "displayName": "新北市立圖書館",
      "id": "newtaipeicitylibrary-6a5686",
      "locationSet": {"include": ["tw"]},
      "tags": {
        "amenity": "library",
        "operator": "新北市立圖書館",
        "operator:en": "New Taipei City Library",
        "operator:type": "government",
        "operator:wikidata": "Q11081463",
        "operator:zh": "新北市立圖書館"
      }
    },
    {
      "displayName": "臺中市政府文化局",
      "id": "culturalaffairsbureautaichungcitygovernment-6a5686",
      "locationSet": {"include": ["tw"]},
      "tags": {
        "amenity": "library",
        "operator": "臺中市政府文化局",
        "operator:en": "Cultural Affairs Bureau, Taichung City Government",
        "operator:type": "government",
        "operator:zh": "臺中市政府文化局"
      }
    },
    {
      "displayName": "臺北市立圖書館",
      "id": "taipeipubliclibrary-6a5686",
      "locationSet": {"include": ["tw"]},
      "tags": {
        "amenity": "library",
        "operator": "臺北市立圖書館",
        "operator:en": "Taipei Public Library",
        "operator:type": "government",
        "operator:wikidata": "Q15896397",
        "operator:zh": "臺北市立圖書館"
      }
    },
    {
      "displayName": "首都图书馆",
      "id": "d81552-6214cc",
      "locationSet": {"include": ["cn"]},
      "tags": {
        "amenity": "library",
        "operator": "首都图书馆",
        "operator:type": "government",
        "operator:zh": "首都图书馆"
      }
    },
    {
      "displayName": "香港公共圖書館 Hong Kong Public Libraries",
      "id": "hongkongpubliclibraries-5d847a",
      "locationSet": {"include": ["hk"]},
      "tags": {
        "amenity": "library",
        "operator": "香港公共圖書館 Hong Kong Public Libraries",
        "operator:en": "Hong Kong Public Libraries",
        "operator:short": "HKPL",
        "operator:type": "government",
        "operator:wikidata": "Q838662",
        "operator:zh": "香港公共圖書館",
        "operator:zh-Hans": "香港公共图书馆",
        "operator:zh-Hant": "香港公共圖書館"
      }
    },
    {
      "displayName": "高雄市立圖書館",
      "id": "kaohsiungpubliclibrary-6a5686",
      "locationSet": {"include": ["tw"]},
      "tags": {
        "amenity": "library",
        "operator": "高雄市立圖書館",
        "operator:en": "Kaohsiung Public Library",
        "operator:type": "government",
        "operator:wikidata": "Q15900287",
        "operator:zh": "高雄市立圖書館"
      }
    }
  ]
}<|MERGE_RESOLUTION|>--- conflicted
+++ resolved
@@ -1339,15 +1339,11 @@
     },
     {
       "displayName": "Plymouth City Council",
-<<<<<<< HEAD
+
       "id": "plymouthcitycouncil-71a7a0",
       "locationSet": {
         "include": ["gb-devon-cornwall.geojson"]
       },
-=======
-      "id": "plymouthcitycouncil-9284e0",
-      "locationSet": {"include": ["gb"]},
->>>>>>> f8f2ebf4
       "tags": {
         "amenity": "library",
         "operator": "Plymouth City Council",
