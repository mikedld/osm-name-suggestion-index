--- conflicted
+++ resolved
@@ -3,7 +3,9 @@
     "path": "operators/route/tracks",
     "exclude": {
       "generic": ["^railway|tracks?$"],
-      "named": ["(db netz|deutsche bahn)"]
+      "named": [
+        "(db netz|db infrago|db station|deutsche bahn)"
+      ]
     }
   },
   "items": [
@@ -28,19 +30,6 @@
       }
     },
     {
-<<<<<<< HEAD
-=======
-      "displayName": "DB InfraGO AG",
-      "id": "dbinfrago-7a762a",
-      "locationSet": {"include": ["de"]},
-      "tags": {
-        "operator": "DB InfraGO AG",
-        "operator:wikidata": "Q122870674",
-        "route": "tracks"
-      }
-    },
-    {
->>>>>>> 2a22db5e
       "displayName": "Ente Autonomo Volturno",
       "id": "enteautonomovolturno-063200",
       "locationSet": {"include": ["it"]},
