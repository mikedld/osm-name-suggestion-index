--- conflicted
+++ resolved
@@ -73,7 +73,6 @@
       }
     },
     {
-<<<<<<< HEAD
       "displayName": "Derwent Ferries",
       "locationSet": {"include": ["au"]},
       "tags": {
@@ -82,12 +81,12 @@
         "operator": "Navigators",
         "route": "ferry"
       }
-=======
+    },
+    {
       "displayName": "CGN",
       "id": "cgn-95f6e9",
       "locationSet": {"include": ["001"]},
       "tags": {"network": "CGN", "route": "ferry"}
->>>>>>> 557add65
     },
     {
       "displayName": "False Creek Ferries",
