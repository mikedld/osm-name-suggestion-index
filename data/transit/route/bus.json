--- conflicted
+++ resolved
@@ -2145,10 +2145,7 @@
         "network:guid": "ES-AR-Z-CTAZ",
         "network:short": "CTAZ",
         "network:wikidata": "Q5784328",
-<<<<<<< HEAD
-=======
         "network:wikipedia": "es:Consorcio de Transportes del Área de Zaragoza",
->>>>>>> 455a25e6
         "route": "bus"
       }
     },
