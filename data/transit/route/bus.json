--- conflicted
+++ resolved
@@ -1118,7 +1118,6 @@
       }
     },
     {
-<<<<<<< HEAD
       "displayName": "Baltimore County Loop",
       "id": "",
       "locationSet": {"include": ["baltimore_and_dc.geojson"]},
@@ -1138,14 +1137,9 @@
     {
       "displayName": "BaltimoreLink",
       "id": "mtamaryland-5f9bc7",
-=======
-      "displayName": "BaltimoreLink",
-      "id": "baltimorelink-93a4b4",
->>>>>>> 139275b2
       "locationSet": {
         "include": ["us-md.geojson"]
       },
-<<<<<<< HEAD
       "matchNames": [
         "mta local bus",
         "mta baltimore"
@@ -1156,12 +1150,6 @@
         "operator": "Maryland Transit Administration",
         "operator:short": "MTA",
         "operator:wikidata": "Q1863801",
-=======
-      "matchNames": ["baltimore"],
-      "tags": {
-        "network": "BaltimoreLink",
-        "network:wikidata": "Q6718408",
->>>>>>> 139275b2
         "route": "bus"
       }
     },
@@ -8255,17 +8243,10 @@
       }
     },
     {
-<<<<<<< HEAD
       "displayName": "MTA Express BusLink",
       "id": "",
       "locationSet": {
         "include": ["baltimore_and_dc.geojson"]
-=======
-      "displayName": "MTA Flint",
-      "id": "mtaflint-770517",
-      "locationSet": {
-        "include": ["us-mi.geojson"]
->>>>>>> 139275b2
       },
       "tags": {
         "network": "MTA Express BusLink",
@@ -8279,7 +8260,7 @@
     {
       "displayName": "MTA Flint",
       "id": "mtaflint-a21cc9",
-      "locationSet": {"include": ["us"]},
+      "locationSet": {"include": ["us-mi.geojson"]},
       "tags": {
         "network": "MTA Flint",
         "network:wikidata": "Q5459534",
