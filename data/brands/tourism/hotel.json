--- conflicted
+++ resolved
@@ -19,9 +19,6 @@
   },
   "items": [
     {
-<<<<<<< HEAD
-      "displayName": "Romantik Hotels & Restaurants",
-=======
       "displayName": "gut-Gebucht",
       "locationSet": {"include": ["de"]},
       "tags": {
@@ -36,8 +33,7 @@
       }
     },
     {
-      "displayName": "Banyan Tree",
->>>>>>> cb1a3d06
+      "displayName": "Romantik Hotels & Restaurants",
       "locationSet": {"include": ["001"]},
       "tags": {
         "brand": "Romantik Hotels & Restaurants",
