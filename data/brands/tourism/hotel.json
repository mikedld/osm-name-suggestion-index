--- conflicted
+++ resolved
@@ -19,84 +19,19 @@
   },
   "items": [
     {
-<<<<<<< HEAD
+      "displayName": "Flair Hotel",
+      "locationSet": {"include": ["de"]},
+      "matchNames": ["flair hotels eV", "flair hotels"],
+      "tags": {
+        "brand": "Flair Hotel",
+        "brand:wikidata": "Q126066863",
+        "name": "Flair Hotel",
+        "tourism": "hotel"
+      }
+    },
+    {
       "displayName": "gut-Gebucht",
       "locationSet": {"include": ["de"]},
-=======
-      "displayName": "Flair Hotels",
-      "locationSet": {"include": ["de"]},
-      "matchNames": ["Flair Hotels eV"],
-      "tags": {
-        "brand": "Flair Hotels",
-        "brand:wikidata": "Q126066863",
-        "name": "Flair Hotels",
-        "tourism": "hotel"
-      }
-    },
-    {
-      "displayName": "Banyan Tree",
-      "locationSet": {"include": ["001"]},
-      "tags": {
-        "brand": "Banyan Tree",
-        "brand:wikidata": "Q115489057",
-        "name": "Banyan Tree",
-        "tourism": "hotel"
-      }
-    },
-    {
-      "displayName": "The Originals Collection",
-      "locationSet": {"include": ["fr"]},
-      "tags": {
-        "brand": "The Originals Collection",
-        "brand:wikidata": "Q125999068",
-        "name": "The Originals Collection",
-        "tourism": "hotel"
-      }
-    },
-    {
-      "displayName": "The Originals Relais",
-      "locationSet": {"include": ["fr"]},
-      "tags": {
-        "brand": "The Originals Relais",
-        "brand:wikidata": "Q125999112",
-        "name": "The Originals Relais",
-        "tourism": "hotel"
-      }
-    },
-    {
-      "displayName": "The Originals Residence",
-      "locationSet": {"include": ["fr"]},
-      "tags": {
-        "brand": "The Originals Residence",
-        "brand:wikidata": "Q125999141",
-        "name": "The Originals Residence",
-        "tourism": "hotel"
-      }
-    },
-    {
-      "displayName": "The Originals Boutique",
-      "locationSet": {"include": ["fr"]},
-      "tags": {
-        "brand": "The Originals Boutique",
-        "brand:wikidata": "Q125999171",
-        "name": "The Originals Boutique",
-        "tourism": "hotel"
-      }
-    },
-    {
-      "displayName": "The Originals City",
-      "locationSet": {"include": ["fr"]},
-      "tags": {
-        "brand": "The Originals City",
-        "brand:wikidata": "Q125999190",
-        "name": "The Originals City",
-        "tourism": "hotel"
-      }
-    },
-    {
-      "displayName": "The Originals Access",
-      "locationSet": {"include": ["fr"]},
->>>>>>> 76082839
       "tags": {
         "brand": "gut-Gebucht",
         "brand:de": "gut-Gebucht",
