{
  "properties": {
    "path": "brands/tourism/hotel",
    "preserveTags": ["^name"],
    "exclude": {
      "generic": [
        "^(commercial )?hotel$",
        "^hospedaje$",
        "^гостиница$"
      ],
      "named": [
        "^(h[oô]tel )?((zur )?post|de france|de la gare|строитель)$",
        "^(h[oô]tel )?(astoria|belvedere|central|city|colonial|continental|europa)\\s?(h[oô]tel)?$",
        "^(h[oô]tel )?(grand|imperial|krone|palace|panorama|park|plaza|royal|victoria)\\s?(h[oô]tel)?$",
        "^(酒店|旅馆)$",
        "^budget inn$"
      ]
    }
  },
  "items": [
    {
<<<<<<< HEAD
      "displayName": "Flair Hotel",
      "locationSet": {"include": ["de"]},
      "matchNames": ["flair hotels eV", "flair hotels"],
=======
      "displayName": "iH Hotels",
      "locationSet": {"include": ["it"]},
      "matchNames": ["iH Hotels Group"],
      "tags": {
        "brand": "iH Hotels",
        "brand:wikidata": "Q126033607",
        "name": "iH Hotels",
        "tourism": "hotel"
      }
    },
    {
      "displayName": "Banyan Tree",
      "locationSet": {"include": ["001"]},
      "tags": {
        "brand": "Banyan Tree",
        "brand:wikidata": "Q115489057",
        "name": "Banyan Tree",
        "tourism": "hotel"
      }
    },
    {
      "displayName": "The Originals Collection",
      "locationSet": {"include": ["fr"]},
      "tags": {
        "brand": "The Originals Collection",
        "brand:wikidata": "Q125999068",
        "name": "The Originals Collection",
        "tourism": "hotel"
      }
    },
    {
      "displayName": "The Originals Relais",
      "locationSet": {"include": ["fr"]},
      "tags": {
        "brand": "The Originals Relais",
        "brand:wikidata": "Q125999112",
        "name": "The Originals Relais",
        "tourism": "hotel"
      }
    },
    {
      "displayName": "The Originals Residence",
      "locationSet": {"include": ["fr"]},
      "tags": {
        "brand": "The Originals Residence",
        "brand:wikidata": "Q125999141",
        "name": "The Originals Residence",
        "tourism": "hotel"
      }
    },
    {
      "displayName": "The Originals Boutique",
      "locationSet": {"include": ["fr"]},
      "tags": {
        "brand": "The Originals Boutique",
        "brand:wikidata": "Q125999171",
        "name": "The Originals Boutique",
        "tourism": "hotel"
      }
    },
    {
      "displayName": "The Originals City",
      "locationSet": {"include": ["fr"]},
>>>>>>> 90ebcca6
      "tags": {
        "brand": "Flair Hotel",
        "brand:wikidata": "Q126066863",
        "name": "Flair Hotel",
        "tourism": "hotel"
      }
    },
    {
      "displayName": "gut-Gebucht",
      "locationSet": {"include": ["de"]},
      "tags": {
        "brand": "gut-Gebucht",
        "brand:de": "gut-Gebucht",
        "brand:en": "well-booked",
        "brand:wikidata": "Q126073590",
        "name": "gut-Gebucht",
        "name:de": "gut-Gebucht",
        "name:en": "well-booked",
        "tourism": "hotel"
      }
    },
    {
      "displayName": "Romantik Hotels & Restaurants",
      "locationSet": {"include": ["001"]},
      "tags": {
        "brand": "Romantik Hotels & Restaurants",
        "brand:wikidata": "Q126075497",
        "name": "Romantik Hotels & Restaurants",
        "tourism": "hotel"
      }
    },
    {
      "displayName": "7天酒店",
      "id": "7daysinn-af4cd2",
      "locationSet": {"include": ["cn"]},
      "matchNames": ["7天快捷酒店"],
      "tags": {
        "brand": "7天酒店",
        "brand:en": "7 Days Inn",
        "brand:wikidata": "Q4643844",
        "brand:zh": "7天酒店",
        "name": "7天酒店",
        "name:en": "7 Days Inn",
        "name:zh": "7天酒店",
        "tourism": "hotel"
      }
    },
    {
      "displayName": "A&O",
      "id": "aando-7ebc01",
      "locationSet": {
        "include": [
          "at",
          "cz",
          "de",
          "dk",
          "gb",
          "hu",
          "it",
          "nl",
          "pl"
        ]
      },
      "tags": {
        "brand": "A&O",
        "brand:wikidata": "Q15890910",
        "name": "A&O",
        "tourism": "hotel"
      }
    },
    {
      "displayName": "AC Hotel",
      "id": "achotel-779ccb",
      "locationSet": {"include": ["001"]},
      "tags": {
        "brand": "AC Hotel",
        "brand:wikidata": "Q5653536",
        "name": "AC Hotel",
        "tourism": "hotel"
      }
    },
    {
      "displayName": "Accor",
      "id": "accor-779ccb",
      "locationSet": {"include": ["001"]},
      "tags": {
        "brand": "Accor",
        "brand:wikidata": "Q212599",
        "name": "Accor",
        "tourism": "hotel"
      }
    },
    {
      "displayName": "Adagio",
      "id": "adagio-779ccb",
      "locationSet": {"include": ["001"]},
      "tags": {
        "brand": "Adagio",
        "brand:wikidata": "Q2823880",
        "name": "Adagio",
        "tourism": "hotel"
      }
    },
    {
      "displayName": "Adina Hotels",
      "id": "adinaapartmenthotel-a6b67a",
      "locationSet": {
        "include": [
          "at",
          "au",
          "ch",
          "de",
          "dk",
          "hu",
          "nz",
          "sg"
        ]
      },
      "matchNames": ["adina"],
      "tags": {
        "brand": "Adina Hotels",
        "brand:wikidata": "Q50406079",
        "name": "Adina Apartment Hotel",
        "tourism": "hotel"
      }
    },
    {
      "displayName": "Aiden by Best Western",
      "id": "aiden-779ccb",
      "locationSet": {"include": ["001"]},
      "matchNames": ["aiden hotel"],
      "tags": {
        "brand": "Aiden",
        "brand:wikidata": "Q830334",
        "name": "Aiden",
        "official_name": "Aiden by Best Western",
        "tourism": "hotel"
      }
    },
    {
      "displayName": "Akena",
      "id": "akena-612c69",
      "locationSet": {"include": ["fr"]},
      "tags": {
        "brand": "Akena",
        "brand:wikidata": "Q101848499",
        "name": "Akena",
        "tourism": "hotel"
      }
    },
    {
      "displayName": "AKZENT Hotels",
      "id": "akzenthotels-2d87b5",
      "locationSet": {"include": ["de"]},
      "tags": {
        "brand": "AKZENT Hotels",
        "brand:wikidata": "Q122384815",
        "name": "AKZENT Hotels",
        "tourism": "hotel"
      }
    },
    {
      "displayName": "ALH Hotels",
      "id": "alhhotels-dfe3ab",
      "locationSet": {"include": ["au"]},
      "tags": {
        "brand": "ALH Hotels",
        "brand:wikidata": "Q119159708",
        "name": "ALH Hotels",
        "tourism": "hotel"
      }
    },
    {
      "displayName": "Alila",
      "id": "alila-779ccb",
      "locationSet": {"include": ["001"]},
      "tags": {
        "brand": "Alila",
        "brand:wikidata": "Q12471508",
        "name": "Alila",
        "tourism": "hotel"
      }
    },
    {
      "displayName": "Allegro Hotels",
      "id": "allegrohotels-ba2369",
      "locationSet": {
        "include": ["cu", "es", "ma", "mx", "pt"]
      },
      "tags": {
        "brand": "Allegro Hotels",
        "brand:wikidata": "Q15148996",
        "name": "Allegro Hotels",
        "tourism": "hotel"
      }
    },
    {
      "displayName": "Aloft",
      "id": "aloft-779ccb",
      "locationSet": {"include": ["001"]},
      "tags": {
        "brand": "Aloft",
        "brand:wikidata": "Q4734166",
        "name": "Aloft",
        "tourism": "hotel"
      }
    },
    {
      "displayName": "AmericInn",
      "id": "americinn-6ac210",
      "locationSet": {"include": ["us"]},
      "matchNames": [
        "americinn lodge and suites"
      ],
      "tags": {
        "brand": "AmericInn",
        "brand:wikidata": "Q4742493",
        "name": "AmericInn",
        "official_name": "AmericInn by Wyndham",
        "tourism": "hotel"
      }
    },
    {
      "displayName": "Anantara",
      "id": "anantara-e8534c",
      "locationSet": {
        "include": [
          "ae",
          "br",
          "cn",
          "es",
          "fr",
          "hu",
          "id",
          "ie",
          "it",
          "kh",
          "mu",
          "mv",
          "my",
          "mz",
          "nl",
          "om",
          "pt",
          "qa",
          "sc",
          "th",
          "tn",
          "vn",
          "zm"
        ]
      },
      "tags": {
        "brand": "Anantara",
        "brand:wikidata": "Q112671781",
        "name": "Anantara",
        "tourism": "hotel"
      }
    },
    {
      "displayName": "ANdAZ",
      "id": "andaz-779ccb",
      "locationSet": {"include": ["001"]},
      "tags": {
        "brand": "ANdAZ",
        "brand:wikidata": "Q48836304",
        "name": "ANdAZ",
        "tourism": "hotel"
      }
    },
    {
      "displayName": "Appart'City",
      "id": "appartcity-9faf0b",
      "locationSet": {
        "include": ["be", "ch", "fr", "lu"]
      },
      "tags": {
        "brand": "Appart'City",
        "brand:wikidata": "Q101850226",
        "name": "Appart'City",
        "tourism": "hotel"
      }
    },
    {
      "displayName": "Ascend Hotel Collection",
      "id": "ascendhotelcollection-779ccb",
      "locationSet": {"include": ["001"]},
      "tags": {
        "brand": "Ascend Hotel Collection",
        "brand:wikidata": "Q113152464",
        "name": "Ascend Hotel Collection",
        "tourism": "hotel"
      }
    },
    {
      "displayName": "Atura Hotels",
      "id": "aturahotels-a311b9",
      "locationSet": {"include": ["au", "nz"]},
      "tags": {
        "brand": "Atura Hotels",
        "brand:wikidata": "Q110168350",
        "name": "Atura Hotels",
        "tourism": "hotel"
      }
    },
    {
      "displayName": "Autograph Collection",
      "id": "autographcollection-779ccb",
      "locationSet": {"include": ["001"]},
      "tags": {
        "brand": "Autograph Collection",
        "brand:wikidata": "Q19872869",
        "tourism": "hotel"
      }
    },
    {
      "displayName": "AVANI",
      "id": "avanihotelsandresorts-e9c192",
      "locationSet": {
        "include": [
          "ae",
          "au",
          "bw",
          "id",
          "kh",
          "kr",
          "la",
          "lk",
          "ls",
          "my",
          "mz",
          "na",
          "nz",
          "om",
          "pt",
          "sc",
          "th",
          "vn",
          "zm"
        ]
      },
      "tags": {
        "brand": "Avani Hotels & Resorts",
        "brand:wikidata": "Q48989823",
        "name": "Avani Hotels & Resorts",
        "tourism": "hotel"
      }
    },
    {
      "displayName": "avid Hotel",
      "id": "avidhotel-29a1d7",
      "locationSet": {
        "include": ["ca", "mx", "us"]
      },
      "tags": {
        "brand": "avid Hotel",
        "brand:wikidata": "Q60749907",
        "name": "avid Hotel",
        "tourism": "hotel"
      }
    },
    {
      "displayName": "Ayenda",
      "id": "ayenda-a895b0",
      "locationSet": {
        "include": ["co", "mx", "pe"]
      },
      "tags": {
        "brand": "Ayenda",
        "brand:wikidata": "Q122723982",
        "name": "Ayenda",
        "tourism": "hotel"
      }
    },
    {
      "displayName": "B&B Hotel",
      "id": "bandbhotel-fc8c2c",
      "locationSet": {"include": ["150", "br"]},
      "tags": {
        "brand": "B&B Hotels",
        "brand:wikidata": "Q794939",
        "name": "B&B Hotel",
        "tourism": "hotel"
      }
    },
    {
      "displayName": "Balladins",
      "id": "balladins-612c69",
      "locationSet": {"include": ["fr"]},
      "tags": {
        "brand": "Balladins",
        "brand:wikidata": "Q2881119",
        "name": "Balladins",
        "tourism": "hotel"
      }
    },
    {
      "displayName": "Banyan Tree",
      "id": "banyantree-779ccb",
      "locationSet": {"include": ["001"]},
      "tags": {
        "brand": "Banyan Tree",
        "brand:wikidata": "Q115489057",
        "name": "Banyan Tree",
        "tourism": "hotel"
      }
    },
    {
      "displayName": "Barceló",
      "id": "barcelohotelsandresorts-302c40",
      "locationSet": {
        "include": [
          "ae",
          "aw",
          "bg",
          "cr",
          "cu",
          "cz",
          "de",
          "do",
          "eg",
          "es",
          "gr",
          "gt",
          "hu",
          "it",
          "ma",
          "mv",
          "mx",
          "ni",
          "om",
          "pt",
          "sv",
          "tn",
          "tr",
          "us"
        ]
      },
      "tags": {
        "brand": "Barceló Hotels & Resorts",
        "brand:wikidata": "Q15148996",
        "name": "Barceló Hotels & Resorts",
        "tourism": "hotel"
      }
    },
    {
      "displayName": "Bastion Hotel",
      "id": "bastionhotel-a4f814",
      "locationSet": {"include": ["nl"]},
      "matchNames": ["bastion"],
      "tags": {
        "brand": "Bastion Hotel",
        "brand:wikidata": "Q2356460",
        "name": "Bastion Hotel",
        "tourism": "hotel"
      }
    },
    {
      "displayName": "Baymont",
      "id": "baymont-29a1d7",
      "locationSet": {
        "include": ["ca", "mx", "us"]
      },
      "matchNames": [
        "baymont inn",
        "baymont inn & suites"
      ],
      "tags": {
        "brand": "Baymont",
        "brand:wikidata": "Q4874634",
        "name": "Baymont",
        "official_name": "Baymont by Wyndham",
        "tourism": "hotel"
      }
    },
    {
      "displayName": "Bellevue",
      "id": "bellevue-779ccb",
      "locationSet": {"include": ["001"]},
      "tags": {
        "brand": "Bellevue",
        "name": "Bellevue",
        "tourism": "hotel"
      }
    },
    {
      "displayName": "Belmond",
      "id": "belmond-779ccb",
      "locationSet": {"include": ["001"]},
      "tags": {
        "brand": "Belmond",
        "brand:wikidata": "Q4045977",
        "name": "Belmond",
        "tourism": "hotel"
      }
    },
    {
      "displayName": "Best Western",
      "id": "bestwestern-779ccb",
      "locationSet": {"include": ["001"]},
      "matchNames": [
        "best western hotels & resorts"
      ],
      "tags": {
        "brand": "Best Western",
        "brand:wikidata": "Q830334",
        "name": "Best Western",
        "tourism": "hotel"
      }
    },
    {
      "displayName": "Best Western Plus",
      "id": "bestwesternplus-779ccb",
      "locationSet": {"include": ["001"]},
      "tags": {
        "brand": "Best Western Plus",
        "brand:wikidata": "Q830334",
        "name": "Best Western Plus",
        "tourism": "hotel"
      }
    },
    {
      "displayName": "Best Western Premier",
      "id": "bestwesternpremier-779ccb",
      "locationSet": {"include": ["001"]},
      "tags": {
        "brand": "Best Western Premier",
        "brand:wikidata": "Q830334",
        "name": "Best Western Premier",
        "tourism": "hotel"
      }
    },
    {
      "displayName": "Boarders",
      "id": "boardersbycobblestone-6ac210",
      "locationSet": {"include": ["us"]},
      "tags": {
        "brand": "Boarders by Cobblestone",
        "brand:wikidata": "Q20711084",
        "name": "Boarders by Cobblestone",
        "tourism": "hotel"
      }
    },
    {
      "displayName": "Brit Hotel",
      "id": "brithotel-89858b",
      "locationSet": {"include": ["fx"]},
      "tags": {
        "brand": "Brit Hotel",
        "brand:wikidata": "Q2925673",
        "name": "Brit Hotel",
        "tourism": "hotel"
      }
    },
    {
      "displayName": "Bulgari",
      "id": "bulgari-a1f85a",
      "locationSet": {
        "include": [
          "ae",
          "cn",
          "fx",
          "gb-eng",
          "id",
          "it",
          "jp",
          "ru",
          "us"
        ]
      },
      "tags": {
        "brand": "Bulgari",
        "brand:wikidata": "Q752515",
        "name": "Bulgari",
        "tourism": "hotel"
      }
    },
    {
      "displayName": "BW Premier Collection",
      "id": "bwpremiercollection-779ccb",
      "locationSet": {"include": ["001"]},
      "tags": {
        "brand": "BW Premier Collection",
        "brand:wikidata": "Q830334",
        "name": "BW Premier Collection",
        "tourism": "hotel"
      }
    },
    {
      "displayName": "BW Signature Collection",
      "id": "bwsignaturecollection-779ccb",
      "locationSet": {"include": ["001"]},
      "tags": {
        "brand": "BW Signature Collection",
        "brand:wikidata": "Q830334",
        "name": "BW Signature Collection",
        "tourism": "hotel"
      }
    },
    {
      "displayName": "Cambria Hotel",
      "id": "cambriahotel-6ac210",
      "locationSet": {"include": ["us"]},
      "tags": {
        "brand": "Cambria Hotel",
        "brand:wikidata": "Q113152476",
        "name": "Cambria Hotel",
        "tourism": "hotel"
      }
    },
    {
      "displayName": "Campanile",
      "id": "campanile-779ccb",
      "locationSet": {"include": ["001"]},
      "tags": {
        "brand": "Campanile",
        "brand:wikidata": "Q2412064",
        "name": "Campanile",
        "tourism": "hotel"
      }
    },
    {
      "displayName": "Candlewood Suites",
      "id": "candlewoodsuites-29a1d7",
      "locationSet": {
        "include": ["ca", "mx", "us"]
      },
      "tags": {
        "brand": "Candlewood Suites",
        "brand:wikidata": "Q5032010",
        "name": "Candlewood Suites",
        "tourism": "hotel"
      }
    },
    {
      "displayName": "Canopy",
      "id": "canopy-523ceb",
      "locationSet": {
        "include": [
          "ae",
          "br",
          "cn",
          "es",
          "fx",
          "gb-eng",
          "hr",
          "is",
          "us"
        ]
      },
      "tags": {
        "brand": "Canopy",
        "brand:wikidata": "Q30632909",
        "name": "Canopy",
        "official_name": "Canopy by Hilton",
        "tourism": "hotel"
      }
    },
    {
      "displayName": "Centerstone",
      "id": "centerstone-6ac210",
      "locationSet": {"include": ["us"]},
      "tags": {
        "brand": "Centerstone",
        "brand:wikidata": "Q20711084",
        "name": "Centerstone",
        "tourism": "hotel"
      }
    },
    {
      "displayName": "Centro Hotels",
      "id": "centrohotel-2d87b5",
      "locationSet": {"include": ["de"]},
      "tags": {
        "brand": "Centro Hotels",
        "brand:wikidata": "Q73645443",
        "name": "Centro Hotel",
        "tourism": "hotel"
      }
    },
    {
      "displayName": "citizenM",
      "id": "citizenm-b4d29c",
      "locationSet": {
        "include": [
          "ch",
          "dk",
          "fr",
          "gb",
          "it",
          "my",
          "nl",
          "tw",
          "us"
        ]
      },
      "tags": {
        "brand": "citizenM",
        "brand:wikidata": "Q5122531",
        "name": "citizenM",
        "tourism": "hotel"
      }
    },
    {
      "displayName": "City Express",
      "id": "cityexpress-c4ac5a",
      "locationSet": {
        "include": ["cl", "co", "cr", "mx"]
      },
      "tags": {
        "brand": "City Express",
        "brand:wikidata": "Q109329542",
        "name": "City Express",
        "tourism": "hotel"
      }
    },
    {
      "displayName": "Clarion",
      "id": "clarion-f371eb",
      "locationSet": {
        "include": ["dk", "fi", "no", "se", "us"]
      },
      "tags": {
        "brand": "Clarion",
        "brand:wikidata": "Q10454567",
        "name": "Clarion",
        "tourism": "hotel"
      }
    },
    {
      "displayName": "Clarion Pointe",
      "id": "clarionpointe-6ac210",
      "locationSet": {"include": ["us"]},
      "tags": {
        "brand": "Clarion Pointe",
        "brand:wikidata": "Q1075788",
        "name": "Clarion Pointe",
        "tourism": "hotel"
      }
    },
    {
      "displayName": "Club Med",
      "id": "clubmed-779ccb",
      "locationSet": {"include": ["001"]},
      "tags": {
        "brand": "Club Med",
        "brand:wikidata": "Q1076645",
        "name": "Club Med",
        "tourism": "hotel"
      }
    },
    {
      "displayName": "Club Wyndham",
      "id": "clubwyndham-779ccb",
      "locationSet": {"include": ["001"]},
      "tags": {
        "brand": "Club Wyndham",
        "brand:wikidata": "Q112144845",
        "name": "Club Wyndham",
        "tourism": "hotel"
      }
    },
    {
      "displayName": "Cobblestone Hotel & Suites",
      "id": "cobblestonehotelandsuites-6ac210",
      "locationSet": {"include": ["us"]},
      "tags": {
        "brand": "Cobblestone Hotels",
        "brand:wikidata": "Q20711084",
        "name": "Cobblestone Hotel & Suites",
        "tourism": "hotel"
      }
    },
    {
      "displayName": "Cobblestone Inn & Suites",
      "id": "cobblestoneinnandsuites-6ac210",
      "locationSet": {"include": ["us"]},
      "tags": {
        "brand": "Cobblestone Inn & Suites",
        "brand:wikidata": "Q20711084",
        "name": "Cobblestone Inn & Suites",
        "tourism": "hotel"
      }
    },
    {
      "displayName": "Comfort Inn",
      "id": "comfortinn-134d5e",
      "locationSet": {
        "include": ["ca", "gb", "us"]
      },
      "tags": {
        "brand": "Comfort Inn",
        "brand:wikidata": "Q113152349",
        "name": "Comfort Inn",
        "tourism": "hotel"
      }
    },
    {
      "displayName": "Comfort Inn & Suites",
      "id": "comfortinnandsuites-cf4e07",
      "locationSet": {"include": ["ca", "us"]},
      "tags": {
        "brand": "Comfort Inn & Suites",
        "brand:wikidata": "Q113152349",
        "name": "Comfort Inn & Suites",
        "tourism": "hotel"
      }
    },
    {
      "displayName": "Comfort Suites",
      "id": "comfortsuites-779ccb",
      "locationSet": {"include": ["001"]},
      "tags": {
        "brand": "Comfort Suites",
        "brand:wikidata": "Q55525150",
        "name": "Comfort Suites",
        "tourism": "hotel"
      }
    },
    {
      "displayName": "Conrad Hotels & Resorts",
      "id": "conrad-ee1a43",
      "locationSet": {
        "include": [
          "ae",
          "ca",
          "cn",
          "eg",
          "gb-eng",
          "id",
          "ie",
          "in",
          "jp",
          "kr",
          "mv",
          "pf",
          "ph",
          "pt",
          "sa",
          "sg",
          "th",
          "tr",
          "us"
        ]
      },
      "tags": {
        "brand": "Conrad",
        "brand:wikidata": "Q855525",
        "name": "Conrad",
        "tourism": "hotel"
      }
    },
    {
      "displayName": "Country Inn & Suites",
      "id": "countryinnandsuites-aef9ff",
      "locationSet": {
        "include": ["ca", "in", "us"]
      },
      "tags": {
        "brand": "Country Inn & Suites",
        "brand:wikidata": "Q5177332",
        "name": "Country Inn & Suites",
        "tourism": "hotel"
      }
    },
    {
      "displayName": "Courtyard",
      "id": "courtyard-779ccb",
      "locationSet": {"include": ["001"]},
      "matchNames": ["courtyard marriott"],
      "tags": {
        "brand": "Courtyard",
        "brand:wikidata": "Q1053170",
        "name": "Courtyard",
        "official_name": "Courtyard by Marriott",
        "tourism": "hotel"
      }
    },
    {
      "displayName": "Crowne Plaza",
      "id": "crowneplaza-779ccb",
      "locationSet": {"include": ["001"]},
      "tags": {
        "brand": "Crowne Plaza",
        "brand:wikidata": "Q2746220",
        "name": "Crowne Plaza",
        "tourism": "hotel"
      }
    },
    {
      "displayName": "Curio Collection by Hilton",
      "id": "curiocollection-779ccb",
      "locationSet": {"include": ["001"]},
      "matchNames": [
        "curio collection by hilton"
      ],
      "tags": {
        "brand": "Curio Collection",
        "brand:wikidata": "Q19903229",
        "tourism": "hotel"
      }
    },
    {
      "displayName": "Days Inn",
      "id": "daysinn-6df761",
      "locationSet": {
        "include": [
          "ca",
          "ch",
          "cn",
          "gb",
          "id",
          "in",
          "kr",
          "mx",
          "my",
          "ph",
          "sg",
          "sn",
          "th",
          "us"
        ]
      },
      "matchNames": ["days inn by wyndham"],
      "tags": {
        "brand": "Days Inn",
        "brand:wikidata": "Q1047239",
        "name": "Days Inn",
        "tourism": "hotel"
      }
    },
    {
      "displayName": "Delta Hotels",
      "id": "deltahotels-c8d055",
      "locationSet": {
        "include": [
          "ae",
          "ca",
          "cn",
          "de",
          "gb",
          "tr",
          "us"
        ]
      },
      "matchNames": ["delta"],
      "tags": {
        "brand": "Delta Hotels",
        "brand:wikidata": "Q5254663",
        "name": "Delta Hotels",
        "tourism": "hotel"
      }
    },
    {
      "displayName": "Design Hotels",
      "id": "designhotels-779ccb",
      "locationSet": {"include": ["001"]},
      "tags": {
        "brand": "Design Hotels",
        "brand:wikidata": "Q5264274",
        "name": "Design Hotels",
        "tourism": "hotel"
      }
    },
    {
      "displayName": "Destination by Hyatt",
      "id": "destinationbyhyatt-779ccb",
      "locationSet": {"include": ["001"]},
      "tags": {
        "brand": "Destination by Hyatt",
        "brand:wikidata": "Q5265133",
        "name": "Destination by Hyatt",
        "official_name": "Destination Hotels & Resorts",
        "tourism": "hotel"
      }
    },
    {
      "displayName": "Diamond Resorts",
      "id": "diamondresorts-779ccb",
      "locationSet": {"include": ["001"]},
      "tags": {
        "brand": "Diamond Resorts",
        "brand:wikidata": "Q5270905",
        "name": "Diamond Resorts",
        "tourism": "hotel"
      }
    },
    {
      "displayName": "Dorint",
      "id": "dorint-be5b30",
      "locationSet": {
        "include": ["at", "ch", "de"]
      },
      "tags": {
        "brand": "Dorint",
        "brand:wikidata": "Q1700015",
        "name": "Dorint",
        "tourism": "hotel"
      }
    },
    {
      "displayName": "DoubleTree",
      "id": "doubletree-779ccb",
      "locationSet": {"include": ["001"]},
      "tags": {
        "brand": "DoubleTree",
        "brand:wikidata": "Q2504643",
        "name": "DoubleTree",
        "official_name": "DoubleTree by Hilton",
        "tourism": "hotel"
      }
    },
    {
      "displayName": "Drury Inn & Suites",
      "id": "druryinnandsuites-6ac210",
      "locationSet": {"include": ["us"]},
      "tags": {
        "brand": "Drury Inn & Suites",
        "brand:wikidata": "Q5309391",
        "name": "Drury Inn & Suites",
        "tourism": "hotel"
      }
    },
    {
      "displayName": "easyHotel",
      "id": "easyhotel-779ccb",
      "locationSet": {"include": ["001"]},
      "tags": {
        "brand": "easyHotel",
        "brand:wikidata": "Q17011598",
        "name": "easyHotel",
        "tourism": "hotel"
      }
    },
    {
      "displayName": "Edition",
      "id": "edition-24940c",
      "locationSet": {
        "include": [
          "ae",
          "cn",
          "es",
          "gb-eng",
          "is",
          "it",
          "jp",
          "mx",
          "my",
          "qa",
          "sg",
          "tr",
          "us"
        ]
      },
      "tags": {
        "brand": "Edition",
        "brand:wikidata": "Q91218404",
        "name": "Edition",
        "tourism": "hotel"
      }
    },
    {
      "displayName": "Eko Hotels and Suites",
      "id": "ekohotels-3e7857",
      "locationSet": {"include": ["ng"]},
      "tags": {
        "brand": "Eko Hotels and Suites",
        "brand:wikidata": "Q23777901",
        "name": "Eko Hotels",
        "official_name": "Eko Hotels and Suites",
        "tourism": "hotel"
      }
    },
    {
      "displayName": "Element by Westin",
      "id": "element-6dd642",
      "locationSet": {
        "include": [
          "ae",
          "au",
          "ca",
          "cn",
          "id",
          "my",
          "nl",
          "tz",
          "us"
        ]
      },
      "tags": {
        "brand": "Element",
        "brand:wikidata": "Q91948072",
        "name": "Element",
        "tourism": "hotel"
      }
    },
    {
      "displayName": "Embassy Suites",
      "id": "embassysuites-7ef1cc",
      "locationSet": {
        "include": [
          "aw",
          "ca",
          "co",
          "do",
          "pr",
          "qa",
          "us"
        ]
      },
      "tags": {
        "brand": "Embassy Suites",
        "brand:wikidata": "Q5369524",
        "name": "Embassy Suites",
        "official_name": "Embassy Suites by Hilton",
        "tourism": "hotel"
      }
    },
    {
      "displayName": "EVEN Hotels",
      "id": "evenhotel-a857f2",
      "locationSet": {"include": ["cn", "us"]},
      "tags": {
        "brand": "EVEN Hotels",
        "brand:wikidata": "Q5416522",
        "name": "EVEN Hotel",
        "tourism": "hotel"
      }
    },
    {
      "displayName": "Extended Stay America",
      "id": "extendedstayamerica-6ac210",
      "locationSet": {"include": ["us"]},
      "tags": {
        "brand": "Extended Stay America",
        "brand:wikidata": "Q5421850",
        "name": "Extended Stay America",
        "tourism": "hotel"
      }
    },
    {
      "displayName": "FabHotels",
      "id": "fabhotels-b22a38",
      "locationSet": {"include": ["in"]},
      "tags": {
        "brand": "FabHotels",
        "brand:wikidata": "Q55611387",
        "name": "FabHotels",
        "tourism": "hotel"
      }
    },
    {
      "displayName": "Fairfield Inn",
      "id": "fairfieldinn-b80dae",
      "locationSet": {
        "include": [
          "ca",
          "cn",
          "id",
          "in",
          "jp",
          "kr",
          "mx",
          "my",
          "sv",
          "us"
        ]
      },
      "tags": {
        "brand": "Fairfield Inn",
        "brand:wikidata": "Q5430314",
        "name": "Fairfield Inn",
        "official_name": "Fairfield by Marriott",
        "tourism": "hotel"
      }
    },
    {
      "displayName": "Fairfield Inn & Suites",
      "id": "fairfieldinnandsuites-29a1d7",
      "locationSet": {
        "include": ["ca", "mx", "us"]
      },
      "tags": {
        "brand": "Fairfield Inn & Suites",
        "brand:wikidata": "Q5430314",
        "name": "Fairfield Inn & Suites",
        "official_name": "Fairfield Inn & Suites by Marriott",
        "tourism": "hotel"
      }
    },
    {
      "displayName": "Fairmont",
      "id": "fairmont-779ccb",
      "locationSet": {"include": ["001"]},
      "tags": {
        "brand": "Fairmont",
        "brand:wikidata": "Q1393345",
        "name": "Fairmont",
        "tourism": "hotel"
      }
    },
    {
      "displayName": "Fasthôtel",
      "id": "fasthotel-612c69",
      "locationSet": {"include": ["fr"]},
      "tags": {
        "brand": "Fasthôtel",
        "brand:wikidata": "Q101847437",
        "name": "Fasthôtel",
        "tourism": "hotel"
      }
    },
    {
      "displayName": "First Hotels",
      "id": "firsthotels-ed076a",
      "locationSet": {
        "include": ["dk", "no", "se"]
      },
      "tags": {
        "brand": "First Hotels",
        "brand:wikidata": "Q11969007",
        "tourism": "hotel"
      }
    },
    {
      "displayName": "Fletcher Hotel",
      "id": "fletcherhotel-a4f814",
      "locationSet": {"include": ["nl"]},
      "tags": {
        "brand": "Fletcher Hotel",
        "brand:wikidata": "Q67203020",
        "name": "Fletcher Hotel",
        "tourism": "hotel"
      }
    },
    {
      "displayName": "Four Points by Sheraton",
      "id": "fourpointsbysheraton-779ccb",
      "locationSet": {"include": ["001"]},
      "tags": {
        "brand": "Four Points by Sheraton",
        "brand:wikidata": "Q1439966",
        "name": "Four Points by Sheraton",
        "short_name": "Four Points",
        "tourism": "hotel"
      }
    },
    {
      "displayName": "Four Seasons",
      "id": "fourseasons-779ccb",
      "locationSet": {"include": ["001"]},
      "tags": {
        "brand": "Four Seasons",
        "brand:wikidata": "Q1424786",
        "name": "Four Seasons",
        "tourism": "hotel"
      }
    },
    {
      "displayName": "Fuller's",
      "id": "fullers-3fca16",
      "locationSet": {"include": ["gb"]},
      "note": "No name for Fuller's brand as each hotel is named differently.",
      "tags": {
        "brand": "Fuller's",
        "brand:wikidata": "Q5253950",
        "tourism": "hotel"
      }
    },
    {
      "displayName": "Gaylord",
      "id": "gaylord-6ac210",
      "locationSet": {"include": ["us"]},
      "tags": {
        "brand": "Gaylord",
        "brand:wikidata": "Q3099664",
        "name": "Gaylord",
        "tourism": "hotel"
      }
    },
    {
      "displayName": "GLō",
      "id": "glo-779ccb",
      "locationSet": {"include": ["001"]},
      "tags": {
        "brand": "Glo",
        "brand:wikidata": "Q830334",
        "name": "Glo",
        "official_name": "Glo Best Western",
        "tourism": "hotel"
      }
    },
    {
      "displayName": "Graduate",
      "id": "graduate-7e47e0",
      "locationSet": {"include": ["gb", "us"]},
      "tags": {
        "brand": "Graduate",
        "brand:wikidata": "Q85846030",
        "name": "Graduate",
        "official_name": "Graduate Hotels",
        "tourism": "hotel"
      }
    },
    {
      "displayName": "Grand Hyatt",
      "id": "grandhyatt-779ccb",
      "locationSet": {"include": ["001"]},
      "tags": {
        "brand": "Grand Hyatt",
        "brand:wikidata": "Q1425063",
        "name": "Grand Hyatt",
        "tourism": "hotel"
      }
    },
    {
      "displayName": "Greene King",
      "id": "greeneking-3fca16",
      "locationSet": {"include": ["gb"]},
      "note": "No name for Greene King's brand as each hotel is named differently.",
      "tags": {
        "brand": "Greene King",
        "brand:wikidata": "Q5564162",
        "internet_access": "wlan",
        "internet_access:fee": "customers",
        "tourism": "hotel"
      }
    },
    {
      "displayName": "greet",
      "id": "greet-046fe6",
      "locationSet": {"include": ["150"]},
      "tags": {
        "brand": "greet",
        "brand:wikidata": "Q115489066",
        "name": "Greet",
        "tourism": "hotel"
      }
    },
    {
      "displayName": "Grupo Barceló",
      "id": "grupobarcelo-a464b1",
      "locationSet": {"include": ["es", "us"]},
      "tags": {
        "brand": "Grupo Barceló",
        "brand:wikidata": "Q15148996",
        "name": "Grupo Barceló",
        "tourism": "hotel"
      }
    },
    {
      "displayName": "Hampton",
      "id": "hampton-779ccb",
      "locationSet": {"include": ["001"]},
      "tags": {
        "alt_name": "Hampton Inn",
        "brand": "Hampton",
        "brand:wikidata": "Q5646230",
        "name": "Hampton",
        "official_name": "Hampton by Hilton",
        "tourism": "hotel"
      }
    },
    {
      "displayName": "Hampton Inn & Suites",
      "id": "hamptoninnandsuites-6ac210",
      "locationSet": {"include": ["us"]},
      "tags": {
        "brand": "Hampton Inn & Suites",
        "brand:wikidata": "Q5646230",
        "name": "Hampton Inn & Suites",
        "official_name": "Hampton Inn & Suites by Hilton",
        "tourism": "hotel"
      }
    },
    {
      "displayName": "Hard Rock Hotel",
      "id": "hardrockhotel-779ccb",
      "locationSet": {"include": ["001"]},
      "tags": {
        "brand": "Hard Rock Hotel",
        "brand:wikidata": "Q109275902",
        "name": "Hard Rock Hotel",
        "official_name": "Hard Rock Hotels & Resorts",
        "tourism": "hotel"
      }
    },
    {
      "displayName": "Hawthorn Suites",
      "id": "hawthornsuites-1591e1",
      "locationSet": {
        "include": [
          "ae",
          "in",
          "ng",
          "sa",
          "tr",
          "us"
        ]
      },
      "tags": {
        "brand": "Hawthorn Suites",
        "brand:wikidata": "Q5685511",
        "name": "Hawthorn Suites",
        "official_name": "Hawthorn Suites by Wyndham",
        "short_name": "Hawthorn",
        "tourism": "hotel"
      }
    },
    {
      "displayName": "HF Hotels",
      "id": "hf-599262",
      "locationSet": {"include": ["pt"]},
      "tags": {
        "brand": "HF Hotels",
        "brand:wikidata": "Q112650431",
        "name": "HF",
        "tourism": "hotel"
      }
    },
    {
      "displayName": "Hilton",
      "id": "hilton-779ccb",
      "locationSet": {"include": ["001"]},
      "matchNames": ["hilton hotels & resorts"],
      "matchTags": ["leisure/resort"],
      "tags": {
        "brand": "Hilton",
        "brand:wikidata": "Q598884",
        "name": "Hilton",
        "tourism": "hotel"
      }
    },
    {
      "displayName": "Hilton Garden Inn",
      "id": "hiltongardeninn-779ccb",
      "locationSet": {"include": ["001"]},
      "tags": {
        "brand": "Hilton Garden Inn",
        "brand:wikidata": "Q1162859",
        "name": "Hilton Garden Inn",
        "tourism": "hotel"
      }
    },
    {
      "displayName": "Hilton Grand Vacations",
      "id": "hiltongrandvacations-779ccb",
      "locationSet": {"include": ["001"]},
      "tags": {
        "brand": "Hilton Grand Vacations",
        "brand:wikidata": "Q13636126",
        "name": "Hilton Grand Vacations",
        "tourism": "hotel"
      }
    },
    {
      "displayName": "Holiday Inn",
      "id": "holidayinn-779ccb",
      "locationSet": {"include": ["001"]},
      "tags": {
        "brand": "Holiday Inn",
        "brand:wikidata": "Q2717882",
        "name": "Holiday Inn",
        "tourism": "hotel"
      }
    },
    {
      "displayName": "Holiday Inn Club Vacations",
      "id": "holidayinnclubvacations-27a8cb",
      "locationSet": {"include": ["mx", "us"]},
      "tags": {
        "brand": "Holiday Inn Club Vacations",
        "brand:wikidata": "Q111485843",
        "name": "Holiday Inn Club Vacations",
        "tourism": "hotel"
      }
    },
    {
      "displayName": "Holiday Inn Express",
      "id": "holidayinnexpress-779ccb",
      "locationSet": {"include": ["001"]},
      "tags": {
        "brand": "Holiday Inn Express",
        "brand:wikidata": "Q5880423",
        "name": "Holiday Inn Express",
        "tourism": "hotel"
      }
    },
    {
      "displayName": "Holiday Inn Express & Suites",
      "id": "holidayinnexpressandsuites-779ccb",
      "locationSet": {"include": ["001"]},
      "tags": {
        "brand": "Holiday Inn Express & Suites",
        "brand:wikidata": "Q5880423",
        "name": "Holiday Inn Express & Suites",
        "tourism": "hotel"
      }
    },
    {
      "displayName": "Home2 Suites",
      "id": "home2suites-8729f6",
      "locationSet": {
        "include": ["ca", "cn", "mx", "us"]
      },
      "matchNames": ["home2"],
      "tags": {
        "brand": "Home2 Suites",
        "brand:wikidata": "Q5887912",
        "name": "Home2 Suites",
        "official_name": "Home2 Suites by Hilton",
        "tourism": "hotel"
      }
    },
    {
      "displayName": "Homes & Villas by Marriott",
      "id": "homesandvillas-779ccb",
      "locationSet": {"include": ["001"]},
      "tags": {
        "brand": "Homes & Villas",
        "name": "Homes & Villas",
        "official_name": "Homes & Villas by Marriott International",
        "tourism": "hotel"
      }
    },
    {
      "displayName": "Homewood Suites",
      "id": "homewoodsuites-a1b516",
      "locationSet": {
        "include": ["ca", "do", "mx", "us"]
      },
      "tags": {
        "brand": "Homewood Suites",
        "brand:wikidata": "Q5890701",
        "name": "Homewood Suites",
        "official_name": "Homewood Suites by Hilton",
        "tourism": "hotel"
      }
    },
    {
      "displayName": "Hotel Avenida",
      "id": "hotelavenida-779ccb",
      "locationSet": {"include": ["001"]},
      "tags": {
        "brand": "Hotel Avenida",
        "name": "Hotel Avenida",
        "tourism": "hotel"
      }
    },
    {
      "displayName": "Hôtel du Parc",
      "id": "hotelduparc-779ccb",
      "locationSet": {"include": ["001"]},
      "tags": {
        "brand": "Hôtel du Parc",
        "name": "Hôtel du Parc",
        "tourism": "hotel"
      }
    },
    {
      "displayName": "Hotel Indigo",
      "id": "hotelindigo-779ccb",
      "locationSet": {"include": ["001"]},
      "tags": {
        "brand": "Hotel Indigo",
        "brand:wikidata": "Q5911596",
        "name": "Hotel Indigo",
        "tourism": "hotel"
      }
    },
    {
      "displayName": "Hotel Seri Malaysia",
      "id": "hotelserimalaysia-fd56b0",
      "locationSet": {"include": ["my"]},
      "tags": {
        "brand": "Hotel Seri Malaysia",
        "brand:wikidata": "Q107295543",
        "name": "Hotel Seri Malaysia",
        "tourism": "hotel"
      }
    },
    {
      "displayName": "Hotel Sunroute",
      "id": "hotelsunroute-0fd8df",
      "locationSet": {"include": ["jp", "tw"]},
      "tags": {
        "brand": "Hotel Sunroute",
        "brand:en": "Hotel Sunroute",
        "brand:ja": "ホテルサンルート",
        "brand:wikidata": "Q11306081",
        "name": "Hotel Sunroute",
        "tourism": "hotel"
      }
    },
    {
      "displayName": "hotelF1",
      "id": "hotelf1-612c69",
      "locationSet": {"include": ["fr"]},
      "matchNames": ["formule 1"],
      "tags": {
        "brand": "hotelF1",
        "brand:wikidata": "Q1630895",
        "name": "hotelF1",
        "tourism": "hotel"
      }
    },
    {
      "displayName": "Howard Johnson",
      "id": "howardjohnson-779ccb",
      "locationSet": {"include": ["001"]},
      "tags": {
        "brand": "Howard Johnson",
        "brand:wikidata": "Q5919997",
        "name": "Howard Johnson",
        "official_name": "Howard Johnson by Wyndham",
        "tourism": "hotel"
      }
    },
    {
      "displayName": "Hyatt",
      "id": "hyatt-779ccb",
      "locationSet": {"include": ["001"]},
      "tags": {
        "brand": "Hyatt",
        "brand:wikidata": "Q1425063",
        "name": "Hyatt",
        "tourism": "hotel"
      }
    },
    {
      "displayName": "Hyatt Centric",
      "id": "hyattcentric-779ccb",
      "locationSet": {"include": ["001"]},
      "tags": {
        "brand": "Hyatt Centric",
        "brand:wikidata": "Q109277705",
        "name": "Hyatt Centric",
        "tourism": "hotel"
      }
    },
    {
      "displayName": "Hyatt House",
      "id": "hyatthouse-779ccb",
      "locationSet": {"include": ["001"]},
      "tags": {
        "brand": "Hyatt House",
        "brand:wikidata": "Q109292191",
        "name": "Hyatt House",
        "tourism": "hotel"
      }
    },
    {
      "displayName": "Hyatt Place",
      "id": "hyattplace-779ccb",
      "locationSet": {"include": ["001"]},
      "tags": {
        "brand": "Hyatt Place",
        "brand:wikidata": "Q72629292",
        "name": "Hyatt Place",
        "tourism": "hotel"
      }
    },
    {
      "displayName": "Hyatt Regency",
      "id": "hyattregency-779ccb",
      "locationSet": {"include": ["001"]},
      "tags": {
        "brand": "Hyatt Regency",
        "brand:wikidata": "Q1425063",
        "name": "Hyatt Regency",
        "tourism": "hotel"
      }
    },
    {
      "displayName": "Hyatt Residence Club",
      "id": "hyattresidenceclub-6ac210",
      "locationSet": {"include": ["us"]},
      "tags": {
        "brand": "Hyatt Residence Club",
        "brand:wikidata": "Q109871442",
        "name": "Hyatt Residence Club",
        "tourism": "hotel"
      }
    },
    {
      "displayName": "Iberostar Hotels & Resorts",
      "id": "iberostarhotelsandresorts-e0d9de",
      "locationSet": {
        "include": [
          "br",
          "cv",
          "do",
          "es",
          "gr",
          "jm",
          "ma",
          "me",
          "mx",
          "pe",
          "pt",
          "tn",
          "us"
        ]
      },
      "matchNames": ["iberostar"],
      "tags": {
        "brand": "Iberostar Hotels & Resorts",
        "brand:wikidata": "Q2035939",
        "tourism": "hotel"
      }
    },
    {
      "displayName": "Ibis",
      "id": "ibis-779ccb",
      "locationSet": {"include": ["001"]},
      "matchNames": ["hotel ibis", "ibis hotel"],
      "tags": {
        "brand": "Ibis",
        "brand:wikidata": "Q920166",
        "name": "Ibis",
        "tourism": "hotel"
      }
    },
    {
      "displayName": "Ibis Budget",
      "id": "ibisbudget-779ccb",
      "locationSet": {"include": ["001"]},
      "tags": {
        "brand": "Ibis Budget",
        "brand:wikidata": "Q1458135",
        "name": "Ibis Budget",
        "tourism": "hotel"
      }
    },
    {
      "displayName": "Ibis Styles",
      "id": "ibisstyles-779ccb",
      "locationSet": {"include": ["001"]},
      "tags": {
        "brand": "Ibis Styles",
        "brand:wikidata": "Q3147425",
        "name": "Ibis Styles",
        "tourism": "hotel"
      }
    },
    {
      "displayName": "INNSiDE by Meliá",
      "id": "innsidebymelia-779ccb",
      "locationSet": {"include": ["001"]},
      "matchNames": ["innside hotel"],
      "tags": {
        "brand": "INNSiDE by Meliá",
        "brand:wikidata": "Q115794915",
        "name": "INNSiDE by Meliá",
        "tourism": "hotel"
      }
    },
    {
      "displayName": "IntercityHotel",
      "id": "intercityhotel-360354",
      "locationSet": {
        "include": [
          "at",
          "ch",
          "cn",
          "de",
          "nl",
          "om",
          "sa"
        ]
      },
      "tags": {
        "brand": "IntercityHotel",
        "brand:wikidata": "Q73642490",
        "name": "IntercityHotel",
        "tourism": "hotel"
      }
    },
    {
      "displayName": "InterContinental",
      "id": "intercontinental-779ccb",
      "locationSet": {"include": ["001"]},
      "matchNames": [
        "intercontinental hotels & resorts"
      ],
      "tags": {
        "brand": "InterContinental",
        "brand:wikidata": "Q1825730",
        "name": "InterContinental",
        "tourism": "hotel"
      }
    },
    {
      "displayName": "Itsy by Treebo",
      "id": "itsybytreebo-b22a38",
      "locationSet": {"include": ["in"]},
      "tags": {
        "brand": "Itsy by Treebo",
        "brand:wikidata": "Q122214006",
        "tourism": "hotel"
      }
    },
    {
      "displayName": "JdV by Hyatt",
      "id": "jdvbyhyatt-779ccb",
      "locationSet": {"include": ["001"]},
      "tags": {
        "brand": "JdV by Hyatt",
        "brand:wikidata": "Q6268973",
        "name": "JdV by Hyatt",
        "official_name": "Joie de Vivre Hospitality",
        "tourism": "hotel"
      }
    },
    {
      "displayName": "JO&JOE",
      "id": "joandjoe-779ccb",
      "locationSet": {"include": ["001"]},
      "tags": {
        "brand": "JO&JOE",
        "brand:wikidata": "Q84600897",
        "name": "JO&JOE",
        "tourism": "hotel"
      }
    },
    {
      "displayName": "JW Marriott",
      "id": "jwmarriott-779ccb",
      "locationSet": {"include": ["001"]},
      "matchNames": ["jw marriott hotels"],
      "tags": {
        "brand": "JW Marriott",
        "brand:wikidata": "Q1067636",
        "name": "JW Marriott",
        "tourism": "hotel"
      }
    },
    {
      "displayName": "Kempinski",
      "id": "kempinski-779ccb",
      "locationSet": {"include": ["001"]},
      "tags": {
        "brand": "Kempinski",
        "brand:wikidata": "Q671990",
        "name": "Kempinski",
        "tourism": "hotel"
      }
    },
    {
      "displayName": "Kimpton",
      "id": "kimpton-779ccb",
      "locationSet": {"include": ["001"]},
      "tags": {
        "brand": "Kimpton",
        "brand:wikidata": "Q6410248",
        "name": "Kimpton",
        "tourism": "hotel"
      }
    },
    {
      "displayName": "Kyriad",
      "id": "kyriad-e6de24",
      "locationSet": {
        "include": [
          "at",
          "cn",
          "es",
          "fr",
          "id",
          "ma",
          "pl",
          "qa"
        ]
      },
      "tags": {
        "brand": "Kyriad",
        "brand:wikidata": "Q11751808",
        "name": "Kyriad",
        "tourism": "hotel"
      }
    },
    {
      "displayName": "La Quinta Inn",
      "id": "laquintainn-a0e6b5",
      "locationSet": {
        "include": [
          "ca",
          "cl",
          "co",
          "hn",
          "mx",
          "us"
        ]
      },
      "matchNames": [
        "la quinta",
        "la quinta by wyndham"
      ],
      "tags": {
        "brand": "La Quinta Inn",
        "brand:wikidata": "Q6464734",
        "name": "La Quinta Inn",
        "official_name": "La Quinta Inn by Wyndham",
        "tourism": "hotel"
      }
    },
    {
      "displayName": "La Quinta Inn & Suites",
      "id": "laquintainnandsuites-cf4e07",
      "locationSet": {"include": ["ca", "us"]},
      "matchNames": ["la quinta inns and suites"],
      "tags": {
        "brand": "La Quinta Inn & Suites",
        "brand:wikidata": "Q6464734",
        "name": "La Quinta Inn & Suites",
        "official_name": "La Quinta Inn & Suites by Wyndham",
        "tourism": "hotel"
      }
    },
    {
      "displayName": "Le Méridien",
      "id": "lemeridien-779ccb",
      "locationSet": {"include": ["001"]},
      "tags": {
        "brand": "Le Méridien",
        "brand:wikidata": "Q261077",
        "name": "Le Méridien",
        "tourism": "hotel"
      }
    },
    {
      "displayName": "Leonardo Boutique",
      "id": "leonardoboutique-97784d",
      "locationSet": {
        "include": [
          "ch",
          "de",
          "es",
          "hu",
          "il",
          "nl"
        ]
      },
      "preserveTags": ["^name"],
      "tags": {
        "brand": "Leonardo Boutique",
        "brand:wikidata": "Q1819101",
        "name": "Leonardo Boutique",
        "tourism": "hotel"
      }
    },
    {
      "displayName": "Leonardo Hotels",
      "id": "leonardohotels-e45a92",
      "locationSet": {
        "include": [
          "at",
          "be",
          "de",
          "es",
          "hu",
          "it",
          "nl"
        ]
      },
      "matchNames": ["jurys", "jurys inn"],
      "preserveTags": ["^name"],
      "tags": {
        "brand": "Leonardo Hotels",
        "brand:wikidata": "Q1819101",
        "name": "Leonardo Hotels",
        "tourism": "hotel"
      }
    },
    {
      "displayName": "Leonardo Hotels (UK & Ire)",
      "id": "leonardohotels-f8f6ae",
      "locationSet": {"include": ["gb", "ie"]},
      "matchNames": ["jurys", "jurys inn"],
      "preserveTags": ["^name"],
      "tags": {
        "brand": "Leonardo Hotels",
        "brand:wikidata": "Q12060924",
        "name": "Leonardo Hotels",
        "tourism": "hotel"
      }
    },
    {
      "displayName": "Leonardo Royal Hotel",
      "id": "leonardoroyalhotel-220d87",
      "locationSet": {
        "include": ["de", "gb", "it", "nl", "pl"]
      },
      "matchNames": ["jurys", "jurys inn"],
      "preserveTags": ["^name"],
      "tags": {
        "brand": "Leonardo Royal Hotel",
        "brand:wikidata": "Q1819101",
        "name": "Leonardo Royal Hotel",
        "tourism": "hotel"
      }
    },
    {
      "displayName": "Locke",
      "id": "locke-34f092",
      "locationSet": {
        "include": ["de", "gb", "ie"]
      },
      "tags": {
        "brand": "Locke",
        "brand:wikidata": "Q111363127",
        "name": "Locke",
        "tourism": "hotel"
      }
    },
    {
      "displayName": "Logis Hotels",
      "id": "logishotels-a67635",
      "locationSet": {
        "include": [
          "ad",
          "be",
          "ca",
          "de",
          "es",
          "fr",
          "it",
          "lu"
        ]
      },
      "matchNames": ["logis"],
      "tags": {
        "brand": "Logis Hotels",
        "brand:wikidata": "Q125959917",
        "name": "Logis Hotels",
        "tourism": "hotel"
      }
    },
    {
      "displayName": "Lotte Hotel",
      "id": "lottehotel-304b57",
      "locationSet": {
        "include": [
          "jp",
          "kr",
          "mm",
          "ru",
          "us",
          "uz",
          "vn"
        ]
      },
      "tags": {
        "brand": "Lotte Hotels & Resorts",
        "brand:wikidata": "Q326720",
        "name": "Lotte Hotel",
        "short_name": "Lotte",
        "tourism": "hotel"
      }
    },
    {
      "displayName": "LXR Hotels & Resorts",
      "id": "lxr-c9a464",
      "locationSet": {
        "include": [
          "ae",
          "ai",
          "gb-eng",
          "jp",
          "sc",
          "tr",
          "us"
        ]
      },
      "tags": {
        "brand": "LXR",
        "brand:wikidata": "Q64605184",
        "name": "LXR",
        "tourism": "hotel"
      }
    },
    {
      "displayName": "MainStay Suites",
      "id": "mainstaysuites-6ac210",
      "locationSet": {"include": ["us"]},
      "tags": {
        "brand": "MainStay Suites",
        "brand:wikidata": "Q113152432",
        "name": "MainStay Suites",
        "tourism": "hotel"
      }
    },
    {
      "displayName": "Malmaison",
      "id": "malmaison-3fca16",
      "locationSet": {"include": ["gb"]},
      "tags": {
        "brand": "Malmaison",
        "brand:wikidata": "Q6744343",
        "tourism": "hotel"
      }
    },
    {
      "displayName": "Mama Shelter",
      "id": "mamashelter-0d5f7f",
      "locationSet": {
        "include": [
          "ae",
          "cz",
          "fx",
          "gb-lon.geojson",
          "it",
          "lu",
          "pt",
          "rs",
          "us-ca.geojson"
        ]
      },
      "tags": {
        "brand": "Mama Shelter",
        "brand:wikidata": "Q12716714",
        "name": "Mama Shelter",
        "tourism": "hotel"
      }
    },
    {
      "displayName": "Mandarin Oriental Hotel",
      "id": "mandarinorientalhotel-428a55",
      "locationSet": {
        "include": ["001"],
        "exclude": ["cn", "hk", "mo", "tw"]
      },
      "tags": {
        "brand": "Mandarin Oriental Hotel",
        "brand:wikidata": "Q1236521",
        "tourism": "hotel"
      }
    },
    {
      "displayName": "Marriott",
      "id": "marriott-779ccb",
      "locationSet": {"include": ["001"]},
      "tags": {
        "brand": "Marriott",
        "brand:wikidata": "Q3918608",
        "name": "Marriott",
        "tourism": "hotel"
      }
    },
    {
      "displayName": "Marriott Autograph Collection",
      "id": "marriottautographcollection-779ccb",
      "locationSet": {"include": ["001"]},
      "tags": {
        "brand": "Marriott Autograph Collection",
        "brand:wikidata": "Q19872869",
        "tourism": "hotel"
      }
    },
    {
      "displayName": "Marriott Executive Apartments",
      "id": "marriottexecutiveapartments-b2f419",
      "locationSet": {
        "include": [
          "ae",
          "be",
          "bh",
          "br",
          "cn",
          "et",
          "gb-eng",
          "hu",
          "id",
          "in",
          "kr",
          "kz",
          "pa",
          "sa",
          "th",
          "za"
        ]
      },
      "tags": {
        "brand": "Marriott Executive Apartments",
        "brand:wikidata": "Q72636824",
        "name": "Marriott Executive Apartments",
        "tourism": "hotel"
      }
    },
    {
      "displayName": "Marriott Vacation Club",
      "id": "marriottvacationclub-779ccb",
      "locationSet": {"include": ["001"]},
      "tags": {
        "brand": "Marriott Vacation Club",
        "brand:wikidata": "Q6772996",
        "name": "Marriott Vacation Club",
        "tourism": "hotel"
      }
    },
    {
      "displayName": "McMenamins",
      "id": "mcmenamins-6ac210",
      "locationSet": {"include": ["us"]},
      "tags": {
        "brand": "McMenamins",
        "brand:wikidata": "Q6802345",
        "tourism": "hotel"
      }
    },
    {
      "displayName": "ME",
      "id": "mebymelia-779ccb",
      "locationSet": {"include": ["001"]},
      "matchNames": ["me hotel", "me melia"],
      "tags": {
        "brand": "ME by Meliá",
        "brand:wikidata": "Q6715550",
        "name": "ME by Meliá",
        "tourism": "hotel"
      }
    },
    {
      "displayName": "Meininger",
      "id": "meininger-779ccb",
      "locationSet": {"include": ["001"]},
      "matchNames": ["hoteles meininger"],
      "tags": {
        "brand": "Meininger",
        "brand:wikidata": "Q42773330",
        "name": "Meininger",
        "official_name": "Meininger Hotels",
        "tourism": "hotel"
      }
    },
    {
      "displayName": "Meliá",
      "id": "melia-779ccb",
      "locationSet": {"include": ["001"]},
      "tags": {
        "brand": "Meliá",
        "brand:wikidata": "Q1815030",
        "name": "Meliá",
        "tourism": "hotel"
      }
    },
    {
      "displayName": "Mercure",
      "id": "mercure-8a2ff3",
      "locationSet": {
        "include": ["001"],
        "exclude": ["cn"]
      },
      "matchNames": ["mercure hotels"],
      "tags": {
        "brand": "Mercure",
        "brand:wikidata": "Q1709809",
        "name": "Mercure",
        "tourism": "hotel"
      }
    },
    {
      "displayName": "MGallery",
      "id": "mgallery-779ccb",
      "locationSet": {"include": ["001"]},
      "tags": {
        "brand": "MGallery",
        "brand:wikidata": "Q25419207",
        "name": "MGallery",
        "tourism": "hotel"
      }
    },
    {
      "displayName": "Microtel",
      "id": "microtel-1638bb",
      "locationSet": {
        "include": [
          "ca",
          "cn",
          "mx",
          "nz",
          "ph",
          "us"
        ]
      },
      "matchNames": ["microtel inn"],
      "tags": {
        "brand": "Microtel",
        "brand:wikidata": "Q6840402",
        "name": "Microtel",
        "official_name": "Microtel by Wyndham",
        "tourism": "hotel"
      }
    },
    {
      "displayName": "Microtel Inn & Suites",
      "id": "microtelinnandsuites-29a1d7",
      "locationSet": {
        "include": ["ca", "mx", "us"]
      },
      "tags": {
        "brand": "Microtel Inn & Suites",
        "brand:wikidata": "Q6840402",
        "name": "Microtel Inn & Suites",
        "official_name": "Microtel Inn & Suites by Wyndham",
        "tourism": "hotel"
      }
    },
    {
      "displayName": "Millennium",
      "id": "millennium-779ccb",
      "locationSet": {"include": ["001"]},
      "tags": {
        "brand": "Millennium",
        "brand:wikidata": "Q6858774",
        "name": "Millennium",
        "official_name": "Millennium Hotels & Resorts",
        "tourism": "hotel"
      }
    },
    {
      "displayName": "MIMARU Apartment Hotel",
      "id": "mimaruapartmenthotel-663ee5",
      "locationSet": {"include": ["jp"]},
      "tags": {
        "brand": "MIMARU Apartment Hotel",
        "brand:en": "MIMARU Apartment Hotel",
        "brand:ja": "アパートメントホテルミマル",
        "brand:wikidata": "Q120988314",
        "name": "MIMARU Apartment Hotel",
        "tourism": "hotel"
      }
    },
    {
      "displayName": "Motel One",
      "id": "motelone-1fc1b4",
      "locationSet": {
        "include": ["150", "us-ny.geojson"]
      },
      "tags": {
        "brand": "Motel One",
        "brand:wikidata": "Q391080",
        "name": "Motel One",
        "tourism": "hotel"
      }
    },
    {
      "displayName": "Motto by Hilton",
      "id": "motto-f20008",
      "locationSet": {
        "include": ["mx", "nl", "pe", "us"]
      },
      "tags": {
        "brand": "Motto",
        "brand:wikidata": "Q112144350",
        "name": "Motto",
        "official_name": "Motto by Hilton",
        "tourism": "hotel"
      }
    },
    {
      "displayName": "Mövenpick",
      "id": "movenpick-779ccb",
      "locationSet": {"include": ["001"]},
      "matchNames": ["moevenpick"],
      "tags": {
        "brand": "Mövenpick",
        "brand:wikidata": "Q691162",
        "name": "Mövenpick",
        "tourism": "hotel"
      }
    },
    {
      "displayName": "Moxy",
      "id": "moxy-779ccb",
      "locationSet": {"include": ["001"]},
      "tags": {
        "brand": "Moxy",
        "brand:wikidata": "Q70287020",
        "name": "Moxy",
        "tourism": "hotel"
      }
    },
    {
      "displayName": "My Place Hotels",
      "id": "myplacehotel-6ac210",
      "locationSet": {"include": ["us"]},
      "tags": {
        "brand": "My Place Hotels",
        "brand:wikidata": "Q108738340",
        "name": "My Place Hotel",
        "tourism": "hotel"
      }
    },
    {
      "displayName": "NH Collection Hotels",
      "id": "nhcollectionhotels-f05c75",
      "locationSet": {
        "include": [
          "ad",
          "ar",
          "at",
          "be",
          "cl",
          "co",
          "cu",
          "cz",
          "de",
          "dk",
          "ec",
          "es",
          "fr",
          "hu",
          "it",
          "mx",
          "nl",
          "pt",
          "qa",
          "us-ny.geojson"
        ]
      },
      "tags": {
        "brand": "NH Collection Hotels",
        "brand:wikidata": "Q1604631",
        "name": "NH Collection Hotels",
        "tourism": "hotel"
      }
    },
    {
      "displayName": "NH Hotels",
      "id": "nhhotel-e9b4fb",
      "locationSet": {
        "include": [
          "ad",
          "ar",
          "at",
          "be",
          "br",
          "ch",
          "cl",
          "co",
          "cu",
          "cz",
          "de",
          "es",
          "fr",
          "hu",
          "it",
          "lu",
          "mx",
          "nl",
          "pl",
          "pt"
        ]
      },
      "tags": {
        "brand": "NH Hotels",
        "brand:wikidata": "Q1604631",
        "name": "NH Hotel",
        "tourism": "hotel"
      }
    },
    {
      "displayName": "nhow",
      "id": "nhow-e87c8c",
      "locationSet": {
        "include": [
          "be",
          "de",
          "fr",
          "gb-eng",
          "it",
          "nl"
        ]
      },
      "tags": {
        "brand": "nhow",
        "brand:wikidata": "Q1604631",
        "name": "nhow",
        "tourism": "hotel"
      }
    },
    {
      "displayName": "Nobu",
      "id": "nobu-779ccb",
      "locationSet": {"include": ["001"]},
      "tags": {
        "brand": "Nobu",
        "brand:wikidata": "Q104840749",
        "name": "Nobu",
        "tourism": "hotel"
      }
    },
    {
      "displayName": "Novotel",
      "id": "novotel-779ccb",
      "locationSet": {"include": ["001"]},
      "tags": {
        "brand": "Novotel",
        "brand:wikidata": "Q420545",
        "name": "Novotel",
        "tourism": "hotel"
      }
    },
    {
      "displayName": "Oaks Hotels",
      "id": "oakshotelsresortsandsuites-bc2db3",
      "locationSet": {
        "include": [
          "ae",
          "au",
          "cn",
          "in",
          "nz",
          "qa"
        ]
      },
      "tags": {
        "brand": "Oaks Hotels, Resorts & Suites",
        "brand:wikidata": "Q23073772",
        "name": "Oaks Hotels, Resorts & Suites",
        "tourism": "hotel"
      }
    },
    {
      "displayName": "Occidental",
      "id": "occidental-e4b4d8",
      "locationSet": {
        "include": [
          "ae",
          "cr",
          "cu",
          "cz",
          "do",
          "es",
          "it",
          "mx",
          "tn",
          "tr"
        ]
      },
      "tags": {
        "brand": "Occidental",
        "brand:wikidata": "Q15148996",
        "name": "Occidental",
        "tourism": "hotel"
      }
    },
    {
      "displayName": "OYO",
      "id": "oyo-779ccb",
      "locationSet": {"include": ["001"]},
      "matchNames": ["oyo hotels", "oyo rooms"],
      "matchTags": ["leisure/resort"],
      "tags": {
        "brand": "OYO",
        "brand:wikidata": "Q24906315",
        "name": "OYO",
        "tourism": "hotel"
      }
    },
    {
      "displayName": "Pan Pacific",
      "id": "panpacific-779ccb",
      "locationSet": {"include": ["001"]},
      "tags": {
        "brand": "Pan Pacific",
        "brand:wikidata": "Q4272131",
        "name": "Pan Pacific",
        "tourism": "hotel"
      }
    },
    {
      "displayName": "Paradores",
      "id": "paradores-2bddc3",
      "locationSet": {"include": ["es", "pt"]},
      "matchNames": [
        "paradores de turismo de tspaña",
        "paradores nacionales"
      ],
      "note": "No name for Paradores's brand as each hotel is named differently.",
      "tags": {
        "brand": "Paradores",
        "brand:wikidata": "Q1476845",
        "official_name": "Paradores de Turismo de España",
        "tourism": "hotel"
      }
    },
    {
      "displayName": "Park Hyatt",
      "id": "parkhyatt-779ccb",
      "locationSet": {"include": ["001"]},
      "tags": {
        "brand": "Park Hyatt",
        "brand:wikidata": "Q1425063",
        "name": "Park Hyatt",
        "tourism": "hotel"
      }
    },
    {
      "displayName": "Park Inn",
      "id": "parkinn-779ccb",
      "locationSet": {"include": ["001"]},
      "tags": {
        "brand": "Park Inn",
        "brand:wikidata": "Q60711675",
        "name": "Park Inn",
        "tourism": "hotel"
      }
    },
    {
      "displayName": "Park Plaza",
      "id": "parkplazahotels-779ccb",
      "locationSet": {"include": ["001"]},
      "tags": {
        "brand": "Park Plaza",
        "brand:wikidata": "Q2052550",
        "name": "Park Plaza Hotels",
        "tourism": "hotel"
      }
    },
    {
      "displayName": "PARKROYAL",
      "id": "parkroyal-779ccb",
      "locationSet": {"include": ["001"]},
      "tags": {
        "brand": "PARKROYAL",
        "brand:wikidata": "Q4272131",
        "name": "PARKROYAL",
        "tourism": "hotel"
      }
    },
    {
      "displayName": "Pousadas de Portugal",
      "id": "pousadasdeportugal-599262",
      "locationSet": {"include": ["pt"]},
      "note": "No name for Pousadas de Portugal's brand as each hotel is named differently.",
      "tags": {
        "brand": "Pousadas de Portugal",
        "brand:wikidata": "Q2186274",
        "tourism": "hotel"
      }
    },
    {
      "displayName": "Premier Inn",
      "id": "premierinn-a7b4e2",
      "locationSet": {
        "include": ["ae", "de", "gb", "ie", "qa"]
      },
      "tags": {
        "brand": "Premier Inn",
        "brand:wikidata": "Q2108626",
        "name": "Premier Inn",
        "tourism": "hotel"
      }
    },
    {
      "displayName": "Première Classe",
      "id": "premiereclasse-a93346",
      "locationSet": {
        "include": [
          "be",
          "de",
          "fr",
          "gb",
          "ma",
          "nl",
          "pl"
        ]
      },
      "tags": {
        "brand": "Première Classe",
        "brand:wikidata": "Q5964551",
        "name": "Première Classe",
        "tourism": "hotel"
      }
    },
    {
      "displayName": "Protea Hotel",
      "id": "proteahotel-dc927c",
      "locationSet": {
        "include": [
          "bw",
          "dz",
          "mw",
          "na",
          "ng",
          "tz",
          "ug",
          "za",
          "zm"
        ]
      },
      "tags": {
        "brand": "Protea Hotel",
        "brand:wikidata": "Q17092570",
        "name": "Protea Hotel",
        "tourism": "hotel"
      }
    },
    {
      "displayName": "Pullman",
      "id": "pullman-779ccb",
      "locationSet": {"include": ["001"]},
      "tags": {
        "brand": "Pullman",
        "brand:wikidata": "Q3410757",
        "name": "Pullman",
        "tourism": "hotel"
      }
    },
    {
      "displayName": "Quality Inn",
      "id": "qualityinn-29a1d7",
      "locationSet": {
        "include": ["ca", "mx", "us"]
      },
      "tags": {
        "brand": "Quality Inn",
        "brand:wikidata": "Q113152195",
        "name": "Quality Inn",
        "tourism": "hotel"
      }
    },
    {
      "displayName": "Quality Inn & Suites",
      "id": "qualityinnandsuites-cf4e07",
      "locationSet": {"include": ["ca", "us"]},
      "tags": {
        "brand": "Quality Inn & Suites",
        "brand:wikidata": "Q113152195",
        "name": "Quality Inn & Suites",
        "tourism": "hotel"
      }
    },
    {
      "displayName": "Qubus",
      "id": "qubus-e2655f",
      "locationSet": {"include": ["pl"]},
      "tags": {
        "brand": "Qubus",
        "brand:wikidata": "Q11832868",
        "name": "Qubus",
        "official_name": "Qubus Hotel",
        "tourism": "hotel"
      }
    },
    {
      "displayName": "Radisson",
      "id": "radisson-779ccb",
      "locationSet": {"include": ["001"]},
      "matchNames": [
        "radisson hotels",
        "radisson hotels americas"
      ],
      "tags": {
        "brand": "Radisson",
        "brand:wikidata": "Q1751979",
        "name": "Radisson",
        "tourism": "hotel"
      }
    },
    {
      "displayName": "Radisson Blu",
      "id": "radissonblu-779ccb",
      "locationSet": {"include": ["001"]},
      "tags": {
        "brand": "Radisson Blu",
        "brand:wikidata": "Q7281341",
        "name": "Radisson Blu",
        "tourism": "hotel"
      }
    },
    {
      "displayName": "Radisson Collection",
      "id": "radissoncollection-779ccb",
      "locationSet": {"include": ["001"]},
      "tags": {
        "brand": "Radisson Collection",
        "brand:wikidata": "Q60716706",
        "name": "Radisson Collection",
        "tourism": "hotel"
      }
    },
    {
      "displayName": "Radisson RED",
      "id": "radissonred-779ccb",
      "locationSet": {"include": ["001"]},
      "tags": {
        "brand": "Radisson RED",
        "brand:wikidata": "Q28233721",
        "name": "Radisson RED",
        "tourism": "hotel"
      }
    },
    {
      "displayName": "Raffles",
      "id": "raffles-771760",
      "locationSet": {
        "include": [
          "ae",
          "bh",
          "cn",
          "fr",
          "gb",
          "id",
          "in",
          "kh",
          "mv",
          "ph",
          "pl",
          "qa",
          "ru",
          "sa",
          "sc",
          "sg",
          "us"
        ]
      },
      "tags": {
        "brand": "Raffles",
        "brand:wikidata": "Q4306661",
        "name": "Raffles",
        "tourism": "hotel"
      }
    },
    {
      "displayName": "Ramada",
      "id": "ramada-779ccb",
      "locationSet": {"include": ["001"]},
      "tags": {
        "brand": "Ramada",
        "brand:wikidata": "Q1502859",
        "name": "Ramada",
        "tourism": "hotel"
      }
    },
    {
      "displayName": "Red Lion Hotels",
      "id": "redlionhotels-6ac210",
      "locationSet": {"include": ["us"]},
      "matchNames": ["red lion"],
      "tags": {
        "brand": "Red Lion Hotels",
        "brand:wikidata": "Q25047720",
        "name": "Red Lion Hotels",
        "tourism": "hotel"
      }
    },
    {
      "displayName": "Red Lion Inn & Suites",
      "id": "redlioninnandsuites-6ac210",
      "locationSet": {"include": ["us"]},
      "matchNames": ["red lion"],
      "tags": {
        "brand": "Red Lion Inn & Suites",
        "brand:wikidata": "Q25047720",
        "name": "Red Lion Inn & Suites",
        "tourism": "hotel"
      }
    },
    {
      "displayName": "Red Roof Inn",
      "id": "redroofinn-6ac210",
      "locationSet": {"include": ["us"]},
      "matchNames": ["red roof"],
      "tags": {
        "brand": "Red Roof Inn",
        "brand:wikidata": "Q7304949",
        "name": "Red Roof Inn",
        "tourism": "hotel"
      }
    },
    {
      "displayName": "RedDoorz",
      "id": "reddoorz-25d260",
      "locationSet": {
        "include": ["id", "ph", "sg", "vn"]
      },
      "tags": {
        "brand": "RedDoorz",
        "brand:wikidata": "Q78186049",
        "name": "RedDoorz",
        "tourism": "hotel"
      }
    },
    {
      "displayName": "Relais & Châteaux",
      "id": "relaisandchateaux-779ccb",
      "locationSet": {"include": ["001"]},
      "tags": {
        "brand": "Relais & Châteaux",
        "brand:wikidata": "Q1432809",
        "name": "Relais & Châteaux",
        "tourism": "hotel"
      }
    },
    {
      "displayName": "Renaissance",
      "id": "renaissance-779ccb",
      "locationSet": {"include": ["001"]},
      "matchNames": ["renaissance hotel"],
      "tags": {
        "brand": "Renaissance",
        "brand:wikidata": "Q2143252",
        "name": "Renaissance",
        "tourism": "hotel"
      }
    },
    {
      "displayName": "Residence Inn",
      "id": "residenceinn-779ccb",
      "locationSet": {"include": ["001"]},
      "tags": {
        "brand": "Residence Inn",
        "brand:wikidata": "Q7315394",
        "name": "Residence Inn",
        "official_name": "Residence Inn by Marriott",
        "tourism": "hotel"
      }
    },
    {
      "displayName": "Ringhotels",
      "id": "ringhotels-2d87b5",
      "locationSet": {"include": ["de"]},
      "tags": {
        "brand": "Ringhotels",
        "brand:wikidata": "Q42916758",
        "name": "Ringhotels",
        "tourism": "hotel"
      }
    },
    {
      "displayName": "RIU",
      "id": "riu-779ccb",
      "locationSet": {"include": ["001"]},
      "tags": {
        "brand": "RIU",
        "brand:wikidata": "Q2005557",
        "name": "RIU",
        "tourism": "hotel"
      }
    },
    {
      "displayName": "Room Mate",
      "id": "roommate-a3fb22",
      "locationSet": {
        "include": [
          "es",
          "fr",
          "it",
          "mx",
          "nl",
          "tr",
          "us"
        ]
      },
      "tags": {
        "brand": "Room Mate",
        "brand:wikidata": "Q26260849",
        "name": "Room Mate",
        "tourism": "hotel"
      }
    },
    {
      "displayName": "Rosewood",
      "id": "rosewood-779ccb",
      "locationSet": {"include": ["001"]},
      "tags": {
        "brand": "Rosewood",
        "brand:wikidata": "Q7368777",
        "name": "Rosewood",
        "official_name": "Rosewood Hotels & Resorts",
        "tourism": "hotel"
      }
    },
    {
      "displayName": "Royal Hideaway",
      "id": "royalhideaway-1a48d0",
      "locationSet": {
        "include": ["ae", "do", "es", "id", "mx"]
      },
      "tags": {
        "brand": "Royal Hideaway",
        "brand:wikidata": "Q15148996",
        "name": "Royal Hideaway",
        "tourism": "hotel"
      }
    },
    {
      "displayName": "Santika Indonesia Hotels & Resorts",
      "id": "santikaindonesiahotelsandresorts-31e59e",
      "locationSet": {"include": ["id"]},
      "tags": {
        "brand": "Santika Indonesia Hotels & Resorts",
        "brand:id": "Hotel Santika",
        "brand:wikidata": "Q7420423",
        "name": "Santika Indonesia Hotels & Resorts",
        "tourism": "hotel"
      }
    },
    {
      "displayName": "Scandic Hotels",
      "id": "scandichotels-f8f452",
      "locationSet": {
        "include": [
          "de",
          "dk",
          "fi",
          "no",
          "pl",
          "se"
        ]
      },
      "tags": {
        "brand": "Scandic Hotels",
        "brand:wikidata": "Q129391",
        "name": "Scandic Hotels",
        "tourism": "hotel"
      }
    },
    {
      "displayName": "Selina",
      "id": "selina-779ccb",
      "locationSet": {"include": ["001"]},
      "tags": {
        "brand": "Selina",
        "brand:wikidata": "Q110173599",
        "name": "Selina",
        "tourism": "hotel"
      }
    },
    {
      "displayName": "Serena Hotels",
      "id": "serenahotels-b76fe0",
      "locationSet": {
        "include": [
          "af",
          "cd",
          "ke",
          "pk",
          "rw",
          "tj",
          "tz",
          "ug"
        ]
      },
      "tags": {
        "brand": "Serena Hotels",
        "brand:wikidata": "Q7453121",
        "name": "Serena Hotels",
        "tourism": "hotel"
      }
    },
    {
      "displayName": "Sheraton",
      "id": "sheraton-779ccb",
      "locationSet": {"include": ["001"]},
      "tags": {
        "brand": "Sheraton",
        "brand:wikidata": "Q634831",
        "name": "Sheraton",
        "tourism": "hotel"
      }
    },
    {
      "displayName": "Shilo Inns",
      "id": "shiloinns-6ac210",
      "locationSet": {"include": ["us"]},
      "tags": {
        "brand": "Shilo Inns",
        "brand:wikidata": "Q7496689",
        "name": "Shilo Inns",
        "tourism": "hotel"
      }
    },
    {
      "displayName": "Signia by Hilton",
      "id": "signia-6ac210",
      "locationSet": {"include": ["us"]},
      "tags": {
        "brand": "Signia",
        "brand:wikidata": "Q112144335",
        "name": "Signia",
        "official_name": "Signia by Hilton",
        "tourism": "hotel"
      }
    },
    {
      "displayName": "Six Senses",
      "id": "sixsenses-779ccb",
      "locationSet": {"include": ["001"]},
      "tags": {
        "brand": "Six Senses",
        "brand:wikidata": "Q108049683",
        "name": "Six Senses",
        "tourism": "hotel"
      }
    },
    {
      "displayName": "Sleep Inn",
      "id": "sleepinn-6ac210",
      "locationSet": {"include": ["us"]},
      "tags": {
        "brand": "Sleep Inn",
        "brand:wikidata": "Q69588194",
        "name": "Sleep Inn",
        "tourism": "hotel"
      }
    },
    {
      "displayName": "Sleep Inn & Suites",
      "id": "sleepinnandsuites-6ac210",
      "locationSet": {"include": ["us"]},
      "tags": {
        "brand": "Sleep Inn & Suites",
        "brand:wikidata": "Q1075788",
        "name": "Sleep Inn & Suites",
        "tourism": "hotel"
      }
    },
    {
      "displayName": "Sofitel",
      "id": "sofitel-779ccb",
      "locationSet": {"include": ["001"]},
      "tags": {
        "brand": "Sofitel",
        "brand:wikidata": "Q749431",
        "name": "Sofitel",
        "tourism": "hotel"
      }
    },
    {
      "displayName": "Sonder",
      "id": "sonder-779ccb",
      "locationSet": {"include": ["001"]},
      "tags": {
        "brand": "Sonder",
        "brand:wikidata": "Q96419376",
        "name": "Sonder",
        "tourism": "hotel"
      }
    },
    {
      "displayName": "Sonesta",
      "id": "sonesta-690134",
      "locationSet": {
        "include": [
          "ca",
          "cl",
          "co",
          "ec",
          "eg",
          "pe",
          "sx",
          "us"
        ]
      },
      "tags": {
        "alt_name": "Sonesta Hotel",
        "brand": "Sonesta",
        "brand:wikidata": "Q81003878",
        "name": "Sonesta",
        "tourism": "hotel"
      }
    },
    {
      "displayName": "Sonesta ES Suites",
      "id": "sonestaessuites-cf4e07",
      "locationSet": {"include": ["ca", "us"]},
      "tags": {
        "brand": "Sonesta ES Suites",
        "brand:wikidata": "Q81007929",
        "name": "Sonesta ES Suites",
        "tourism": "hotel"
      }
    },
    {
      "displayName": "Sonesta Select",
      "id": "sonestaselect-6ac210",
      "locationSet": {"include": ["us"]},
      "tags": {
        "brand": "Sonesta Select",
        "brand:wikidata": "Q109272530",
        "name": "Sonesta Select",
        "tourism": "hotel"
      }
    },
    {
      "displayName": "Sonesta Simply Suites",
      "id": "sonestasimplysuites-6ac210",
      "locationSet": {"include": ["us"]},
      "tags": {
        "brand": "Sonesta Simply Suites",
        "brand:wikidata": "Q109272879",
        "name": "Sonesta Simply Suites",
        "tourism": "hotel"
      }
    },
    {
      "displayName": "Sotetsu Fresa Inn",
      "id": "sotetsufresainn-fd1ce7",
      "locationSet": {"include": ["jp", "kr"]},
      "tags": {
        "brand": "Sotetsu Fresa Inn",
        "brand:en": "Sotetsu Fresa Inn",
        "brand:ja": "相鉄フレッサイン",
        "brand:wikidata": "Q11582448",
        "name": "Sotetsu Fresa Inn",
        "tourism": "hotel"
      }
    },
    {
      "displayName": "Southern Sun",
      "id": "southernsun-891f5c",
      "locationSet": {
        "include": ["ae", "mz", "za", "zm"]
      },
      "tags": {
        "brand": "Southern Sun",
        "brand:wikidata": "Q7570526",
        "name": "Southern Sun",
        "tourism": "hotel"
      }
    },
    {
      "displayName": "SpringHill Suites",
      "id": "springhillsuites-29a1d7",
      "locationSet": {
        "include": ["ca", "mx", "us"]
      },
      "tags": {
        "brand": "SpringHill Suites",
        "brand:wikidata": "Q7580351",
        "name": "SpringHill Suites",
        "official_name": "SpringHill Suites by Marriott",
        "tourism": "hotel"
      }
    },
    {
      "displayName": "St. Regis",
      "id": "stregis-779ccb",
      "locationSet": {"include": ["001"]},
      "tags": {
        "alt_name": "Saint Regis",
        "brand": "St. Regis",
        "brand:wikidata": "Q30715430",
        "name": "St. Regis",
        "tourism": "hotel"
      }
    },
    {
      "displayName": "Staybridge Suites",
      "id": "staybridgesuites-134d5e",
      "locationSet": {
        "include": ["ca", "gb", "us"]
      },
      "tags": {
        "brand": "Staybridge Suites",
        "brand:wikidata": "Q7605116",
        "name": "Staybridge Suites",
        "tourism": "hotel"
      }
    },
    {
      "displayName": "Suburban Studios",
      "id": "suburbanstudios-6ac210",
      "locationSet": {"include": ["us"]},
      "matchNames": [
        "suburban extended stay hotel"
      ],
      "tags": {
        "brand": "Suburban Studios",
        "brand:wikidata": "Q113152401",
        "name": "Suburban Studios",
        "tourism": "hotel"
      }
    },
    {
      "displayName": "Super Hotel",
      "id": "superhotel-353f10",
      "locationSet": {"include": ["jp", "mm"]},
      "tags": {
        "brand": "Super Hotel",
        "brand:wikidata": "Q11313858",
        "name": "Super Hotel",
        "name:ja": "スーパーホテル",
        "tourism": "hotel"
      }
    },
    {
      "displayName": "Swissôtel",
      "id": "swissotel-779ccb",
      "locationSet": {"include": ["001"]},
      "tags": {
        "alt_name": "Swissotel",
        "brand": "Swissôtel",
        "brand:wikidata": "Q1635974",
        "name": "Swissôtel",
        "tourism": "hotel"
      }
    },
    {
      "displayName": "Taj",
      "id": "taj-779ccb",
      "locationSet": {"include": ["001"]},
      "tags": {
        "brand": "Taj",
        "brand:wikidata": "Q1521893",
        "name": "Taj",
        "official_name": "Taj Hotels",
        "tourism": "hotel"
      }
    },
    {
      "displayName": "Tapestry Collection by Hilton",
      "id": "tapestrycollection-1c7927",
      "locationSet": {
        "include": [
          "ae",
          "br",
          "ca",
          "cn",
          "es",
          "fx",
          "gb-eng",
          "mx",
          "pt",
          "tw",
          "us"
        ]
      },
      "matchNames": [
        "tapestry collection by hilton"
      ],
      "tags": {
        "brand": "Tapestry Collection",
        "brand:wikidata": "Q109275422",
        "tourism": "hotel"
      }
    },
    {
      "displayName": "Tempo by Hilton",
      "id": "tempo-6ac210",
      "locationSet": {"include": ["us"]},
      "tags": {
        "brand": "Tempo",
        "brand:wikidata": "Q112144357",
        "name": "Tempo",
        "official_name": "Tempo by Hilton",
        "tourism": "hotel"
      }
    },
    {
      "displayName": "The Hoxton",
      "id": "thehoxton-779ccb",
      "locationSet": {"include": ["001"]},
      "tags": {
        "brand": "The Hoxton",
        "brand:wikidata": "Q24039229",
        "name": "The Hoxton",
        "tourism": "hotel"
      }
    },
    {
      "displayName": "The Langham",
      "id": "langhamhotelsandresorts-779ccb",
      "locationSet": {"include": ["001"]},
      "tags": {
        "brand": "Langham Hotels & Resorts",
        "brand:wikidata": "Q8423751",
        "name": "Langham Hotels & Resorts",
        "tourism": "hotel"
      }
    },
    {
      "displayName": "The Leela",
      "id": "theleela-b22a38",
      "locationSet": {"include": ["in"]},
      "tags": {
        "brand": "The Leela",
        "brand:wikidata": "Q7746610",
        "name": "The Leela",
        "tourism": "hotel"
      }
    },
    {
      "displayName": "The Luxury Collection",
      "id": "theluxurycollection-779ccb",
      "locationSet": {"include": ["001"]},
      "tags": {
        "brand": "The Luxury Collection",
        "brand:wikidata": "Q2412604",
        "tourism": "hotel"
      }
    },
    {
      "displayName": "the niu",
      "id": "theniu-3dd84b",
      "locationSet": {
        "include": ["at", "de", "gb", "nl"]
      },
      "preserveTags": ["^name"],
      "tags": {
        "brand": "the niu",
        "brand:wikidata": "Q116486979",
        "name": "the niu",
        "tourism": "hotel"
      }
    },
    {
      "displayName": "The Originals Access",
      "id": "theoriginalsaccess-612c69",
      "locationSet": {"include": ["fr"]},
      "tags": {
        "brand": "The Originals Access",
        "brand:wikidata": "Q125999222",
        "name": "The Originals Access",
        "tourism": "hotel"
      }
    },
    {
      "displayName": "The Originals Boutique",
      "id": "theoriginalsboutique-612c69",
      "locationSet": {"include": ["fr"]},
      "tags": {
        "brand": "The Originals Boutique",
        "brand:wikidata": "Q125999171",
        "name": "The Originals Boutique",
        "tourism": "hotel"
      }
    },
    {
      "displayName": "The Originals City",
      "id": "theoriginalscity-612c69",
      "locationSet": {"include": ["fr"]},
      "tags": {
        "brand": "The Originals City",
        "brand:wikidata": "Q125999190",
        "name": "The Originals City",
        "tourism": "hotel"
      }
    },
    {
      "displayName": "The Originals Collection",
      "id": "theoriginalscollection-612c69",
      "locationSet": {"include": ["fr"]},
      "tags": {
        "brand": "The Originals Collection",
        "brand:wikidata": "Q125999068",
        "name": "The Originals Collection",
        "tourism": "hotel"
      }
    },
    {
      "displayName": "The Originals Relais",
      "id": "theoriginalsrelais-612c69",
      "locationSet": {"include": ["fr"]},
      "tags": {
        "brand": "The Originals Relais",
        "brand:wikidata": "Q125999112",
        "name": "The Originals Relais",
        "tourism": "hotel"
      }
    },
    {
      "displayName": "The Originals Residence",
      "id": "theoriginalsresidence-612c69",
      "locationSet": {"include": ["fr"]},
      "tags": {
        "brand": "The Originals Residence",
        "brand:wikidata": "Q125999141",
        "name": "The Originals Residence",
        "tourism": "hotel"
      }
    },
    {
      "displayName": "The Ritz-Carlton",
      "id": "theritzcarlton-779ccb",
      "locationSet": {"include": ["001"]},
      "matchNames": [
        "ritz",
        "ritz carlton",
        "the ritz"
      ],
      "tags": {
        "brand": "The Ritz-Carlton",
        "brand:wikidata": "Q782200",
        "name": "The Ritz-Carlton",
        "tourism": "hotel"
      }
    },
    {
      "displayName": "The Sebel",
      "id": "thesebel-a311b9",
      "locationSet": {"include": ["au", "nz"]},
      "matchNames": ["sebel"],
      "tags": {
        "brand": "The Sebel",
        "brand:wikidata": "Q110888248",
        "name": "The Sebel",
        "tourism": "hotel"
      }
    },
    {
      "displayName": "The Westin",
      "id": "thewestin-779ccb",
      "locationSet": {"include": ["001"]},
      "tags": {
        "brand": "Westin",
        "brand:wikidata": "Q1969162",
        "name": "The Westin",
        "tourism": "hotel"
      }
    },
    {
      "displayName": "Tivoli",
      "id": "tivolihotelsandresorts-0f28e2",
      "locationSet": {
        "include": ["br", "cn", "pt", "qa"]
      },
      "tags": {
        "brand": "Tivoli Hotels & Resorts",
        "brand:wikidata": "Q10382766",
        "name": "Tivoli Hotels & Resorts",
        "tourism": "hotel"
      }
    },
    {
      "displayName": "TownePlace Suites",
      "id": "towneplacesuites-cf4e07",
      "locationSet": {"include": ["ca", "us"]},
      "matchNames": [
        "towneplace marriott",
        "towneplace suites marriott"
      ],
      "tags": {
        "brand": "TownePlace Suites",
        "brand:wikidata": "Q7830092",
        "name": "TownePlace Suites",
        "official_name": "TownePlace Suites by Marriott",
        "tourism": "hotel"
      }
    },
    {
      "displayName": "Toyoko Inn",
      "id": "toyokoinn-6b9be5",
      "locationSet": {
        "include": ["de", "fr", "kr", "mn", "ph"]
      },
      "tags": {
        "brand": "Toyoko Inn",
        "brand:wikidata": "Q1320541",
        "name": "Toyoko Inn",
        "tourism": "hotel"
      }
    },
    {
      "displayName": "Trademark Collection",
      "id": "trademarkcollection-779ccb",
      "locationSet": {"include": ["001"]},
      "matchNames": [
        "trademark",
        "trademark by wyndham",
        "trademark wyndham"
      ],
      "tags": {
        "brand": "Trademark Collection",
        "brand:wikidata": "Q112144846",
        "name": "Trademark Collection",
        "official_name": "Trademark Collection by Wyndham",
        "tourism": "hotel"
      }
    },
    {
      "displayName": "Travelodge (Asia/Oceania)",
      "id": "travelodge-2e0dc6",
      "locationSet": {
        "include": [
          "au",
          "hk",
          "id",
          "kr",
          "my",
          "nz",
          "sg",
          "th"
        ]
      },
      "tags": {
        "brand": "Travelodge",
        "brand:wikidata": "Q24997583",
        "name": "Travelodge",
        "tourism": "hotel"
      }
    },
    {
      "displayName": "Travelodge (Europe)",
      "id": "travelodge-dec11e",
      "locationSet": {
        "include": ["es", "gb", "ie"]
      },
      "tags": {
        "brand": "Travelodge",
        "brand:wikidata": "Q9361374",
        "internet_access": "wlan",
        "internet_access:fee": "customers",
        "internet_access:ssid": "Travelodge WiFi",
        "name": "Travelodge",
        "tourism": "hotel"
      }
    },
    {
      "displayName": "Travelodge (North America)",
      "id": "travelodge-cf4e07",
      "locationSet": {"include": ["ca", "us"]},
      "tags": {
        "brand": "Travelodge",
        "brand:wikidata": "Q7836087",
        "name": "Travelodge",
        "tourism": "hotel"
      }
    },
    {
      "displayName": "Treebo Trend",
      "id": "treebotrend-b22a38",
      "locationSet": {"include": ["in"]},
      "tags": {
        "brand": "Treebo Trend",
        "brand:wikidata": "Q122214091",
        "tourism": "hotel"
      }
    },
    {
      "displayName": "Treebo Tryst",
      "id": "treebotryst-b22a38",
      "locationSet": {"include": ["in"]},
      "tags": {
        "brand": "Treebo Tryst",
        "brand:wikidata": "Q122214133",
        "tourism": "hotel"
      }
    },
    {
      "displayName": "TRIBE",
      "id": "tribe-779ccb",
      "locationSet": {"include": ["001"]},
      "tags": {
        "brand": "TRIBE",
        "brand:wikidata": "Q113694525",
        "name": "TRIBE",
        "tourism": "hotel"
      }
    },
    {
      "displayName": "Tribute Portfolio",
      "id": "tributeportfolio-779ccb",
      "locationSet": {"include": ["001"]},
      "tags": {
        "brand": "Tribute Portfolio",
        "brand:wikidata": "Q92021343",
        "tourism": "hotel"
      }
    },
    {
      "displayName": "Tru",
      "id": "tru-6ac210",
      "locationSet": {"include": ["us"]},
      "tags": {
        "brand": "Tru",
        "brand:wikidata": "Q24907770",
        "name": "Tru",
        "official_name": "Tru by Hilton",
        "tourism": "hotel"
      }
    },
    {
      "displayName": "TRYP",
      "id": "tryp-779ccb",
      "locationSet": {"include": ["001"]},
      "tags": {
        "brand": "TRYP",
        "brand:wikidata": "Q6153452",
        "name": "TRYP",
        "official_name": "TRYP by Wyndham",
        "tourism": "hotel"
      }
    },
    {
      "displayName": "Unbound Collection",
      "id": "unboundcollection-779ccb",
      "locationSet": {"include": ["001"]},
      "matchNames": [
        "the unbound collection by hyatt",
        "unbound",
        "unbound hyatt"
      ],
      "tags": {
        "brand": "Unbound Collection",
        "tourism": "hotel"
      }
    },
    {
      "displayName": "UrCove by Hyatt",
      "id": "urcovebyhyatt-af4cd2",
      "locationSet": {"include": ["cn"]},
      "tags": {
        "brand": "UrCove by Hyatt",
        "name": "UrCove by Hyatt",
        "tourism": "hotel"
      }
    },
    {
      "displayName": "Van der Valk Hotel",
      "id": "vandervalkhotel-1676dc",
      "locationSet": {
        "include": [
          "be",
          "de",
          "es",
          "fr",
          "nl",
          "us"
        ]
      },
      "tags": {
        "brand": "Van der Valk",
        "brand:wikidata": "Q2802214",
        "name": "Van der Valk Hotel",
        "tourism": "hotel"
      }
    },
    {
      "displayName": "Vīb",
      "id": "vib-779ccb",
      "locationSet": {"include": ["001"]},
      "tags": {
        "brand": "Vib",
        "brand:wikidata": "Q830334",
        "name": "Vib",
        "official_name": "Vib Best Western",
        "tourism": "hotel"
      }
    },
    {
      "displayName": "Vienna Hotels",
      "id": "viennahotels-b22a38",
      "locationSet": {"include": ["in"]},
      "matchNames": ["vienna hotel"],
      "tags": {
        "brand": "Vienna Hotels",
        "brand:wikidata": "Q7928333",
        "name": "Vienna Hotels",
        "tourism": "hotel"
      }
    },
    {
      "displayName": "Virgin Hotel",
      "id": "virginhotels-7e47e0",
      "locationSet": {"include": ["gb", "us"]},
      "tags": {
        "brand": "Virgin Hotels",
        "brand:wikidata": "Q17101817",
        "name": "Virgin Hotels",
        "tourism": "hotel"
      }
    },
    {
      "displayName": "voco",
      "id": "voco-779ccb",
      "locationSet": {"include": ["001"]},
      "tags": {
        "brand": "voco",
        "brand:wikidata": "Q60750454",
        "name": "voco",
        "tourism": "hotel"
      }
    },
    {
      "displayName": "W Hotels",
      "id": "whotels-779ccb",
      "locationSet": {"include": ["001"]},
      "tags": {
        "brand": "W Hotels",
        "brand:wikidata": "Q7958488",
        "name": "W Hotels",
        "short_name": "W",
        "tourism": "hotel"
      }
    },
    {
      "displayName": "Waldorf Astoria",
      "id": "waldorfastoria-665f74",
      "locationSet": {
        "include": [
          "ae",
          "au",
          "cn",
          "de",
          "eg",
          "fx",
          "gb-eng",
          "gb-sct",
          "il",
          "it",
          "kw",
          "mv",
          "mx",
          "nl",
          "pa",
          "sa",
          "th",
          "us"
        ]
      },
      "tags": {
        "brand": "Waldorf Astoria",
        "brand:wikidata": "Q3239392",
        "name": "Waldorf Astoria",
        "tourism": "hotel"
      }
    },
    {
      "displayName": "Wingate",
      "id": "wingate-ea697d",
      "locationSet": {
        "include": ["ca", "cn", "us"]
      },
      "matchNames": ["wingate inn"],
      "tags": {
        "brand": "Wingate",
        "brand:wikidata": "Q8025144",
        "name": "Wingate",
        "official_name": "Wingate by Wyndham",
        "tourism": "hotel"
      }
    },
    {
      "displayName": "WoodSpring Suites",
      "id": "woodspringsuites-6ac210",
      "locationSet": {"include": ["us"]},
      "tags": {
        "brand": "WoodSpring Suites",
        "brand:wikidata": "Q30672853",
        "name": "WoodSpring Suites",
        "tourism": "hotel"
      }
    },
    {
      "displayName": "WorldMark",
      "id": "worldmarkbywyndham-6ac210",
      "locationSet": {"include": ["us"]},
      "tags": {
        "brand": "WorldMark by Wyndham",
        "brand:wikidata": "Q8035301",
        "name": "WorldMark by Wyndham",
        "tourism": "hotel"
      }
    },
    {
      "displayName": "Wyndham",
      "id": "wyndham-779ccb",
      "locationSet": {"include": ["001"]},
      "matchNames": ["wyndham hotel"],
      "tags": {
        "brand": "Wyndham",
        "brand:wikidata": "Q8040120",
        "name": "Wyndham",
        "official_name": "Wyndham Hotels & Resorts",
        "tourism": "hotel"
      }
    },
    {
      "displayName": "Wyndham Garden",
      "id": "wyndhamgarden-779ccb",
      "locationSet": {"include": ["001"]},
      "tags": {
        "brand": "Wyndham Garden",
        "brand:wikidata": "Q112144847",
        "name": "Wyndham Garden",
        "tourism": "hotel"
      }
    },
    {
      "displayName": "Wyndham Grand",
      "id": "wyndhamgrand-779ccb",
      "locationSet": {"include": ["001"]},
      "tags": {
        "brand": "Wyndham Grand",
        "brand:wikidata": "Q112144849",
        "name": "Wyndham Grand",
        "tourism": "hotel"
      }
    },
    {
      "displayName": "YOTEL",
      "id": "yotel-ebcca5",
      "locationSet": {
        "include": [
          "ae",
          "ch",
          "fx",
          "gb-eng",
          "gb-sct",
          "nl",
          "pt",
          "sg",
          "tr",
          "us-ca.geojson",
          "us-dc.geojson",
          "us-fl.geojson",
          "us-ma.geojson",
          "us-ny.geojson"
        ]
      },
      "tags": {
        "brand": "YOTEL",
        "brand:wikidata": "Q8046002",
        "name": "YOTEL",
        "tourism": "hotel"
      }
    },
    {
      "displayName": "Zleep Hotel",
      "id": "zleephotels-d726c7",
      "locationSet": {
        "include": [
          "ch",
          "cz",
          "de",
          "dk",
          "es",
          "se"
        ]
      },
      "tags": {
        "brand": "Zleep Hotels",
        "brand:wikidata": "Q16325118",
        "name": "Zleep Hotels",
        "tourism": "hotel"
      }
    },
    {
      "displayName": "Уют",
      "id": "1ed809-779ccb",
      "locationSet": {"include": ["001"]},
      "tags": {
        "brand": "Уют",
        "name": "Уют",
        "tourism": "hotel"
      }
    },
    {
      "displayName": "アパホテル",
      "id": "apahotel-663ee5",
      "locationSet": {"include": ["jp"]},
      "matchNames": ["apaホテル"],
      "tags": {
        "brand": "アパホテル",
        "brand:en": "APA Hotel",
        "brand:ja": "アパホテル",
        "brand:wikidata": "Q11284497",
        "name": "アパホテル",
        "name:en": "APA Hotel",
        "name:ja": "アパホテル",
        "tourism": "hotel"
      }
    },
    {
      "displayName": "亚朵酒店",
      "id": "atourhotel-af4cd2",
      "locationSet": {"include": ["cn"]},
      "tags": {
        "brand": "亚朵酒店",
        "brand:en": "Atour Hotel",
        "brand:wikidata": "Q111081972",
        "brand:zh": "亚朵酒店",
        "name": "亚朵酒店",
        "name:en": "Atour Hotel",
        "name:zh": "亚朵酒店",
        "tourism": "hotel"
      }
    },
    {
      "displayName": "全季酒店",
      "id": "jihotel-28932e",
      "locationSet": {
        "include": ["cn"],
        "exclude": ["hk", "mo"]
      },
      "tags": {
        "brand": "全季酒店",
        "brand:en": "Ji Hotel",
        "brand:wikidata": "Q116895638",
        "brand:zh": "全季酒店",
        "name": "全季酒店",
        "name:en": "Ji Hotel",
        "name:zh": "全季酒店",
        "tourism": "hotel"
      }
    },
    {
      "displayName": "如家酒店",
      "id": "homeinn-af4cd2",
      "locationSet": {"include": ["cn"]},
      "matchNames": ["如家", "如家快捷酒店"],
      "tags": {
        "brand": "如家酒店",
        "brand:en": "Home Inn",
        "brand:wikidata": "Q4980954",
        "brand:zh": "如家酒店",
        "name": "如家酒店",
        "name:en": "Home Inn",
        "name:zh": "如家酒店",
        "tourism": "hotel"
      }
    },
    {
      "displayName": "尚客优快捷酒店",
      "id": "thankyouhotel-af4cd2",
      "locationSet": {"include": ["cn"]},
      "tags": {
        "brand": "尚客优快捷酒店",
        "brand:en": "Thankyou Hotel",
        "brand:wikidata": "Q108167567",
        "brand:zh": "尚客优快捷酒店",
        "name": "尚客优快捷酒店",
        "name:en": "Thankyou Hotel",
        "name:zh": "尚客优快捷酒店",
        "tourism": "hotel"
      }
    },
    {
      "displayName": "文华东方酒店集团",
      "id": "mandarinorientalhotel-28932e",
      "locationSet": {
        "include": ["cn"],
        "exclude": ["hk", "mo"]
      },
      "preserveTags": ["^name"],
      "tags": {
        "brand": "文华东方酒店集团",
        "brand:en": "Mandarin Oriental Hotel",
        "brand:wikidata": "Q1236521",
        "brand:zh": "文华东方酒店集团",
        "tourism": "hotel"
      }
    },
    {
      "displayName": "文華東方酒店集團",
      "id": "mandarinorientalhotel-e06ce0",
      "locationSet": {"include": ["tw"]},
      "tags": {
        "brand": "文華東方酒店集團",
        "brand:en": "Mandarin Oriental Hotel",
        "brand:wikidata": "Q1236521",
        "brand:zh": "文華東方酒店集團",
        "tourism": "hotel"
      }
    },
    {
      "displayName": "文華東方酒店集團 Mandarin Oriental Hotel",
      "id": "mandarinorientalhotel-6fa074",
      "locationSet": {"include": ["hk", "mo"]},
      "tags": {
        "brand": "文華東方酒店集團 Mandarin Oriental Hotel",
        "brand:en": "Mandarin Oriental Hotel",
        "brand:wikidata": "Q1236521",
        "brand:zh": "文華東方酒店集團",
        "tourism": "hotel"
      }
    },
    {
      "displayName": "東横イン",
      "id": "toyokoinn-663ee5",
      "locationSet": {"include": ["jp"]},
      "matchNames": ["東横inn"],
      "tags": {
        "brand": "東横イン",
        "brand:en": "Toyoko Inn",
        "brand:ja": "東横イン",
        "brand:wikidata": "Q1320541",
        "name": "東横イン",
        "name:en": "Toyoko Inn",
        "name:ja": "東横イン",
        "tourism": "hotel"
      }
    },
    {
      "displayName": "汉庭酒店",
      "id": "hantinghotel-af4cd2",
      "locationSet": {"include": ["cn"]},
      "matchNames": ["汉庭", "汉庭快捷酒店"],
      "tags": {
        "brand": "汉庭酒店",
        "brand:en": "Hanting Hotel",
        "brand:wikidata": "Q15926208",
        "brand:zh": "汉庭酒店",
        "name": "汉庭酒店",
        "name:en": "Hanting Hotel",
        "name:zh": "汉庭酒店",
        "tourism": "hotel"
      }
    },
    {
      "displayName": "秋果酒店",
      "id": "qiuguohotel-28932e",
      "locationSet": {
        "include": ["cn"],
        "exclude": ["hk", "mo"]
      },
      "preserveTags": ["^name"],
      "tags": {
        "brand": "秋果酒店",
        "brand:en": "Qiuguo Hotel",
        "brand:wikidata": "Q109415285",
        "brand:zh": "秋果酒店",
        "name": "秋果酒店",
        "name:en": "Qiuguo Hotel",
        "name:zh": "秋果酒店",
        "tourism": "hotel"
      }
    },
    {
      "displayName": "美居酒店",
      "id": "mercure-28932e",
      "locationSet": {
        "include": ["cn"],
        "exclude": ["hk", "mo"]
      },
      "tags": {
        "brand": "美居酒店",
        "brand:en": "Mercure",
        "brand:wikidata": "Q1709809",
        "name": "美居酒店",
        "name:en": "Mercure",
        "tourism": "hotel"
      }
    },
    {
      "displayName": "速8酒店",
      "id": "super8-af4cd2",
      "locationSet": {"include": ["cn"]},
      "matchNames": ["速8", "速8快捷酒店"],
      "tags": {
        "brand": "速8酒店",
        "brand:en": "Super 8",
        "brand:wikidata": "Q5364003",
        "brand:zh": "速8酒店",
        "name": "速8酒店",
        "name:en": "Super 8",
        "name:zh": "速8酒店",
        "tourism": "hotel"
      }
    },
    {
      "displayName": "锦江之星",
      "id": "jinjianginn-28932e",
      "locationSet": {
        "include": ["cn"],
        "exclude": ["hk", "mo"]
      },
      "tags": {
        "brand": "锦江之星",
        "brand:en": "Jinjiang Inn",
        "brand:wikidata": "Q60712573",
        "brand:zh": "锦江之星",
        "name": "锦江之星",
        "name:en": "Jinjiang Inn",
        "name:zh": "锦江之星",
        "tourism": "hotel"
      }
    }
  ]
}<|MERGE_RESOLUTION|>--- conflicted
+++ resolved
@@ -19,75 +19,70 @@
   },
   "items": [
     {
-<<<<<<< HEAD
+      "displayName": "iH Hotel",
+      "locationSet": {"include": ["it"]},
+      "matchNames": ["ih hotels group", "ih hotel group", "ih"],
+      "tags": {
+        "brand": "iH Hotel",
+        "brand:wikidata": "Q126033607",
+        "name": "iH Hotel",
+        "tourism": "hotel"
+      }
+    },
+    {
+      "displayName": "Banyan Tree",
+      "locationSet": {"include": ["001"]},
+      "tags": {
+        "brand": "Banyan Tree",
+        "brand:wikidata": "Q115489057",
+        "name": "Banyan Tree",
+        "tourism": "hotel"
+      }
+    },
+    {
+      "displayName": "The Originals Collection",
+      "locationSet": {"include": ["fr"]},
+      "tags": {
+        "brand": "The Originals Collection",
+        "brand:wikidata": "Q125999068",
+        "name": "The Originals Collection",
+        "tourism": "hotel"
+      }
+    },
+    {
+      "displayName": "The Originals Relais",
+      "locationSet": {"include": ["fr"]},
+      "tags": {
+        "brand": "The Originals Relais",
+        "brand:wikidata": "Q125999112",
+        "name": "The Originals Relais",
+        "tourism": "hotel"
+      }
+    },
+    {
+      "displayName": "The Originals Residence",
+      "locationSet": {"include": ["fr"]},
+      "tags": {
+        "brand": "The Originals Residence",
+        "brand:wikidata": "Q125999141",
+        "name": "The Originals Residence",
+        "tourism": "hotel"
+      }
+    },
+    {
+      "displayName": "The Originals Boutique",
+      "locationSet": {"include": ["fr"]},
+      "tags": {
+        "brand": "The Originals Boutique",
+        "brand:wikidata": "Q125999171",
+        "name": "The Originals Boutique",
+        "tourism": "hotel"
+      }
+    },
+    {
       "displayName": "Flair Hotel",
       "locationSet": {"include": ["de"]},
       "matchNames": ["flair hotels eV", "flair hotels"],
-=======
-      "displayName": "iH Hotels",
-      "locationSet": {"include": ["it"]},
-      "matchNames": ["iH Hotels Group"],
-      "tags": {
-        "brand": "iH Hotels",
-        "brand:wikidata": "Q126033607",
-        "name": "iH Hotels",
-        "tourism": "hotel"
-      }
-    },
-    {
-      "displayName": "Banyan Tree",
-      "locationSet": {"include": ["001"]},
-      "tags": {
-        "brand": "Banyan Tree",
-        "brand:wikidata": "Q115489057",
-        "name": "Banyan Tree",
-        "tourism": "hotel"
-      }
-    },
-    {
-      "displayName": "The Originals Collection",
-      "locationSet": {"include": ["fr"]},
-      "tags": {
-        "brand": "The Originals Collection",
-        "brand:wikidata": "Q125999068",
-        "name": "The Originals Collection",
-        "tourism": "hotel"
-      }
-    },
-    {
-      "displayName": "The Originals Relais",
-      "locationSet": {"include": ["fr"]},
-      "tags": {
-        "brand": "The Originals Relais",
-        "brand:wikidata": "Q125999112",
-        "name": "The Originals Relais",
-        "tourism": "hotel"
-      }
-    },
-    {
-      "displayName": "The Originals Residence",
-      "locationSet": {"include": ["fr"]},
-      "tags": {
-        "brand": "The Originals Residence",
-        "brand:wikidata": "Q125999141",
-        "name": "The Originals Residence",
-        "tourism": "hotel"
-      }
-    },
-    {
-      "displayName": "The Originals Boutique",
-      "locationSet": {"include": ["fr"]},
-      "tags": {
-        "brand": "The Originals Boutique",
-        "brand:wikidata": "Q125999171",
-        "name": "The Originals Boutique",
-        "tourism": "hotel"
-      }
-    },
-    {
-      "displayName": "The Originals City",
-      "locationSet": {"include": ["fr"]},
->>>>>>> 90ebcca6
       "tags": {
         "brand": "Flair Hotel",
         "brand:wikidata": "Q126066863",
