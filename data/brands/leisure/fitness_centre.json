{
  "properties": {
    "path": "brands/leisure/fitness_centre",
    "exclude": {
      "generic": [
        "^academia ao ar livre$",
        "^fitness cent(re|er)$",
        "^gimnasio( municipal)?$",
        "^gym(nase|nasium)?$",
        "^باشگاه بدنسازی$",
        "^체육관$"
      ]
    }
  },
  "items": [
    {
      "displayName": "[solidcore]",
      "id": "solidcore-809afb",
      "locationSet": {"include": ["us"]},
      "tags": {
        "brand": "[solidcore]",
        "brand:wikidata": "Q124429271",
        "leisure": "fitness_centre",
        "name": "Solidcore"
      }
    },
    {
      "displayName": "24 Hour Fitness",
      "id": "24hourfitness-809afb",
      "locationSet": {"include": ["us"]},
      "tags": {
        "brand": "24 Hour Fitness",
        "brand:wikidata": "Q4631849",
        "leisure": "fitness_centre",
        "name": "24 Hour Fitness"
      }
    },
    {
      "displayName": "24 Hour Fitness Sport",
      "id": "24hourfitnesssport-809afb",
      "locationSet": {"include": ["us"]},
      "tags": {
        "brand": "24 Hour Fitness Sport",
        "brand:wikidata": "Q4631849",
        "leisure": "fitness_centre",
        "name": "24 Hour Fitness Sport"
      }
    },
    {
      "displayName": "24 Hour Fitness Super Sport",
      "id": "24hourfitnesssupersport-809afb",
      "locationSet": {"include": ["us"]},
      "tags": {
        "brand": "24 Hour Fitness Super Sport",
        "brand:wikidata": "Q4631849",
        "leisure": "fitness_centre",
        "name": "24 Hour Fitness Super Sport"
      }
    },
    {
      "displayName": "24/7 Fitness",
      "id": "247fitness-68bf34",
      "locationSet": {"include": ["hk"]},
      "tags": {
        "brand": "24/7 Fitness",
        "brand:en": "24/7 Fitness",
        "brand:wikidata": "Q112671987",
        "leisure": "fitness_centre",
        "name": "24/7 Fitness",
        "name:en": "24/7 Fitness"
      }
    },
    {
      "displayName": "9Round",
      "id": "9round-c8777b",
      "locationSet": {"include": ["001"]},
      "matchNames": ["9round kickboxing fitness"],
      "tags": {
        "brand": "9Round",
        "brand:wikidata": "Q120122534",
        "leisure": "fitness_centre",
        "name": "9Round",
        "sport": "kickboxing"
      }
    },
    {
      "displayName": "Activ Fitness",
      "id": "activfitness-2831bb",
      "locationSet": {"include": ["ch"]},
      "matchNames": ["active fitness"],
      "tags": {
        "brand": "Activ Fitness",
        "brand:wikidata": "Q123747318",
        "leisure": "fitness_centre",
        "name": "Activ Fitness"
      }
    },
    {
      "displayName": "Alex Fitness",
      "id": "alexfitness-2b2465",
      "locationSet": {"include": ["ru"]},
      "tags": {
        "brand": "Alex Fitness",
        "brand:wikidata": "Q110300392",
        "leisure": "fitness_centre",
        "name": "Alex Fitness"
      }
    },
    {
      "displayName": "Anytime Fitness",
      "id": "anytimefitness-c8777b",
      "locationSet": {"include": ["001"]},
      "matchNames": ["anytime fitness australia"],
      "tags": {
        "brand": "Anytime Fitness",
        "brand:wikidata": "Q4778364",
        "leisure": "fitness_centre",
        "name": "Anytime Fitness"
      }
    },
    {
      "displayName": "Bannatyne Health Club",
      "id": "bannatynehealthclub-2770cb",
      "locationSet": {"include": ["gb"]},
      "tags": {
        "brand": "Bannatyne Health Club",
        "brand:wikidata": "Q24993691",
        "leisure": "fitness_centre",
        "name": "Bannatyne Health Club"
      }
    },
    {
      "displayName": "Barre3",
      "id": "barre3-571e6b",
      "locationSet": {
        "include": ["ca", "ph", "us"]
      },
      "tags": {
        "brand": "Barre3",
        "brand:wikidata": "Q120601241",
        "leisure": "fitness_centre",
        "name": "Barre3",
        "sport": "barre"
      }
    },
    {
      "displayName": "Barry's",
      "id": "barrys-1b6d66",
      "locationSet": {
        "include": [
          "ae",
          "au",
          "ca",
          "de",
          "dk",
          "es",
          "fr",
          "gb-eng",
          "it",
          "mx",
          "no",
          "qa",
          "se",
          "sg",
          "us"
        ]
      },
      "tags": {
        "brand": "Barry's",
        "brand:wikidata": "Q96373178",
        "leisure": "fitness_centre",
        "name": "Barry's"
      }
    },
    {
      "displayName": "Basic-Fit",
      "id": "basicfit-4741dc",
      "locationSet": {
        "include": ["be", "es", "fr", "lu", "nl"]
      },
      "tags": {
        "brand": "Basic-Fit",
        "brand:wikidata": "Q40165577",
        "leisure": "fitness_centre",
        "name": "Basic-Fit"
      }
    },
    {
      "displayName": "Better (Greenwich Leisure Limited)",
      "id": "better-2770cb",
      "locationSet": {"include": ["gb"]},
      "matchNames": ["better leisure centres"],
      "tags": {
        "brand": "Better",
        "brand:wikidata": "Q109721926",
        "fee": "yes",
        "leisure": "fitness_centre",
        "operator": "Greenwich Leisure Limited",
        "operator:wikidata": "Q5604859"
      }
    },
    {
      "displayName": "Blast Fitness",
      "id": "blastfitness-809afb",
      "locationSet": {"include": ["us"]},
      "tags": {
        "brand": "Blast Fitness",
        "brand:wikidata": "Q122958014",
        "leisure": "fitness_centre",
        "name": "Blast Fitness"
      }
    },
    {
      "displayName": "Blink Fitness",
      "id": "blinkfitness-809afb",
      "locationSet": {"include": ["us"]},
      "matchNames": ["blink"],
      "tags": {
        "brand": "Blink Fitness",
        "brand:wikidata": "Q65621568",
        "leisure": "fitness_centre",
        "name": "Blink Fitness"
      }
    },
    {
      "displayName": "Bluefit",
      "id": "bluefit-777e0e",
      "locationSet": {"include": ["br"]},
      "tags": {
        "brand": "Bluefit",
        "brand:wikidata": "Q111154874",
        "leisure": "fitness_centre",
        "name": "Bluefit"
      }
    },
    {
      "displayName": "Bodystreet",
      "id": "bodystreet-c8777b",
      "locationSet": {"include": ["001"]},
      "tags": {
        "brand": "Bodystreet",
        "brand:wikidata": "Q117880186",
        "leisure": "fitness_centre",
        "name": "Bodystreet"
      }
    },
    {
      "displayName": "Bodytech",
      "id": "bodytech-526e49",
      "locationSet": {
        "include": ["cl", "co", "pe"]
      },
      "matchNames": ["boditech", "bodytek"],
      "tags": {
        "brand": "Bodytech",
        "brand:wikidata": "Q16538274",
        "leisure": "fitness_centre",
        "name": "Bodytech"
      }
    },
    {
      "displayName": "Bodytech (Brasil)",
      "id": "bodytech-777e0e",
      "locationSet": {"include": ["br"]},
      "matchNames": ["boditech", "bodytek"],
      "tags": {
        "brand": "Bodytech",
        "brand:wikidata": "Q100273505",
        "leisure": "fitness_centre",
        "name": "Bodytech"
      }
    },
    {
      "displayName": "Burn Boot Camp",
      "id": "burnbootcamp-809afb",
      "locationSet": {"include": ["us"]},
      "tags": {
        "brand": "Burn Boot Camp",
        "brand:wikidata": "Q83375810",
        "leisure": "fitness_centre",
        "name": "Burn Boot Camp"
      }
    },
    {
      "displayName": "Buzz Gym",
      "id": "buzzgym-a89c8d",
      "locationSet": {"include": ["gb-eng"]},
      "tags": {
        "brand": "Buzz Gym",
        "brand:wikidata": "Q117834439",
        "leisure": "fitness_centre",
        "name": "Buzz Gym",
        "opening_hours": "24/7"
      }
    },
    {
      "displayName": "Celebrity Fitness",
      "id": "celebrityfitness-412a8d",
      "locationSet": {
        "include": ["id", "my", "ph", "sg", "th"]
      },
      "tags": {
        "brand": "Celebrity Fitness",
        "brand:wikidata": "Q5057734",
        "leisure": "fitness_centre",
        "name": "Celebrity Fitness"
      }
    },
    {
      "displayName": "chocoZAP",
      "id": "chocozap-1008e2",
      "locationSet": {"include": ["jp"]},
      "tags": {
        "brand": "chocoZAP",
        "brand:en": "chocoZAP",
        "brand:ja": "chocoZAP",
        "brand:wikidata": "Q117936896",
        "leisure": "fitness_centre",
        "name": "chocoZAP",
        "name:en": "chocoZAP",
        "name:ja": "chocoZAP"
      }
    },
    {
      "displayName": "CityFitness",
      "id": "cityfitness-745622",
      "locationSet": {"include": ["nz"]},
      "tags": {
        "brand": "CityFitness",
        "brand:wikidata": "Q110923303",
        "leisure": "fitness_centre",
        "name": "CityFitness"
      }
    },
    {
      "displayName": "Clever fit",
      "id": "cleverfit-1d011d",
      "locationSet": {
        "include": ["at", "ch", "de"]
      },
      "tags": {
        "brand": "Clever fit",
        "brand:wikidata": "Q27909675",
        "leisure": "fitness_centre",
        "name": "Clever fit"
      }
    },
    {
      "displayName": "Club Fitness",
      "id": "clubfitness-809afb",
      "locationSet": {"include": ["us"]},
      "tags": {
        "brand": "Club Fitness",
        "brand:wikidata": "Q123014490",
        "leisure": "fitness_centre",
        "name": "Club Fitness"
      }
    },
    {
      "displayName": "Club Pilates",
      "id": "clubpilates-9a38b2",
      "locationSet": {"include": ["ca", "us"]},
      "tags": {
        "brand": "Club Pilates",
        "brand:wikidata": "Q109328844",
        "leisure": "fitness_centre",
        "name": "Club Pilates",
        "sport": "pilates"
      }
    },
    {
      "displayName": "CorePower Yoga",
      "id": "corepoweryoga-809afb",
      "locationSet": {"include": ["us"]},
      "matchNames": ["corepower"],
      "matchTags": ["club/sport"],
      "tags": {
        "brand": "CorePower Yoga",
        "brand:wikidata": "Q21015663",
        "leisure": "fitness_centre",
        "name": "CorePower Yoga",
        "sport": "yoga"
      }
    },
    {
      "displayName": "Crunch Fitness",
      "id": "crunchfitness-39883b",
      "locationSet": {
        "include": ["au", "ca", "us"]
      },
      "matchNames": ["crunch"],
      "tags": {
        "brand": "Crunch Fitness",
        "brand:wikidata": "Q5190093",
        "leisure": "fitness_centre",
        "name": "Crunch Fitness"
      }
    },
    {
      "displayName": "cult.fit",
      "id": "cultfit-111905",
      "locationSet": {"include": ["in"]},
      "tags": {
        "brand": "cult.fit",
        "brand:wikidata": "Q121289250",
        "leisure": "fitness_centre",
        "name": "cult.fit"
      }
    },
    {
      "displayName": "Curves",
      "id": "curves-c8777b",
      "locationSet": {"include": ["001"]},
      "tags": {
        "brand": "Curves",
        "brand:wikidata": "Q5196080",
        "leisure": "fitness_centre",
        "name": "Curves"
      }
    },
    {
      "displayName": "CycleBar",
      "id": "cyclebar-3542a4",
      "locationSet": {
        "include": ["au", "jp", "kw", "us"]
      },
      "tags": {
        "brand": "CycleBar",
        "brand:wikidata": "Q121459827",
        "leisure": "fitness_centre",
        "name": "CycleBar",
        "sport": "cycling"
      }
    },
    {
      "displayName": "EasyFitness",
      "id": "easyfitness-d6de51",
      "locationSet": {
        "include": ["at", "de", "es"]
      },
      "tags": {
        "brand": "EasyFitness",
        "brand:wikidata": "Q106166703",
        "leisure": "fitness_centre",
        "name": "EasyFitness"
      }
    },
    {
      "displayName": "Éconofitness",
      "id": "econofitness-122858",
      "locationSet": {
        "include": [
          "ca-on.geojson",
          "ca-qc.geojson"
        ]
      },
      "tags": {
        "brand": "Éconofitness",
        "brand:wikidata": "Q123073582",
        "leisure": "fitness_centre",
        "name": "Éconofitness"
      }
    },
    {
      "displayName": "énergie Fitness",
      "id": "energiefitness-db9195",
      "locationSet": {
        "include": ["bh", "es", "gb", "ie"]
      },
      "tags": {
        "brand": "énergie Fitness",
        "brand:wikidata": "Q109855553",
        "leisure": "fitness_centre",
        "name": "énergie Fitness"
      }
    },
    {
      "displayName": "Equinox",
      "id": "equinox-809afb",
      "locationSet": {"include": ["us"]},
      "tags": {
        "brand": "Equinox",
        "brand:wikidata": "Q5384535",
        "leisure": "fitness_centre",
        "name": "Equinox"
      }
    },
    {
      "displayName": "Esporta Fitness",
      "id": "esportafitness-809afb",
      "locationSet": {"include": ["us"]},
      "tags": {
        "brand": "Esporta Fitness",
        "brand:wikidata": "Q109354882",
        "leisure": "fitness_centre",
        "name": "Esporta Fitness"
      }
    },
    {
      "displayName": "Everlast Gyms",
      "id": "everlastgyms-2770cb",
      "locationSet": {"include": ["gb"]},
      "tags": {
        "alt_name": "Everlast Fitness Club",
        "brand": "Everlast Gyms",
        "brand:wikidata": "Q112947134",
        "leisure": "fitness_centre",
        "name": "Everlast Gyms"
      }
    },
    {
      "displayName": "F45 Training",
      "id": "f45training-e76881",
      "locationSet": {
        "include": ["au", "ca", "gb", "nz", "us"]
      },
      "tags": {
        "brand": "F45 Training",
        "brand:wikidata": "Q64390973",
        "leisure": "fitness_centre",
        "name": "F45 Training",
        "short_name": "F45"
      }
    },
    {
      "displayName": "Fernwood Fitness",
      "id": "fernwoodfitness-c88de3",
      "locationSet": {"include": ["au"]},
      "tags": {
        "brand": "Fernwood Fitness",
        "brand:wikidata": "Q115668528",
        "female": "yes",
        "leisure": "fitness_centre",
        "name": "Fernwood Fitness"
      }
    },
    {
      "displayName": "Fit4Less (Canada)",
      "id": "fit4less-aa8143",
      "locationSet": {"include": ["ca"]},
      "tags": {
        "brand": "Fit4Less",
        "brand:wikidata": "Q64821050",
        "leisure": "fitness_centre",
        "name": "Fit4Less"
      }
    },
    {
      "displayName": "Fit4less (UK)",
      "id": "fit4less-2770cb",
      "locationSet": {"include": ["gb"]},
      "tags": {
        "brand": "Fit4less",
        "brand:wikidata": "Q64821053",
        "leisure": "fitness_centre",
        "name": "Fit4less"
      }
    },
    {
      "displayName": "FITINN",
      "id": "fitinn-48d938",
      "locationSet": {"include": ["150"]},
      "tags": {
        "brand": "FITINN",
        "brand:wikidata": "Q1245564",
        "leisure": "fitness_centre",
        "name": "FITINN"
      }
    },
    {
      "displayName": "Fitness 19",
      "id": "fitness19-809afb",
      "locationSet": {"include": ["us"]},
      "tags": {
        "brand": "Fitness 19",
        "brand:wikidata": "Q121787953",
        "leisure": "fitness_centre",
        "name": "Fitness 19"
      }
    },
    {
      "displayName": "Fitness First",
      "id": "fitnessfirst-6ff977",
      "locationSet": {
        "include": [
          "ae",
          "au",
          "de",
          "gb",
          "ph",
          "th"
        ]
      },
      "tags": {
        "brand": "Fitness First",
        "brand:wikidata": "Q127120",
        "leisure": "fitness_centre",
        "name": "Fitness First"
      }
    },
    {
      "displayName": "Fitness First Ladies",
      "id": "fitnessfirstladies-6c61eb",
      "locationSet": {"include": ["de"]},
      "tags": {
        "brand": "Fitness First",
        "brand:wikidata": "Q127120",
        "female": "yes",
        "leisure": "fitness_centre",
        "name": "Fitness First Ladies"
      }
    },
    {
      "displayName": "Fitness House",
      "id": "fitnesshouse-2b2465",
      "locationSet": {"include": ["ru"]},
      "tags": {
        "brand": "Fitness House",
        "brand:wikidata": "Q104213893",
        "leisure": "fitness_centre",
        "name": "Fitness House"
      }
    },
    {
      "displayName": "Fitness Park",
      "id": "fitnesspark-678d1b",
      "locationSet": {"include": ["fr"]},
      "tags": {
        "brand": "Fitness Park",
        "brand:wikidata": "Q102351191",
        "leisure": "fitness_centre",
        "name": "Fitness Park"
      }
    },
    {
      "displayName": "Fitness Together",
      "id": "fitnesstogether-809afb",
      "locationSet": {"include": ["us"]},
      "tags": {
        "brand": "Fitness Together",
        "brand:wikidata": "Q121788621",
        "leisure": "fitness_centre",
        "name": "Fitness Together"
      }
    },
    {
      "displayName": "Fitness24Seven",
      "id": "fitness24seven-5fc685",
      "locationSet": {"include": ["fi", "se"]},
      "tags": {
        "brand": "Fitness24Seven",
        "brand:wikidata": "Q61112447",
        "leisure": "fitness_centre",
        "name": "Fitness24Seven"
      }
    },
    {
      "displayName": "FitX",
      "id": "fitx-6c61eb",
      "locationSet": {"include": ["de"]},
      "tags": {
        "brand": "FitX",
        "brand:wikidata": "Q29031618",
        "leisure": "fitness_centre",
        "name": "FitX"
      }
    },
    {
      "displayName": "Frame",
      "id": "frame-fd4e20",
      "locationSet": {
        "include": ["gb-lon.geojson"]
      },
      "matchNames": ["frame fitness"],
      "tags": {
        "brand": "Frame",
        "brand:wikidata": "Q110300356",
        "leisure": "fitness_centre",
        "name": "Frame"
      }
    },
    {
<<<<<<< HEAD
      "displayName": "Genesis Health and Fitness",
      "id": "genesishealthandfitness-c88de3",
      "locationSet": {"include": ["au"]},
      "tags": {
        "brand": "Genesis Health and Fitness",
        "brand:wikidata": "Q122949631",
        "leisure": "fitness_centre",
        "name": "Genesis Health and Fitness"
=======
      "displayName": "Friskis & Svettis",
      "id": "friskisandsvettis-f113b7",
      "locationSet": {"include": ["se"]},
      "matchNames": [
        "friskis",
        "friskis o svettis",
        "friskis och svettis"
      ],
      "tags": {
        "brand": "Friskis & Svettis",
        "brand:wikidata": "Q1796631",
        "leisure": "fitness_centre",
        "name": "Friskis & Svettis"
>>>>>>> 52620ecb
      }
    },
    {
      "displayName": "Gold's Gym",
      "id": "goldsgym-72c4b8",
      "locationSet": {
        "include": ["ae", "ca", "in", "ph", "us"]
      },
      "tags": {
        "brand": "Gold's Gym",
        "brand:wikidata": "Q1536234",
        "leisure": "fitness_centre",
        "name": "Gold's Gym"
      }
    },
    {
      "displayName": "GoodLife Fitness",
      "id": "goodlifefitness-aa8143",
      "locationSet": {"include": ["ca"]},
      "tags": {
        "brand": "GoodLife Fitness",
        "brand:wikidata": "Q3110654",
        "leisure": "fitness_centre",
        "name": "GoodLife Fitness"
      }
    },
    {
      "displayName": "High5",
      "id": "high5-6c61eb",
      "locationSet": {"include": ["de"]},
      "tags": {
        "brand": "High5",
        "brand:wikidata": "Q116183459",
        "leisure": "fitness_centre",
        "name": "High5"
      }
    },
    {
      "displayName": "Holmes Place",
      "id": "holmesplace-901199",
      "locationSet": {"include": ["150", "il"]},
      "tags": {
        "brand": "Holmes Place",
        "brand:wikidata": "Q15815819",
        "leisure": "fitness_centre",
        "name": "Holmes Place"
      }
    },
    {
      "displayName": "Hotworx",
      "id": "hotworx-cee411",
      "locationSet": {
        "include": ["au", "ie", "us"]
      },
      "tags": {
        "brand": "Hotworx",
        "brand:wikidata": "Q115527690",
        "leisure": "fitness_centre",
        "name": "Hotworx"
      }
    },
    {
      "displayName": "iLoveKickboxing",
      "id": "ilovekickboxing-809afb",
      "locationSet": {"include": ["us"]},
      "tags": {
        "brand": "iLoveKickboxing",
        "brand:wikidata": "Q122433514",
        "leisure": "fitness_centre",
        "name": "iLoveKickboxing"
      }
    },
    {
      "displayName": "INJOY",
      "id": "injoy-c83d0c",
      "locationSet": {"include": ["at", "de"]},
      "tags": {
        "brand": "INJOY Fitness",
        "brand:wikidata": "Q1663622",
        "leisure": "fitness_centre",
        "name": "INJOY"
      }
    },
    {
      "displayName": "Jazzercise",
      "id": "jazzercise-809afb",
      "locationSet": {"include": ["us"]},
      "matchTags": ["leisure/dance"],
      "tags": {
        "brand": "Jazzercise",
        "brand:wikidata": "Q6168434",
        "leisure": "fitness_centre",
        "name": "Jazzercise"
      }
    },
    {
      "displayName": "JD Gyms",
      "id": "jdgyms-2770cb",
      "locationSet": {"include": ["gb"]},
      "tags": {
        "brand": "JD Gyms",
        "brand:wikidata": "Q112947108",
        "leisure": "fitness_centre",
        "name": "JD Gyms"
      }
    },
    {
      "displayName": "Jetts Fitness",
      "id": "jettsfitness-8f2b5b",
      "locationSet": {
        "include": ["au", "gb", "nl", "nz", "th"]
      },
      "tags": {
        "brand": "Jetts Fitness",
        "brand:wikidata": "Q24185346",
        "leisure": "fitness_centre",
        "name": "Jetts Fitness",
        "short_name": "Jetts"
      }
    },
    {
      "displayName": "JOHN REED Fitness",
      "id": "johnreedfitness-c8777b",
      "locationSet": {"include": ["001"]},
      "tags": {
        "brand": "JOHN REED Fitness",
        "brand:wikidata": "Q106434148",
        "leisure": "fitness_centre",
        "name": "JOHN REED Fitness"
      }
    },
    {
      "displayName": "KeepCool",
      "id": "keepcool-a3e665",
      "locationSet": {
        "include": ["be", "fr", "lu"]
      },
      "tags": {
        "brand": "KeepCool",
        "brand:wikidata": "Q100146251",
        "leisure": "fitness_centre",
        "name": "KeepCool"
      }
    },
    {
      "displayName": "KidStrong",
      "id": "kidstrong-9a38b2",
      "locationSet": {"include": ["ca", "us"]},
      "tags": {
        "brand": "KidStrong",
        "brand:wikidata": "Q125705878",
        "leisure": "fitness_centre",
        "name": "KidStrong"
      }
    },
    {
      "displayName": "Kieser Training",
      "id": "kiesertraining-a70e35",
      "locationSet": {
        "include": ["at", "au", "ch", "de", "lu"]
      },
      "tags": {
        "brand": "Kieser Training",
        "brand:wikidata": "Q1112367",
        "leisure": "fitness_centre",
        "name": "Kieser Training"
      }
    },
    {
      "displayName": "Körperformen",
      "id": "korperformen-d924c7",
      "locationSet": {
        "include": ["at", "ch", "de", "it"]
      },
      "tags": {
        "brand": "Körperformen",
        "brand:wikidata": "Q117455940",
        "leisure": "fitness_centre",
        "name": "Körperformen"
      }
    },
    {
      "displayName": "Kuntokeskus Liikku",
      "id": "kuntokeskusliikku-a9beea",
      "locationSet": {"include": ["fi"]},
      "tags": {
        "brand": "Kuntokeskus Liikku",
        "brand:wikidata": "Q28721474",
        "leisure": "fitness_centre",
        "name": "Kuntokeskus Liikku"
      }
    },
    {
      "displayName": "L'Appart Fitness",
      "id": "lappartfitness-678d1b",
      "locationSet": {"include": ["fr"]},
      "tags": {
        "brand": "L'Appart Fitness",
        "brand:wikidata": "Q120734255",
        "leisure": "fitness_centre",
        "name": "L'Appart Fitness"
      }
    },
    {
      "displayName": "L'Orange Bleue",
      "id": "lorangebleue-5ce32b",
      "locationSet": {
        "include": ["es", "fr", "ma"]
      },
      "tags": {
        "brand": "L'Orange Bleue",
        "brand:wikidata": "Q3204640",
        "leisure": "fitness_centre",
        "name": "L'Orange Bleue"
      }
    },
    {
      "displayName": "LA Fitness",
      "id": "lafitness-34886f",
      "locationSet": {
        "include": ["ca", "gb", "us"]
      },
      "tags": {
        "brand": "LA Fitness",
        "brand:wikidata": "Q6457180",
        "leisure": "fitness_centre",
        "name": "LA Fitness"
      }
    },
    {
      "displayName": "Liberty Gym",
      "id": "libertygym-678d1b",
      "locationSet": {"include": ["fr"]},
      "tags": {
        "brand": "Liberty Gym",
        "brand:wikidata": "Q101768284",
        "leisure": "fitness_centre",
        "name": "Liberty Gym"
      }
    },
    {
      "displayName": "Life Time",
      "id": "lifetime-9a38b2",
      "locationSet": {"include": ["ca", "us"]},
      "matchNames": [
        "life time athletic",
        "life time fitness"
      ],
      "tags": {
        "brand": "Life Time",
        "brand:wikidata": "Q6545004",
        "leisure": "fitness_centre",
        "name": "Life Time"
      }
    },
    {
      "displayName": "LOOP Fitness",
      "id": "loopfitness-a32a51",
      "locationSet": {"include": ["dk"]},
      "tags": {
        "brand": "LOOP Fitness",
        "brand:wikidata": "Q18647221",
        "leisure": "fitness_centre",
        "name": "LOOP Fitness"
      }
    },
    {
      "displayName": "MACFit",
      "id": "macfit-a2f75d",
      "locationSet": {"include": ["tr"]},
      "tags": {
        "brand": "MACFit",
        "brand:wikidata": "Q106801022",
        "leisure": "fitness_centre",
        "name": "MACFit"
      }
    },
    {
      "displayName": "McFit",
      "id": "mcfit-0ebac9",
      "locationSet": {
        "include": ["at", "de", "es", "it", "pl"]
      },
      "tags": {
        "brand": "McFit",
        "brand:wikidata": "Q871302",
        "leisure": "fitness_centre",
        "name": "McFit"
      }
    },
    {
      "displayName": "Mrs. Sporty",
      "id": "mrssporty-658820",
      "locationSet": {
        "include": [
          "at",
          "ch",
          "de",
          "es",
          "it",
          "pl",
          "sk"
        ]
      },
      "tags": {
        "brand": "Mrs. Sporty",
        "brand:wikidata": "Q100718953",
        "leisure": "fitness_centre",
        "name": "Mrs. Sporty"
      }
    },
    {
      "displayName": "Neoness",
      "id": "neoness-678d1b",
      "locationSet": {"include": ["fr"]},
      "tags": {
        "brand": "Neoness",
        "brand:wikidata": "Q86668014",
        "leisure": "fitness_centre",
        "name": "Neoness"
      }
    },
    {
      "displayName": "Nordic Wellness",
      "id": "nordicwellness-f113b7",
      "locationSet": {"include": ["se"]},
      "tags": {
        "brand": "Nordic Wellness",
        "brand:wikidata": "Q60970249",
        "leisure": "fitness_centre",
        "name": "Nordic Wellness"
      }
    },
    {
      "displayName": "Nuffield Health Fitness & Wellbeing",
      "id": "nuffieldhealthfitnessandwellbeing-2770cb",
      "locationSet": {"include": ["gb"]},
      "matchNames": ["nuffield health"],
      "tags": {
        "brand": "Nuffield Health Fitness & Wellbeing",
        "brand:wikidata": "Q7068711",
        "leisure": "fitness_centre",
        "name": "Nuffield Health Fitness & Wellbeing"
      }
    },
    {
      "displayName": "Orangetheory Fitness",
      "id": "orangetheoryfitness-f1c5c5",
      "locationSet": {
        "include": ["ca", "es", "us"]
      },
      "matchNames": ["orangetheory"],
      "tags": {
        "brand": "Orangetheory Fitness",
        "brand:wikidata": "Q25005163",
        "leisure": "fitness_centre",
        "name": "Orangetheory Fitness"
      }
    },
    {
      "displayName": "Planet Fitness",
      "id": "planetfitness-9a38b2",
      "locationSet": {"include": ["ca", "us"]},
      "tags": {
        "brand": "Planet Fitness",
        "brand:wikidata": "Q7201095",
        "leisure": "fitness_centre",
        "name": "Planet Fitness"
      }
    },
    {
      "displayName": "Plus Fitness",
      "id": "plusfitness-737f81",
      "locationSet": {
        "include": ["au", "in", "nz"]
      },
      "tags": {
        "brand": "Plus Fitness",
        "brand:wikidata": "Q118315364",
        "leisure": "fitness_centre",
        "name": "Plus Fitness"
      }
    },
    {
      "displayName": "Powerhouse Gym",
      "id": "powerhousegym-809afb",
      "locationSet": {"include": ["us"]},
      "tags": {
        "brand": "Powerhouse Gym",
        "brand:wikidata": "Q7236725",
        "leisure": "fitness_centre",
        "name": "Powerhouse Gym"
      }
    },
    {
      "displayName": "Psycle",
      "id": "psycle-fd4e20",
      "locationSet": {
        "include": ["gb-lon.geojson"]
      },
      "matchNames": ["psycle london"],
      "tags": {
        "brand": "Psycle",
        "brand:wikidata": "Q111470680",
        "leisure": "fitness_centre",
        "name": "Psycle"
      }
    },
    {
      "displayName": "Pure Barre",
      "id": "purebarre-9a38b2",
      "locationSet": {"include": ["ca", "us"]},
      "tags": {
        "brand": "Pure Barre",
        "brand:wikidata": "Q86707084",
        "leisure": "fitness_centre",
        "name": "Pure Barre",
        "sport": "barre"
      }
    },
    {
      "displayName": "Pure Fitness",
      "id": "purefitness-4ac78e",
      "locationSet": {"include": ["cn", "sg"]},
      "tags": {
        "brand": "Pure Fitness",
        "brand:en": "Pure Fitness",
        "brand:wikidata": "Q10852204",
        "leisure": "fitness_centre",
        "name": "Pure Fitness",
        "name:en": "Pure Fitness"
      }
    },
    {
      "displayName": "PureGym Danmark",
      "id": "puregym-a32a51",
      "locationSet": {"include": ["dk"]},
      "matchNames": ["fitness world", "fw"],
      "tags": {
        "brand": "PureGym",
        "brand:wikidata": "Q12311466",
        "leisure": "fitness_centre",
        "name": "PureGym"
      }
    },
    {
      "displayName": "PureGym Swiss",
      "id": "puregym-2831bb",
      "locationSet": {"include": ["ch"]},
      "matchNames": [
        "basefit",
        "basefit.ch",
        "fitness world",
        "fw"
      ],
      "tags": {
        "brand": "PureGym",
        "brand:wikidata": "Q119362759",
        "leisure": "fitness_centre",
        "name": "PureGym"
      }
    },
    {
      "displayName": "PureGym UK",
      "id": "puregym-2770cb",
      "locationSet": {"include": ["gb"]},
      "tags": {
        "brand": "PureGym",
        "brand:wikidata": "Q18345898",
        "leisure": "fitness_centre",
        "name": "PureGym"
      }
    },
    {
      "displayName": "Retro Fitness",
      "id": "retrofitness-809afb",
      "locationSet": {"include": ["us"]},
      "tags": {
        "brand": "Retro Fitness",
        "brand:wikidata": "Q61994955",
        "leisure": "fitness_centre",
        "name": "Retro Fitness"
      }
    },
    {
      "displayName": "Sats",
      "id": "sats-44c5d4",
      "locationSet": {
        "include": ["dk", "fi", "no", "se"]
      },
      "note": "https://github.com/osmlab/name-suggestion-index/issues/5500",
      "preserveTags": ["^name"],
      "tags": {
        "brand": "Sats",
        "brand:wikidata": "Q4411496",
        "leisure": "fitness_centre",
        "name": "Sats"
      }
    },
    {
      "displayName": "Selfit",
      "id": "selfit-777e0e",
      "locationSet": {"include": ["br"]},
      "tags": {
        "brand": "Selfit",
        "brand:wikidata": "Q100274066",
        "leisure": "fitness_centre",
        "name": "Selfit"
      }
    },
    {
      "displayName": "Skyfit",
      "id": "skyfit-777e0e",
      "locationSet": {"include": ["br"]},
      "tags": {
        "brand": "Skyfit",
        "brand:wikidata": "Q120752155",
        "leisure": "fitness_centre",
        "name": "Skyfit"
      }
    },
    {
      "displayName": "Smart Fit",
      "id": "smartfit-cd44e6",
      "locationSet": {
        "include": [
          "br",
          "cl",
          "co",
          "do",
          "mx",
          "pe"
        ]
      },
      "tags": {
        "brand": "Smart Fit",
        "brand:wikidata": "Q30930959",
        "leisure": "fitness_centre",
        "name": "Smart Fit"
      }
    },
    {
      "displayName": "Snap Fitness",
      "id": "snapfitness-551086",
      "locationSet": {
        "include": [
          "ae",
          "au",
          "be",
          "ca",
          "es",
          "gb",
          "hk",
          "id",
          "ie",
          "jp",
          "mx",
          "nl",
          "nz",
          "ph",
          "tr",
          "tw",
          "us"
        ]
      },
      "tags": {
        "brand": "Snap Fitness",
        "brand:wikidata": "Q7547254",
        "leisure": "fitness_centre",
        "name": "Snap Fitness"
      }
    },
    {
      "displayName": "SoulCycle",
      "id": "soulcycle-895212",
      "locationSet": {"include": ["gb", "us"]},
      "tags": {
        "brand": "SoulCycle",
        "brand:wikidata": "Q17084730",
        "leisure": "fitness_centre",
        "name": "SoulCycle",
        "sport": "cycling"
      }
    },
    {
      "displayName": "Sport Life (Україна)",
      "id": "sportlife-d4e539",
      "locationSet": {"include": ["ua"]},
      "matchNames": ["спорт лайф"],
      "tags": {
        "brand": "Sport Life",
        "brand:wikidata": "Q56356180",
        "leisure": "fitness_centre",
        "name": "Sport Life"
      }
    },
    {
      "displayName": "SportClub",
      "id": "sportclub-9c6809",
      "locationSet": {"include": ["ar"]},
      "tags": {
        "brand": "SportClub",
        "brand:wikidata": "Q118314171",
        "leisure": "fitness_centre",
        "name": "SportClub"
      }
    },
    {
      "displayName": "SPORTLIFE",
      "id": "sportlife-2b2465",
      "locationSet": {"include": ["ru"]},
      "tags": {
        "brand": "SPORTLIFE",
        "brand:wikidata": "Q110300484",
        "leisure": "fitness_centre",
        "name": "SPORTLIFE"
      }
    },
    {
      "displayName": "Starting Strength",
      "id": "startingstrength-809afb",
      "locationSet": {"include": ["us"]},
      "tags": {
        "brand": "Starting Strength Gyms",
        "brand:wikidata": "Q110761553",
        "leisure": "fitness_centre",
        "name": "Starting Strength"
      }
    },
    {
      "displayName": "Station 24",
      "id": "station24-8dcb39",
      "locationSet": {"include": ["mx"]},
      "tags": {
        "brand": "Station 24",
        "leisure": "fitness_centre",
        "name": "Station 24"
      }
    },
    {
      "displayName": "STC",
      "id": "stc-f113b7",
      "locationSet": {"include": ["se"]},
      "tags": {
        "brand": "STC",
        "brand:wikidata": "Q124061743",
        "leisure": "fitness_centre",
        "name": "STC"
      }
    },
    {
      "displayName": "Stretch Zone",
      "id": "stretchzone-809afb",
      "locationSet": {"include": ["us"]},
      "tags": {
        "brand": "Stretch Zone",
        "brand:wikidata": "Q108863105",
        "leisure": "fitness_centre",
        "name": "Stretch Zone"
      }
    },
    {
      "displayName": "Talwalkars",
      "id": "talwalkars-111905",
      "locationSet": {"include": ["in"]},
      "tags": {
        "brand": "Talkwalkars",
        "brand:wikidata": "Q7680402",
        "leisure": "fitness_centre",
        "name": "Talwalkars"
      }
    },
    {
      "displayName": "The Bar Method",
      "id": "thebarmethod-9a38b2",
      "locationSet": {"include": ["ca", "us"]},
      "tags": {
        "brand": "The Bar Method",
        "brand:wikidata": "Q117599728",
        "leisure": "fitness_centre",
        "name": "The Bar Method",
        "sport": "barre"
      }
    },
    {
      "displayName": "The Edge Fitness Club",
      "id": "theedgefitnessclub-773501",
      "locationSet": {
        "include": [
          "us-ct.geojson",
          "us-de.geojson",
          "us-il.geojson",
          "us-mi.geojson",
          "us-mo.geojson",
          "us-nj.geojson",
          "us-pa.geojson",
          "us-ri.geojson"
        ]
      },
      "tags": {
        "brand": "The Edge Fitness Club",
        "brand:wikidata": "Q109339519",
        "leisure": "fitness_centre",
        "name": "The Edge Fitness Club"
      }
    },
    {
      "displayName": "The Exercise Coach",
      "id": "theexercisecoach-809afb",
      "locationSet": {"include": ["us"]},
      "tags": {
        "brand": "The Exercise Coach",
        "brand:wikidata": "Q121502262",
        "leisure": "fitness_centre",
        "name": "The Exercise Coach"
      }
    },
    {
      "displayName": "The Gym",
      "id": "thegym-2770cb",
      "locationSet": {"include": ["gb"]},
      "matchNames": ["the gym group"],
      "tags": {
        "brand": "The Gym",
        "brand:wikidata": "Q48815022",
        "leisure": "fitness_centre",
        "name": "The Gym"
      }
    },
    {
      "displayName": "Third Space",
      "id": "thirdspace-fd4e20",
      "locationSet": {
        "include": ["gb-lon.geojson"]
      },
      "tags": {
        "brand": "Third Space",
        "brand:wikidata": "Q112671088",
        "leisure": "fitness_centre",
        "name": "Third Space"
      }
    },
    {
      "displayName": "Total Fitness",
      "id": "totalfitness-2770cb",
      "locationSet": {"include": ["gb"]},
      "tags": {
        "brand": "Total Fitness",
        "brand:wikidata": "Q7828019",
        "leisure": "fitness_centre",
        "name": "Total Fitness"
      }
    },
    {
      "displayName": "update Fitness",
      "id": "updatefitness-2831bb",
      "locationSet": {"include": ["ch"]},
      "tags": {
        "brand": "update Fitness",
        "brand:wikidata": "Q117406567",
        "leisure": "fitness_centre",
        "name": "update Fitness"
      }
    },
    {
      "displayName": "VASA Fitness",
      "id": "vasafitness-809afb",
      "locationSet": {"include": ["us"]},
      "tags": {
        "brand": "VASA Fitness",
        "brand:wikidata": "Q108816909",
        "leisure": "fitness_centre",
        "name": "VASA Fitness"
      }
    },
    {
      "displayName": "Virgin Active",
      "id": "virginactive-4a682e",
      "locationSet": {
        "include": [
          "au",
          "bw",
          "gb",
          "it",
          "na",
          "sg",
          "th",
          "za"
        ]
      },
      "tags": {
        "brand": "Virgin Active",
        "brand:wikidata": "Q4013942",
        "leisure": "fitness_centre",
        "name": "Virgin Active"
      }
    },
    {
      "displayName": "Vita Liberté",
      "id": "vitaliberte-678d1b",
      "locationSet": {"include": ["fr"]},
      "tags": {
        "brand": "Vita Liberté",
        "brand:wikidata": "Q120304528",
        "leisure": "fitness_centre",
        "name": "Vita Liberté"
      }
    },
    {
      "displayName": "VivaGym",
      "id": "vivagym-14abfa",
      "locationSet": {"include": ["es"]},
      "tags": {
        "brand": "VivaGym",
        "brand:wikidata": "Q123378009",
        "leisure": "fitness_centre",
        "name": "VivaGym"
      }
    },
    {
      "displayName": "Workout Anytime",
      "id": "workoutanytime-809afb",
      "locationSet": {"include": ["us"]},
      "tags": {
        "brand": "Workout Anytime",
        "brand:wikidata": "Q120652638",
        "leisure": "fitness_centre",
        "name": "Workout Anytime"
      }
    },
    {
      "displayName": "World Class (Ísland)",
      "id": "worldclass-eed3df",
      "locationSet": {"include": ["is"]},
      "tags": {
        "brand": "World Class",
        "brand:wikidata": "Q102350789",
        "leisure": "fitness_centre",
        "name": "World Class"
      }
    },
    {
      "displayName": "World Class (România)",
      "id": "worldclass-fa50b9",
      "locationSet": {"include": ["ro"]},
      "tags": {
        "brand": "World Class",
        "brand:wikidata": "Q102350621",
        "leisure": "fitness_centre",
        "name": "World Class"
      }
    },
    {
      "displayName": "World Class (Россия)",
      "id": "worldclass-2b2465",
      "locationSet": {"include": ["ru"]},
      "tags": {
        "brand": "World Class",
        "brand:wikidata": "Q102350852",
        "leisure": "fitness_centre",
        "name": "World Class"
      }
    },
    {
      "displayName": "World Gym",
      "id": "worldgym-4c1ca3",
      "locationSet": {
        "include": ["001"],
        "exclude": ["tw"]
      },
      "tags": {
        "brand": "World Gym",
        "brand:wikidata": "Q8035794",
        "leisure": "fitness_centre",
        "name": "World Gym"
      }
    },
    {
      "displayName": "World Gym (臺灣)",
      "id": "worldgym-4fed0f",
      "locationSet": {"include": ["tw"]},
      "tags": {
        "brand": "World Gym健身俱樂部",
        "brand:en": "World Gym",
        "brand:wikidata": "Q8035794",
        "brand:zh": "世界健身俱樂部",
        "leisure": "fitness_centre",
        "name": "World Gym健身俱樂部",
        "name:en": "World Gym",
        "name:zh": "世界健身俱樂部"
      }
    },
    {
      "displayName": "Xercise4Less",
      "id": "xercise4less-2770cb",
      "locationSet": {"include": ["gb"]},
      "tags": {
        "brand": "Xercise4Less",
        "brand:wikidata": "Q79244612",
        "leisure": "fitness_centre",
        "name": "Xercise4Less"
      }
    },
    {
      "displayName": "XSport Fitness",
      "id": "xsportfitness-809afb",
      "locationSet": {"include": ["us"]},
      "tags": {
        "brand": "XSport Fitness",
        "brand:wikidata": "Q122981991",
        "leisure": "fitness_centre",
        "name": "XSport Fitness"
      }
    },
    {
      "displayName": "YouFit",
      "id": "youfit-809afb",
      "locationSet": {"include": ["us"]},
      "tags": {
        "brand": "YouFit",
        "brand:wikidata": "Q16908569",
        "leisure": "fitness_centre",
        "name": "YouFit"
      }
    },
    {
      "displayName": "Zap Fitness",
      "id": "zapfitness-c88de3",
      "locationSet": {"include": ["au"]},
      "tags": {
        "brand": "Zap Fitness",
        "brand:wikidata": "Q106119874",
        "leisure": "fitness_centre",
        "name": "Zap Fitness"
      }
    },
    {
      "displayName": "Zdrofit",
      "id": "zdrofit-78c701",
      "locationSet": {"include": ["pl"]},
      "tags": {
        "brand": "Zdrofit",
        "brand:wikidata": "Q113457353",
        "leisure": "fitness_centre",
        "name": "Zdrofit"
      }
    },
    {
      "displayName": "بودي ماسترز",
      "id": "bodymasters-eac6d0",
      "locationSet": {"include": ["sa"]},
      "tags": {
        "brand": "بودي ماسترز",
        "brand:ar": "بودي ماسترز",
        "brand:en": "Body Masters",
        "brand:wikidata": "Q105713910",
        "leisure": "fitness_centre",
        "name": "بودي ماسترز",
        "name:ar": "بودي ماسترز",
        "name:en": "Body Masters"
      }
    },
    {
      "displayName": "وقت اللياقة",
      "id": "fitnesstime-2210cf",
      "locationSet": {"include": ["ae", "sa"]},
      "tags": {
        "brand": "وقت اللياقة",
        "brand:ar": "وقت اللياقة",
        "brand:en": "Fitness Time",
        "brand:wikidata": "Q105710068",
        "leisure": "fitness_centre",
        "name": "وقت اللياقة",
        "name:ar": "وقت اللياقة",
        "name:en": "Fitness Time"
      }
    },
    {
      "displayName": "エニタイムフィットネス",
      "id": "anytimefitness-1008e2",
      "locationSet": {"include": ["jp"]},
      "tags": {
        "alt_name:en": "Fast Fitness",
        "brand": "エニタイムフィットネス",
        "brand:en": "Anytime Fitness",
        "brand:ja": "エニタイムフィットネス",
        "brand:wikidata": "Q4778364",
        "leisure": "fitness_centre",
        "name": "エニタイムフィットネス",
        "name:en": "Anytime Fitness",
        "name:ja": "エニタイムフィットネス"
      }
    },
    {
      "displayName": "カーブス",
      "id": "curves-1008e2",
      "locationSet": {"include": ["jp"]},
      "tags": {
        "brand": "カーブス",
        "brand:en": "Curves",
        "brand:ja": "カーブス",
        "brand:wikidata": "Q5196080",
        "leisure": "fitness_centre",
        "name": "カーブス",
        "name:en": "Curves",
        "name:ja": "カーブス"
      }
    },
    {
      "displayName": "コナミスポーツクラブ",
      "id": "konamisportsclub-1008e2",
      "locationSet": {"include": ["jp"]},
      "tags": {
        "brand": "コナミスポーツクラブ",
        "brand:en": "Konami Sports Club",
        "brand:ja": "コナミスポーツクラブ",
        "brand:wikidata": "Q11302286",
        "leisure": "fitness_centre",
        "name": "コナミスポーツクラブ",
        "name:en": "Konami Sports Club",
        "name:ja": "コナミスポーツクラブ"
      }
    },
    {
      "displayName": "ジョイフィット",
      "id": "joyfit-1008e2",
      "locationSet": {"include": ["jp"]},
      "tags": {
        "brand": "ジョイフィット",
        "brand:en": "JOYFIT",
        "brand:ja": "ジョイフィット",
        "brand:wikidata": "Q11310515",
        "leisure": "fitness_centre",
        "name": "ジョイフィット",
        "name:en": "JOYFIT",
        "name:ja": "ジョイフィット"
      }
    },
    {
      "displayName": "ティップネス",
      "id": "tipness-1008e2",
      "locationSet": {"include": ["jp"]},
      "tags": {
        "brand": "ティップネス",
        "brand:en": "Tipness",
        "brand:ja": "ティップネス",
        "brand:wikidata": "Q11318940",
        "leisure": "fitness_centre",
        "name": "ティップネス",
        "name:en": "Tipness",
        "name:ja": "ティップネス"
      }
    },
    {
      "displayName": "メガロス",
      "id": "megalos-1008e2",
      "locationSet": {"include": ["jp"]},
      "tags": {
        "brand": "メガロス",
        "brand:en": "MEGALOS",
        "brand:ja": "メガロス",
        "brand:wikidata": "Q11343532",
        "leisure": "fitness_centre",
        "name": "メガロス",
        "name:en": "MEGALOS",
        "name:ja": "メガロス"
      }
    },
    {
      "displayName": "健身工廠",
      "id": "fitnessfactory-4fed0f",
      "locationSet": {"include": ["tw"]},
      "tags": {
        "brand": "健身工廠",
        "brand:en": "Fitness Factory",
        "brand:wikidata": "Q108167311",
        "brand:zh": "健身工廠",
        "leisure": "fitness_centre",
        "name": "健身工廠",
        "name:en": "Fitness Factory",
        "name:zh": "健身工廠"
      }
    },
    {
      "displayName": "兰瑜伽",
      "id": "lanyoga-8945e0",
      "locationSet": {"include": ["cn"]},
      "matchNames": ["蘭瑜伽"],
      "matchTags": ["club/sport"],
      "tags": {
        "brand": "兰瑜伽",
        "brand:en": "Lan Yoga",
        "brand:wikidata": "Q108167358",
        "brand:zh": "兰瑜伽",
        "leisure": "fitness_centre",
        "name": "兰瑜伽",
        "name:en": "Lan Yoga",
        "name:zh": "兰瑜伽",
        "sport": "yoga"
      }
    },
    {
      "displayName": "成吉思汗健身俱樂部",
      "id": "genghiskhanfitnessclub-4fed0f",
      "locationSet": {"include": ["tw"]},
      "tags": {
        "brand": "成吉思汗健身俱樂部",
        "brand:en": "Genghis Khan Fitness Club",
        "brand:wikidata": "Q109345206",
        "brand:zh": "成吉思汗健身俱樂部",
        "leisure": "fitness_centre",
        "name": "成吉思汗健身俱樂部",
        "name:en": "Genghis Khan Fitness Club",
        "name:zh": "成吉思汗健身俱樂部"
      }
    },
    {
      "displayName": "舒適堡 Physical Fitness & Beauty",
      "id": "physicalfitnessandbeauty-68bf34",
      "locationSet": {"include": ["hk"]},
      "tags": {
        "brand": "舒適堡 Physical Fitness & Beauty",
        "brand:en": "Physical Fitness & Beauty",
        "brand:wikidata": "Q15897842",
        "brand:zh": "舒適堡",
        "brand:zh-Hans": "舒适堡",
        "brand:zh-Hant": "舒適堡",
        "leisure": "fitness_centre",
        "name": "舒適堡 Physical Fitness & Beauty",
        "name:en": "Physical Fitness & Beauty",
        "name:zh": "舒適堡",
        "name:zh-Hans": "舒适堡",
        "name:zh-Hant": "舒適堡"
      }
    }
  ]
}<|MERGE_RESOLUTION|>--- conflicted
+++ resolved
@@ -680,7 +680,6 @@
       }
     },
     {
-<<<<<<< HEAD
       "displayName": "Genesis Health and Fitness",
       "id": "genesishealthandfitness-c88de3",
       "locationSet": {"include": ["au"]},
@@ -689,7 +688,9 @@
         "brand:wikidata": "Q122949631",
         "leisure": "fitness_centre",
         "name": "Genesis Health and Fitness"
-=======
+      }
+    },
+    {
       "displayName": "Friskis & Svettis",
       "id": "friskisandsvettis-f113b7",
       "locationSet": {"include": ["se"]},
@@ -703,7 +704,6 @@
         "brand:wikidata": "Q1796631",
         "leisure": "fitness_centre",
         "name": "Friskis & Svettis"
->>>>>>> 52620ecb
       }
     },
     {
