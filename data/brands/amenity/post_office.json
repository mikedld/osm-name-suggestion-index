--- conflicted
+++ resolved
@@ -140,7 +140,6 @@
       }
     },
     {
-<<<<<<< HEAD
       "displayName": "中国邮政",
       "id": "chinapost-1c81b5",
       "locationSet": {"include": ["cn"]},
@@ -158,11 +157,8 @@
       }
     },
     {
-      "displayName": "德邦快递",
-=======
       "displayName": "中通快递",
       "id": "ztoexpress-de5f7a",
->>>>>>> dd29eb8c
       "locationSet": {"include": ["cn"]},
       "tags": {
         "amenity": "post_office",
