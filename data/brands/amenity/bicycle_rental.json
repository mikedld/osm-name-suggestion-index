--- conflicted
+++ resolved
@@ -893,11 +893,7 @@
       "displayName": "Capital Bikeshare",
       "id": "capitalbikeshare-97ea79",
       "locationSet": {"include": ["us"]},
-<<<<<<< HEAD
-      "matchNames": ["cabi", "capitalbikeshare"],
-=======
       "matchNames": ["cabi"],
->>>>>>> 3aa8bde6
       "tags": {
         "amenity": "bicycle_rental",
         "brand": "Capital Bikeshare",
