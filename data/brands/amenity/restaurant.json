--- conflicted
+++ resolved
@@ -98,19 +98,10 @@
       }
     },
     {
-<<<<<<< HEAD
-      "displayName": "3 Brewers (On)",
-      "id": "3brewers-e68b16",
-      "locationSet": {
-        "include": [
-          "ca"
-        ]
-=======
       "displayName": "3 Brewers (Ontario)",
       "id": "3brewers-f8643e",
       "locationSet": {
         "include": ["ca-on.geojson"]
->>>>>>> b95a6296
       },
       "tags": {
         "amenity": "restaurant",
@@ -3302,13 +3293,21 @@
       }
     },
     {
+      "displayName": "Gino's East",
+      "id": "ginoseast-96af40",
+      "locationSet": {"include": ["us"]},
+      "tags": {
+        "amenity": "restaurant",
+        "brand": "Gino's East",
+        "brand:wikidata": "Q5563202",
+        "cuisine": "pizza",
+        "name": "Gino's East"
+      }
+    },
+    {
       "displayName": "Ginos",
       "id": "ginos-acf031",
-      "locationSet": {
-        "include": [
-          "es"
-        ]
-      },
+      "locationSet": {"include": ["es"]},
       "tags": {
         "amenity": "restaurant",
         "brand": "Ginos",
@@ -3318,25 +3317,6 @@
       }
     },
     {
-<<<<<<< HEAD
-      "displayName": "Ginos East",
-      "id": "ginoseast-96af40",
-      "locationSet": {
-        "include": [
-          "us"
-        ]
-      },
-      "tags": {
-        "amenity": "restaurant",
-        "brand": "Gino’s East",
-        "brand:wikidata": "Q5563202",
-        "cuisine": "pizza",
-        "name": "Gino’s East"
-      }
-    },
-    {
-=======
->>>>>>> b95a6296
       "displayName": "Giordano's Pizzeria",
       "id": "giordanospizzeria-96af40",
       "locationSet": {
@@ -4811,15 +4791,8 @@
       "displayName": "Les 3 Brasseurs (Brasil/France/Quebec)",
       "id": "3brasseurs-17e7d6",
       "locationSet": {
-<<<<<<< HEAD
-        "include": [
-          "br",
-          "ca",
-          "fr"
-        ]
-=======
         "include": ["br", "ca-qc.geojson", "fr"]
->>>>>>> b95a6296
+      },
       },
       "tags": {
         "amenity": "restaurant",
@@ -5370,18 +5343,8 @@
     },
     {
       "displayName": "MealTime Malatang",
-<<<<<<< HEAD
-      "id": "mealtimemalatang-a65783",
-      "locationSet": {
-        "include": [
-          "cn",
-          "eu"
-        ]
-      },
-=======
       "id": "mealtimemalatang-a2b219",
       "locationSet": {"include": ["150", "cn"]},
->>>>>>> b95a6296
       "tags": {
         "amenity": "restaurant",
         "brand": "MealTime Malatang",
