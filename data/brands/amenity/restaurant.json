--- conflicted
+++ resolved
@@ -46,8 +46,6 @@
   },
   "items": [
     {
-<<<<<<< HEAD
-=======
       "displayName": "Mo-Mo Paradise",
       "locationSet": {"include": ["cn", "id", "jp", "kh", "th", "tw", "us", "vn"]},
       "matchNames": ["momo"],
@@ -60,22 +58,6 @@
       }
     },
     {
-      "displayName": "福勝亭",
-      "locationSet": {"include": ["tw"]},
-      "tags": {
-        "amenity": "restaurant",
-        "brand": "福勝亭",
-        "brand:en": "Tonkatsu",
-        "brand:wikidata": "Q126368392",
-        "brand:zh": "福勝亭",
-        "cuisine": "japanese",
-        "name": "福勝亭",
-        "name:en": "Tonkatsu",
-        "name:zh": "福勝亭"
-      }
-    },
-    {
->>>>>>> 03ca8c85
       "displayName": "'t Zusje",
       "id": "tzusje-2b67bf",
       "locationSet": {"include": ["nl"]},
