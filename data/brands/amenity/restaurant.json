--- conflicted
+++ resolved
@@ -2508,7 +2508,20 @@
       }
     },
     {
-<<<<<<< HEAD
+      "displayName": "Habibi Falafel",
+      "id": "habibifalafel-d9e7a3",
+      "locationSet": {"include": ["in"]},
+      "tags": {
+        "amenity": "restaurant",
+        "brand": "Habibi Falafel",
+        "brand:wikidata": "Q124374610",
+        "cuisine": "middle_eastern",
+        "delivery": "yes",
+        "name": "Habibi Falafel",
+        "takeaway": "yes"
+      }
+    },
+    {
       "displayName": "Hachiban Ramen",
       "id": "hachibanramen-2f70bd",
       "locationSet": {"include": ["jp", "th"]},
@@ -2524,19 +2537,6 @@
         "name": "Hachiban Ramen",
         "name:en": "Hachiban Ramen",
         "name:th": "ฮะจิบัง ราเมน"
-=======
-      "displayName": "Habibi Falafel",
-      "id": "habibifalafel-d9e7a3",
-      "locationSet": {"include": ["in"]},
-      "tags": {
-        "amenity": "restaurant",
-        "brand": "Habibi Falafel",
-        "brand:wikidata": "Q124374610",
-        "cuisine": "middle_eastern",
-        "delivery": "yes",
-        "name": "Habibi Falafel",
-        "takeaway": "yes"
->>>>>>> 43d6cdc9
       }
     },
     {
