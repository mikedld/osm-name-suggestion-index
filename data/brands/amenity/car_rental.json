{
  "properties": {
    "path": "brands/amenity/car_rental",
    "exclude": {
      "generic": ["^(car rental|rent a car)$"]
    }
  },
  "items": [
    {
<<<<<<< HEAD
      "displayName": "CICAR",
      "locationSet": {"include": ["es"]},
      "matchNames": ["Canary Islands Car", "Cabrera Medina"],
      "tags": {
        "amenity": "car_rental",
        "brand": "CICAR",
        "brand:wikidata": "Q126181047",
        "name": "CICAR"
=======
      "displayName": "99rent",
      "locationSet": {"include": ["pl"]},
      "tags": {
        "amenity": "car_rental",
        "brand": "99rent",
        "brand:wikidata": "Q126194789",
        "name": "99rent"
>>>>>>> f852dcce
      }
    },
    {
      "displayName": "ADA",
      "id": "ada-d9531a",
      "locationSet": {"include": ["001"]},
      "tags": {
        "amenity": "car_rental",
        "brand": "ADA",
        "brand:wikidata": "Q57313774",
        "name": "ADA"
      }
    },
    {
      "displayName": "Alamo",
      "id": "alamo-d9531a",
      "locationSet": {"include": ["001"]},
      "tags": {
        "amenity": "car_rental",
        "brand": "Alamo",
        "brand:wikidata": "Q1429287",
        "name": "Alamo"
      }
    },
    {
      "displayName": "Apex",
      "id": "apex-f8249a",
      "locationSet": {"include": ["nz"]},
      "tags": {
        "amenity": "car_rental",
        "brand": "Apex",
        "brand:wikidata": "Q113312731",
        "name": "Apex"
      }
    },
    {
      "displayName": "Arnold Clark Car & Van Rental",
      "id": "arnoldclarkcarandvanrental-94e308",
      "locationSet": {"include": ["gb"]},
      "tags": {
        "amenity": "car_rental",
        "brand": "Arnold Clark",
        "brand:wikidata": "Q29344371",
        "name": "Arnold Clark Car & Van Rental"
      }
    },
    {
      "displayName": "Autohopper",
      "id": "autohopper-76827b",
      "locationSet": {"include": ["nl"]},
      "tags": {
        "amenity": "car_rental",
        "brand": "Autohopper",
        "brand:wikidata": "Q124398113",
        "name": "Autohopper"
      }
    },
    {
      "displayName": "Avis",
      "id": "avis-d9531a",
      "locationSet": {"include": ["001"]},
      "tags": {
        "amenity": "car_rental",
        "brand": "Avis",
        "brand:wikidata": "Q791136",
        "name": "Avis",
        "official_name": "Avis Car Rental"
      }
    },
    {
      "displayName": "Buchbinder",
      "id": "buchbinder-407895",
      "locationSet": {"include": ["at", "de"]},
      "tags": {
        "amenity": "car_rental",
        "brand": "Buchbinder",
        "brand:wikidata": "Q89432097",
        "name": "Buchbinder"
      }
    },
    {
      "displayName": "Budget",
      "id": "budget-d9531a",
      "locationSet": {"include": ["001"]},
      "matchNames": ["budget car rental"],
      "tags": {
        "amenity": "car_rental",
        "brand": "Budget",
        "brand:wikidata": "Q1001437",
        "name": "Budget",
        "official_name": "Budget Rent a Car"
      }
    },
    {
      "displayName": "Budget Truck Rental",
      "id": "budgettruckrental-d50162",
      "locationSet": {"include": ["us"]},
      "tags": {
        "amenity": "car_rental",
        "brand": "Budget Truck Rental",
        "brand:wikidata": "Q4985029",
        "name": "Budget Truck Rental"
      }
    },
    {
      "displayName": "CarGo",
      "id": "cargo-8fb45c",
      "locationSet": {"include": ["fr"]},
      "tags": {
        "amenity": "car_rental",
        "brand": "CarGo",
        "brand:wikidata": "Q117662226",
        "name": "CarGo"
      }
    },
    {
      "displayName": "Dollar Car Rental",
      "id": "dollarcarrental-d50162",
      "locationSet": {"include": ["us"]},
      "matchNames": [
        "dollar",
        "dollar rent a car"
      ],
      "tags": {
        "amenity": "car_rental",
        "brand": "Dollar Car Rental",
        "brand:wikidata": "Q1235661",
        "name": "Dollar Car Rental"
      }
    },
    {
      "displayName": "E.Leclerc Location",
      "id": "eleclerclocation-8fb45c",
      "locationSet": {"include": ["fr"]},
      "tags": {
        "amenity": "car_rental",
        "brand": "E.Leclerc Location",
        "brand:wikidata": "Q1273376",
        "name": "E.Leclerc Location"
      }
    },
    {
      "displayName": "Enterprise",
      "id": "enterprise-d9531a",
      "locationSet": {"include": ["001"]},
      "matchNames": ["enterprise car rental"],
      "tags": {
        "amenity": "car_rental",
        "brand": "Enterprise",
        "brand:wikidata": "Q17085454",
        "name": "Enterprise",
        "official_name": "Enterprise Rent-A-Car"
      }
    },
    {
      "displayName": "Euromobil",
      "id": "euromobil-76827b",
      "locationSet": {"include": ["nl"]},
      "tags": {
        "amenity": "car_rental",
        "brand": "Euromobil",
        "brand:wikidata": "Q1375118",
        "name": "Euromobil"
      }
    },
    {
      "displayName": "Europcar",
      "id": "europcar-802794",
      "locationSet": {
        "include": ["001"],
        "exclude": ["dk", "fi", "no", "se"]
      },
      "tags": {
        "amenity": "car_rental",
        "brand": "Europcar",
        "brand:wikidata": "Q1376256",
        "name": "Europcar"
      }
    },
    {
      "displayName": "Europcar (Scandinavia)",
      "id": "europcar-95cde7",
      "locationSet": {
        "include": ["dk", "fi", "no", "se"]
      },
      "note": "https://github.com/osmlab/name-suggestion-index/issues/5500",
      "preserveTags": ["^name"],
      "tags": {
        "amenity": "car_rental",
        "brand": "Europcar",
        "brand:wikidata": "Q1376256",
        "name": "Europcar"
      }
    },
    {
      "displayName": "GarentaDAY",
      "id": "garentaday-48a8d7",
      "locationSet": {"include": ["tr"]},
      "matchNames": ["garenta"],
      "tags": {
        "amenity": "car_rental",
        "brand": "GarentaDAY",
        "brand:wikidata": "Q106801676",
        "name": "GarentaDAY"
      }
    },
    {
      "displayName": "Green Motion",
      "id": "greenmotion-d9531a",
      "locationSet": {"include": ["001"]},
      "matchNames": ["green motion car rental"],
      "tags": {
        "amenity": "car_rental",
        "brand": "Green Motion",
        "brand:wikidata": "Q65315691",
        "name": "Green Motion"
      }
    },
    {
      "displayName": "Hertz",
      "id": "hertz-d9531a",
      "locationSet": {"include": ["001"]},
      "matchNames": [
        "hertz car rental",
        "hertz rent a car"
      ],
      "tags": {
        "amenity": "car_rental",
        "brand": "Hertz",
        "brand:wikidata": "Q1543874",
        "name": "Hertz"
      }
    },
    {
      "displayName": "Jucy",
      "id": "jucy-fde8ea",
      "locationSet": {"include": ["au", "nz"]},
      "tags": {
        "amenity": "car_rental",
        "brand": "Jucy",
        "brand:wikidata": "Q22032112",
        "name": "Jucy"
      }
    },
    {
      "displayName": "Localiza",
      "id": "localiza-d9531a",
      "locationSet": {"include": ["001"]},
      "tags": {
        "amenity": "car_rental",
        "brand": "Localiza",
        "brand:wikidata": "Q10319490",
        "name": "Localiza"
      }
    },
    {
      "displayName": "Movida",
      "id": "movida-7721c7",
      "locationSet": {"include": ["br"]},
      "tags": {
        "amenity": "car_rental",
        "brand": "Movida",
        "brand:wikidata": "Q106632587",
        "name": "Movida"
      }
    },
    {
      "displayName": "National",
      "id": "national-6ebae1",
      "locationSet": {
        "include": ["ca", "gb", "mx", "us"]
      },
      "tags": {
        "amenity": "car_rental",
        "brand": "National",
        "brand:wikidata": "Q1424142",
        "name": "National",
        "official_name": "National Car Rental"
      }
    },
    {
      "displayName": "Payless",
      "id": "payless-d9531a",
      "locationSet": {"include": ["001"]},
      "tags": {
        "amenity": "car_rental",
        "brand": "Payless",
        "brand:wikidata": "Q17084987",
        "name": "Payless"
      }
    },
    {
      "displayName": "Practical",
      "id": "practical-9ff876",
      "locationSet": {"include": ["gb", "ie"]},
      "matchNames": [
        "practical car & van rental"
      ],
      "tags": {
        "amenity": "car_rental",
        "brand": "Practical",
        "brand:wikidata": "Q121435266",
        "name": "Practical"
      }
    },
    {
      "displayName": "Redspot Car Rentals",
      "id": "redspotcarrentals-ba918c",
      "locationSet": {"include": ["au"]},
      "tags": {
        "amenity": "car_rental",
        "brand": "Redspot Car Rentals",
        "brand:wikidata": "Q7306270",
        "name": "Redspot Car Rentals"
      }
    },
    {
      "displayName": "SIXT",
      "id": "sixt-d9531a",
      "locationSet": {"include": ["001"]},
      "matchNames": ["sixt rent a car"],
      "tags": {
        "amenity": "car_rental",
        "brand": "SIXT",
        "brand:wikidata": "Q705664",
        "name": "SIXT"
      }
    },
    {
      "displayName": "SK렌터카",
      "id": "skrentacar-1f06f0",
      "locationSet": {"include": ["kr"]},
      "tags": {
        "amenity": "car_rental",
        "brand": "SK렌터카",
        "brand:en": "SK rent-a-car",
        "brand:ko": "SK렌터카",
        "brand:wikidata": "Q121294762",
        "name": "SK렌터카",
        "name:en": "SK rent-a-car",
        "name:ko": "SK렌터카"
      }
    },
    {
      "displayName": "STARCAR",
      "id": "starcar-608338",
      "locationSet": {"include": ["de"]},
      "tags": {
        "amenity": "car_rental",
        "brand": "STARCAR",
        "brand:wikidata": "Q123031847",
        "name": "STARCAR"
      }
    },
    {
      "displayName": "Thrifty",
      "id": "thrifty-d9531a",
      "locationSet": {"include": ["001"]},
      "matchNames": ["thrifty car rental"],
      "tags": {
        "amenity": "car_rental",
        "brand": "Thrifty",
        "brand:wikidata": "Q2429546",
        "name": "Thrifty"
      }
    },
    {
      "displayName": "U-Save",
      "id": "usave-c212fd",
      "locationSet": {
        "include": [
          "cr",
          "do",
          "jm",
          "mt",
          "mx",
          "nl",
          "ro",
          "us"
        ]
      },
      "tags": {
        "amenity": "car_rental",
        "brand": "U-Save",
        "brand:wikidata": "Q123005345",
        "name": "U-Save",
        "official_name": "U-Save Car & Truck Rental"
      }
    },
    {
      "displayName": "Unidas",
      "id": "unidas-7721c7",
      "locationSet": {"include": ["br"]},
      "tags": {
        "amenity": "car_rental",
        "brand": "Unidas",
        "brand:wikidata": "Q97377626",
        "name": "Unidas"
      }
    },
    {
      "displayName": "롯데렌터카",
      "id": "lotterentacar-1f06f0",
      "locationSet": {"include": ["kr"]},
      "tags": {
        "amenity": "car_rental",
        "brand": "롯데렌터카",
        "brand:en": "Lotte rent-a-car",
        "brand:ko": "롯데렌터카",
        "brand:wikidata": "Q121294865",
        "name": "롯데렌터카",
        "name:en": "Lotte rent-a-car",
        "name:ko": "롯데렌터카"
      }
    },
    {
      "displayName": "オリックスレンタカー",
      "id": "orixrentacar-f05847",
      "locationSet": {"include": ["jp"]},
      "tags": {
        "amenity": "car_rental",
        "brand": "オリックスレンタカー",
        "brand:en": "ORIX Rent-A-Car",
        "brand:ja": "オリックスレンタカー",
        "brand:wikidata": "Q11123021",
        "name": "オリックスレンタカー",
        "name:en": "ORIX Rent a Car",
        "name:ja": "オリックスレンタカー"
      }
    },
    {
      "displayName": "トヨタレンタカー",
      "id": "toyotarentacar-f05847",
      "locationSet": {"include": ["jp"]},
      "matchNames": ["トヨタレンタリース"],
      "tags": {
        "amenity": "car_rental",
        "brand": "トヨタレンタカー",
        "brand:en": "TOYOTA Rent a Car",
        "brand:ja": "トヨタレンタカー",
        "brand:wikidata": "Q11321580",
        "name": "トヨタレンタカー",
        "name:en": "Toyota Rent a Car",
        "name:ja": "トヨタレンタカー"
      }
    },
    {
      "displayName": "ニコニコレンタカー",
      "id": "niconicorentacar-f05847",
      "locationSet": {"include": ["jp"]},
      "tags": {
        "amenity": "car_rental",
        "brand": "ニコニコレンタカー",
        "brand:en": "NICONICO RENTACAR",
        "brand:ja": "ニコニコレンタカー",
        "brand:wikidata": "Q11324230",
        "name": "ニコニコレンタカー",
        "name:en": "Niconico Rentacar",
        "name:ja": "ニコニコレンタカー"
      }
    },
    {
      "displayName": "ニッポンレンタカー",
      "id": "nipponrentacar-f05847",
      "locationSet": {"include": ["jp"]},
      "tags": {
        "amenity": "car_rental",
        "brand": "ニッポンレンタカー",
        "brand:en": "NIPPON Rent-A-Car",
        "brand:ja": "ニッポンレンタカー",
        "brand:wikidata": "Q11086533",
        "name": "ニッポンレンタカー",
        "name:en": "Nippon Rent-A-Car",
        "name:ja": "ニッポンレンタカー"
      }
    },
    {
      "displayName": "中租租車",
      "id": "chailease-9fc5e0",
      "locationSet": {"include": ["tw"]},
      "tags": {
        "amenity": "car_rental",
        "brand": "中租租車",
        "brand:en": "Chailease",
        "brand:wikidata": "Q10921690",
        "brand:zh": "中租租車",
        "name": "中租租車",
        "name:en": "Chailease",
        "name:zh": "中租租車"
      }
    },
    {
      "displayName": "和運租車",
      "id": "hotaileasing-9fc5e0",
      "locationSet": {"include": ["tw"]},
      "tags": {
        "amenity": "car_rental",
        "brand": "和運租車",
        "brand:en": "Hotai Leasing",
        "brand:wikidata": "Q10921690",
        "brand:zh": "和運租車",
        "name": "和運租車",
        "name:en": "Hotai Leasing",
        "name:zh": "和運租車"
      }
    },
    {
      "displayName": "小馬租車",
      "id": "ponyrentacar-9fc5e0",
      "locationSet": {"include": ["tw"]},
      "tags": {
        "amenity": "car_rental",
        "brand": "小馬租車",
        "brand:en": "Pony Rent a Car",
        "brand:wikidata": "Q123891039",
        "brand:zh": "小馬租車",
        "name": "小馬租車",
        "name:en": "Pony Rent a Car",
        "name:zh": "小馬租車"
      }
    },
    {
      "displayName": "愛旺租車",
      "id": "iwsrentacar-9fc5e0",
      "locationSet": {"include": ["tw"]},
      "tags": {
        "amenity": "car_rental",
        "brand": "愛旺租車",
        "brand:en": "IWS Rent a Car",
        "brand:wikidata": "Q123893253",
        "brand:zh": "愛旺租車",
        "name": "愛旺租車",
        "name:en": "IWS Rent a Car",
        "name:zh": "愛旺租車"
      }
    },
    {
      "displayName": "日産レンタカー",
      "id": "nissanrentacar-f05847",
      "locationSet": {"include": ["jp"]},
      "tags": {
        "amenity": "car_rental",
        "brand": "日産レンタカー",
        "brand:en": "NISSAN RENT A CAR",
        "brand:ja": "日産レンタカー",
        "brand:wikidata": "Q11086838",
        "name": "日産レンタカー",
        "name:en": "Nissan Rent a Car",
        "name:ja": "日産レンタカー"
      }
    },
    {
      "displayName": "格上租車",
      "id": "carplus-9fc5e0",
      "locationSet": {"include": ["tw"]},
      "tags": {
        "amenity": "car_rental",
        "brand": "格上租車",
        "brand:en": "CarPlus",
        "brand:wikidata": "Q11111040",
        "brand:zh": "格上租車",
        "name": "格上租車",
        "name:en": "CarPlus",
        "name:zh": "格上租車"
      }
    },
    {
      "displayName": "直航租車",
      "id": "chihhangcarrental-9fc5e0",
      "locationSet": {"include": ["tw"]},
      "tags": {
        "amenity": "car_rental",
        "brand": "直航租車",
        "brand:en": "Chih Hang Car Rental",
        "brand:wikidata": "Q123900045",
        "brand:zh": "直航租車",
        "name": "直航租車",
        "name:en": "Chih Hang Car Rental",
        "name:zh": "直航租車"
      }
    },
    {
      "displayName": "神州租车",
      "id": "carinc-bc1c71",
      "locationSet": {"include": ["cn"]},
      "tags": {
        "amenity": "car_rental",
        "brand": "神州租车",
        "brand:en": "CAR Inc.",
        "brand:wikidata": "Q18091357",
        "brand:zh": "神州租车",
        "name": "神州租车",
        "name:en": "CAR Inc.",
        "name:zh": "神州租车"
      }
    },
    {
      "displayName": "聯邦租車",
      "id": "unionrentalcar-9fc5e0",
      "locationSet": {"include": ["tw"]},
      "tags": {
        "amenity": "car_rental",
        "brand": "聯邦租車",
        "brand:en": "Union Rental Car",
        "brand:wikidata": "Q123900118",
        "brand:zh": "聯邦租車",
        "name": "聯邦租車",
        "name:en": "Union Rental Car",
        "name:zh": "聯邦租車"
      }
    }
  ]
}<|MERGE_RESOLUTION|>--- conflicted
+++ resolved
@@ -7,7 +7,6 @@
   },
   "items": [
     {
-<<<<<<< HEAD
       "displayName": "CICAR",
       "locationSet": {"include": ["es"]},
       "matchNames": ["Canary Islands Car", "Cabrera Medina"],
@@ -16,7 +15,9 @@
         "brand": "CICAR",
         "brand:wikidata": "Q126181047",
         "name": "CICAR"
-=======
+      }
+    },
+    {
       "displayName": "99rent",
       "locationSet": {"include": ["pl"]},
       "tags": {
@@ -24,7 +25,6 @@
         "brand": "99rent",
         "brand:wikidata": "Q126194789",
         "name": "99rent"
->>>>>>> f852dcce
       }
     },
     {
