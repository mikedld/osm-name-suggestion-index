{
  "properties": {
    "path": "brands/amenity/pharmacy",
    "exclude": {
      "generic": [
        "^(alte )?apotheke( am markt)?$",
        "^(apotek(a|et)|apteka?)$",
        "^(centro naturista|eczane|botica|gyógyszertár|lékárna|ljekarna|parafarmacia)$",
        "^droguer[ií]a$",
        "^farm[aàá]ci[aàáe]?$",
        "^pharmac(ie|y)$",
        "^φαρμακε[ιί]ο$",
        "^аптека",
        "^аптечный (пункт|склад)$",
        "^داروخانه( شبانه روزی)?$",
        "^صيدلية$",
        "^药店$"
      ],
      "named": [
        "^(adler|bahnhof|brunnen|burg|bären|einhorn|engel|hirsch|hubertus|kur|linden|löwen)[- ]?apotheke$",
        "^(centrum|farm[aá]cia (central(e)?|comunale))$",
        "^(marien|markt|mohren|neue|park|rathaus|rats|rosen|schloss|sonnen|stadt|stern)[- ]?apotheke$",
        "^(айболит|арніка|фармация|фармація)$",
        "^pharmacie (centrale|comunale|de\\s(l'hôtel de ville|la (gare|mairie|poste))|du (centre|marché|parc))$",
        "^punkt apteczny$"
      ]
    }
  },
  "items": [
    {
      "displayName": "1 Соціальна Аптека",
      "id": "06361d-996e17",
      "locationSet": {"include": ["ua"]},
      "matchNames": [
        "первая социальная аптека",
        "перша соціальна аптека"
      ],
      "tags": {
        "amenity": "pharmacy",
        "brand": "1 Соціальна Аптека",
        "brand:wikidata": "Q102174405",
        "healthcare": "pharmacy",
        "name": "1 Соціальна Аптека",
        "name:ru": "1 Социальная Аптека",
        "name:uk": "1 Соціальна Аптека"
      }
    },
    {
      "displayName": "36,6",
      "id": "366-288c27",
      "locationSet": {"include": ["ru"]},
      "matchNames": ["аптека 36,6"],
      "tags": {
        "amenity": "pharmacy",
        "brand": "36,6",
        "brand:wikidata": "Q226889",
        "brand:wikipedia": "ru:36,6 (аптечная сеть)",
        "healthcare": "pharmacy",
        "name": "36,6"
      }
    },
    {
      "displayName": "ADEL",
      "id": "adel-c16414",
      "locationSet": {"include": ["by"]},
      "preserveTags": ["^name"],
      "tags": {
        "amenity": "pharmacy",
        "brand": "ADEL",
        "healthcare": "pharmacy",
        "name": "ADEL"
      }
    },
    {
      "displayName": "Agafarma",
      "id": "agafarma-295f06",
      "locationSet": {"include": ["br"]},
      "tags": {
        "amenity": "pharmacy",
        "brand": "Agafarma",
        "brand:wikidata": "Q93735939",
        "healthcare": "pharmacy",
        "name": "Agafarma"
      }
    },
    {
      "displayName": "Albertsons Pharmacy",
      "id": "albertsonspharmacy-3ab288",
      "locationSet": {"include": ["us"]},
      "tags": {
        "amenity": "pharmacy",
        "brand": "Albertsons Pharmacy",
        "brand:wikidata": "Q2831861",
        "brand:wikipedia": "en:Albertsons",
        "healthcare": "pharmacy",
        "name": "Albertsons Pharmacy"
      }
    },
    {
      "displayName": "Allied Pharmacies",
      "id": "alliedpharmacies-c9f407",
      "locationSet": {"include": ["gb-eng"]},
      "tags": {
        "amenity": "pharmacy",
        "brand": "Allied Pharmacies",
        "healthcare": "pharmacy"
      }
    },
    {
      "displayName": "Alma Gyógyszertár",
      "id": "almagyogyszertar-3674c9",
      "locationSet": {"include": ["hu"]},
      "tags": {
        "amenity": "pharmacy",
        "brand": "Alma Gyógyszertár",
        "brand:wikidata": "Q105626221",
        "healthcare": "pharmacy",
        "name": "Alma Gyógyszertár"
      }
    },
    {
      "displayName": "Amavita",
      "id": "amavita-7092c5",
      "locationSet": {"include": ["ch"]},
      "tags": {
        "amenity": "pharmacy",
        "brand": "Amavita",
        "brand:wikidata": "Q93733901",
        "brand:wikipedia": "de:Amavita",
        "healthcare": "pharmacy",
        "name": "Amavita"
      }
    },
    {
      "displayName": "Amcal",
      "id": "amcal-a4bb5f",
      "locationSet": {"include": ["au"]},
      "matchNames": ["amcal pharmacy"],
      "tags": {
        "amenity": "pharmacy",
        "brand": "Amcal",
        "brand:wikidata": "Q63367373",
        "brand:wikipedia": "en:Amcal",
        "healthcare": "pharmacy",
        "name": "Amcal"
      }
    },
    {
      "displayName": "Anton et Willem",
      "id": "antonandwillem-4ed69f",
      "locationSet": {"include": ["fr"]},
      "tags": {
        "amenity": "pharmacy",
        "brand": "Anton & Willem",
        "brand:wikidata": "Q91330267",
        "healthcare": "pharmacy",
        "name": "Anton & Willem"
      }
    },
    {
      "displayName": "Apollo Pharmacy",
      "id": "apollopharmacy-95192b",
      "locationSet": {"include": ["in"]},
      "tags": {
        "amenity": "pharmacy",
        "brand": "Apollo Pharmacy",
        "brand:wikidata": "Q62562612",
        "healthcare": "pharmacy",
        "name": "Apollo Pharmacy"
      }
    },
    {
      "displayName": "Apotek 1",
      "id": "apotek1-bfbf58",
      "locationSet": {"include": ["no"]},
      "note": "https://github.com/osmlab/name-suggestion-index/issues/5500",
      "preserveTags": ["^name"],
      "tags": {
        "amenity": "pharmacy",
        "brand": "Apotek 1",
        "brand:wikidata": "Q4581428",
        "brand:wikipedia": "no:Apotek 1",
        "healthcare": "pharmacy"
      }
    },
    {
      "displayName": "Apotek Hjärtat",
      "id": "apotekhjartat-bc5266",
      "locationSet": {"include": ["se"]},
      "tags": {
        "amenity": "pharmacy",
        "brand": "Apotek Hjärtat",
        "brand:wikidata": "Q10416114",
        "brand:wikipedia": "sv:Apotek Hjärtat",
        "healthcare": "pharmacy",
        "name": "Apotek Hjärtat"
      }
    },
    {
      "displayName": "Apoteksgruppen",
      "id": "apoteksgruppen-bc5266",
      "locationSet": {"include": ["se"]},
      "tags": {
        "amenity": "pharmacy",
        "brand": "Apoteksgruppen",
        "brand:wikidata": "Q10416129",
        "brand:wikipedia": "sv:Apoteksgruppen",
        "healthcare": "pharmacy",
        "name": "Apoteksgruppen"
      }
    },
    {
      "displayName": "Apteka Rodzinna",
      "id": "aptekarodzinna-cf61fb",
      "locationSet": {"include": ["pl"]},
      "tags": {
        "amenity": "pharmacy",
        "brand": "Apteka Rodzinna",
        "healthcare": "pharmacy",
        "name": "Apteka Rodzinna"
      }
    },
    {
      "displayName": "Apteka Słoneczna",
      "id": "aptekasloneczna-cf61fb",
      "locationSet": {"include": ["pl"]},
      "tags": {
        "amenity": "pharmacy",
        "brand": "Apteka Słoneczna",
        "healthcare": "pharmacy",
        "name": "Apteka Słoneczna"
      }
    },
    {
      "displayName": "Asda",
      "id": "asda-b98d4f",
      "locationSet": {"include": ["gb"]},
      "tags": {
        "amenity": "pharmacy",
        "brand": "Asda",
        "brand:wikidata": "Q297410",
        "brand:wikipedia": "en:Asda",
        "healthcare": "pharmacy",
        "name": "Asda"
      }
    },
    {
      "displayName": "Aster Pharmacy",
      "id": "asterpharmacy-15bf8e",
      "locationSet": {"include": ["ae"]},
      "tags": {
        "amenity": "pharmacy",
        "brand": "Aster Pharmacy",
        "healthcare": "pharmacy",
        "name": "Aster Pharmacy"
      }
    },
    {
      "displayName": "Bargain Chemist",
      "id": "bargainchemist-8496bc",
      "locationSet": {"include": ["nz"]},
      "tags": {
        "amenity": "pharmacy",
        "brand": "Bargain Chemist",
        "brand:wikidata": "Q111017590",
        "healthcare": "pharmacy",
        "name": "Bargain Chemist"
      }
    },
    {
      "displayName": "Bartell Drugs",
      "id": "bartelldrugs-3ab288",
      "locationSet": {"include": ["us"]},
      "tags": {
        "amenity": "pharmacy",
        "brand": "Bartell Drugs",
        "brand:wikidata": "Q4865152",
        "brand:wikipedia": "en:Bartell Drugs",
        "healthcare": "pharmacy",
        "name": "Bartell Drugs"
      }
    },
    {
      "displayName": "Benavides",
      "id": "benavides-7a195a",
      "locationSet": {"include": ["mx"]},
      "matchNames": [
        "farmacia benavides",
        "farmacias benavides"
      ],
      "tags": {
        "amenity": "pharmacy",
        "brand": "Benavides",
        "brand:wikidata": "Q5435613",
        "brand:wikipedia": "en:Farmacias Benavides",
        "healthcare": "pharmacy",
        "name": "Benavides"
      }
    },
    {
      "displayName": "Benu",
      "id": "benu-1cd44c",
      "locationSet": {
        "include": [
          "ch",
          "cz",
          "ee",
          "hu",
          "lt",
          "lv",
          "me",
          "nl",
          "rs",
          "sk"
        ]
      },
      "matchNames": [
        "benu aptieka",
        "benu vaistinė"
      ],
      "tags": {
        "amenity": "pharmacy",
        "brand": "Benu",
        "brand:wikidata": "Q62562792",
        "healthcare": "pharmacy",
        "name": "Benu"
      }
    },
    {
      "displayName": "Blooms The Chemist",
      "id": "bloomsthechemist-a4bb5f",
      "locationSet": {"include": ["au"]},
      "tags": {
        "amenity": "pharmacy",
        "brand": "Blooms The Chemist",
        "brand:wikidata": "Q63367543",
        "healthcare": "pharmacy",
        "name": "Blooms The Chemist",
        "shop": "chemist"
      }
    },
    {
      "displayName": "Boots",
      "id": "boots-9fb23d",
      "locationSet": {"include": ["gb", "th"]},
      "matchNames": ["boots pharmacy"],
      "tags": {
        "amenity": "pharmacy",
        "brand": "Boots",
        "brand:wikidata": "Q6123139",
        "brand:wikipedia": "en:Boots (company)",
        "healthcare": "pharmacy",
        "name": "Boots"
      }
    },
    {
      "displayName": "Boticas y Salud",
      "id": "boticasysalud-141e89",
      "locationSet": {"include": ["pe"]},
      "tags": {
        "amenity": "pharmacy",
        "brand": "Boticas y Salud",
        "brand:wikidata": "Q62563126",
        "healthcare": "pharmacy",
        "name": "Boticas y Salud"
      }
    },
    {
      "displayName": "Brookshire Brothers Pharmacy",
      "id": "brookshirebrotherspharmacy-3ab288",
      "locationSet": {"include": ["us"]},
      "tags": {
        "amenity": "pharmacy",
        "brand": "Brookshire Brothers Pharmacy",
        "brand:wikidata": "Q4975084",
        "brand:wikipedia": "en:Brookshire Brothers",
        "healthcare": "pharmacy",
        "name": "Brookshire Brothers Pharmacy"
      }
    },
    {
      "displayName": "Brookshire's Pharmacy",
      "id": "brookshirespharmacy-3ab288",
      "locationSet": {"include": ["us"]},
      "tags": {
        "amenity": "pharmacy",
        "brand": "Brookshire's Pharmacy",
        "brand:wikidata": "Q4975085",
        "brand:wikipedia": "en:Brookshire's Food & Pharmacy",
        "healthcare": "pharmacy",
        "name": "Brookshire's Pharmacy"
      }
    },
    {
      "displayName": "Brunet",
      "id": "brunet-b56451",
      "locationSet": {"include": ["ca"]},
      "tags": {
        "amenity": "pharmacy",
        "brand": "Brunet",
        "brand:wikidata": "Q2926589",
        "brand:wikipedia": "en:Brunet (pharmacy)",
        "healthcare": "pharmacy",
        "name": "Brunet"
      }
    },
    {
      "displayName": "Camelia",
      "id": "camelia-503e9a",
      "locationSet": {"include": ["lt"]},
      "tags": {
        "amenity": "pharmacy",
        "brand": "Camelia",
        "brand:wikidata": "Q15867413",
        "brand:wikipedia": "lt:Nemuno vaistinė",
        "healthcare": "pharmacy",
        "name": "Camelia"
      }
    },
    {
      "displayName": "Catena",
      "id": "catena-8861f5",
      "locationSet": {"include": ["ro"]},
      "tags": {
        "amenity": "pharmacy",
        "brand": "Catena",
        "brand:wikidata": "Q24035728",
        "brand:wikipedia": "ro:Farmacia Catena",
        "healthcare": "pharmacy",
        "name": "Catena"
      }
    },
    {
      "displayName": "Chemist King Discount Pharmacy",
      "id": "chemistkingdiscountpharmacy-a4bb5f",
      "locationSet": {"include": ["au"]},
      "matchNames": [
        "chemist king",
        "chemist king discount pharmacies"
      ],
      "tags": {
        "amenity": "pharmacy",
        "brand": "Chemist King Discount Pharmacy",
        "brand:wikidata": "Q63367667",
        "healthcare": "pharmacy",
        "name": "Chemist King Discount Pharmacy"
      }
    },
    {
      "displayName": "Chemist Warehouse",
      "id": "chemistwarehouse-382a5b",
      "locationSet": {"include": ["au", "nz"]},
      "tags": {
        "amenity": "pharmacy",
        "brand": "Chemist Warehouse",
        "brand:wikidata": "Q48782120",
        "brand:wikipedia": "en:Chemist Warehouse",
        "healthcare": "pharmacy",
        "name": "Chemist Warehouse"
      }
    },
    {
      "displayName": "Clicks",
      "id": "clicks-091dbc",
      "locationSet": {"include": ["za"]},
      "tags": {
        "amenity": "pharmacy",
        "brand": "Clicks",
        "brand:wikidata": "Q62563622",
        "healthcare": "pharmacy",
        "name": "Clicks"
      }
    },
    {
      "displayName": "Clockwork Pharmacy",
      "id": "clockworkpharmacy-b98d4f",
      "locationSet": {"include": ["gb"]},
      "tags": {
        "amenity": "pharmacy",
        "brand": "Clockwork Pharmacy",
        "brand:wikidata": "Q109789537",
        "healthcare": "pharmacy",
        "name": "Clockwork Pharmacy"
      }
    },
    {
      "displayName": "Cohens Chemist",
      "id": "cohenschemist-b98d4f",
      "locationSet": {"include": ["gb"]},
      "tags": {
        "amenity": "pharmacy",
        "brand": "Cohens Chemist",
        "brand:wikidata": "Q107998495",
        "healthcare": "pharmacy",
        "name": "Cohens Chemist"
      }
    },
    {
      "displayName": "Coop Vitality",
      "id": "coopvitality-7092c5",
      "locationSet": {"include": ["ch"]},
      "tags": {
        "amenity": "pharmacy",
        "brand": "Coop Vitality",
        "healthcare": "pharmacy",
        "name": "Coop Vitality"
      }
    },
    {
      "displayName": "Costco Pharmacy",
      "id": "costcopharmacy-3ab288",
      "locationSet": {"include": ["us"]},
      "tags": {
        "amenity": "pharmacy",
        "brand": "Costco Pharmacy",
        "brand:wikidata": "Q715583",
        "brand:wikipedia": "en:Costco",
        "healthcare": "pharmacy",
        "name": "Costco Pharmacy"
      }
    },
    {
      "displayName": "Cruz Azul",
      "id": "cruzazul-235c18",
      "locationSet": {"include": ["ec"]},
      "matchNames": ["farmacias cruz azul"],
      "tags": {
        "amenity": "pharmacy",
        "brand": "Cruz Azul",
        "brand:wikidata": "Q62108219",
        "healthcare": "pharmacy",
        "name": "Cruz Azul"
      }
    },
    {
      "displayName": "Cruz Verde",
      "id": "cruzverde-af67e0",
      "locationSet": {"include": ["cl"]},
      "matchNames": ["farmacias cruz verde"],
      "tags": {
        "amenity": "pharmacy",
        "brand": "Cruz Verde",
        "brand:wikidata": "Q5856071",
        "brand:wikipedia": "es:Farmacias Cruz Verde",
        "healthcare": "pharmacy",
        "name": "Cruz Verde"
      }
    },
    {
      "displayName": "CVS Pharmacy",
      "id": "cvspharmacy-3ab288",
      "locationSet": {"include": ["us"]},
      "tags": {
        "amenity": "pharmacy",
        "brand": "CVS Pharmacy",
        "brand:wikidata": "Q2078880",
        "brand:wikipedia": "en:CVS Pharmacy",
        "healthcare": "pharmacy",
        "name": "CVS Pharmacy",
        "short_name": "CVS"
      }
    },
    {
      "displayName": "D.S.",
      "id": "ds-996e17",
      "locationSet": {"include": ["ua"]},
      "tags": {
        "amenity": "pharmacy",
        "brand": "D.S.",
        "healthcare": "pharmacy",
        "name": "D.S."
      }
    },
    {
      "displayName": "Day Lewis Pharmacy",
      "id": "daylewispharmacy-b98d4f",
      "locationSet": {"include": ["gb"]},
      "tags": {
        "amenity": "pharmacy",
        "brand": "Day Lewis Pharmacy",
        "brand:wikidata": "Q62563772",
        "healthcare": "pharmacy",
        "name": "Day Lewis Pharmacy"
      }
    },
    {
      "displayName": "Dbam o Zdrowie",
      "id": "dbamozdrowie-cf61fb",
      "locationSet": {"include": ["pl"]},
      "tags": {
        "amenity": "pharmacy",
        "brand": "Dbam o Zdrowie",
        "brand:wikidata": "Q62563833",
        "healthcare": "pharmacy",
        "name": "Dbam o Zdrowie"
      }
    },
    {
      "displayName": "Ditt Apotek",
      "id": "dittapotek-bfbf58",
      "locationSet": {"include": ["no"]},
      "note": "https://github.com/osmlab/name-suggestion-index/issues/5500",
      "preserveTags": ["^name"],
      "tags": {
        "amenity": "pharmacy",
        "brand": "Ditt Apotek",
        "brand:wikidata": "Q5283710",
        "brand:wikipedia": "en:Ditt Apotek",
        "healthcare": "pharmacy",
        "name": "Ditt Apotek"
      }
    },
    {
      "displayName": "Dona",
      "id": "dona-8861f5",
      "locationSet": {"include": ["ro"]},
      "tags": {
        "amenity": "pharmacy",
        "brand": "Dona",
        "healthcare": "pharmacy",
        "name": "Dona"
      }
    },
    {
      "displayName": "Dr. Max",
      "id": "drmax-d40f7b",
      "locationSet": {
        "include": [
          "cz",
          "it",
          "pl",
          "ro",
          "rs",
          "sk"
        ]
      },
      "tags": {
        "amenity": "pharmacy",
        "brand": "Dr. Max",
        "brand:wikidata": "Q56317371",
        "brand:wikipedia": "fr:Dr.Max",
        "healthcare": "pharmacy",
        "name": "Dr. Max"
      }
    },
    {
      "displayName": "Droga Quinze",
      "id": "drogaquinze-295f06",
      "locationSet": {"include": ["br"]},
      "tags": {
        "amenity": "pharmacy",
        "brand": "Droga Quinze",
        "brand:wikidata": "Q100491051",
        "healthcare": "pharmacy",
        "name": "Droga Quinze"
      }
    },
    {
      "displayName": "Droga Raia",
      "id": "drogaraia-295f06",
      "locationSet": {"include": ["br"]},
      "tags": {
        "amenity": "pharmacy",
        "brand": "Droga Raia",
        "brand:wikidata": "Q10357101",
        "brand:wikipedia": "pt:RaiaDrogasil",
        "healthcare": "pharmacy",
        "name": "Droga Raia"
      }
    },
    {
      "displayName": "Drogaria Araujo",
      "id": "drogariaaraujo-295f06",
      "locationSet": {"include": ["br"]},
      "tags": {
        "amenity": "pharmacy",
        "brand": "Drogaria Araujo",
        "brand:wikidata": "Q10268807",
        "brand:wikipedia": "pt:Drogaria Araujo",
        "healthcare": "pharmacy",
        "name": "Drogaria Araujo"
      }
    },
    {
      "displayName": "Drogaria Globo",
      "id": "drogariaglobo-295f06",
      "locationSet": {"include": ["br"]},
      "tags": {
        "amenity": "pharmacy",
        "brand": "Drogaria Globo",
        "brand:wikidata": "Q56351623",
        "brand:wikipedia": "pt:Drogarias Globo",
        "healthcare": "pharmacy",
        "name": "Drogaria Globo"
      }
    },
    {
      "displayName": "Drogaria São Paulo",
      "id": "drogariasaopaulo-295f06",
      "locationSet": {"include": ["br"]},
      "tags": {
        "amenity": "pharmacy",
        "brand": "Drogaria São Paulo",
        "brand:wikidata": "Q5308184",
        "brand:wikipedia": "en:Grupo DPSP",
        "healthcare": "pharmacy",
        "name": "Drogaria São Paulo"
      }
    },
    {
      "displayName": "Drogasil",
      "id": "drogasil-295f06",
      "locationSet": {"include": ["br"]},
      "tags": {
        "amenity": "pharmacy",
        "brand": "Drogasil",
        "brand:wikidata": "Q5308185",
        "brand:wikipedia": "pt:Drogasil",
        "healthcare": "pharmacy",
        "name": "Drogasil",
        "wheelchair": "yes"
      }
    },
    {
      "displayName": "Duane Reade",
      "id": "duanereade-3ab288",
      "locationSet": {"include": ["us"]},
      "tags": {
        "amenity": "pharmacy",
        "brand": "Duane Reade",
        "brand:wikidata": "Q5310380",
        "brand:wikipedia": "en:Duane Reade",
        "healthcare": "pharmacy",
        "name": "Duane Reade"
      }
    },
    {
      "displayName": "easyApotheke",
      "locationSet": {"include": ["de"]},
      "tags": {
        "amenity": "pharmacy",
        "brand": "easyApotheke",
        "brand:wikidata": "Q110987931",
        "healthcare": "pharmacy",
        "name": "easyApotheke"
      }
    },
    {
      "displayName": "Euroaptieka",
      "id": "euroaptieka-0eac7e",
      "locationSet": {"include": ["lv"]},
      "tags": {
        "amenity": "pharmacy",
        "brand": "Euroaptieka",
        "healthcare": "pharmacy",
        "name": "Euroaptieka"
      }
    },
    {
      "displayName": "Europharma",
      "id": "europharma-44e364",
      "locationSet": {"include": ["kz"]},
      "tags": {
        "amenity": "pharmacy",
        "brand": "Europharma",
        "healthcare": "pharmacy",
        "name": "Europharma"
      }
    },
    {
      "displayName": "Eurovaistinė",
      "id": "eurovaistine-503e9a",
      "locationSet": {"include": ["lt"]},
      "tags": {
        "amenity": "pharmacy",
        "brand": "Eurovaistinė",
        "brand:wikidata": "Q267205",
        "brand:wikipedia": "en:Euroapotheca",
        "healthcare": "pharmacy",
        "name": "Eurovaistinė"
      }
    },
    {
      "displayName": "Extrafarma",
      "id": "extrafarma-295f06",
      "locationSet": {"include": ["br"]},
      "tags": {
        "amenity": "pharmacy",
        "brand": "Extrafarma",
        "brand:wikidata": "Q20055480",
        "brand:wikipedia": "pt:Extrafarma",
        "healthcare": "pharmacy",
        "name": "Extrafarma"
      }
    },
    {
      "displayName": "Familiprix",
      "id": "familiprix-b56451",
      "locationSet": {"include": ["ca"]},
      "tags": {
        "amenity": "pharmacy",
        "brand": "Familiprix",
        "brand:wikidata": "Q3064881",
        "brand:wikipedia": "fr:Familiprix",
        "healthcare": "pharmacy",
        "name": "Familiprix"
      }
    },
    {
      "displayName": "Farma Conde",
      "id": "farmaconde-295f06",
      "locationSet": {"include": ["br"]},
      "tags": {
        "amenity": "pharmacy",
        "brand": "Farma Conde",
        "brand:wikidata": "Q100492677",
        "healthcare": "pharmacy",
        "name": "Farma Conde"
      }
    },
    {
      "displayName": "Farmacenter (Colombia)",
      "id": "farmacenter-e95dde",
      "locationSet": {"include": ["co"]},
      "tags": {
        "amenity": "pharmacy",
        "brand": "Farmacenter",
        "brand:wikidata": "Q62563928",
        "healthcare": "pharmacy",
        "name": "Farmacenter"
      }
    },
    {
      "displayName": "Farmacenter (Paraguay)",
      "id": "farmacenter-0e462a",
      "locationSet": {"include": ["py"]},
      "tags": {
        "amenity": "pharmacy",
        "brand": "Farmacenter",
        "brand:wikidata": "Q62563868",
        "healthcare": "pharmacy",
        "name": "Farmacenter"
      }
    },
    {
      "displayName": "Farmacia",
      "id": "farmacia-e8d74c",
      "locationSet": {"include": ["hr"]},
      "tags": {
        "amenity": "pharmacy",
        "brand": "Farmacia",
        "healthcare": "pharmacy",
        "name": "Farmacia"
      }
    },
    {
      "displayName": "Farmacia Chávez",
      "id": "farmaciachavez-552afd",
      "locationSet": {"include": ["bo"]},
      "tags": {
        "amenity": "pharmacy",
        "brand": "Farmacia Chávez",
        "brand:wikidata": "Q81969919",
        "healthcare": "pharmacy",
        "name": "Farmacia Chávez"
      }
    },
    {
      "displayName": "Farmacia Cruz Azul",
      "id": "farmaciacruzazul-235c18",
      "locationSet": {"include": ["ec"]},
      "tags": {
        "amenity": "pharmacy",
        "brand": "Farmacia Cruz Azul",
        "healthcare": "pharmacy",
        "name": "Farmacia Cruz Azul"
      }
    },
    {
      "displayName": "Farmácia do Trabalhador",
      "id": "farmaciadotrabalhador-295f06",
      "locationSet": {"include": ["br"]},
      "tags": {
        "amenity": "pharmacy",
        "brand": "Farmácia do Trabalhador",
        "healthcare": "pharmacy",
        "name": "Farmácia do Trabalhador"
      }
    },
    {
      "displayName": "Farmacia Dona",
      "id": "farmaciadona-8861f5",
      "locationSet": {"include": ["ro"]},
      "tags": {
        "amenity": "pharmacy",
        "brand": "Farmacia Dona",
        "brand:wikidata": "Q12726919",
        "brand:wikipedia": "ro:Dona",
        "healthcare": "pharmacy",
        "name": "Farmacia Dona"
      }
    },
    {
      "displayName": "Farmacia Familiei",
      "id": "farmaciafamiliei-52cb11",
      "locationSet": {"include": ["md"]},
      "tags": {
        "amenity": "pharmacy",
        "brand": "Farmacia Familiei",
        "healthcare": "pharmacy",
        "name": "Farmacia Familiei"
      }
    },
    {
      "displayName": "Farmacia Guadalajara",
      "id": "farmaciaguadalajara-7a195a",
      "locationSet": {"include": ["mx"]},
      "matchNames": ["farmacias guadalajara"],
      "tags": {
        "amenity": "pharmacy",
        "brand": "Farmacia Guadalajara",
        "brand:wikidata": "Q5435609",
        "brand:wikipedia": "en:Farmacias Guadalajara",
        "healthcare": "pharmacy",
        "name": "Farmacia Guadalajara"
      }
    },
    {
      "displayName": "Farmacia Hipermaxi",
      "id": "farmaciahipermaxi-552afd",
      "locationSet": {"include": ["bo"]},
      "tags": {
        "amenity": "pharmacy",
        "brand": "Farmacia Hipermaxi",
        "brand:wikidata": "Q81970238",
        "healthcare": "pharmacy",
        "name": "Farmacia Hipermaxi"
      }
    },
    {
      "displayName": "Farmácia Popular",
      "id": "farmaciapopular-295f06",
      "locationSet": {"include": ["br"]},
      "tags": {
        "amenity": "pharmacy",
        "brand": "Farmácia Popular",
        "healthcare": "pharmacy",
        "name": "Farmácia Popular"
      }
    },
    {
      "displayName": "Farmacia SAAS",
      "id": "farmaciasaas-291746",
      "locationSet": {"include": ["ve"]},
      "tags": {
        "amenity": "pharmacy",
        "brand": "Farmacia SAAS",
        "brand:wikidata": "Q5856074",
        "brand:wikipedia": "es:Farmacias Saas",
        "healthcare": "pharmacy",
        "name": "Farmacia SAAS"
      }
    },
    {
      "displayName": "Farmácia São João",
      "id": "farmaciasaojoao-295f06",
      "locationSet": {"include": ["br"]},
      "tags": {
        "amenity": "pharmacy",
        "brand": "Farmácia São João",
        "brand:wikidata": "Q65164556",
        "brand:wikipedia": "pt:Farmácias São João",
        "healthcare": "pharmacy",
        "name": "Farmácia São João"
      }
    },
    {
      "displayName": "Farmacia Similares",
      "id": "farmaciasimilares-f147d5",
      "locationSet": {
        "include": ["cl", "gt", "mx"]
      },
      "tags": {
        "amenity": "pharmacy",
        "brand": "Farmacia Similares",
        "brand:wikidata": "Q62564610",
        "healthcare": "pharmacy",
        "name": "Farmacia Similares"
      }
    },
    {
      "displayName": "Farmacias Ahumada",
      "id": "farmaciasahumada-af67e0",
      "locationSet": {"include": ["cl"]},
      "tags": {
        "amenity": "pharmacy",
        "brand": "Farmacias Ahumada",
        "brand:wikidata": "Q5856069",
        "brand:wikipedia": "es:Farmacias Ahumada",
        "healthcare": "pharmacy",
        "name": "Farmacias Ahumada"
      }
    },
    {
      "displayName": "Farmacias Bolivia",
      "id": "farmaciasbolivia-552afd",
      "locationSet": {"include": ["bo"]},
      "tags": {
        "amenity": "pharmacy",
        "brand": "Farmacias Bolivia",
        "brand:wikidata": "Q81970584",
        "healthcare": "pharmacy",
        "name": "Farmacias Bolivia"
      }
    },
    {
      "displayName": "Farmacias del Ahorro",
      "id": "farmaciasdelahorro-7a195a",
      "locationSet": {"include": ["mx"]},
      "matchNames": ["farmacia del ahorro"],
      "tags": {
        "amenity": "pharmacy",
        "brand": "Farmacias del Ahorro",
        "brand:wikidata": "Q62086647",
        "healthcare": "pharmacy",
        "name": "Farmacias del Ahorro"
      }
    },
    {
      "displayName": "Farmacias del Dr. Simi",
      "id": "farmaciasdeldrsimi-f147d5",
      "locationSet": {
        "include": ["cl", "gt", "mx"]
      },
      "tags": {
        "amenity": "pharmacy",
        "brand": "Farmacias del Dr. Simi",
        "brand:wikidata": "Q62564610",
        "healthcare": "pharmacy",
        "name": "Farmacias del Dr. Simi"
      }
    },
    {
      "displayName": "Farmacias Económicas (Ecuador)",
      "id": "farmaciaseconomicas-235c18",
      "locationSet": {"include": ["ec"]},
      "tags": {
        "amenity": "pharmacy",
        "brand": "Farmacias Económicas",
        "brand:wikidata": "Q62108380",
        "healthcare": "pharmacy",
        "name": "Farmacias Económicas"
      }
    },
    {
      "displayName": "Farmacias Económicas (El Salvador)",
      "id": "farmaciaseconomicas-fa48f5",
      "locationSet": {"include": ["sv"]},
      "tags": {
        "amenity": "pharmacy",
        "brand": "Farmacias Económicas",
        "brand:wikidata": "Q62108397",
        "healthcare": "pharmacy",
        "name": "Farmacias Económicas"
      }
    },
    {
      "displayName": "Farmacias Similares",
      "id": "farmaciassimilares-f147d5",
      "locationSet": {
        "include": ["cl", "gt", "mx"]
      },
      "matchNames": ["similares"],
      "tags": {
        "amenity": "pharmacy",
        "brand": "Farmacias Similares",
        "brand:wikidata": "Q62564610",
        "healthcare": "pharmacy",
        "name": "Farmacias Similares"
      }
    },
    {
      "displayName": "Farmacity",
      "id": "farmacity-901f91",
      "locationSet": {"include": ["ra"]},
      "tags": {
        "amenity": "pharmacy",
        "brand": "Farmacity",
        "brand:wikidata": "Q5856076",
        "brand:wikipedia": "es:Farmacity",
        "healthcare": "pharmacy",
        "name": "Farmacity"
      }
    },
    {
      "displayName": "Farmacorp",
      "id": "farmacorp-552afd",
      "locationSet": {"include": ["bo"]},
      "tags": {
        "amenity": "pharmacy",
        "brand": "Farmacorp",
        "brand:wikidata": "Q81968937",
        "healthcare": "pharmacy",
        "name": "Farmacorp"
      }
    },
    {
      "displayName": "FarmaElías",
      "id": "farmaelias-552afd",
      "locationSet": {"include": ["bo"]},
      "tags": {
        "amenity": "pharmacy",
        "brand": "FarmaElías",
        "brand:wikidata": "Q81969487",
        "healthcare": "pharmacy",
        "name": "FarmaElías"
      }
    },
    {
      "displayName": "Farmahorro",
      "id": "farmahorro-291746",
      "locationSet": {"include": ["ve"]},
      "tags": {
        "amenity": "pharmacy",
        "brand": "Farmahorro",
        "brand:wikidata": "Q20015002",
        "brand:wikipedia": "es:Farmahorro",
        "healthcare": "pharmacy",
        "name": "Farmahorro"
      }
    },
    {
      "displayName": "Farmatodo",
      "id": "farmatodo-f5140f",
      "locationSet": {"include": ["001"]},
      "tags": {
        "amenity": "pharmacy",
        "brand": "Farmatodo",
        "brand:wikidata": "Q5856092",
        "brand:wikipedia": "es:Farmatodo",
        "healthcare": "pharmacy",
        "name": "Farmatodo"
      }
    },
    {
      "displayName": "Felicia",
      "id": "felicia-52cb11",
      "locationSet": {"include": ["md"]},
      "tags": {
        "amenity": "pharmacy",
        "brand": "Felicia",
        "brand:wikidata": "Q62564805",
        "healthcare": "pharmacy",
        "name": "Felicia"
      }
    },
    {
      "displayName": "Fred Meyer Pharmacy",
      "id": "fredmeyerpharmacy-3ab288",
      "locationSet": {"include": ["us"]},
      "tags": {
        "amenity": "pharmacy",
        "brand": "Fred Meyer",
        "brand:wikidata": "Q5495932",
        "brand:wikipedia": "en:Fred Meyer",
        "healthcare": "pharmacy",
        "name": "Fred Meyer Pharmacy"
      }
    },
    {
      "displayName": "Fybeca",
      "id": "fybeca-235c18",
      "locationSet": {"include": ["ec"]},
      "tags": {
        "amenity": "pharmacy",
        "brand": "Fybeca",
        "brand:wikidata": "Q62564822",
        "healthcare": "pharmacy",
        "name": "Fybeca"
      }
    },
    {
      "displayName": "Gemini",
      "id": "gemini-cf61fb",
      "locationSet": {"include": ["pl"]},
      "tags": {
        "amenity": "pharmacy",
        "brand": "Gemini",
        "healthcare": "pharmacy",
        "name": "Gemini"
      }
    },
    {
      "displayName": "Generika",
      "id": "generika-2ddb76",
      "locationSet": {"include": ["ph"]},
      "matchNames": ["generika drugstore"],
      "tags": {
        "amenity": "pharmacy",
        "brand": "Generika",
        "brand:wikidata": "Q62564876",
        "healthcare": "pharmacy",
        "name": "Generika"
      }
    },
    {
      "displayName": "Gintarinė vaistinė",
      "id": "gintarinevaistine-503e9a",
      "locationSet": {"include": ["lt"]},
      "tags": {
        "amenity": "pharmacy",
        "brand": "Gintarinė vaistinė",
        "brand:wikidata": "Q15857801",
        "brand:wikipedia": "lt:Gintarinė vaistinė",
        "healthcare": "pharmacy",
        "name": "Gintarinė vaistinė"
      }
    },
    {
      "displayName": "Good Neighbor Pharmacy",
      "id": "goodneighborpharmacy-3ab288",
      "locationSet": {"include": ["us"]},
      "preserveTags": ["^name$"],
      "tags": {
        "amenity": "pharmacy",
        "brand": "Good Neighbor Pharmacy",
        "brand:wikidata": "Q5582813",
        "brand:wikipedia": "en:Good Neighbor Pharmacy",
        "healthcare": "pharmacy",
        "name": "Good Neighbor Pharmacy"
      }
    },
    {
      "displayName": "Gradska ljekarna Zagreb",
      "id": "gradskaljekarnazagreb-e8d74c",
      "locationSet": {"include": ["hr"]},
      "tags": {
        "amenity": "pharmacy",
        "brand": "Gradska ljekarna Zagreb",
        "healthcare": "pharmacy",
        "name": "Gradska ljekarna Zagreb"
      }
    },
    {
      "displayName": "Guardian (Asia)",
      "id": "guardian-c3738d",
      "locationSet": {
        "include": [
          "bn",
          "id",
          "kh",
          "my",
          "sg",
          "vn"
        ]
      },
      "tags": {
        "amenity": "pharmacy",
        "brand": "Guardian",
        "brand:wikidata": "Q63371124",
        "brand:wikipedia": "ms:Guardian Malaysia",
        "healthcare": "pharmacy",
        "name": "Guardian"
      }
    },
    {
      "displayName": "Guardian (Australia)",
      "id": "guardian-a4bb5f",
      "locationSet": {"include": ["au"]},
      "matchNames": [
        "guardian pharmacies",
        "guardian pharmacy"
      ],
      "tags": {
        "amenity": "pharmacy",
        "brand": "Guardian",
        "brand:wikidata": "Q63367814",
        "healthcare": "pharmacy",
        "name": "Guardian"
      }
    },
    {
      "displayName": "Guardian (Canada)",
      "id": "guardian-b56451",
      "locationSet": {"include": ["ca"]},
      "tags": {
        "amenity": "pharmacy",
        "brand": "Guardian",
        "brand:wikidata": "Q65553864",
        "healthcare": "pharmacy",
        "name": "Guardian"
      }
    },
    {
      "displayName": "H-E-B Pharmacy",
      "id": "hebpharmacy-3ab288",
      "locationSet": {"include": ["us"]},
      "tags": {
        "amenity": "pharmacy",
        "brand": "H-E-B Pharmacy",
        "brand:wikidata": "Q830621",
        "brand:wikipedia": "en:H-E-B",
        "healthcare": "pharmacy",
        "name": "H-E-B Pharmacy",
        "short_name": "H-E-B"
      }
    },
    {
      "displayName": "Health Mart",
      "id": "healthmart-3ab288",
      "locationSet": {"include": ["us"]},
      "matchNames": ["health mart pharmacy"],
      "preserveTags": ["^name"],
      "tags": {
        "amenity": "pharmacy",
        "brand": "Health Mart",
        "brand:wikidata": "Q5690597",
        "brand:wikipedia": "en:Health Mart",
        "healthcare": "pharmacy",
        "name": "Health Mart"
      }
    },
    {
      "displayName": "Help Net",
      "id": "helpnet-8861f5",
      "locationSet": {"include": ["ro"]},
      "tags": {
        "amenity": "pharmacy",
        "brand": "Help Net",
        "brand:wikidata": "Q12729923",
        "brand:wikipedia": "ro:Help Net",
        "healthcare": "pharmacy",
        "name": "Help Net"
      }
    },
    {
      "displayName": "Hippocrates",
      "id": "hippocrates-52cb11",
      "locationSet": {"include": ["md"]},
      "tags": {
        "amenity": "pharmacy",
        "brand": "Hippocrates",
        "healthcare": "pharmacy",
        "name": "Hippocrates"
      }
    },
    {
      "displayName": "Hy-Vee Pharmacy",
      "id": "hyveepharmacy-3ab288",
      "locationSet": {"include": ["us"]},
      "tags": {
        "amenity": "pharmacy",
        "brand": "Hy-Vee Pharmacy",
        "brand:wikidata": "Q1639719",
        "brand:wikipedia": "en:Hy-Vee",
        "healthcare": "pharmacy",
        "name": "Hy-Vee Pharmacy"
      }
    },
    {
      "displayName": "I.D.A.",
      "id": "ida-b56451",
      "locationSet": {"include": ["ca"]},
      "tags": {
        "amenity": "pharmacy",
        "brand": "I.D.A.",
        "brand:wikidata": "Q65553883",
        "healthcare": "pharmacy",
        "name": "I.D.A."
      }
    },
    {
      "displayName": "Inkafarma",
      "id": "inkafarma-141e89",
      "locationSet": {"include": ["pe"]},
      "tags": {
        "amenity": "pharmacy",
        "brand": "Inkafarma",
        "brand:wikidata": "Q10997748",
        "brand:wikipedia": "es:Inkafarma",
        "healthcare": "pharmacy",
        "name": "Inkafarma"
      }
    },
    {
      "displayName": "Jan Aushadhi",
      "id": "janaushadhi-95192b",
      "locationSet": {"include": ["in"]},
      "tags": {
        "amenity": "pharmacy",
        "brand": "Pradhan Mantri Bharatiya Janaushadhi Pariyojana Kendra",
        "brand:wikidata": "Q39058281",
        "brand:wikipedia": "en:Pradhan Mantri Bharatiya Janaushadhi Pariyojana",
        "healthcare": "pharmacy",
        "name": "Jan Aushadhi",
        "official_name": "Pradhan Mantri Bharatiya Janaushadhi Pariyojana Kendra"
      }
    },
    {
      "displayName": "Jean Coutu",
      "id": "jeancoutu-b56451",
      "locationSet": {"include": ["ca"]},
      "tags": {
        "amenity": "pharmacy",
        "brand": "Jean Coutu",
        "brand:wikidata": "Q3117457",
        "brand:wikipedia": "fr:Groupe Jean Coutu",
        "healthcare": "pharmacy",
        "name": "Jean Coutu"
      }
    },
    {
      "displayName": "Jhoots Pharmacy",
      "id": "jhootspharmacy-b98d4f",
      "locationSet": {"include": ["gb"]},
      "tags": {
        "amenity": "pharmacy",
        "brand": "Jhoots Pharmacy",
        "brand:wikidata": "Q91440588",
        "healthcare": "pharmacy",
        "name": "Jhoots Pharmacy"
      }
    },
    {
      "displayName": "Kimia Farma",
      "id": "kimiafarma-5c6039",
      "locationSet": {"include": ["id"]},
      "matchNames": ["apotek kimia farma"],
      "tags": {
        "amenity": "pharmacy",
        "brand": "Kimia Farma",
        "brand:wikidata": "Q11264892",
        "brand:wikipedia": "id:Kimia Farma",
        "healthcare": "pharmacy",
        "name": "Kimia Farma"
      }
    },
    {
      "displayName": "Kinney Drugs",
      "id": "kinneydrugs-3ab288",
      "locationSet": {"include": ["us"]},
      "tags": {
        "amenity": "pharmacy",
        "brand": "Kinney Drugs",
        "brand:wikidata": "Q6414090",
        "brand:wikipedia": "en:Kinney Drugs",
        "healthcare": "pharmacy",
        "name": "Kinney Drugs"
      }
    },
    {
      "displayName": "Kroger Pharmacy",
      "id": "krogerpharmacy-3ab288",
      "locationSet": {"include": ["us"]},
      "tags": {
        "amenity": "pharmacy",
        "brand": "Kroger Pharmacy",
        "brand:wikidata": "Q153417",
        "brand:wikipedia": "en:Kroger",
        "healthcare": "pharmacy",
        "name": "Kroger Pharmacy"
      }
    },
    {
      "displayName": "Kronans Apotek",
      "id": "kronansapotek-bc5266",
      "locationSet": {"include": ["se"]},
      "tags": {
        "amenity": "pharmacy",
        "brand": "Kronans Apotek",
        "brand:wikidata": "Q10549422",
        "brand:wikipedia": "sv:Kronans Droghandel",
        "healthcare": "pharmacy",
        "name": "Kronans Apotek"
      }
    },
    {
      "displayName": "Lafayette",
      "id": "lafayette-4ed69f",
      "locationSet": {"include": ["fr"]},
      "matchNames": ["pharmacie lafayette"],
      "tags": {
        "amenity": "pharmacy",
        "brand": "Lafayette",
        "brand:wikidata": "Q91301346",
        "healthcare": "pharmacy",
        "name": "Lafayette"
      }
    },
    {
      "displayName": "Life Pharmacy",
      "id": "lifepharmacy-f5140f",
      "locationSet": {"include": ["001"]},
      "tags": {
        "amenity": "pharmacy",
        "brand": "Life Pharmacy",
        "healthcare": "pharmacy",
        "name": "Life Pharmacy"
      }
    },
    {
      "displayName": "Ljekarna Jadran",
      "id": "ljekarnajadran-e8d74c",
      "locationSet": {"include": ["hr"]},
      "tags": {
        "amenity": "pharmacy",
        "brand": "Ljekarna Jadran",
        "healthcare": "pharmacy",
        "name": "Ljekarna Jadran"
      }
    },
    {
      "displayName": "Ljekarna Joukhadar",
      "id": "ljekarnajoukhadar-e8d74c",
      "locationSet": {"include": ["hr"]},
      "tags": {
        "amenity": "pharmacy",
        "brand": "Ljekarna Joukhadar",
        "healthcare": "pharmacy",
        "name": "Ljekarna Joukhadar"
      }
    },
    {
      "displayName": "Ljekarna Pablo",
      "id": "ljekarnapablo-e8d74c",
      "locationSet": {"include": ["hr"]},
      "tags": {
        "amenity": "pharmacy",
        "brand": "Ljekarna Pablo",
        "healthcare": "pharmacy",
        "name": "Ljekarna Pablo"
      }
    },
    {
      "displayName": "Lloyds Pharmacy",
      "id": "lloydspharmacy-ab6db1",
      "locationSet": {
        "include": ["be", "gb", "ie", "im"]
      },
      "matchNames": ["lloyds"],
      "tags": {
        "amenity": "pharmacy",
        "brand": "Lloyds Pharmacy",
        "brand:wikidata": "Q6662870",
        "brand:wikipedia": "en:LloydsPharmacy",
        "healthcare": "pharmacy",
        "name": "Lloyds Pharmacy"
      }
    },
    {
      "displayName": "Locatel",
      "id": "locatel-930758",
      "locationSet": {
        "include": ["co", "us", "ve"]
      },
      "tags": {
        "amenity": "pharmacy",
        "brand": "Locatel",
        "healthcare": "pharmacy",
        "name": "Locatel"
      }
    },
    {
      "displayName": "London Drugs",
      "id": "londondrugs-b56451",
      "locationSet": {"include": ["ca"]},
      "tags": {
        "amenity": "pharmacy",
        "brand": "London Drugs",
        "brand:wikidata": "Q3258955",
        "brand:wikipedia": "en:London Drugs",
        "healthcare": "pharmacy",
        "name": "London Drugs"
      }
    },
    {
      "displayName": "Longs Drugs",
      "id": "longsdrugs-f53864",
      "locationSet": {"include": ["us-hi"]},
      "tags": {
        "amenity": "pharmacy",
        "brand": "Longs Drugs",
        "brand:wikidata": "Q16931196",
        "brand:wikipedia": "en:Longs Drugs",
        "healthcare": "pharmacy",
        "name": "Longs Drugs",
        "operator": "CVS Pharmacy",
        "operator:wikidata": "Q2078880",
        "operator:wikipedia": "en:CVS Pharmacy",
        "short_name": "Longs"
      }
    },
    {
      "displayName": "Mandis Pharm",
      "id": "mandispharm-e8d74c",
      "locationSet": {"include": ["hr"]},
      "tags": {
        "amenity": "pharmacy",
        "brand": "Mandis Pharm",
        "healthcare": "pharmacy",
        "name": "Mandis Pharm"
      }
    },
    {
      "displayName": "Mannings",
      "id": "mannings-fbd6d0",
      "locationSet": {
        "include": ["cn", "hk", "mo"]
      },
      "tags": {
        "amenity": "pharmacy",
        "brand": "Mannings",
        "brand:wikidata": "Q13646560",
        "brand:wikipedia": "en:Mannings",
        "healthcare": "pharmacy",
        "name": "Mannings"
      }
    },
    {
      "displayName": "Marc's Pharmacy",
      "id": "marcspharmacy-3ab288",
      "locationSet": {"include": ["us"]},
      "tags": {
        "amenity": "pharmacy",
        "brand": "Marc's",
        "brand:wikidata": "Q17080259",
        "brand:wikipedia": "en:Marc's",
        "healthcare": "pharmacy",
        "name": "Marc's Pharmacy"
      }
    },
    {
      "displayName": "Medicap Pharmacy",
      "id": "medicappharmacy-3ab288",
      "locationSet": {"include": ["us"]},
      "tags": {
        "amenity": "pharmacy",
        "brand": "Medicap Pharmacy",
        "healthcare": "pharmacy",
        "name": "Medicap Pharmacy"
      }
    },
    {
      "displayName": "MedPlus",
      "id": "medplus-95192b",
      "locationSet": {"include": ["in"]},
      "tags": {
        "amenity": "pharmacy",
        "brand": "MedPlus",
        "brand:wikidata": "Q65684234",
        "healthcare": "pharmacy",
        "name": "MedPlus"
      }
    },
    {
      "displayName": "Mēness aptieka",
      "id": "menessaptieka-0eac7e",
      "locationSet": {"include": ["lv"]},
      "tags": {
        "amenity": "pharmacy",
        "brand": "Mēness aptieka",
        "brand:wikidata": "Q57583051",
        "healthcare": "pharmacy",
        "name": "Mēness aptieka"
      }
    },
    {
      "displayName": "Mercury Drug",
      "id": "mercurydrug-2ddb76",
      "locationSet": {"include": ["ph"]},
      "tags": {
        "amenity": "pharmacy",
        "brand": "Mercury Drug",
        "brand:wikidata": "Q6818610",
        "brand:wikipedia": "en:Mercury Drug",
        "healthcare": "pharmacy",
        "name": "Mercury Drug"
      }
    },
    {
      "displayName": "Mifarma",
      "id": "mifarma-141e89",
      "locationSet": {"include": ["pe"]},
      "tags": {
        "amenity": "pharmacy",
        "brand": "Mifarma",
        "brand:wikidata": "Q62564998",
        "brand:wikipedia": "es:Mifarma (Perú)",
        "healthcare": "pharmacy",
        "name": "Mifarma"
      }
    },
    {
      "displayName": "Multipharma",
      "id": "multipharma-c9bc6f",
      "locationSet": {"include": ["be"]},
      "tags": {
        "amenity": "pharmacy",
        "brand": "Multipharma",
        "brand:wikidata": "Q62565018",
        "healthcare": "pharmacy",
        "name": "Multipharma"
      }
    },
    {
      "displayName": "Neethi Medical Store",
      "id": "neethimedicalstore-95192b",
      "locationSet": {"include": ["in"]},
      "tags": {
        "amenity": "pharmacy",
        "brand": "Neethi Medical Store",
        "brand:wikidata": "Q99960935",
        "healthcare": "pharmacy",
        "name": "Neethi Medical Store"
      }
    },
    {
      "displayName": "Nissei",
      "id": "nissei-295f06",
      "locationSet": {"include": ["br"]},
      "tags": {
        "amenity": "pharmacy",
        "brand": "Nissei",
        "healthcare": "pharmacy",
        "name": "Nissei"
      }
    },
    {
      "displayName": "Pague Menos",
      "id": "paguemenos-295f06",
      "locationSet": {"include": ["br"]},
      "matchNames": ["farmácia pague menos"],
      "tags": {
        "amenity": "pharmacy",
        "brand": "Pague Menos",
        "brand:wikidata": "Q7124466",
        "brand:wikipedia": "pt:Pague Menos",
        "healthcare": "pharmacy",
        "name": "Pague Menos"
      }
    },
    {
      "displayName": "Panvel",
      "id": "panvel-295f06",
      "locationSet": {"include": ["br"]},
      "tags": {
        "amenity": "pharmacy",
        "brand": "Panvel",
        "brand:wikidata": "Q10344254",
        "brand:wikipedia": "pt:Panvel",
        "healthcare": "pharmacy",
        "name": "Panvel"
      }
    },
    {
      "displayName": "Parafarmacia Conad",
      "id": "parafarmaciaconad-6aafeb",
      "locationSet": {"include": ["it"]},
      "tags": {
        "amenity": "pharmacy",
        "brand": "Parafarmacia Conad",
        "healthcare": "pharmacy",
        "name": "Parafarmacia Conad"
      }
    },
    {
      "displayName": "PharmaChoice",
      "id": "pharmachoice-b56451",
      "locationSet": {"include": ["ca"]},
      "tags": {
        "amenity": "pharmacy",
        "brand": "PharmaChoice",
        "brand:wikidata": "Q7180716",
        "brand:wikipedia": "en:PharmaChoice",
        "healthcare": "pharmacy",
        "name": "PharmaChoice"
      }
    },
    {
      "displayName": "Pharmacie de l'Église",
      "id": "pharmaciedeleglise-f5140f",
      "locationSet": {"include": ["001"]},
      "tags": {
        "amenity": "pharmacy",
        "brand": "Pharmacie de l'Église",
        "healthcare": "pharmacy",
        "name": "Pharmacie de l'Église"
      }
    },
    {
      "displayName": "Pharmacie de l'Europe",
      "id": "pharmaciedeleurope-f5140f",
      "locationSet": {"include": ["001"]},
      "tags": {
        "amenity": "pharmacy",
        "brand": "Pharmacie de l'Europe",
        "healthcare": "pharmacy",
        "name": "Pharmacie de l'Europe"
      }
    },
    {
      "displayName": "Pharmacie du Château",
      "id": "pharmacieduchateau-f887ab",
      "locationSet": {"include": ["fx"]},
      "tags": {
        "amenity": "pharmacy",
        "brand": "Pharmacie du Château",
        "healthcare": "pharmacy",
        "name": "Pharmacie du Château"
      }
    },
    {
      "displayName": "Pharmacie Principale",
      "id": "pharmacieprincipale-7092c5",
      "locationSet": {"include": ["ch"]},
      "tags": {
        "amenity": "pharmacy",
        "brand": "Pharmacie Principale",
        "brand:wikidata": "Q1547749",
        "brand:wikipedia": "fr:Groupe PP Holding",
        "healthcare": "pharmacy",
        "name": "Pharmacie Principale"
      }
    },
    {
      "displayName": "Pharmacy 4 Less",
      "id": "pharmacy4less-a4bb5f",
      "locationSet": {"include": ["au"]},
      "tags": {
        "amenity": "pharmacy",
        "brand": "Pharmacy 4 Less",
        "brand:wikidata": "Q63367608",
        "healthcare": "pharmacy",
        "name": "Pharmacy 4 Less"
      }
    },
    {
      "displayName": "Pharmaprix",
      "id": "pharmaprix-b56451",
      "locationSet": {"include": ["ca"]},
      "tags": {
        "amenity": "pharmacy",
        "brand": "Pharmaprix",
        "brand:wikidata": "Q1820137",
        "brand:wikipedia": "fr:Pharmaprix",
        "healthcare": "pharmacy",
        "name": "Pharmaprix"
      }
    },
    {
      "displayName": "PharmaSave (Australia)",
      "id": "pharmasave-a4bb5f",
      "locationSet": {"include": ["au"]},
      "tags": {
        "amenity": "pharmacy",
        "brand": "PharmaSave",
        "brand:wikidata": "Q63367906",
        "healthcare": "pharmacy",
        "name": "PharmaSave"
      }
    },
    {
      "displayName": "Pharmasave (Canada)",
      "id": "pharmasave-b56451",
      "locationSet": {"include": ["ca"]},
      "tags": {
        "amenity": "pharmacy",
        "brand": "Pharmasave",
        "brand:wikidata": "Q17093822",
        "brand:wikipedia": "en:Pharmasave",
        "healthcare": "pharmacy",
        "name": "Pharmasave"
      }
    },
    {
      "displayName": "Pingvin Patika",
      "id": "pingvinpatika-3674c9",
      "locationSet": {"include": ["hu"]},
      "tags": {
        "amenity": "pharmacy",
        "brand": "Pingvin Patika",
        "brand:wikidata": "Q105626461",
        "healthcare": "pharmacy",
        "name": "Pingvin Patika",
        "name:en": "Penguin Pharmacy"
      }
    },
    {
      "displayName": "PLUS LEKÁREŇ",
      "id": "pluslekaren-f39a0c",
      "locationSet": {"include": ["sk"]},
      "tags": {
        "amenity": "pharmacy",
        "brand": "PLUS LEKÁREŇ",
        "brand:wikidata": "Q108369059",
        "healthcare": "pharmacy",
        "name": "PLUS LEKÁREŇ"
      }
    },
    {
      "displayName": "Priceline Pharmacy",
      "id": "pricelinepharmacy-a4bb5f",
      "locationSet": {"include": ["au"]},
      "matchNames": ["priceline"],
      "tags": {
        "amenity": "pharmacy",
        "brand": "Priceline Pharmacy",
        "brand:wikidata": "Q7242652",
        "brand:wikipedia": "en:Priceline (Australia)",
        "healthcare": "pharmacy",
        "name": "Priceline Pharmacy"
      }
    },
    {
      "displayName": "Prima Pharme",
      "id": "primapharme-e8d74c",
      "locationSet": {"include": ["hr"]},
      "tags": {
        "amenity": "pharmacy",
        "brand": "Prima Pharme",
        "healthcare": "pharmacy",
        "name": "Prima Pharme"
      }
    },
    {
      "displayName": "Proxim",
      "id": "proxim-b56451",
      "locationSet": {"include": ["ca"]},
      "tags": {
        "amenity": "pharmacy",
        "brand": "Proxim",
        "brand:wikidata": "Q3408523",
        "brand:wikipedia": "en:Proxim",
        "healthcare": "pharmacy",
        "name": "Proxim"
      }
    },
    {
      "displayName": "Publix",
      "id": "publix-c42a5a",
      "locationSet": {"include": ["br", "us"]},
      "tags": {
        "amenity": "pharmacy",
        "brand": "Publix",
        "brand:wikidata": "Q672170",
        "brand:wikipedia": "en:Publix",
        "healthcare": "pharmacy",
        "name": "Publix"
      }
    },
    {
      "displayName": "Punto Farma (Colombia)",
      "id": "puntofarma-e95dde",
      "locationSet": {"include": ["co"]},
      "tags": {
        "amenity": "pharmacy",
        "brand": "Punto Farma",
        "brand:wikidata": "Q62595271",
        "healthcare": "pharmacy",
        "name": "Punto Farma"
      }
    },
    {
      "displayName": "Punto Farma (Honduras)",
      "id": "puntofarma-30ead0",
      "locationSet": {"include": ["hn"]},
      "tags": {
        "amenity": "pharmacy",
        "brand": "Punto Farma",
        "brand:wikidata": "Q62595229",
        "healthcare": "pharmacy",
        "name": "Punto Farma"
      }
    },
    {
      "displayName": "Punto Farma (Paraguay)",
      "id": "puntofarma-0e462a",
      "locationSet": {"include": ["py"]},
      "tags": {
        "amenity": "pharmacy",
        "brand": "Punto Farma",
        "brand:wikidata": "Q62595220",
        "healthcare": "pharmacy",
        "name": "Punto Farma"
      }
    },
    {
      "displayName": "Remedy'sRx",
      "id": "remedysrx-b56451",
      "locationSet": {"include": ["ca"]},
      "tags": {
        "amenity": "pharmacy",
        "brand": "Remedy'sRx",
        "brand:wikidata": "Q65553833",
        "healthcare": "pharmacy",
        "name": "Remedy'sRx"
      }
    },
    {
      "displayName": "Rexall",
      "id": "rexall-b56451",
      "locationSet": {"include": ["ca"]},
      "tags": {
        "amenity": "pharmacy",
        "brand": "Rexall",
        "brand:wikidata": "Q39045377",
        "brand:wikipedia": "en:Rexall (Canada)",
        "healthcare": "pharmacy",
        "name": "Rexall"
      }
    },
    {
      "displayName": "Rite Aid",
      "id": "riteaid-3ab288",
      "locationSet": {"include": ["us"]},
      "matchNames": ["rite aid pharmacy"],
      "tags": {
        "amenity": "pharmacy",
        "brand": "Rite Aid",
        "brand:wikidata": "Q3433273",
        "brand:wikipedia": "en:Rite Aid",
        "healthcare": "pharmacy",
        "name": "Rite Aid"
      }
    },
    {
      "displayName": "Rose Pharmacy",
      "id": "rosepharmacy-2ddb76",
      "locationSet": {"include": ["ph"]},
      "tags": {
        "amenity": "pharmacy",
        "brand": "Rose Pharmacy",
        "brand:wikidata": "Q62663208",
        "healthcare": "pharmacy",
        "name": "Rose Pharmacy"
      }
    },
    {
      "displayName": "Rowlands Pharmacy",
      "id": "rowlandspharmacy-b98d4f",
      "locationSet": {"include": ["gb"]},
      "matchNames": ["rowlands"],
      "tags": {
        "amenity": "pharmacy",
        "brand": "Rowlands Pharmacy",
        "brand:wikidata": "Q62663235",
        "healthcare": "pharmacy",
        "name": "Rowlands Pharmacy"
      }
    },
    {
      "displayName": "Safeway",
      "id": "safeway-3ab288",
      "locationSet": {"include": ["us"]},
      "tags": {
        "amenity": "pharmacy",
        "brand": "Safeway",
        "brand:wikidata": "Q1508234",
        "brand:wikipedia": "en:Safeway Inc.",
        "healthcare": "pharmacy",
        "name": "Safeway"
      }
    },
    {
      "displayName": "SalcoBrand",
      "id": "salcobrand-af67e0",
      "locationSet": {"include": ["cl"]},
      "matchNames": ["farmacias salcobrand"],
      "tags": {
        "amenity": "pharmacy",
        "brand": "SalcoBrand",
        "brand:wikidata": "Q2877054",
        "brand:wikipedia": "es:Salcobrand",
        "healthcare": "pharmacy",
        "name": "SalcoBrand"
      }
    },
    {
      "displayName": "Sana Sana",
      "id": "sanasana-235c18",
      "locationSet": {"include": ["ec"]},
      "matchNames": ["farmacias sana sana"],
      "tags": {
        "amenity": "pharmacy",
        "brand": "Sana Sana",
        "brand:wikidata": "Q62564499",
        "healthcare": "pharmacy",
        "name": "Sana Sana"
      }
    },
    {
      "displayName": "São João",
      "id": "saojoao-295f06",
      "locationSet": {"include": ["br"]},
      "tags": {
        "amenity": "pharmacy",
        "brand": "São João",
        "brand:wikidata": "Q62663306",
        "healthcare": "pharmacy",
        "name": "São João"
      }
    },
    {
      "displayName": "Schneider",
      "id": "schneider-f39a0c",
      "locationSet": {"include": ["sk"]},
      "tags": {
        "amenity": "pharmacy",
        "brand": "Schneider",
        "brand:wikidata": "Q93514377",
        "healthcare": "pharmacy",
        "name": "Schneider"
      }
    },
    {
      "displayName": "Sensiblu",
      "id": "sensiblu-8861f5",
      "locationSet": {"include": ["ro"]},
      "tags": {
        "amenity": "pharmacy",
        "brand": "Sensiblu",
        "brand:wikidata": "Q12740640",
        "brand:wikipedia": "ro:Sensiblu",
        "healthcare": "pharmacy",
        "name": "Sensiblu"
      }
    },
    {
      "displayName": "Shoppers Drug Mart",
      "id": "shoppersdrugmart-b56451",
      "locationSet": {"include": ["ca"]},
      "tags": {
        "amenity": "pharmacy",
        "brand": "Shoppers Drug Mart",
        "brand:wikidata": "Q1820137",
        "brand:wikipedia": "en:Shoppers Drug Mart",
        "healthcare": "pharmacy",
        "name": "Shoppers Drug Mart"
      }
    },
    {
      "displayName": "Şifa Eczanesi",
      "id": "sifaeczanesi-ba5564",
      "locationSet": {"include": ["tr"]},
      "tags": {
        "amenity": "pharmacy",
        "brand": "Şifa Eczanesi",
        "healthcare": "pharmacy",
        "name": "Şifa Eczanesi"
      }
    },
    {
      "displayName": "Słoneczna",
      "id": "sloneczna-cf61fb",
      "locationSet": {"include": ["pl"]},
      "tags": {
        "amenity": "pharmacy",
        "brand": "Słoneczna",
        "healthcare": "pharmacy",
        "name": "Słoneczna"
      }
    },
    {
      "displayName": "SOpharmacy",
      "id": "sopharmacy-768624",
      "locationSet": {"include": ["bg"]},
      "matchNames": [
        "ceiba",
        "sanita",
        "санита",
        "сейба",
        "цейба"
      ],
      "tags": {
        "amenity": "pharmacy",
        "brand": "SOpharmacy",
        "brand:wikidata": "Q108852081",
        "healthcare": "pharmacy",
        "name": "SOpharmacy"
      }
    },
    {
      "displayName": "South Star Drug",
      "id": "southstardrug-2ddb76",
      "locationSet": {"include": ["ph"]},
      "tags": {
        "amenity": "pharmacy",
        "brand": "South Star Drug",
        "brand:wikidata": "Q7568544",
        "brand:wikipedia": "en:South Star Drug",
        "healthcare": "pharmacy",
        "name": "South Star Drug"
      }
    },
    {
      "displayName": "Super-Pharm",
      "id": "superpharm-8f2066",
      "locationSet": {
        "include": ["cn", "il", "pl"]
      },
      "tags": {
        "amenity": "pharmacy",
        "brand": "Super-Pharm",
        "brand:wikidata": "Q13220217",
        "brand:wikipedia": "en:Super-Pharm",
        "healthcare": "pharmacy",
        "name": "Super-Pharm"
      }
    },
    {
      "displayName": "Superdrug",
      "id": "superdrug-b98d4f",
      "locationSet": {"include": ["gb"]},
      "tags": {
        "amenity": "pharmacy",
        "brand": "Superdrug",
        "brand:wikidata": "Q7643261",
        "brand:wikipedia": "en:Superdrug",
        "healthcare": "pharmacy",
        "name": "Superdrug"
      }
    },
    {
      "displayName": "Supplyco Medical Store",
      "id": "supplycomedicalstore-95192b",
      "locationSet": {"include": ["in"]},
      "tags": {
        "amenity": "pharmacy",
        "brand": "Supplyco Medical Store",
        "brand:wikidata": "Q99614176",
        "healthcare": "pharmacy",
        "name": "Supplyco Medical Store"
      }
    },
    {
      "displayName": "Szimpatika",
      "id": "szimpatika-3674c9",
      "locationSet": {"include": ["hu"]},
      "tags": {
        "amenity": "pharmacy",
        "brand": "Szimpatika",
        "brand:wikidata": "Q105626428",
        "healthcare": "pharmacy",
        "name": "Szimpatika"
      }
    },
    {
      "displayName": "TerryWhite Chemmart",
      "id": "terrywhitechemmart-a4bb5f",
      "locationSet": {"include": ["au"]},
      "matchNames": [
        "terrywhite",
        "terrywhite chemist",
        "terrywhite chemists"
      ],
      "tags": {
        "amenity": "pharmacy",
        "brand": "TerryWhite Chemmart",
        "brand:wikidata": "Q24089773",
        "brand:wikipedia": "en:Terry White Chemmart",
        "healthcare": "pharmacy",
        "name": "TerryWhite Chemmart"
      }
    },
    {
      "displayName": "TGP",
      "id": "tgp-2ddb76",
      "locationSet": {"include": ["ph"]},
      "tags": {
        "amenity": "pharmacy",
        "brand": "The Generics Pharmacy",
        "brand:wikidata": "Q61948677",
        "healthcare": "pharmacy",
        "name": "TGP",
        "official_name": "The Generics Pharmacy"
      }
    },
    {
      "displayName": "The Medicine Shoppe",
      "id": "themedicineshoppe-5d3b40",
      "locationSet": {"include": ["ca", "us"]},
      "tags": {
        "amenity": "pharmacy",
        "brand": "The Medicine Shoppe",
        "healthcare": "pharmacy",
        "name": "The Medicine Shoppe"
      }
    },
    {
      "displayName": "TopPharm",
      "id": "toppharm-7092c5",
      "locationSet": {"include": ["ch"]},
      "tags": {
        "amenity": "pharmacy",
        "brand": "TopPharm",
        "brand:wikidata": "Q110277794",
        "healthcare": "pharmacy",
        "name": "TopPharm"
      }
    },
    {
      "displayName": "UFS",
      "id": "ufs-a4bb5f",
      "locationSet": {"include": ["au"]},
      "matchNames": ["ufs dispensaries"],
      "tags": {
        "amenity": "pharmacy",
        "brand": "UFS",
        "brand:wikidata": "Q63367573",
        "healthcare": "pharmacy",
        "name": "UFS"
      }
    },
    {
<<<<<<< HEAD
      "displayName": "Unichem Pharmacy",
      "id": "unichempharmacy-8496bc",
=======
      "displayName": "Unichem",
      "id": "unichem-f5140f",
      "locationSet": {"include": ["001"]},
      "tags": {
        "amenity": "pharmacy",
        "brand": "Unichem",
        "healthcare": "pharmacy",
        "name": "Unichem"
      }
    },
    {
      "displayName": "Unichem (New Zealand)",
      "id": "unichem-8496bc",
>>>>>>> f6c70b3f
      "locationSet": {"include": ["nz"]},
      "matchNames": ["unichem pharmacy"],
      "matchTags": ["shop/chemist"],
      "tags": {
        "amenity": "pharmacy",
        "brand": "Unichem",
        "brand:wikidata": "Q7884722",
        "brand:wikipedia": "en:Unichem (NZ)",
        "healthcare": "pharmacy",
        "name": "Unichem"
      }
    },
    {
      "displayName": "Uniprix",
      "id": "uniprix-b56451",
      "locationSet": {"include": ["ca"]},
      "tags": {
        "amenity": "pharmacy",
        "brand": "Uniprix",
        "brand:wikidata": "Q683265",
        "brand:wikipedia": "fr:Uniprix (pharmacies)",
        "healthcare": "pharmacy",
        "name": "Uniprix"
      }
    },
    {
      "displayName": "V・ドラッグ",
      "id": "vdrug-650eee",
      "locationSet": {"include": ["jp"]},
      "tags": {
        "amenity": "pharmacy",
        "brand": "V・ドラッグ",
        "brand:en": "V・Drug",
        "brand:ja": "V・ドラッグ",
        "brand:wikidata": "Q11367334",
        "brand:wikipedia": "ja:中部薬品",
        "healthcare": "pharmacy",
        "name": "V・ドラッグ",
        "name:en": "V・Drug",
        "name:ja": "V・ドラッグ"
      }
    },
    {
      "displayName": "Vaša Lekáreň",
      "id": "vasalekaren-f39a0c",
      "locationSet": {"include": ["sk"]},
      "matchNames": ["vaša"],
      "tags": {
        "amenity": "pharmacy",
        "brand": "Vaša Lekáreň",
        "brand:wikidata": "Q108368884",
        "healthcare": "pharmacy",
        "name": "Vaša Lekáreň"
      }
    },
    {
      "displayName": "Vaše zdravlje",
      "id": "vasezdravlje-e8d74c",
      "locationSet": {"include": ["hr"]},
      "tags": {
        "amenity": "pharmacy",
        "brand": "Vaše zdravlje",
        "healthcare": "pharmacy",
        "name": "Vaše zdravlje"
      }
    },
    {
      "displayName": "Vitusapotek",
      "id": "vitusapotek-bfbf58",
      "locationSet": {"include": ["no"]},
      "note": "https://github.com/osmlab/name-suggestion-index/issues/5500",
      "preserveTags": ["^name"],
      "tags": {
        "amenity": "pharmacy",
        "brand": "Vitusapotek",
        "brand:wikidata": "Q17047215",
        "brand:wikipedia": "no:Vitusapotek",
        "healthcare": "pharmacy",
        "name": "Vitusapotek"
      }
    },
    {
      "displayName": "Walgreens",
      "id": "walgreens-3ab288",
      "locationSet": {"include": ["us"]},
      "matchNames": ["walgreens pharmacy"],
      "tags": {
        "amenity": "pharmacy",
        "brand": "Walgreens",
        "brand:wikidata": "Q1591889",
        "brand:wikipedia": "en:Walgreens",
        "healthcare": "pharmacy",
        "name": "Walgreens"
      }
    },
    {
      "displayName": "Walmart Pharmacy",
      "id": "walmartpharmacy-5d3b40",
      "locationSet": {"include": ["ca", "us"]},
      "tags": {
        "amenity": "pharmacy",
        "brand": "Walmart",
        "brand:wikidata": "Q483551",
        "brand:wikipedia": "en:Walmart",
        "healthcare": "pharmacy",
        "name": "Walmart Pharmacy"
      }
    },
    {
      "displayName": "Watsons",
      "id": "watsons-f5140f",
      "locationSet": {"include": ["001"]},
      "tags": {
        "amenity": "pharmacy",
        "brand": "Watsons",
        "brand:wikidata": "Q7974785",
        "brand:wikipedia": "en:Watsons",
        "healthcare": "pharmacy",
        "name": "Watsons"
      }
    },
    {
      "displayName": "Well Pharmacy",
      "id": "wellpharmacy-b98d4f",
      "locationSet": {"include": ["gb"]},
      "matchNames": ["well"],
      "tags": {
        "amenity": "pharmacy",
        "brand": "Well Pharmacy",
        "brand:wikidata": "Q7726524",
        "brand:wikipedia": "en:Well Pharmacy",
        "healthcare": "pharmacy",
        "name": "Well Pharmacy"
      }
    },
    {
      "displayName": "Ziko Apteka",
      "id": "zikoapteka-cf61fb",
      "locationSet": {"include": ["pl"]},
      "tags": {
        "amenity": "pharmacy",
        "brand": "Ziko Apteka",
        "brand:wikidata": "Q63432892",
        "healthcare": "pharmacy",
        "name": "Ziko Apteka",
        "short_name": "Ziko"
      }
    },
    {
      "displayName": "А-мега",
      "id": "0ab338-288c27",
      "locationSet": {"include": ["ru"]},
      "tags": {
        "amenity": "pharmacy",
        "brand": "А-мега",
        "healthcare": "pharmacy",
        "name": "А-мега"
      }
    },
    {
      "displayName": "А5",
      "id": "001bd9-288c27",
      "locationSet": {"include": ["ru"]},
      "tags": {
        "amenity": "pharmacy",
        "brand": "А5",
        "brand:wikidata": "Q62663476",
        "healthcare": "pharmacy",
        "name": "А5"
      }
    },
    {
      "displayName": "Алоэ",
      "id": "0aaf88-288c27",
      "locationSet": {"include": ["ru"]},
      "tags": {
        "amenity": "pharmacy",
        "brand": "Алоэ",
        "brand:wikidata": "Q110253348",
        "healthcare": "pharmacy",
        "name": "Алоэ"
      }
    },
    {
      "displayName": "АНЦ",
      "id": "6d99c6-f5140f",
      "locationSet": {"include": ["001"]},
      "tags": {
        "amenity": "pharmacy",
        "brand": "АНЦ",
        "healthcare": "pharmacy",
        "name": "АНЦ"
      }
    },
    {
      "displayName": "Апрель",
      "id": "d13b83-571ebe",
      "locationSet": {"include": ["ru", "ua"]},
      "tags": {
        "amenity": "pharmacy",
        "brand": "Апрель",
        "healthcare": "pharmacy",
        "name": "Апрель"
      }
    },
    {
      "displayName": "Аптека доброго дня",
      "id": "pharmacygoodday-996e17",
      "locationSet": {"include": ["ua"]},
      "tags": {
        "amenity": "pharmacy",
        "brand": "Аптека доброго дня",
        "brand:en": "Pharmacy Good Day",
        "brand:ru": "Аптека доброго дня",
        "brand:uk": "Аптека доброго дня",
        "brand:wikidata": "Q102174228",
        "healthcare": "pharmacy",
        "name": "Аптека доброго дня",
        "name:en": "Pharmacy Good Day",
        "name:ru": "Аптека доброго дня",
        "name:uk": "Аптека доброго дня"
      }
    },
    {
      "displayName": "Аптека Твоєї Родини",
      "id": "pharmacyyourfamily-996e17",
      "locationSet": {"include": ["ua"]},
      "matchNames": [
        "аптека твоей родини",
        "атр",
        "твоєї родини"
      ],
      "tags": {
        "amenity": "pharmacy",
        "brand": "Аптека Твоєї Родини",
        "brand:en": "Pharmacy Your Family",
        "brand:uk": "Аптека Твоєї Родини",
        "brand:wikidata": "Q106424150",
        "healthcare": "pharmacy",
        "name": "Аптека Твоєї Родини",
        "name:en": "Pharmacy Your Family",
        "name:uk": "Аптека Твоєї Родини"
      }
    },
    {
      "displayName": "Бажаємо здоров'я",
      "id": "5de2ba-996e17",
      "locationSet": {"include": ["ua"]},
      "tags": {
        "amenity": "pharmacy",
        "brand": "Бажаємо здоров'я",
        "healthcare": "pharmacy",
        "name": "Бажаємо здоров'я"
      }
    },
    {
      "displayName": "Бережная аптека",
      "id": "01555e-288c27",
      "locationSet": {"include": ["ru"]},
      "tags": {
        "amenity": "pharmacy",
        "brand": "Бережная аптека",
        "brand:wikidata": "Q62664194",
        "healthcare": "pharmacy",
        "name": "Бережная аптека"
      }
    },
    {
      "displayName": "Будь здоров",
      "id": "57dfd1-571ebe",
      "locationSet": {"include": ["ru", "ua"]},
      "tags": {
        "amenity": "pharmacy",
        "brand": "Будь здоров",
        "healthcare": "pharmacy",
        "name": "Будь здоров"
      }
    },
    {
      "displayName": "Вита",
      "id": "30d803-288c27",
      "locationSet": {"include": ["ru"]},
      "tags": {
        "amenity": "pharmacy",
        "brand": "Вита",
        "healthcare": "pharmacy",
        "name": "Вита"
      }
    },
    {
      "displayName": "Вита Центральная",
      "id": "96b33d-288c27",
      "locationSet": {"include": ["ru"]},
      "tags": {
        "amenity": "pharmacy",
        "brand": "Вита Центральная",
        "brand:wikidata": "Q109810737",
        "healthcare": "pharmacy",
        "name": "Вита Центральная"
      }
    },
    {
      "displayName": "Вита Экспресс",
      "id": "7f69f5-288c27",
      "locationSet": {"include": ["ru"]},
      "tags": {
        "amenity": "pharmacy",
        "brand": "Вита Экспресс",
        "brand:wikidata": "Q109810737",
        "healthcare": "pharmacy",
        "name": "Вита Экспресс"
      }
    },
    {
      "displayName": "Вита-Плюс",
      "id": "338794-288c27",
      "locationSet": {"include": ["ru"]},
      "tags": {
        "amenity": "pharmacy",
        "brand": "Вита-Плюс",
        "healthcare": "pharmacy",
        "name": "Вита-Плюс"
      }
    },
    {
      "displayName": "Горздрав",
      "id": "634cc7-288c27",
      "locationSet": {"include": ["ru"]},
      "tags": {
        "amenity": "pharmacy",
        "brand": "Горздрав",
        "healthcare": "pharmacy",
        "name": "Горздрав"
      }
    },
    {
      "displayName": "Городская аптека",
      "id": "905366-288c27",
      "locationSet": {"include": ["ru"]},
      "tags": {
        "amenity": "pharmacy",
        "brand": "Городская аптека",
        "healthcare": "pharmacy",
        "name": "Городская аптека"
      }
    },
    {
      "displayName": "Городская Здравница",
      "id": "19f8c0-288c27",
      "locationSet": {"include": ["ru"]},
      "tags": {
        "amenity": "pharmacy",
        "brand": "Городская Здравница",
        "healthcare": "pharmacy",
        "name": "Городская Здравница"
      }
    },
    {
      "displayName": "Госаптека",
      "id": "6633e3-288c27",
      "locationSet": {"include": ["ru"]},
      "tags": {
        "amenity": "pharmacy",
        "brand": "Госаптека",
        "healthcare": "pharmacy",
        "name": "Госаптека"
      }
    },
    {
      "displayName": "Диалог",
      "id": "dialog-288c27",
      "locationSet": {"include": ["ru"]},
      "tags": {
        "amenity": "pharmacy",
        "brand": "Диалог",
        "brand:en": "Dialog",
        "brand:ru": "Диалог",
        "healthcare": "pharmacy",
        "name": "Диалог",
        "name:en": "Dialog",
        "name:ru": "Диалог"
      }
    },
    {
      "displayName": "Добрая аптека",
      "id": "6ccaa9-288c27",
      "locationSet": {"include": ["ru"]},
      "tags": {
        "amenity": "pharmacy",
        "brand": "Добрая аптека",
        "healthcare": "pharmacy",
        "name": "Добрая аптека"
      }
    },
    {
      "displayName": "Добрыя леки",
      "id": "288485-c16414",
      "locationSet": {"include": ["by"]},
      "preserveTags": ["^name"],
      "tags": {
        "amenity": "pharmacy",
        "brand": "Добрыя леки",
        "healthcare": "pharmacy",
        "name": "Добрыя леки"
      }
    },
    {
      "displayName": "Доктор Столетов",
      "id": "c0ed6e-288c27",
      "locationSet": {"include": ["ru"]},
      "tags": {
        "amenity": "pharmacy",
        "brand": "Доктор Столетов",
        "brand:wikidata": "Q110061359",
        "healthcare": "pharmacy",
        "name": "Доктор Столетов"
      }
    },
    {
      "displayName": "Живика",
      "id": "d4bea6-288c27",
      "locationSet": {"include": ["ru"]},
      "tags": {
        "amenity": "pharmacy",
        "brand": "Живика",
        "healthcare": "pharmacy",
        "name": "Живика"
      }
    },
    {
      "displayName": "Здоровье",
      "id": "1c1e36-494ab4",
      "locationSet": {
        "include": ["kz", "ru", "ua"]
      },
      "tags": {
        "amenity": "pharmacy",
        "brand": "Здоровье",
        "healthcare": "pharmacy",
        "name": "Здоровье"
      }
    },
    {
      "displayName": "Имплозия",
      "id": "e0a4a2-288c27",
      "locationSet": {"include": ["ru"]},
      "tags": {
        "amenity": "pharmacy",
        "brand": "Имплозия",
        "healthcare": "pharmacy",
        "name": "Имплозия"
      }
    },
    {
      "displayName": "Калина фарм",
      "id": "99fb25-288c27",
      "locationSet": {"include": ["ru"]},
      "tags": {
        "amenity": "pharmacy",
        "brand": "Калина фарм",
        "healthcare": "pharmacy",
        "name": "Калина фарм"
      }
    },
    {
      "displayName": "Классика",
      "id": "bd136d-288c27",
      "locationSet": {"include": ["ru"]},
      "tags": {
        "amenity": "pharmacy",
        "brand": "Классика",
        "healthcare": "pharmacy",
        "name": "Классика"
      }
    },
    {
      "displayName": "Копійка",
      "id": "e23c32-f5140f",
      "locationSet": {"include": ["001"]},
      "tags": {
        "amenity": "pharmacy",
        "brand": "Копійка",
        "healthcare": "pharmacy",
        "name": "Копійка"
      }
    },
    {
      "displayName": "Ладушка",
      "id": "77585f-288c27",
      "locationSet": {"include": ["ru"]},
      "tags": {
        "amenity": "pharmacy",
        "brand": "Ладушка",
        "healthcare": "pharmacy",
        "name": "Ладушка"
      }
    },
    {
      "displayName": "Лекарь",
      "id": "d0f33d-f5140f",
      "locationSet": {"include": ["001"]},
      "tags": {
        "amenity": "pharmacy",
        "brand": "Лекарь",
        "healthcare": "pharmacy",
        "name": "Лекарь"
      }
    },
    {
      "displayName": "ЛекОптТорг",
      "id": "7557e5-288c27",
      "locationSet": {"include": ["ru"]},
      "tags": {
        "amenity": "pharmacy",
        "brand": "ЛекОптТорг",
        "brand:wikidata": "Q109732954",
        "healthcare": "pharmacy",
        "name": "ЛекОптТорг"
      }
    },
    {
      "displayName": "Магнит Аптека",
      "id": "d41fde-f5140f",
      "locationSet": {"include": ["001"]},
      "tags": {
        "amenity": "pharmacy",
        "brand": "Магнит Аптека",
        "healthcare": "pharmacy",
        "name": "Магнит Аптека"
      }
    },
    {
      "displayName": "Максавит",
      "id": "a71791-288c27",
      "locationSet": {"include": ["ru"]},
      "tags": {
        "amenity": "pharmacy",
        "brand": "Максавит",
        "healthcare": "pharmacy",
        "name": "Максавит"
      }
    },
    {
      "displayName": "Марешки",
      "id": "mareshki-768624",
      "locationSet": {"include": ["bg"]},
      "tags": {
        "amenity": "pharmacy",
        "brand": "Марешки",
        "brand:wikidata": "Q108852051",
        "healthcare": "pharmacy",
        "name": "Марешки",
        "name:en": "Mareshki"
      }
    },
    {
      "displayName": "Мед-сервіс",
      "id": "96fc9f-996e17",
      "locationSet": {"include": ["ua"]},
      "tags": {
        "amenity": "pharmacy",
        "brand": "Мед-сервіс",
        "healthcare": "pharmacy",
        "name": "Мед-сервіс"
      }
    },
    {
      "displayName": "Медея",
      "id": "medea-f5140f",
      "locationSet": {"include": ["001"]},
      "tags": {
        "amenity": "pharmacy",
        "brand": "Медея",
        "brand:en": "Medea",
        "brand:ru": "Медея",
        "healthcare": "pharmacy",
        "name": "Медея",
        "name:en": "Medea",
        "name:ru": "Медея"
      }
    },
    {
      "displayName": "Медея (България)",
      "id": "medeya-768624",
      "locationSet": {"include": ["bg"]},
      "tags": {
        "amenity": "pharmacy",
        "brand": "Медея",
        "brand:wikidata": "Q108852067",
        "healthcare": "pharmacy",
        "name": "Медея",
        "name:en": "Medeya"
      }
    },
    {
      "displayName": "Мелодия здоровья",
      "id": "45f992-288c27",
      "locationSet": {"include": ["ru"]},
      "tags": {
        "amenity": "pharmacy",
        "brand": "Мелодия здоровья",
        "brand:wikidata": "Q110278680",
        "healthcare": "pharmacy",
        "name": "Мелодия здоровья"
      }
    },
    {
      "displayName": "Минская Фармация",
      "id": "minskayapharmacia-c16414",
      "locationSet": {"include": ["by"]},
      "preserveTags": ["^name"],
      "tags": {
        "amenity": "pharmacy",
        "brand": "Минская Фармация",
        "brand:be": "Мінская Фармацыя",
        "brand:en": "Minskaya Pharmacia",
        "brand:ru": "Минская Фармация",
        "brand:wikidata": "Q108553370",
        "healthcare": "pharmacy",
        "name": "Минская Фармация",
        "name:be": "Мінская Фармацыя",
        "name:en": "Minskaya Pharmacia",
        "name:ru": "Минская Фармация"
      }
    },
    {
      "displayName": "Надежда-Фарм",
      "id": "11996d-288c27",
      "locationSet": {"include": ["ru"]},
      "tags": {
        "amenity": "pharmacy",
        "brand": "Надежда-Фарм",
        "healthcare": "pharmacy",
        "name": "Надежда-Фарм"
      }
    },
    {
      "displayName": "Невис",
      "id": "2b155a-288c27",
      "locationSet": {"include": ["ru"]},
      "tags": {
        "amenity": "pharmacy",
        "brand": "Невис",
        "brand:wikidata": "Q109837740",
        "healthcare": "pharmacy",
        "name": "Невис"
      }
    },
    {
      "displayName": "Неофарм",
      "id": "018e07-288c27",
      "locationSet": {"include": ["ru"]},
      "tags": {
        "amenity": "pharmacy",
        "brand": "Неофарм",
        "healthcare": "pharmacy",
        "name": "Неофарм"
      }
    },
    {
      "displayName": "Норма",
      "id": "49630f-288c27",
      "locationSet": {"include": ["ru"]},
      "tags": {
        "amenity": "pharmacy",
        "brand": "Норма",
        "healthcare": "pharmacy",
        "name": "Норма"
      }
    },
    {
      "displayName": "Озерки",
      "id": "a55607-288c27",
      "locationSet": {"include": ["ru"]},
      "matchNames": ["аптека озерки"],
      "tags": {
        "amenity": "pharmacy",
        "brand": "Озерки",
        "brand:wikidata": "Q109712399",
        "healthcare": "pharmacy",
        "name": "Озерки"
      }
    },
    {
      "displayName": "Остров здоровья",
      "id": "dd41e6-f5140f",
      "locationSet": {"include": ["001"]},
      "tags": {
        "amenity": "pharmacy",
        "brand": "Остров здоровья",
        "healthcare": "pharmacy",
        "name": "Остров здоровья"
      }
    },
    {
      "displayName": "Панацея",
      "id": "8b7216-494ab4",
      "locationSet": {
        "include": ["kz", "ru", "ua"]
      },
      "tags": {
        "amenity": "pharmacy",
        "brand": "Панацея",
        "healthcare": "pharmacy",
        "name": "Панацея"
      }
    },
    {
      "displayName": "Партнер",
      "id": "ac2a27-996e17",
      "locationSet": {"include": ["ua"]},
      "tags": {
        "amenity": "pharmacy",
        "brand": "Партнер",
        "healthcare": "pharmacy",
        "name": "Партнер"
      }
    },
    {
      "displayName": "Первая помощь",
      "id": "16f0aa-288c27",
      "locationSet": {"include": ["ru"]},
      "tags": {
        "amenity": "pharmacy",
        "brand": "Первая помощь",
        "brand:wikidata": "Q110253609",
        "healthcare": "pharmacy",
        "name": "Первая помощь"
      }
    },
    {
      "displayName": "Петербургские аптеки",
      "id": "38902d-288c27",
      "locationSet": {"include": ["ru"]},
      "tags": {
        "amenity": "pharmacy",
        "brand": "Петербургские аптеки",
        "brand:wikidata": "Q109732886",
        "healthcare": "pharmacy",
        "name": "Петербургские аптеки"
      }
    },
    {
      "displayName": "Планета здоровья (Беларусь)",
      "id": "healthplanet-c16414",
      "locationSet": {"include": ["by"]},
      "preserveTags": ["^name"],
      "tags": {
        "amenity": "pharmacy",
        "brand": "Планета Здоровья",
        "brand:be": "Планета Здароўя",
        "brand:be-tarask": "Плянэта Здароўя",
        "brand:en": "Health Planet",
        "brand:ru": "Планета Здоровья",
        "brand:wikidata": "Q107231230",
        "healthcare": "pharmacy",
        "name": "Планета здоровья",
        "name:be": "Планета Здароўя",
        "name:be-tarask": "Плянэта Здароўя",
        "name:en": "Health Planet",
        "name:ru": "Планета Здоровья"
      }
    },
    {
      "displayName": "Планета здоровья (Россия)",
      "id": "b0231d-288c27",
      "locationSet": {"include": ["ru"]},
      "preserveTags": ["^name"],
      "tags": {
        "amenity": "pharmacy",
        "brand": "Планета здоровья",
        "brand:wikidata": "Q109732844",
        "healthcare": "pharmacy",
        "name": "Планета здоровья"
      }
    },
    {
      "displayName": "Подорожник",
      "id": "926a9f-996e17",
      "locationSet": {"include": ["ua"]},
      "tags": {
        "amenity": "pharmacy",
        "brand": "Подорожник",
        "healthcare": "pharmacy",
        "name": "Подорожник"
      }
    },
    {
      "displayName": "Пульс",
      "id": "e4475d-f5140f",
      "locationSet": {"include": ["001"]},
      "tags": {
        "amenity": "pharmacy",
        "brand": "Пульс",
        "healthcare": "pharmacy",
        "name": "Пульс"
      }
    },
    {
      "displayName": "Радуга",
      "id": "505854-f5140f",
      "locationSet": {"include": ["001"]},
      "tags": {
        "amenity": "pharmacy",
        "brand": "Радуга",
        "healthcare": "pharmacy",
        "name": "Радуга"
      }
    },
    {
      "displayName": "Ремедиум",
      "id": "remedium-768624",
      "locationSet": {"include": ["bg"]},
      "tags": {
        "amenity": "pharmacy",
        "brand": "Ремедиум",
        "brand:wikidata": "Q108852057",
        "healthcare": "pharmacy",
        "name": "Ремедиум",
        "name:en": "Remedium"
      }
    },
    {
      "displayName": "Ригла",
      "id": "1de184-288c27",
      "locationSet": {"include": ["ru"]},
      "tags": {
        "amenity": "pharmacy",
        "brand": "Ригла",
        "brand:wikidata": "Q4394431",
        "healthcare": "pharmacy",
        "name": "Ригла"
      }
    },
    {
      "displayName": "Сбер Еаптека",
      "id": "ffbae9-288c27",
      "locationSet": {"include": ["ru"]},
      "matchNames": ["eapteka.ru", "еаптека"],
      "tags": {
        "amenity": "pharmacy",
        "brand": "Сбер Еаптека",
        "brand:wikidata": "Q110253378",
        "brand:wikipedia": "ru:Сбер Еаптека",
        "healthcare": "pharmacy",
        "name": "Сбер Еаптека"
      }
    },
    {
      "displayName": "Семейная",
      "id": "ec19e5-8786f0",
      "locationSet": {"include": ["kz", "ru"]},
      "tags": {
        "amenity": "pharmacy",
        "brand": "Семейная",
        "healthcare": "pharmacy",
        "name": "Семейная"
      }
    },
    {
      "displayName": "Семейная аптека",
      "id": "4d1dbd-571ebe",
      "locationSet": {"include": ["ru", "ua"]},
      "tags": {
        "amenity": "pharmacy",
        "brand": "Семейная аптека",
        "healthcare": "pharmacy",
        "name": "Семейная аптека"
      }
    },
    {
      "displayName": "Социальная аптека",
      "id": "a104a8-571ebe",
      "locationSet": {"include": ["ru", "ua"]},
      "tags": {
        "amenity": "pharmacy",
        "brand": "Социальная аптека",
        "healthcare": "pharmacy",
        "name": "Социальная аптека"
      }
    },
    {
      "displayName": "Столички",
      "id": "98589d-288c27",
      "locationSet": {"include": ["ru"]},
      "tags": {
        "amenity": "pharmacy",
        "brand": "Столички",
        "brand:wikidata": "Q109717665",
        "healthcare": "pharmacy",
        "name": "Столички"
      }
    },
    {
      "displayName": "Фармакопейка",
      "id": "548337-288c27",
      "locationSet": {"include": ["ru"]},
      "tags": {
        "amenity": "pharmacy",
        "brand": "Фармакопейка",
        "healthcare": "pharmacy",
        "name": "Фармакопейка"
      }
    },
    {
      "displayName": "Фармакор",
      "id": "9e87af-288c27",
      "locationSet": {"include": ["ru"]},
      "tags": {
        "amenity": "pharmacy",
        "brand": "Фармакор",
        "healthcare": "pharmacy",
        "name": "Фармакор"
      }
    },
    {
      "displayName": "Фармленд",
      "id": "5250a1-288c27",
      "locationSet": {"include": ["ru"]},
      "tags": {
        "amenity": "pharmacy",
        "brand": "Фармленд",
        "healthcare": "pharmacy",
        "name": "Фармленд"
      }
    },
    {
      "displayName": "Феникс",
      "id": "feniks-768624",
      "locationSet": {"include": ["bg"]},
      "tags": {
        "amenity": "pharmacy",
        "brand": "Феникс",
        "brand:wikidata": "Q108852116",
        "healthcare": "pharmacy",
        "name": "Феникс",
        "name:en": "Feniks"
      }
    },
    {
      "displayName": "Фиалка",
      "id": "fialka-288c27",
      "locationSet": {"include": ["ru"]},
      "matchNames": ["фиалка аптека"],
      "tags": {
        "amenity": "pharmacy",
        "brand": "Фиалка",
        "brand:ru": "Фиалка",
        "brand:wikidata": "Q109995996",
        "healthcare": "pharmacy",
        "name": "Фиалка",
        "name:en": "Fialka",
        "name:ru": "Фиалка"
      }
    },
    {
      "displayName": "Фрамар",
      "id": "framar-768624",
      "locationSet": {"include": ["bg"]},
      "tags": {
        "amenity": "pharmacy",
        "brand": "Фрамар",
        "brand:wikidata": "Q108852095",
        "healthcare": "pharmacy",
        "name": "Фрамар",
        "name:en": "Framar"
      }
    },
    {
      "displayName": "Центральная аптека",
      "id": "38db8c-4b9132",
      "locationSet": {
        "include": ["by", "kz", "ru", "uz"]
      },
      "tags": {
        "amenity": "pharmacy",
        "brand": "Центральная аптека",
        "healthcare": "pharmacy",
        "name": "Центральная аптека"
      }
    },
    {
      "displayName": "Экона",
      "id": "923dd4-288c27",
      "locationSet": {"include": ["ru"]},
      "tags": {
        "amenity": "pharmacy",
        "brand": "Экона",
        "healthcare": "pharmacy",
        "name": "Экона"
      }
    },
    {
      "displayName": "Эмийн сан",
      "id": "bc03cb-f5140f",
      "locationSet": {"include": ["001"]},
      "tags": {
        "amenity": "pharmacy",
        "brand": "Эмийн сан",
        "healthcare": "pharmacy",
        "name": "Эмийн сан"
      }
    },
    {
      "displayName": "סופר-פארם",
      "id": "bcdacd-b1ecfe",
      "locationSet": {"include": ["il"]},
      "tags": {
        "amenity": "pharmacy",
        "brand": "סופר-פארם",
        "brand:he": "סופר-פארם",
        "brand:wikidata": "Q13220217",
        "brand:wikipedia": "en:Super-Pharm",
        "healthcare": "pharmacy",
        "name": "סופר-פארם",
        "name:he": "סופר-פארם"
      }
    },
    {
      "displayName": "صيدلية النهدي",
      "id": "nahdi-3cfaa8",
      "locationSet": {"include": ["sa", "ye"]},
      "tags": {
        "amenity": "pharmacy",
        "brand": "صيدلية النهدي",
        "brand:ar": "صيدلية النهدي",
        "brand:en": "Nahdi",
        "brand:wikidata": "Q98582564",
        "brand:wikipedia": "ar:شركة النهدي الطبية",
        "healthcare": "pharmacy",
        "name": "صيدلية النهدي",
        "name:ar": "صيدلية النهدي",
        "name:en": "Nahdi"
      }
    },
    {
      "displayName": "アイン薬局",
      "id": "ainpharmaciez-650eee",
      "locationSet": {"include": ["jp"]},
      "tags": {
        "amenity": "pharmacy",
        "brand": "アイン薬局",
        "brand:ja": "アイン薬局",
        "brand:wikidata": "Q11282518",
        "brand:wikipedia": "ja:アインファーマシーズ",
        "healthcare": "pharmacy",
        "name": "アイン薬局",
        "name:en": "Ain Pharmaciez",
        "name:ja": "アイン薬局"
      }
    },
    {
      "displayName": "ウエルシア薬局",
      "id": "welciayakkyoku-650eee",
      "locationSet": {"include": ["jp"]},
      "matchNames": ["ウエルシア", "ハックドラッグ"],
      "tags": {
        "amenity": "pharmacy",
        "brand": "ウエルシア薬局",
        "brand:en": "Welcia Yakkyoku",
        "brand:ja": "ウエルシア薬局",
        "brand:wikidata": "Q11288687",
        "brand:wikipedia": "ja:ウエルシア薬局",
        "healthcare": "pharmacy",
        "name": "ウエルシア薬局",
        "name:en": "Welcia Yakkyoku",
        "name:ja": "ウエルシア薬局"
      }
    },
    {
      "displayName": "ウェルパーク",
      "id": "welpark-650eee",
      "locationSet": {"include": ["jp"]},
      "tags": {
        "amenity": "pharmacy",
        "brand": "ウェルパーク",
        "brand:ja": "ウェルパーク",
        "brand:wikidata": "Q11288610",
        "brand:wikipedia": "ja:ウェルパーク",
        "healthcare": "pharmacy",
        "name": "ウェルパーク",
        "name:en": "Welpark",
        "name:ja": "ウェルパーク"
      }
    },
    {
      "displayName": "オーエスドラッグ",
      "id": "osdrug-650eee",
      "locationSet": {"include": ["jp"]},
      "tags": {
        "alt_name": "OSドラッグ",
        "amenity": "pharmacy",
        "brand": "オーエスドラッグ",
        "brand:en": "OS Drug",
        "brand:ja": "オーエスドラッグ",
        "brand:wikidata": "Q11407223",
        "brand:wikipedia": "ja:協和商事",
        "healthcare": "pharmacy",
        "name": "オーエスドラッグ",
        "name:en": "OS Drug",
        "name:ja": "オーエスドラッグ"
      }
    },
    {
      "displayName": "カワチ薬品",
      "id": "cawachi-650eee",
      "locationSet": {"include": ["jp"]},
      "tags": {
        "amenity": "pharmacy",
        "brand": "カワチ薬品",
        "brand:en": "Cawachi",
        "brand:ja": "カワチ薬品",
        "brand:wikidata": "Q11295397",
        "brand:wikipedia": "ja:カワチ薬品",
        "healthcare": "pharmacy",
        "name": "カワチ薬品",
        "name:en": "Cawachi",
        "name:ja": "カワチ薬品"
      }
    },
    {
      "displayName": "キリン堂",
      "id": "kirindo-650eee",
      "locationSet": {"include": ["jp"]},
      "tags": {
        "amenity": "pharmacy",
        "brand": "キリン堂",
        "brand:en": "Kirindo",
        "brand:ja": "キリン堂",
        "brand:wikidata": "Q11297751",
        "brand:wikipedia": "ja:キリン堂ホールディングス",
        "healthcare": "pharmacy",
        "name": "キリン堂",
        "name:en": "Kirindo",
        "name:ja": "キリン堂"
      }
    },
    {
      "displayName": "クオール",
      "id": "qol-650eee",
      "locationSet": {"include": ["jp"]},
      "tags": {
        "amenity": "pharmacy",
        "brand": "クオール",
        "brand:en": "Qol",
        "brand:ja": "クオール",
        "brand:wikidata": "Q88383318",
        "healthcare": "pharmacy",
        "name": "クオール",
        "name:en": "Qol",
        "name:ja": "クオール"
      }
    },
    {
      "displayName": "クスリのアオキ",
      "id": "kusurinoaoki-650eee",
      "locationSet": {"include": ["jp"]},
      "tags": {
        "amenity": "pharmacy",
        "brand": "クスリのアオキ",
        "brand:en": "Kusuri no Aoki",
        "brand:ja": "クスリのアオキ",
        "brand:wikidata": "Q11298661",
        "brand:wikipedia": "ja:クスリのアオキ",
        "healthcare": "pharmacy",
        "name": "クスリのアオキ",
        "name:en": "Kusuri no Aoki",
        "name:ja": "クスリのアオキ"
      }
    },
    {
      "displayName": "くすりの福太郎",
      "id": "kusurinofukutaro-650eee",
      "locationSet": {"include": ["jp"]},
      "tags": {
        "amenity": "pharmacy",
        "brand": "くすりの福太郎",
        "brand:en": "Kusurino FUKUTARO",
        "brand:ja": "くすりの福太郎",
        "brand:wikidata": "Q17214460",
        "brand:wikipedia": "ja:くすりの福太郎",
        "healthcare": "pharmacy",
        "name": "くすりの福太郎",
        "name:en": "Kusurino Fukutaro",
        "name:ja": "くすりの福太郎"
      }
    },
    {
      "displayName": "クリエイト",
      "id": "create-650eee",
      "locationSet": {"include": ["jp"]},
      "tags": {
        "amenity": "pharmacy",
        "brand": "クリエイト",
        "brand:en": "Create",
        "brand:ja": "クリエイト",
        "brand:wikidata": "Q17215731",
        "brand:wikipedia": "ja:クリエイト (広告代理店)",
        "healthcare": "pharmacy",
        "name": "クリエイト",
        "name:en": "Create",
        "name:ja": "クリエイト"
      }
    },
    {
      "displayName": "クリエイトSD",
      "id": "createsd-650eee",
      "locationSet": {"include": ["jp"]},
      "tags": {
        "amenity": "pharmacy",
        "brand": "クリエイトSD",
        "brand:en": "CreateSD",
        "brand:ja": "クリエイトSD",
        "brand:wikidata": "Q11299163",
        "brand:wikipedia": "ja:クリエイトSDホールディングス",
        "healthcare": "pharmacy",
        "name": "クリエイトSD",
        "name:en": "CreateSD",
        "name:ja": "クリエイトSD"
      }
    },
    {
      "displayName": "コクミン",
      "id": "kokumin-650eee",
      "locationSet": {"include": ["jp"]},
      "tags": {
        "amenity": "pharmacy",
        "brand": "コクミン",
        "brand:en": "Kokumin",
        "brand:ja": "コクミン",
        "brand:wikidata": "Q11301923",
        "brand:wikipedia": "ja:コクミン",
        "healthcare": "pharmacy",
        "name": "コクミン",
        "name:en": "Kokumin",
        "name:ja": "コクミン",
        "official_name": "コクミンドラッグ",
        "official_name:en": "Kokumin Drug",
        "official_name:ja": "コクミンドラッグ"
      }
    },
    {
      "displayName": "ココカラファイン",
      "id": "cocokarafine-650eee",
      "locationSet": {"include": ["jp"]},
      "tags": {
        "amenity": "pharmacy",
        "brand": "ココカラファイン",
        "brand:en": "Cocokara Fine",
        "brand:ja": "ココカラファイン",
        "brand:wikidata": "Q11301948",
        "healthcare": "pharmacy",
        "name": "ココカラファイン",
        "name:en": "Cocokara Fine",
        "name:ja": "ココカラファイン"
      }
    },
    {
      "displayName": "さくら薬局",
      "id": "sakurapharmacy-650eee",
      "locationSet": {"include": ["jp"]},
      "tags": {
        "amenity": "pharmacy",
        "brand": "さくら薬局",
        "brand:ja": "さくら薬局",
        "brand:wikidata": "Q11299021",
        "brand:wikipedia": "ja:クラフト (ドラッグストア)",
        "healthcare": "pharmacy",
        "name": "さくら薬局",
        "name:en": "Sakura Pharmacy",
        "name:ja": "さくら薬局"
      }
    },
    {
      "displayName": "サツドラ",
      "id": "sapporodrugstore-650eee",
      "locationSet": {"include": ["jp"]},
      "matchNames": ["サッポロドラッグストアー"],
      "tags": {
        "alt_name:en": "Satsudora",
        "amenity": "pharmacy",
        "brand": "サツドラ",
        "brand:en": "Sapporo Drug Store",
        "brand:ja": "サツドラ",
        "brand:wikidata": "Q11304804",
        "brand:wikipedia": "ja:サッポロドラッグストアー",
        "healthcare": "pharmacy",
        "name": "サツドラ",
        "name:en": "Sapporo Drug Store",
        "name:ja": "サツドラ"
      }
    },
    {
      "displayName": "サンドラッグ",
      "id": "sundrug-650eee",
      "locationSet": {"include": ["jp"]},
      "tags": {
        "amenity": "pharmacy",
        "brand": "サンドラッグ",
        "brand:en": "Sundrug",
        "brand:ja": "サンドラッグ",
        "brand:wikidata": "Q11305867",
        "brand:wikipedia": "ja:サンドラッグ",
        "healthcare": "pharmacy",
        "name": "サンドラッグ",
        "name:en": "Sundrug",
        "name:ja": "サンドラッグ"
      }
    },
    {
      "displayName": "スギ薬局",
      "id": "sugipharmacy-650eee",
      "locationSet": {"include": ["jp"]},
      "tags": {
        "amenity": "pharmacy",
        "brand": "スギ薬局",
        "brand:en": "Sugi Pharmacy",
        "brand:ja": "スギ薬局",
        "brand:wikidata": "Q11311460",
        "brand:wikipedia": "ja:スギ薬局",
        "healthcare": "pharmacy",
        "name": "スギ薬局",
        "name:en": "Sugi Pharmacy",
        "name:ja": "スギ薬局"
      }
    },
    {
      "displayName": "セイジョー",
      "id": "seijo-650eee",
      "locationSet": {"include": ["jp"]},
      "tags": {
        "amenity": "pharmacy",
        "brand": "セイジョー",
        "brand:en": "Seijo",
        "brand:ja": "セイジョー",
        "brand:wikidata": "Q11314133",
        "brand:wikipedia": "ja:セイジョー",
        "healthcare": "pharmacy",
        "name": "セイジョー",
        "name:en": "Seijo",
        "name:ja": "セイジョー"
      }
    },
    {
      "displayName": "セイムス",
      "id": "ca047a-650eee",
      "locationSet": {"include": ["jp"]},
      "tags": {
        "amenity": "pharmacy",
        "brand": "セイムス",
        "brand:ja": "セイムス",
        "healthcare": "pharmacy",
        "name": "セイムス",
        "name:ja": "セイムス"
      }
    },
    {
      "displayName": "ダイコクドラッグ",
      "id": "daikokudrug-650eee",
      "locationSet": {"include": ["jp"]},
      "tags": {
        "amenity": "pharmacy",
        "brand": "ダイコクドラッグ",
        "brand:en": "Daikoku Drug",
        "brand:ja": "ダイコクドラッグ",
        "brand:wikidata": "Q11316754",
        "brand:wikipedia": "ja:ダイコク",
        "healthcare": "pharmacy",
        "name": "ダイコクドラッグ",
        "name:en": "Daikoku Drug",
        "name:ja": "ダイコクドラッグ"
      }
    },
    {
      "displayName": "ツルハドラッグ",
      "id": "tsuruha-650eee",
      "locationSet": {"include": ["jp"]},
      "tags": {
        "amenity": "pharmacy",
        "brand": "ツルハドラッグ",
        "brand:en": "Tsuruha",
        "brand:ja": "ツルハドラッグ",
        "brand:wikidata": "Q11318826",
        "brand:wikipedia": "ja:ツルハ",
        "healthcare": "pharmacy",
        "name": "ツルハドラッグ",
        "name:en": "Tsuruha",
        "name:ja": "ツルハドラッグ"
      }
    },
    {
      "displayName": "トモズ",
      "id": "tomods-650eee",
      "locationSet": {"include": ["jp"]},
      "matchNames": ["トモズエキスプレス"],
      "tags": {
        "amenity": "pharmacy",
        "brand": "トモズ",
        "brand:en": "Tomod's",
        "brand:ja": "トモズ",
        "brand:wikidata": "Q7820097",
        "brand:wikipedia": "ja:トモズ",
        "healthcare": "pharmacy",
        "name": "トモズ",
        "name:en": "Tomod's",
        "name:ja": "トモズ"
      }
    },
    {
      "displayName": "ドラッグイレブン",
      "id": "drugeleven-650eee",
      "locationSet": {"include": ["jp"]},
      "tags": {
        "amenity": "pharmacy",
        "brand": "ドラッグイレブン",
        "brand:en": "Drug Eleven",
        "brand:ja": "ドラッグイレブン",
        "brand:wikidata": "Q11323075",
        "brand:wikipedia": "ja:ドラッグイレブン",
        "healthcare": "pharmacy",
        "name": "ドラッグイレブン",
        "name:en": "Drug Eleven",
        "name:ja": "ドラッグイレブン"
      }
    },
    {
      "displayName": "ドラッグセイムス",
      "id": "drugseims-650eee",
      "locationSet": {"include": ["jp"]},
      "tags": {
        "amenity": "pharmacy",
        "brand": "ドラッグセイムス",
        "brand:en": "Seims",
        "brand:ja": "ドラッグセイムス",
        "brand:wikidata": "Q11456137",
        "brand:wikipedia": "ja:富士薬品",
        "healthcare": "pharmacy",
        "name": "ドラッグセイムス",
        "name:en": "Drug Seims",
        "name:ja": "ドラッグセイムス"
      }
    },
    {
      "displayName": "ぱぱす",
      "id": "papasu-650eee",
      "locationSet": {"include": ["jp"]},
      "tags": {
        "amenity": "pharmacy",
        "brand": "ぱぱす",
        "brand:en": "Papasu",
        "brand:ja": "ぱぱす",
        "brand:wikidata": "Q11276061",
        "brand:wikipedia": "ja:ぱぱす",
        "healthcare": "pharmacy",
        "name": "ぱぱす",
        "name:en": "Papasu",
        "name:ja": "ぱぱす"
      }
    },
    {
      "displayName": "マツモトキヨシ",
      "id": "matsukiyo-650eee",
      "locationSet": {"include": ["jp"]},
      "tags": {
        "amenity": "pharmacy",
        "brand": "マツモトキヨシ",
        "brand:en": "Matsukiyo",
        "brand:ja": "マツモトキヨシ",
        "brand:wikidata": "Q8014776",
        "brand:wikipedia": "ja:マツモトキヨシ",
        "healthcare": "pharmacy",
        "name": "マツモトキヨシ",
        "name:en": "Matsukiyo",
        "name:ja": "マツモトキヨシ"
      }
    },
    {
      "displayName": "丁丁藥局",
      "id": "tintindrugstore-53e0d8",
      "locationSet": {
        "include": ["cn", "hk", "tw"]
      },
      "matchTags": ["shop/chemist"],
      "tags": {
        "amenity": "pharmacy",
        "brand": "丁丁藥局",
        "brand:en": "Tin Tin Drugstore",
        "brand:wikidata": "Q108166589",
        "brand:zh": "丁丁藥局",
        "healthcare": "pharmacy",
        "name": "丁丁藥局",
        "name:en": "Tin Tin Drugstore",
        "name:zh": "丁丁藥局",
        "shop": "chemist"
      }
    },
    {
      "displayName": "同仁堂",
      "id": "tongrentangpharmacy-f38123",
      "locationSet": {"include": ["cn"]},
      "tags": {
        "amenity": "pharmacy",
        "brand": "同仁堂",
        "brand:en": "TongRenTang Pharmacy",
        "brand:wikidata": "Q842099",
        "brand:wikipedia": "en:Tong Ren Tang",
        "brand:zh": "同仁堂",
        "healthcare": "pharmacy",
        "name": "同仁堂",
        "name:en": "TongRenTang Pharmacy",
        "name:zh": "同仁堂"
      }
    },
    {
      "displayName": "大参林",
      "id": "dashenlin-f38123",
      "locationSet": {"include": ["cn"]},
      "tags": {
        "amenity": "pharmacy",
        "brand": "大参林",
        "brand:en": "dashenlin",
        "brand:wikidata": "Q106239645",
        "brand:zh": "大参林",
        "healthcare": "pharmacy",
        "name": "大参林",
        "name:en": "dashenlin",
        "name:zh": "大参林"
      }
    },
    {
      "displayName": "德生堂",
      "id": "jiankanglinjudeshengtang-f38123",
      "locationSet": {"include": ["cn"]},
      "tags": {
        "amenity": "pharmacy",
        "brand": "德生堂",
        "brand:en": "JIANKANG LINJU DE SHENG TANG",
        "brand:wikidata": "Q108168942",
        "brand:zh": "德生堂",
        "healthcare": "pharmacy",
        "name": "德生堂",
        "name:en": "JIANKANG LINJU DE SHENG TANG",
        "name:zh": "德生堂"
      }
    },
    {
      "displayName": "杏林堂",
      "id": "kyorindo-650eee",
      "locationSet": {"include": ["jp"]},
      "tags": {
        "amenity": "pharmacy",
        "brand": "杏林堂",
        "brand:en": "Kyorindo",
        "brand:ja": "杏林堂",
        "brand:wikidata": "Q11522605",
        "brand:wikipedia": "ja:杏林堂",
        "healthcare": "pharmacy",
        "name": "杏林堂",
        "name:en": "Kyorindo",
        "name:ja": "杏林堂"
      }
    },
    {
      "displayName": "海王星辰",
      "id": "chinanepstar-f38123",
      "locationSet": {"include": ["cn"]},
      "tags": {
        "amenity": "pharmacy",
        "brand": "海王星辰",
        "brand:en": "China Nepstar",
        "brand:wikidata": "Q5099817",
        "brand:wikipedia": "zh:海王星辰",
        "brand:zh": "海王星辰",
        "healthcare": "pharmacy",
        "name": "海王星辰",
        "name:en": "China Nepstar",
        "name:zh": "海王星辰"
      }
    }
  ]
}<|MERGE_RESOLUTION|>--- conflicted
+++ resolved
@@ -2312,24 +2312,8 @@
       }
     },
     {
-<<<<<<< HEAD
-      "displayName": "Unichem Pharmacy",
-      "id": "unichempharmacy-8496bc",
-=======
-      "displayName": "Unichem",
-      "id": "unichem-f5140f",
-      "locationSet": {"include": ["001"]},
-      "tags": {
-        "amenity": "pharmacy",
-        "brand": "Unichem",
-        "healthcare": "pharmacy",
-        "name": "Unichem"
-      }
-    },
-    {
       "displayName": "Unichem (New Zealand)",
       "id": "unichem-8496bc",
->>>>>>> f6c70b3f
       "locationSet": {"include": ["nz"]},
       "matchNames": ["unichem pharmacy"],
       "matchTags": ["shop/chemist"],
