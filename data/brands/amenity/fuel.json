--- conflicted
+++ resolved
@@ -1382,6 +1382,18 @@
       }
     },
     {
+      "displayName": "Eco Petrol",
+      "matchNames": ["екопетрол", "ecopetrol", "ekopetrol"],
+      "locationSet": {"include": ["bg"]},
+      "tags": {
+        "amenity": "fuel",
+        "brand": "Eco Petrol",
+        "brand:wikidata": "Q114053440",
+        "name": "Eco Petrol",
+        "name:bg": "Еко Петрол"
+      }
+    },
+    {
       "displayName": "Ego",
       "id": "ego-e8f712",
       "locationSet": {"include": ["it"]},
@@ -6398,35 +6410,6 @@
         "brand": "福懋加油站",
         "name": "福懋加油站"
       }
-<<<<<<< HEAD
-=======
-    },
-    {
-      "displayName": "Eco Petrol",
-      "matchNames": ["екопетрол", "ecopetrol", "ekopetrol"],
-      "locationSet": {"include": ["bg"]},
-      "tags": {
-        "amenity": "fuel",
-        "brand": "Eco Petrol",
-        "brand:wikidata": "Q114053440",
-        "name": "Eco Petrol",
-        "name:bg": "Еко Петрол"
-      }
-    },
-    {
-      "displayName": "apollostation",
-      "locationSet": {"include": ["jp"]},
-      "tags": {
-        "amenity": "fuel",
-        "brand": "apollostation",
-        "brand:en": "apollostation",
-        "brand:ja": "アポロステーション",
-        "brand:wikidata": "Q2216770",
-        "name": "apollostation",
-        "name:en": "apollostation",
-        "name:ja": "アポロステーション"
-      }
->>>>>>> 8427d1b7
     }
   ]
 }