--- conflicted
+++ resolved
@@ -47,163 +47,6 @@
         "brand:wikidata": "Q2818601",
         "brand:wikipedia": "fr:8 à Huit",
         "name": "8 à Huit"
-      }
-    },
-    {
-      "displayName": "出光",
-      "id": "idemitsukosan-fbe2e4",
-      "locationSet": {"include": ["jp"]},
-      "tags": {
-        "amenity": "fuel",
-        "brand": "出光",
-        "brand:en": "Idemitsu Kosan",
-        "brand:ja": "出光",
-        "brand:wikidata": "Q2216770",
-        "brand:wikipedia": "en:Idemitsu Kosan",
-        "name": "出光",
-        "name:en": "Idemitsu Kosan",
-        "name:ja": "出光"
-      }
-    },
-    {
-      "displayName": "福懋加油站",
-      "id": "2dae50-b3d110",
-      "locationSet": {"include": ["001"]},
-      "tags": {
-        "amenity": "fuel",
-        "brand": "福懋加油站",
-        "name": "福懋加油站"
-      }
-    },
-    {
-      "displayName": "全國加油站",
-      "id": "npc-db3418",
-      "locationSet": {"include": ["tw"]},
-      "tags": {
-        "amenity": "fuel",
-        "brand": "全國加油站",
-        "brand:en": "NPC",
-        "brand:wikidata": "Q20410455",
-        "brand:wikipedia": "zh:全國加油站",
-        "brand:zh": "全國加油站",
-        "name": "全國加油站",
-        "name:en": "NPC",
-        "name:zh": "全國加油站"
-      }
-    },
-    {
-      "displayName": "台塑石油",
-      "id": "formosapetrochemicalcorporation-b3d110",
-      "locationSet": {"include": ["001"]},
-      "tags": {
-        "amenity": "fuel",
-        "brand": "台塑石油",
-        "brand:en": "Formosa Petrochemical Corporation",
-        "brand:wikidata": "Q1437742",
-        "brand:wikipedia": "zh:台塑石化",
-        "brand:zh": "台塑石油",
-        "name": "台塑石油",
-        "name:en": "Formosa Petrochemical Corporation",
-        "name:zh": "台塑石油"
-      }
-    },
-    {
-      "displayName": "台灣中油",
-      "id": "cpccorporationtaiwan-db3418",
-      "locationSet": {"include": ["tw"]},
-      "matchNames": ["中油"],
-      "tags": {
-        "amenity": "fuel",
-        "brand": "台灣中油",
-        "brand:en": "CPC Corporation, Taiwan",
-        "brand:wikidata": "Q698024",
-        "brand:wikipedia": "en:CPC Corporation",
-        "brand:zh": "台灣中油",
-        "name": "台灣中油",
-        "name:en": "CPC Corporation, Taiwan",
-        "name:zh": "台灣中油"
-      }
-    },
-    {
-      "displayName": "昭和シェル",
-      "id": "showashellsekiyu-fbe2e4",
-      "locationSet": {"include": ["jp"]},
-      "matchNames": ["昭和シェル石油"],
-      "tags": {
-        "amenity": "fuel",
-        "brand": "昭和シェル",
-        "brand:en": "Showa Shell Sekiyu",
-        "brand:ja": "昭和シェル",
-        "brand:wikidata": "Q277115",
-        "brand:wikipedia": "en:Showa Shell Sekiyu",
-        "name": "昭和シェル",
-        "name:en": "Showa Shell Sekiyu",
-        "name:ja": "昭和シェル"
-      }
-    },
-    {
-      "displayName": "中国海洋石油",
-      "id": "cnooc-e4b6c0",
-      "locationSet": {"include": ["cn"]},
-      "matchNames": ["中海油", "中海油加油站", "中海油站"],
-      "tags": {
-        "amenity": "fuel",
-        "brand": "中国海洋石油",
-        "brand:en": "CNOOC",
-        "brand:wikidata": "Q795354",
-        "brand:wikipedia": "zh:中国海洋石油",
-        "brand:zh": "中国海洋石油",
-        "name": "中国海洋石油",
-        "name:en": "CNOOC",
-        "name:zh": "中国海洋石油"
-      }
-    },
-    {
-      "displayName": "中国石化",
-      "id": "sinopec-e4b6c0",
-      "locationSet": {"include": ["cn"]},
-      "matchNames": [
-        "sinopec fuel",
-        "中国石化 sinopec",
-        "中国石化加油站",
-        "中石化",
-        "中石化加油站",
-        "中石化油站"
-      ],
-      "tags": {
-        "amenity": "fuel",
-        "brand": "中国石化",
-        "brand:en": "Sinopec",
-        "brand:wikidata": "Q831445",
-        "brand:wikipedia": "en:Sinopec",
-        "brand:zh": "中国石化",
-        "name": "中国石化",
-        "name:en": "Sinopec",
-        "name:zh": "中国石化"
-      }
-    },
-    {
-      "displayName": "中国石油",
-      "id": "petrochina-e4b6c0",
-      "locationSet": {"include": ["cn"]},
-      "matchNames": [
-        "中国石油 petrochina",
-        "中国石油加油站",
-        "中油",
-        "中油加油站",
-        "中石油",
-        "中石油加油站"
-      ],
-      "tags": {
-        "amenity": "fuel",
-        "brand": "中国石油",
-        "brand:en": "PetroChina",
-        "brand:wikidata": "Q503182",
-        "brand:wikipedia": "en:PetroChina",
-        "brand:zh": "中国石油",
-        "name": "中国石油",
-        "name:en": "PetroChina",
-        "name:zh": "中国石油"
       }
     },
     {
@@ -5307,8 +5150,6 @@
         "name:en": "Mobil",
         "name:ja": "モービル"
       }
-<<<<<<< HEAD
-=======
     },
     {
       "displayName": "中国海洋石油",
@@ -5466,7 +5307,6 @@
         "brand": "福懋加油站",
         "name": "福懋加油站"
       }
->>>>>>> aee5f838
     }
   ]
 }