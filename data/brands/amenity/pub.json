{
  "brands/amenity/pub": [
    {
      "displayName": "Brewers Fayre",
      "id": "brewersfayre-eaed91",
      "locationSet": {"include": ["gb"]},
      "tags": {
        "amenity": "pub",
        "brand": "Brewers Fayre",
        "brand:wikidata": "Q4962678",
        "brand:wikipedia": "en:Brewers Fayre",
        "cuisine": "british"
      }
    },
    {
      "displayName": "Chef & Brewer",
      "id": "chefandbrewer-eaed91",
      "locationSet": {"include": ["gb"]},
      "tags": {
        "amenity": "pub",
        "brand": "Chef & Brewer",
        "brand:wikidata": "Q5089491",
        "brand:wikipedia": "en:Chef & Brewer"
      }
    },
    {
      "displayName": "Ezītis miglā",
      "id": "ezitismigla-f4b906",
      "locationSet": {"include": ["lv"]},
      "tags": {
        "amenity": "pub",
        "brand": "Ezītis miglā",
        "name": "Ezītis miglā"
      }
    },
    {
<<<<<<< HEAD
=======
      "displayName": "Fuller's",
      "id": "fullers-eaed91",
      "locationSet": {"include": ["gb"]},
      "note": "No name for Fuller's brand as each pub is named differently.",
      "tags": {
        "amenity": "pub",
        "brand": "Fuller's",
        "brand:wikidata": "Q5253950",
        "brand:wikipedia": "en:Fuller's Brewery"
      }
    },
    {
>>>>>>> 3fea7aca
      "displayName": "Hall & Woodhouse",
      "id": "hallandwoodhouse-eaed91",
      "locationSet": {"include": ["gb"]},
      "tags": {
        "amenity": "pub",
        "brand": "Hall & Woodhouse",
        "brand:wikidata": "Q5642555",
        "brand:wikipedia": "en:Hall & Woodhouse"
      }
    },
    {
      "displayName": "Hungry Horse",
      "id": "hungryhorse-eaed91",
      "locationSet": {"include": ["gb"]},
      "tags": {
        "amenity": "pub",
        "brand": "Hungry Horse",
        "brand:wikidata": "Q5943510",
        "brand:wikipedia": "en:Hungry Horse"
      }
    },
    {
      "displayName": "MásQMenos",
      "id": "masqmenos-575688",
      "locationSet": {
        "include": ["es", "fr", "gb"]
      },
      "tags": {
        "amenity": "pub",
        "brand": "MásQMenos",
        "brand:wikidata": "Q98504930",
        "cuisine": "tapas",
        "name": "MásQMenos"
      }
    },
    {
      "displayName": "Toddy Shop",
      "id": "toddyshop-fb2db4",
      "locationSet": {"include": ["in"]},
      "tags": {
        "amenity": "pub",
        "brand": "Toddy Shop",
        "brand:wikidata": "Q7812761",
        "brand:wikipedia": "en:Toddy Shop",
        "drink:palm_wine": "yes",
        "name": "Toddy Shop"
      }
    },
    {
      "displayName": "Walkabout",
      "id": "walkabout-eaed91",
      "locationSet": {"include": ["gb"]},
      "tags": {
        "amenity": "pub",
        "brand": "Walkabout",
        "brand:wikidata": "Q7962149",
        "brand:wikipedia": "en:Walkabout (pub chain)",
        "name": "Walkabout"
      }
    },
    {
      "displayName": "Wetherspoon",
      "id": "wetherspoon-eaed91",
      "locationSet": {"include": ["gb"]},
      "matchNames": [
        "jd wetherspoon",
        "jd wetherspoons",
        "wetherspoons"
      ],
      "note": "Company is known as 'JD Wetherspoon', but current branding seems to be just 'Wetherspoon' as of Sept 2020. No social media is available for this brand, no name is set as each pub is named differently.",
      "tags": {
        "amenity": "pub",
        "brand": "Wetherspoon",
        "brand:wikidata": "Q6109362",
        "brand:wikipedia": "en:Wetherspoons"
      }
    },
    {
      "displayName": "つぼ八",
      "id": "tsubohachi-0435b9",
      "locationSet": {"include": ["jp"]},
      "tags": {
        "amenity": "pub",
        "brand": "つぼ八",
        "brand:en": "Tsubohachi",
        "brand:ja": "つぼ八",
        "brand:wikidata": "Q11272459",
        "brand:wikipedia": "ja:つぼ八",
        "name": "つぼ八",
        "name:en": "Tsubohachi",
        "name:ja": "つぼ八"
      }
    },
    {
      "displayName": "はなの舞",
      "id": "hananomai-0435b9",
      "locationSet": {"include": ["jp"]},
      "tags": {
        "amenity": "pub",
        "brand": "はなの舞",
        "brand:en": "Hananomai",
        "brand:ja": "はなの舞",
        "brand:wikidata": "Q88384850",
        "name": "はなの舞",
        "name:en": "Hananomai",
        "name:ja": "はなの舞"
      }
    },
    {
      "displayName": "和民",
      "id": "watami-0435b9",
      "locationSet": {"include": ["jp"]},
      "tags": {
        "amenity": "pub",
        "brand": "和民",
        "brand:en": "Watami",
        "brand:ja": "和民",
        "brand:wikidata": "Q10921591",
        "brand:wikipedia": "ja:ワタミ",
        "name": "和民",
        "name:en": "Watami",
        "name:ja": "和民"
      }
    },
    {
      "displayName": "白木屋",
      "id": "shirokiya-0435b9",
      "locationSet": {"include": ["jp"]},
      "tags": {
        "amenity": "pub",
        "brand": "白木屋",
        "brand:en": "Shirokiya",
        "brand:ja": "白木屋",
        "brand:wikidata": "Q489746",
        "brand:wikipedia": "ja:白木屋 (居酒屋)",
        "name": "白木屋",
        "name:en": "Shirokiya",
        "name:ja": "白木屋"
      }
    },
    {
      "displayName": "笑笑",
      "id": "warawara-0435b9",
      "locationSet": {"include": ["jp"]},
      "tags": {
        "amenity": "pub",
        "brand": "笑笑",
        "brand:en": "Warawara",
        "brand:ja": "笑笑",
        "brand:wikidata": "Q87214327",
        "name": "笑笑",
        "name:en": "Warawara",
        "name:ja": "笑笑"
      }
    },
    {
      "displayName": "風来坊",
      "id": "furaibo-0435b9",
      "locationSet": {"include": ["jp"]},
      "tags": {
        "amenity": "pub",
        "brand": "風来坊",
        "brand:en": "Furaibo",
        "brand:ja": "風来坊",
        "brand:wikidata": "Q22129759",
        "brand:wikipedia": "ja:風来坊",
        "name": "風来坊",
        "name:en": "Furaibo",
        "name:ja": "風来坊"
      }
    },
    {
      "displayName": "養老乃瀧",
      "id": "yoronotaki-0435b9",
      "locationSet": {"include": ["jp"]},
      "tags": {
        "amenity": "pub",
        "brand": "養老乃瀧",
        "brand:en": "Yoronotaki",
        "brand:ja": "養老乃瀧",
        "brand:wikidata": "Q11666874",
        "brand:wikipedia": "ja:養老乃瀧",
        "name": "養老乃瀧",
        "name:en": "Yoronotaki",
        "name:ja": "養老乃瀧"
      }
    },
    {
      "displayName": "魚民",
      "id": "uotami-0435b9",
      "locationSet": {"include": ["jp"]},
      "tags": {
        "amenity": "pub",
        "brand": "魚民",
        "brand:en": "Uotami",
        "brand:ja": "魚民",
        "brand:wikidata": "Q11673981",
        "name": "魚民",
        "name:en": "Uotami",
        "name:ja": "魚民"
      }
    },
    {
      "displayName": "鳥貴族",
      "id": "torikizoku-0435b9",
      "locationSet": {"include": ["jp"]},
      "tags": {
        "amenity": "pub",
        "brand": "鳥貴族",
        "brand:en": "Torikizoku",
        "brand:ja": "鳥貴族",
        "brand:wikidata": "Q11675129",
        "brand:wikipedia": "ja:鳥貴族",
        "name": "鳥貴族",
        "name:en": "Torikizoku",
        "name:ja": "鳥貴族"
      }
    }
  ]
}<|MERGE_RESOLUTION|>--- conflicted
+++ resolved
@@ -34,8 +34,6 @@
       }
     },
     {
-<<<<<<< HEAD
-=======
       "displayName": "Fuller's",
       "id": "fullers-eaed91",
       "locationSet": {"include": ["gb"]},
@@ -48,7 +46,6 @@
       }
     },
     {
->>>>>>> 3fea7aca
       "displayName": "Hall & Woodhouse",
       "id": "hallandwoodhouse-eaed91",
       "locationSet": {"include": ["gb"]},
