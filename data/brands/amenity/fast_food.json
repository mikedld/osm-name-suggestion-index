--- conflicted
+++ resolved
@@ -1124,6 +1124,7 @@
     },
     {
       "displayName": "El Corral",
+      "id": "elcorral-9bc101",
       "locationSet": {"include": ["co"]},
       "tags": {
         "amenity": "fast_food",
@@ -5016,7 +5017,6 @@
       }
     },
     {
-<<<<<<< HEAD
       "displayName": "البيك",
       "id": "albaik-ade864",
       "locationSet": {"include": ["sa"]},
@@ -5031,7 +5031,10 @@
         "name": "البيك",
         "name:ar": "البيك",
         "name:en": "Albaik",
-=======
+        "takeaway": "yes"
+      }
+    },
+    {
       "displayName": "الطازج",
       "id": "altazaj-517e88",
       "locationSet": {
@@ -5062,7 +5065,6 @@
         "name": "الطازج",
         "name:ar": "الطازج",
         "name:en": "Al Tazaj",
->>>>>>> 4987d250
         "takeaway": "yes"
       }
     },
