{
  "brands/amenity/fast_food": [
    {
      "displayName": "241 Pizza",
      "id": "241pizza-e49d2e",
      "locationSet": {"include": ["ca"]},
      "tags": {
        "amenity": "fast_food",
        "brand": "241 Pizza",
        "brand:wikidata": "Q4631768",
        "brand:wikipedia": "en:241 Pizza",
        "cuisine": "pizza",
        "name": "241 Pizza",
        "takeaway": "yes"
      }
    },
    {
      "displayName": "A&W (Canada)",
      "id": "aandw-e49d2e",
      "locationSet": {"include": ["ca"]},
      "tags": {
        "amenity": "fast_food",
        "brand": "A&W",
        "brand:wikidata": "Q2818848",
        "brand:wikipedia": "en:A&W (Canada)",
        "cuisine": "burger",
        "name": "A&W",
        "takeaway": "yes"
      }
    },
    {
      "displayName": "A&W (USA)",
      "id": "aandw-4d2ff4",
      "locationSet": {"include": ["us"]},
      "tags": {
        "amenity": "fast_food",
        "brand": "A&W",
        "brand:wikidata": "Q277641",
        "brand:wikipedia": "en:A&W Restaurants",
        "cuisine": "burger",
        "name": "A&W",
        "takeaway": "yes"
      }
    },
    {
      "displayName": "Andok's",
      "id": "andoks-33d36e",
      "locationSet": {"include": ["ph"]},
      "tags": {
        "amenity": "fast_food",
        "brand": "Andok's",
        "brand:wikidata": "Q62267166",
        "cuisine": "chicken",
        "name": "Andok's",
        "takeaway": "yes"
      }
    },
    {
      "displayName": "Angel's Burger",
      "id": "angelsburger-33d36e",
      "locationSet": {"include": ["ph"]},
      "tags": {
        "amenity": "fast_food",
        "brand": "Angel's Burger",
        "brand:wikidata": "Q62267228",
        "cuisine": "burger",
        "name": "Angel's Burger",
        "takeaway": "yes"
      }
    },
    {
      "displayName": "Apache Pizza",
      "id": "apachepizza-e92dfe",
      "locationSet": {
        "include": [
          "ie",
          "northern_ireland.geojson"
        ]
      },
      "tags": {
        "amenity": "fast_food",
        "brand": "Apache Pizza",
        "brand:wikidata": "Q22031794",
        "brand:wikipedia": "en:Apache Pizza",
        "cuisine": "pizza",
        "name": "Apache Pizza",
        "takeaway": "yes"
      }
    },
    {
      "displayName": "Arby's",
      "id": "arbys-3c08fb",
      "locationSet": {
        "include": ["ca", "tr", "us"]
      },
      "tags": {
        "amenity": "fast_food",
        "brand": "Arby's",
        "brand:wikidata": "Q630866",
        "brand:wikipedia": "en:Arby's",
        "cuisine": "sandwich",
        "name": "Arby's",
        "takeaway": "yes"
      }
    },
    {
      "displayName": "Arctic Circle",
      "id": "arcticcircle-4d2ff4",
      "locationSet": {"include": ["us"]},
      "tags": {
        "amenity": "fast_food",
        "brand": "Arctic Circle",
        "brand:wikidata": "Q4787501",
        "brand:wikipedia": "en:Arctic Circle Restaurants",
        "cuisine": "burger",
        "name": "Arctic Circle",
        "takeaway": "yes"
      }
    },
    {
      "displayName": "Au Bon Pain",
      "id": "aubonpain-9652cd",
      "locationSet": {
        "include": ["in", "th", "us"]
      },
      "tags": {
        "amenity": "fast_food",
        "brand": "Au Bon Pain",
        "brand:wikidata": "Q4818942",
        "brand:wikipedia": "en:Au Bon Pain",
        "cuisine": "sandwich",
        "name": "Au Bon Pain",
        "takeaway": "yes"
      }
    },
    {
      "displayName": "Auntie Anne's",
      "id": "auntieannes-4d2ff4",
      "locationSet": {"include": ["us"]},
      "matchNames": ["auntie annes pretzels"],
      "tags": {
        "amenity": "fast_food",
        "brand": "Auntie Anne's",
        "brand:wikidata": "Q4822010",
        "brand:wikipedia": "en:Auntie Anne's",
        "cuisine": "pretzel",
        "name": "Auntie Anne's",
        "takeaway": "yes"
      }
    },
    {
      "displayName": "Back Yard Burgers",
      "id": "backyardburgers-4d2ff4",
      "locationSet": {"include": ["us"]},
      "tags": {
        "amenity": "fast_food",
        "brand": "Back Yard Burgers",
        "brand:wikidata": "Q2878376",
        "brand:wikipedia": "en:Back Yard Burgers",
        "cuisine": "burger",
        "name": "Back Yard Burgers",
        "takeaway": "yes"
      }
    },
    {
      "displayName": "Baja Fresh",
      "id": "bajafresh-4d2ff4",
      "locationSet": {"include": ["us"]},
      "tags": {
        "amenity": "fast_food",
        "brand": "Baja Fresh",
        "brand:wikidata": "Q2880019",
        "brand:wikipedia": "en:Baja Fresh",
        "cuisine": "mexican",
        "name": "Baja Fresh",
        "takeaway": "yes"
      }
    },
    {
      "displayName": "Barburrito",
      "id": "barburrito-45095e",
      "locationSet": {"include": ["gb"]},
      "tags": {
        "amenity": "fast_food",
        "brand": "Barburrito",
        "brand:wikidata": "Q16983668",
        "brand:wikipedia": "en:Barburrito",
        "cuisine": "mexican",
        "name": "Barburrito",
        "takeaway": "yes"
      }
    },
    {
      "displayName": "Bembos",
      "id": "bembos-654705",
      "locationSet": {"include": ["pe"]},
      "tags": {
        "amenity": "fast_food",
        "brand": "Bembos",
        "brand:wikidata": "Q466971",
        "brand:wikipedia": "en:Bembos",
        "cuisine": "burger",
        "name": "Bembos",
        "takeaway": "yes"
      }
    },
    {
      "displayName": "Big Fernand",
      "id": "bigfernand-8ddd61",
      "locationSet": {
        "include": ["ae", "fr", "lu"]
      },
      "tags": {
        "amenity": "fast_food",
        "brand": "Big Fernand",
        "brand:wikidata": "Q19521346",
        "brand:wikipedia": "fr:Big Fernand",
        "cuisine": "burger",
        "name": "Big Fernand",
        "takeaway": "yes"
      }
    },
    {
      "displayName": "Biscuitville",
      "id": "biscuitville-4d2ff4",
      "locationSet": {"include": ["us"]},
      "tags": {
        "amenity": "fast_food",
        "brand": "Biscuitville",
        "brand:wikidata": "Q4917274",
        "brand:wikipedia": "en:Biscuitville",
        "cuisine": "american;breakfast",
        "name": "Biscuitville",
        "takeaway": "yes"
      }
    },
    {
      "displayName": "Blackjack Pizza",
      "id": "blackjackpizza-4d2ff4",
      "locationSet": {"include": ["us"]},
      "tags": {
        "amenity": "fast_food",
        "brand": "Blackjack Pizza",
        "brand:wikidata": "Q4923061",
        "brand:wikipedia": "en:Blackjack Pizza",
        "cuisine": "pizza",
        "name": "Blackjack Pizza",
        "takeaway": "yes"
      }
    },
    {
      "displayName": "Blimpie",
      "id": "blimpie-4d2ff4",
      "locationSet": {"include": ["us"]},
      "tags": {
        "amenity": "fast_food",
        "brand": "Blimpie",
        "brand:wikidata": "Q4926479",
        "brand:wikipedia": "en:Blimpie",
        "cuisine": "sandwich",
        "name": "Blimpie",
        "takeaway": "yes"
      }
    },
    {
      "displayName": "Bob's",
      "id": "bobs-02d9fb",
      "locationSet": {
        "include": ["ao", "br", "cl", "pt"]
      },
      "tags": {
        "amenity": "fast_food",
        "brand": "Bob's",
        "brand:wikidata": "Q1392113",
        "brand:wikipedia": "en:Bob's",
        "cuisine": "burger",
        "name": "Bob's",
        "takeaway": "yes"
      }
    },
    {
      "displayName": "Bojangles'",
      "id": "bojangles-4d2ff4",
      "locationSet": {"include": ["us"]},
      "tags": {
        "amenity": "fast_food",
        "brand": "Bojangles'",
        "brand:wikidata": "Q891163",
        "brand:wikipedia": "en:Bojangles' Famous Chicken 'n Biscuits",
        "cuisine": "chicken",
        "name": "Bojangles'",
        "official_name": "Bojangles' Famous Chicken 'n Biscuits",
        "takeaway": "yes"
      }
    },
    {
      "displayName": "Booster Juice",
      "id": "boosterjuice-e49d2e",
      "locationSet": {"include": ["ca"]},
      "matchTags": ["shop/beverages"],
      "tags": {
        "amenity": "fast_food",
        "brand": "Booster Juice",
        "brand:wikidata": "Q4943796",
        "brand:wikipedia": "en:Booster Juice",
        "cuisine": "juice",
        "name": "Booster Juice",
        "takeaway": "yes"
      }
    },
    {
      "displayName": "Boston Market",
      "id": "bostonmarket-4d2ff4",
      "locationSet": {"include": ["us"]},
      "tags": {
        "amenity": "fast_food",
        "brand": "Boston Market",
        "brand:wikidata": "Q603617",
        "brand:wikipedia": "en:Boston Market",
        "cuisine": "american;chicken",
        "name": "Boston Market",
        "takeaway": "yes"
      }
    },
    {
      "displayName": "Braum's",
      "id": "braums-4d2ff4",
      "locationSet": {"include": ["us"]},
      "matchTags": ["shop/dairy"],
      "tags": {
        "amenity": "fast_food",
        "brand": "Braum's",
        "brand:wikidata": "Q4958263",
        "brand:wikipedia": "en:Braum's",
        "cuisine": "ice_cream",
        "name": "Braum's",
        "shop": "dairy",
        "takeaway": "yes"
      }
    },
    {
      "displayName": "Bruegger's Bagels",
      "id": "brueggersbagels-4d2ff4",
      "locationSet": {"include": ["us"]},
      "matchNames": [
        "breuger's",
        "breugger's",
        "bruger's",
        "brugger's"
      ],
      "tags": {
        "amenity": "fast_food",
        "brand": "Bruegger's Bagels",
        "brand:wikidata": "Q4978656",
        "brand:wikipedia": "en:Bruegger's",
        "cuisine": "bagel",
        "name": "Bruegger's Bagels",
        "short_name": "Bruegger's",
        "takeaway": "yes"
      }
    },
    {
      "displayName": "Buona",
      "id": "buona-4d2ff4",
      "locationSet": {"include": ["us"]},
      "tags": {
        "amenity": "fast_food",
        "brand": "Buona",
        "brand:wikidata": "Q23461372",
        "brand:wikipedia": "en:Buona",
        "cuisine": "italian",
        "name": "Buona",
        "takeaway": "yes"
      }
    },
    {
      "displayName": "Burger Fuel",
      "id": "burgerfuel-ba88db",
      "locationSet": {
        "include": ["ae", "iq", "nz", "sa", "us"]
      },
      "tags": {
        "amenity": "fast_food",
        "brand": "Burger Fuel",
        "brand:wikidata": "Q4998537",
        "brand:wikipedia": "en:Burger Fuel",
        "cuisine": "burger",
        "name": "Burger Fuel",
        "takeaway": "yes"
      }
    },
    {
      "displayName": "Burger King",
      "id": "burgerking-658eea",
      "locationSet": {"include": ["001"]},
      "matchNames": ["burguer king"],
      "tags": {
        "amenity": "fast_food",
        "brand": "Burger King",
        "brand:wikidata": "Q177054",
        "brand:wikipedia": "en:Burger King",
        "cuisine": "burger",
        "name": "Burger King",
        "takeaway": "yes"
      }
    },
    {
      "displayName": "Burger Machine",
      "id": "burgermachine-33d36e",
      "locationSet": {"include": ["ph"]},
      "tags": {
        "amenity": "fast_food",
        "brand": "Burger Machine",
        "brand:wikidata": "Q4998549",
        "brand:wikipedia": "en:Burger Machine",
        "cuisine": "burger",
        "name": "Burger Machine",
        "takeaway": "yes"
      }
    },
    {
      "displayName": "Burger Urge",
      "id": "burgerurge-d43c69",
      "locationSet": {"include": ["au"]},
      "tags": {
        "amenity": "fast_food",
        "brand": "Burger Urge",
        "brand:wikidata": "Q19589751",
        "brand:wikipedia": "en:Burger Urge",
        "cuisine": "burger",
        "name": "Burger Urge",
        "takeaway": "yes"
      }
    },
    {
      "displayName": "BurgerFi",
      "id": "burgerfi-4d2ff4",
      "locationSet": {"include": ["us"]},
      "tags": {
        "amenity": "fast_food",
        "brand": "BurgerFi",
        "brand:wikidata": "Q39045496",
        "brand:wikipedia": "en:BurgerFi",
        "cuisine": "burger",
        "name": "BurgerFi",
        "takeaway": "yes"
      }
    },
    {
      "displayName": "Burgerim",
      "id": "burgerim-dbdcb8",
      "locationSet": {"include": ["il"]},
      "tags": {
        "amenity": "fast_food",
        "brand": "Burgerim",
        "brand:en": "Burgerim",
        "brand:he": "בורגרים",
        "brand:wikidata": "Q64760354",
        "cuisine": "burger",
        "name": "Burgerim",
        "name:en": "Burgerim",
        "name:he": "בורגרים",
        "takeaway": "yes"
      }
    },
    {
      "displayName": "Burgers Bar",
      "id": "burgersbar-dbdcb8",
      "locationSet": {"include": ["il"]},
      "tags": {
        "amenity": "fast_food",
        "brand": "Burgers Bar",
        "brand:en": "Burgers Bar",
        "brand:he": "בורגרס בר",
        "brand:wikidata": "Q64760337",
        "cuisine": "burger",
        "diet:kosher": "yes",
        "name": "Burgers Bar",
        "name:en": "Burgers Bar",
        "name:he": "בורגרס בר",
        "takeaway": "yes"
      }
    },
    {
      "displayName": "Burgerville",
      "id": "burgerville-4d2ff4",
      "locationSet": {"include": ["us"]},
      "tags": {
        "amenity": "fast_food",
        "brand": "Burgerville",
        "brand:wikidata": "Q4998570",
        "brand:wikipedia": "en:Burgerville",
        "cuisine": "burger",
        "name": "Burgerville",
        "takeaway": "yes"
      }
    },
    {
      "displayName": "Bush's Chicken",
      "id": "bushschicken-4d2ff4",
      "locationSet": {"include": ["us"]},
      "tags": {
        "amenity": "fast_food",
        "brand": "Bush's Chicken",
        "brand:wikidata": "Q5001349",
        "brand:wikipedia": "en:Bush's Chicken",
        "cuisine": "chicken",
        "name": "Bush's Chicken",
        "takeaway": "yes"
      }
    },
    {
      "displayName": "California Fish Grill",
      "id": "californiafishgrill-4d2ff4",
      "locationSet": {"include": ["us"]},
      "tags": {
        "amenity": "fast_food",
        "brand": "California Fish Grill",
        "brand:wikidata": "Q55606435",
        "brand:wikipedia": "en:California Fish Grill",
        "cuisine": "seafood",
        "name": "California Fish Grill",
        "takeaway": "yes"
      }
    },
    {
      "displayName": "Captain D's",
      "id": "captainds-4d2ff4",
      "locationSet": {"include": ["us"]},
      "tags": {
        "amenity": "fast_food",
        "brand": "Captain D's",
        "brand:wikidata": "Q5036616",
        "brand:wikipedia": "en:Captain D's",
        "cuisine": "seafood",
        "name": "Captain D's",
        "takeaway": "yes"
      }
    },
    {
      "displayName": "Carl's Jr.",
      "id": "carlsjr-658eea",
      "locationSet": {"include": ["001"]},
      "tags": {
        "amenity": "fast_food",
        "brand": "Carl's Jr.",
        "brand:wikidata": "Q1043486",
        "brand:wikipedia": "en:Carl's Jr.",
        "cuisine": "burger",
        "name": "Carl's Jr.",
        "takeaway": "yes"
      }
    },
    {
      "displayName": "Charleys Philly Steaks",
      "id": "charleysphillysteaks-4d2ff4",
      "locationSet": {"include": ["us"]},
      "matchNames": ["charleys"],
      "tags": {
        "amenity": "fast_food",
        "brand": "Charleys Philly Steaks",
        "brand:wikidata": "Q1066777",
        "brand:wikipedia": "en:Charleys Philly Steaks",
        "cuisine": "sandwich",
        "name": "Charleys Philly Steaks",
        "takeaway": "yes"
      }
    },
    {
      "displayName": "Checkers",
      "id": "checkers-658eea",
      "locationSet": {"include": ["001"]},
      "tags": {
        "amenity": "fast_food",
        "brand": "Checkers",
        "brand:wikidata": "Q63919315",
        "cuisine": "burger",
        "name": "Checkers",
        "takeaway": "yes"
      }
    },
    {
      "displayName": "Chester's",
      "id": "chesters-4d2ff4",
      "locationSet": {"include": ["us"]},
      "matchNames": ["chesters chicken"],
      "tags": {
        "amenity": "fast_food",
        "brand": "Chester's",
        "brand:wikidata": "Q5093401",
        "brand:wikipedia": "en:Chester's International",
        "cuisine": "chicken",
        "name": "Chester's",
        "takeaway": "yes"
      }
    },
    {
      "displayName": "Chick-fil-A",
      "id": "chickfila-4d2ff4",
      "locationSet": {"include": ["us"]},
      "tags": {
        "amenity": "fast_food",
        "brand": "Chick-fil-A",
        "brand:wikidata": "Q491516",
        "brand:wikipedia": "en:Chick-fil-A",
        "cuisine": "chicken",
        "name": "Chick-fil-A",
        "takeaway": "yes"
      }
    },
    {
      "displayName": "Chicken Express",
      "id": "chickenexpress-4d2ff4",
      "locationSet": {"include": ["us"]},
      "tags": {
        "amenity": "fast_food",
        "brand": "Chicken Express",
        "brand:wikidata": "Q5096235",
        "brand:wikipedia": "en:Chicken Express",
        "cuisine": "chicken",
        "name": "Chicken Express",
        "takeaway": "yes"
      }
    },
    {
      "displayName": "Chicken Licken",
      "id": "chickenlicken-7fdf05",
      "locationSet": {"include": ["za"]},
      "tags": {
        "amenity": "fast_food",
        "brand": "Chicken Licken",
        "brand:wikidata": "Q4164819",
        "brand:wikipedia": "en:Chicken Licken (restaurant)",
        "cuisine": "chicken",
        "name": "Chicken Licken",
        "takeaway": "yes"
      }
    },
    {
      "displayName": "Chicken Republic",
      "id": "chickenrepublic-3eb11d",
      "locationSet": {"include": ["ng"]},
      "tags": {
        "amenity": "fast_food",
        "brand": "Chicken Republic",
        "brand:wikidata": "Q23461416",
        "brand:wikipedia": "en:Chicken Republic",
        "cuisine": "chicken",
        "name": "Chicken Republic",
        "takeaway": "yes"
      }
    },
    {
      "displayName": "Chicken Treat",
      "id": "chickentreat-4d2ff4",
      "locationSet": {"include": ["us"]},
      "tags": {
        "amenity": "fast_food",
        "brand": "Chicken Treat",
        "brand:wikidata": "Q5096274",
        "brand:wikipedia": "en:Chicken Treat",
        "cuisine": "chicken",
        "name": "Chicken Treat",
        "takeaway": "yes"
      }
    },
    {
      "displayName": "China Garden",
      "id": "chinagarden-56a2ff",
      "locationSet": {"include": ["gb", "us"]},
      "tags": {
        "amenity": "fast_food",
        "brand": "China Garden",
        "cuisine": "chinese",
        "name": "China Garden",
        "takeaway": "yes"
      }
    },
    {
      "displayName": "China Wok",
      "id": "chinawok-658eea",
      "locationSet": {"include": ["001"]},
      "tags": {
        "amenity": "fast_food",
        "brand": "China Wok",
        "brand:wikidata": "Q5766542",
        "brand:wikipedia": "es:China Wok",
        "cuisine": "chinese",
        "name": "China Wok",
        "takeaway": "yes"
      }
    },
    {
      "displayName": "Chipotle",
      "id": "chipotle-658eea",
      "locationSet": {"include": ["001"]},
      "tags": {
        "amenity": "fast_food",
        "brand": "Chipotle",
        "brand:wikidata": "Q465751",
        "brand:wikipedia": "en:Chipotle Mexican Grill",
        "cuisine": "mexican",
        "name": "Chipotle",
        "official_name": "Chipotle Mexican Grill",
        "takeaway": "yes"
      }
    },
    {
      "displayName": "Chopt",
      "id": "chopt-4d2ff4",
      "locationSet": {"include": ["us"]},
      "tags": {
        "amenity": "fast_food",
        "brand": "Chopt",
        "brand:wikidata": "Q17509305",
        "brand:wikipedia": "en:Chopt",
        "cuisine": "salad",
        "name": "Chopt",
        "takeaway": "yes"
      }
    },
    {
      "displayName": "Chowking",
      "id": "chowking-33d36e",
      "locationSet": {"include": ["ph"]},
      "tags": {
        "amenity": "fast_food",
        "brand": "Chowking",
        "brand:wikidata": "Q1076816",
        "brand:wikipedia": "en:Chowking",
        "cuisine": "asian",
        "name": "Chowking",
        "takeaway": "yes"
      }
    },
    {
      "displayName": "Church's Chicken",
      "id": "churchschicken-658eea",
      "locationSet": {"include": ["001"]},
      "tags": {
        "amenity": "fast_food",
        "brand": "Church's Chicken",
        "brand:wikidata": "Q1089932",
        "brand:wikipedia": "en:Church's Chicken",
        "cuisine": "chicken",
        "name": "Church's Chicken",
        "takeaway": "yes"
      }
    },
    {
      "displayName": "Cinnabon",
      "id": "cinnabon-658eea",
      "locationSet": {"include": ["001"]},
      "matchTags": ["shop/confectionery"],
      "tags": {
        "amenity": "fast_food",
        "brand": "Cinnabon",
        "brand:wikidata": "Q1092539",
        "brand:wikipedia": "en:Cinnabon",
        "cuisine": "dessert",
        "name": "Cinnabon",
        "takeaway": "yes"
      }
    },
    {
      "displayName": "CoCo壱番屋",
      "id": "cocoichibanya-98ece3",
      "locationSet": {"include": ["cn", "jp"]},
      "tags": {
        "amenity": "fast_food",
        "brand": "CoCo壱番屋",
        "brand:en": "CoCo Ichibanya",
        "brand:ja": "CoCo壱番屋",
        "brand:wikidata": "Q5986105",
        "brand:wikipedia": "en:Ichibanya",
        "cuisine": "japanese",
        "name": "CoCo壱番屋",
        "name:en": "CoCo Ichibanya",
        "name:ja": "CoCo壱番屋",
        "takeaway": "yes"
      }
    },
    {
      "displayName": "Cœur de Blé",
      "id": "coeurdeble-e4dee6",
      "locationSet": {"include": ["fr"]},
      "tags": {
        "amenity": "fast_food",
        "brand": "Cœur de Blé",
        "brand:en": "Coeur de Blé",
        "brand:fr": "Cœur de Blé",
        "brand:wikidata": "Q95745666",
        "cuisine": "sandwich",
        "name": "Cœur de Blé",
        "name:en": "Coeur de Blé",
        "name:fr": "Cœur de Blé",
        "takeaway": "yes"
      }
    },
    {
      "displayName": "Cook Door",
      "id": "cookdoor-5f7df6",
      "locationSet": {"include": ["ae", "eg"]},
      "tags": {
        "amenity": "fast_food",
        "brand": "Cook Door",
        "brand:wikidata": "Q12236500",
        "brand:wikipedia": "en:Cook Door",
        "cuisine": "sandwich",
        "name": "Cook Door",
        "takeaway": "yes"
      }
    },
    {
      "displayName": "Cook Out",
      "id": "cookout-4d2ff4",
      "locationSet": {"include": ["us"]},
      "tags": {
        "amenity": "fast_food",
        "brand": "Cook Out",
        "brand:wikidata": "Q5166992",
        "brand:wikipedia": "en:Cook Out (restaurant)",
        "cuisine": "american",
        "name": "Cook Out",
        "takeaway": "yes"
      }
    },
    {
      "displayName": "Così",
      "id": "cosi-4d2ff4",
      "locationSet": {"include": ["us"]},
      "tags": {
        "amenity": "fast_food",
        "brand": "Così",
        "brand:wikidata": "Q5175243",
        "brand:wikipedia": "en:Così (restaurant)",
        "cuisine": "sandwich",
        "name": "Così",
        "takeaway": "yes"
      }
    },
    {
      "displayName": "Crust",
      "id": "crust-d43c69",
      "locationSet": {"include": ["au"]},
      "tags": {
        "amenity": "fast_food",
        "brand": "Crust",
        "cuisine": "pizza",
        "name": "Crust",
        "official_name": "Crust Gourmet Pizza Bar",
        "takeaway": "yes"
      }
    },
    {
      "displayName": "Cultures",
      "id": "cultures-e49d2e",
      "locationSet": {"include": ["ca"]},
      "tags": {
        "amenity": "fast_food",
        "brand": "Cultures",
        "brand:wikidata": "Q64876898",
        "cuisine": "sandwich",
        "name": "Cultures",
        "takeaway": "yes"
      }
    },
    {
      "displayName": "Culver's",
      "id": "culvers-4d2ff4",
      "locationSet": {"include": ["us"]},
      "tags": {
        "amenity": "fast_food",
        "brand": "Culver's",
        "brand:wikidata": "Q1143589",
        "brand:wikipedia": "en:Culver's",
        "cuisine": "burger",
        "name": "Culver's",
        "takeaway": "yes"
      }
    },
    {
      "displayName": "Dairy Queen",
      "id": "dairyqueen-658eea",
      "locationSet": {"include": ["001"]},
      "matchNames": ["dq"],
      "tags": {
        "amenity": "fast_food",
        "brand": "Dairy Queen",
        "brand:wikidata": "Q1141226",
        "brand:wikipedia": "en:Dairy Queen",
        "cuisine": "ice_cream;burger",
        "name": "Dairy Queen",
        "takeaway": "yes"
      }
    },
    {
      "displayName": "Daylight Donuts",
      "id": "daylightdonuts-4d2ff4",
      "locationSet": {"include": ["us"]},
      "tags": {
        "amenity": "fast_food",
        "brand": "Daylight Donuts",
        "brand:wikidata": "Q48970508",
        "brand:wikipedia": "en:Daylight Donuts",
        "cuisine": "donut",
        "name": "Daylight Donuts",
        "takeaway": "yes"
      }
    },
    {
      "displayName": "Debonairs Pizza",
      "id": "debonairspizza-10dad6",
      "locationSet": {
        "include": [
          "ae",
          "bw",
          "ke",
          "ls",
          "mu",
          "mw",
          "mz",
          "na",
          "ng",
          "sd",
          "ss",
          "sz",
          "za",
          "zm"
        ]
      },
      "matchNames": ["debonairs"],
      "tags": {
        "amenity": "fast_food",
        "brand": "Debonairs Pizza",
        "brand:wikidata": "Q65079407",
        "brand:wikipedia": "en:Debonairs Pizza",
        "cuisine": "pizza",
        "name": "Debonairs Pizza",
        "takeaway": "yes"
      }
    },
    {
      "displayName": "Del Taco",
      "id": "deltaco-4d2ff4",
      "locationSet": {"include": ["us"]},
      "tags": {
        "amenity": "fast_food",
        "brand": "Del Taco",
        "brand:wikidata": "Q1183818",
        "brand:wikipedia": "en:Del Taco",
        "cuisine": "mexican",
        "name": "Del Taco",
        "takeaway": "yes"
      }
    },
    {
      "displayName": "Dig Inn",
      "id": "diginn-4d2ff4",
      "locationSet": {"include": ["us"]},
      "tags": {
        "amenity": "fast_food",
        "brand": "Dig Inn",
        "brand:wikidata": "Q28226241",
        "brand:wikipedia": "en:Dig Inn",
        "cuisine": "regional",
        "name": "Dig Inn",
        "takeaway": "yes"
      }
    },
    {
      "displayName": "Dixy Chicken",
      "id": "dixychicken-d5291b",
      "locationSet": {
        "include": [
          "bn",
          "gb",
          "in",
          "no",
          "nz",
          "pk",
          "sa",
          "sy",
          "us"
        ]
      },
      "tags": {
        "amenity": "fast_food",
        "brand": "Dixy Chicken",
        "brand:wikidata": "Q5285003",
        "brand:wikipedia": "en:Dixy Chicken",
        "cuisine": "chicken",
        "diet:halal": "yes",
        "name": "Dixy Chicken",
        "takeaway": "yes"
      }
    },
    {
      "displayName": "Domino's",
      "id": "dominos-658eea",
      "locationSet": {"include": ["001"]},
      "matchNames": ["dominos pizza"],
      "tags": {
        "amenity": "fast_food",
        "brand": "Domino's",
        "brand:wikidata": "Q839466",
        "brand:wikipedia": "en:Domino's Pizza",
        "cuisine": "pizza",
        "name": "Domino's",
        "takeaway": "yes"
      }
    },
    {
      "displayName": "Donut King",
      "id": "donutking-d43c69",
      "locationSet": {"include": ["au"]},
      "tags": {
        "amenity": "fast_food",
        "brand": "Donut King",
        "brand:wikidata": "Q5296921",
        "brand:wikipedia": "en:Donut King",
        "cuisine": "donut;coffee_shop",
        "name": "Donut King",
        "takeaway": "yes"
      }
    },
    {
      "displayName": "DQ Grill & Chill",
      "id": "dqgrillandchill-d2abf0",
      "locationSet": {"include": ["ca", "us"]},
      "matchNames": ["dairy queen chill & grill"],
      "tags": {
        "amenity": "fast_food",
        "brand": "DQ Grill & Chill",
        "brand:wikidata": "Q1141226",
        "brand:wikipedia": "en:Dairy Queen",
        "cuisine": "ice_cream;burger",
        "name": "DQ Grill & Chill",
        "takeaway": "yes"
      }
    },
    {
      "displayName": "Dunkin' Donuts",
      "id": "dunkindonuts-658eea",
      "locationSet": {"include": ["001"]},
      "matchNames": ["dunkin doughnuts"],
      "tags": {
        "amenity": "fast_food",
        "brand": "Dunkin' Donuts",
        "brand:wikidata": "Q847743",
        "brand:wikipedia": "en:Dunkin' Donuts",
        "cuisine": "donut;coffee_shop",
        "name": "Dunkin' Donuts",
        "takeaway": "yes"
      }
    },
    {
      "displayName": "East of Chicago Pizza",
      "id": "eastofchicagopizza-4d2ff4",
      "locationSet": {"include": ["us"]},
      "tags": {
        "amenity": "fast_food",
        "brand": "East of Chicago Pizza",
        "brand:wikidata": "Q5329751",
        "brand:wikipedia": "en:East of Chicago Pizza",
        "cuisine": "pizza",
        "name": "East of Chicago Pizza",
        "takeaway": "yes"
      }
    },
    {
      "displayName": "EAT.",
      "id": "eat-45095e",
      "locationSet": {"include": ["gb"]},
      "tags": {
        "amenity": "fast_food",
        "brand": "EAT.",
        "brand:wikidata": "Q5331219",
        "brand:wikipedia": "en:Eat (restaurant)",
        "cuisine": "sandwich",
        "name": "EAT.",
        "takeaway": "yes"
      }
    },
    {
      "displayName": "Einstein Bros. Bagels",
      "id": "einsteinbrosbagels-4d2ff4",
      "locationSet": {"include": ["us"]},
      "matchNames": [
        "einstein bros",
        "einstein brothers"
      ],
      "tags": {
        "alt_name": "Einstein Brothers Bagels",
        "amenity": "fast_food",
        "brand": "Einstein Bros. Bagels",
        "brand:wikidata": "Q5349788",
        "brand:wikipedia": "en:Einstein Bros. Bagels",
        "cuisine": "bagel",
        "name": "Einstein Bros. Bagels",
        "takeaway": "yes"
      }
    },
    {
      "displayName": "El Pollo Loco",
      "id": "elpolloloco-bca76b",
      "locationSet": {"include": ["mx", "us"]},
      "tags": {
        "amenity": "fast_food",
        "brand": "El Pollo Loco",
        "brand:wikidata": "Q2353849",
        "brand:wikipedia": "en:El Pollo Loco",
        "cuisine": "mexican",
        "name": "El Pollo Loco",
        "takeaway": "yes"
      }
    },
    {
      "displayName": "Elevation Burger",
      "id": "elevationburger-203491",
      "locationSet": {
        "include": ["bh", "kw", "qa", "us"]
      },
      "tags": {
        "amenity": "fast_food",
        "brand": "Elevation Burger",
        "brand:wikidata": "Q15291092",
        "brand:wikipedia": "en:Elevation Burger",
        "cuisine": "burger",
        "name": "Elevation Burger",
        "takeaway": "yes"
      }
    },
    {
      "displayName": "Es Teler 77",
      "id": "esteler77-658eea",
      "locationSet": {"include": ["001"]},
      "tags": {
        "amenity": "fast_food",
        "brand": "Es Teler 77",
        "brand:wikidata": "Q5396630",
        "cuisine": "indonesian",
        "name": "Es Teler 77",
        "takeaway": "yes"
      }
    },
    {
      "displayName": "Everest",
      "id": "everest-6b115c",
      "locationSet": {"include": ["gr"]},
      "tags": {
        "amenity": "fast_food",
        "brand": "Everest",
        "brand:wikidata": "Q62273299",
        "cuisine": "burger",
        "name": "Everest",
        "takeaway": "yes"
      }
    },
    {
      "displayName": "Extreme Pita",
      "id": "extremepita-d2abf0",
      "locationSet": {"include": ["ca", "us"]},
      "tags": {
        "amenity": "fast_food",
        "brand": "Extreme Pita",
        "brand:wikidata": "Q5422367",
        "brand:wikipedia": "en:Extreme Pita",
        "cuisine": "pita",
        "name": "Extreme Pita",
        "takeaway": "yes"
      }
    },
    {
      "displayName": "Extreme Pizza",
      "id": "extremepizza-658eea",
      "locationSet": {"include": ["001"]},
      "tags": {
        "amenity": "fast_food",
        "brand": "Extreme Pizza",
        "brand:wikidata": "Q5422364",
        "brand:wikipedia": "en:Extreme Pizza",
        "cuisine": "pizza",
        "name": "Extreme Pizza",
        "takeaway": "yes"
      }
    },
    {
      "displayName": "Fairwood",
      "id": "fairwood-7e2e93",
      "locationSet": {"include": ["cn", "hk"]},
      "tags": {
        "amenity": "fast_food",
        "brand": "Fairwood",
        "brand:wikidata": "Q5430935",
        "brand:wikipedia": "en:Fairwood (restaurant)",
        "cuisine": "chinese;american",
        "name": "Fairwood",
        "takeaway": "yes"
      }
    },
    {
      "displayName": "Fazoli's",
      "id": "fazolis-4d2ff4",
      "locationSet": {"include": ["us"]},
      "tags": {
        "amenity": "fast_food",
        "brand": "Fazoli's",
        "brand:wikidata": "Q1399195",
        "brand:wikipedia": "en:Fazoli's",
        "cuisine": "italian",
        "name": "Fazoli's",
        "takeaway": "yes"
      }
    },
    {
      "displayName": "Febo",
      "id": "febo-450c68",
      "locationSet": {"include": ["nl"]},
      "tags": {
        "amenity": "fast_food",
        "brand": "Febo",
        "brand:wikidata": "Q582245",
        "brand:wikipedia": "nl:Febo (snackbar)",
        "cuisine": "burger",
        "name": "Febo",
        "takeaway": "yes"
      }
    },
    {
      "displayName": "Figaro's Pizza",
      "id": "figarospizza-658eea",
      "locationSet": {"include": ["001"]},
      "tags": {
        "amenity": "fast_food",
        "brand": "Figaro's Pizza",
        "brand:wikidata": "Q48802600",
        "brand:wikipedia": "en:Figaro's Pizza",
        "cuisine": "pizza",
        "name": "Figaro's Pizza",
        "takeaway": "yes"
      }
    },
    {
      "displayName": "Firehouse Subs",
      "id": "firehousesubs-d2abf0",
      "locationSet": {"include": ["ca", "us"]},
      "tags": {
        "amenity": "fast_food",
        "brand": "Firehouse Subs",
        "brand:wikidata": "Q5451873",
        "brand:wikipedia": "en:Firehouse Subs",
        "cuisine": "sandwich",
        "name": "Firehouse Subs",
        "takeaway": "yes"
      }
    },
    {
      "displayName": "Five Guys",
      "id": "fiveguys-658eea",
      "locationSet": {"include": ["001"]},
      "tags": {
        "amenity": "fast_food",
        "brand": "Five Guys",
        "brand:wikidata": "Q1131810",
        "brand:wikipedia": "en:Five Guys",
        "cuisine": "burger",
        "name": "Five Guys",
        "official_name": "Five Guys Burgers and Fries",
        "takeaway": "yes"
      }
    },
    {
      "displayName": "Freddy's",
      "id": "freddys-4d2ff4",
      "locationSet": {"include": ["us"]},
      "tags": {
        "amenity": "fast_food",
        "brand": "Freddy's",
        "brand:wikidata": "Q5496837",
        "brand:wikipedia": "en:Freddy's Frozen Custard & Steakburgers",
        "cuisine": "ice_cream;burger",
        "name": "Freddy's",
        "official_name": "Freddys Frozen Custard & Steakburgers",
        "takeaway": "yes"
      }
    },
    {
      "displayName": "Freebirds",
      "id": "freebirds-4d2ff4",
      "locationSet": {"include": ["us"]},
      "tags": {
        "amenity": "fast_food",
        "brand": "Freebirds",
        "brand:wikidata": "Q5500367",
        "brand:wikipedia": "en:Freebirds World Burrito",
        "cuisine": "mexican",
        "name": "Freebirds",
        "takeaway": "yes"
      }
    },
    {
      "displayName": "Freshëns",
      "id": "freshens-4d2ff4",
      "locationSet": {"include": ["us"]},
      "tags": {
        "amenity": "fast_food",
        "brand": "Freshëns",
        "brand:wikidata": "Q88353412",
        "cuisine": "juice;salad",
        "name": "Freshëns",
        "takeaway": "yes"
      }
    },
    {
      "displayName": "Freshslice Pizza",
      "id": "freshslicepizza-e49d2e",
      "locationSet": {"include": ["ca"]},
      "tags": {
        "amenity": "fast_food",
        "brand": "Freshslice Pizza",
        "brand:wikidata": "Q5503082",
        "brand:wikipedia": "en:Freshslice Pizza",
        "cuisine": "pizza",
        "name": "Freshslice Pizza",
        "takeaway": "yes"
      }
    },
    {
      "displayName": "Frisby",
      "id": "frisby-9bc101",
      "locationSet": {"include": ["co"]},
      "tags": {
        "amenity": "fast_food",
        "brand": "Frisby",
        "brand:wikidata": "Q7225732",
        "brand:wikipedia": "en:Frisby (restaurant)",
        "cuisine": "chicken",
        "delivery": "yes",
        "name": "Frisby",
        "takeaway": "yes"
      }
    },
    {
      "displayName": "Froots",
      "id": "froots-658eea",
      "locationSet": {"include": ["001"]},
      "tags": {
        "amenity": "fast_food",
        "brand": "Froots",
        "brand:wikidata": "Q96203860",
        "cuisine": "juice;salad",
        "name": "Froots",
        "takeaway": "yes"
      }
    },
    {
      "displayName": "Gabriel Pizza",
      "id": "gabrielpizza-e49d2e",
      "locationSet": {"include": ["ca"]},
      "tags": {
        "amenity": "fast_food",
        "brand": "Gabriel Pizza",
        "brand:wikidata": "Q5515791",
        "brand:wikipedia": "en:Gabriel Pizza",
        "cuisine": "pizza",
        "name": "Gabriel Pizza",
        "takeaway": "yes"
      }
    },
    {
      "displayName": "Gino's Pizza (Canada)",
      "id": "ginospizza-e49d2e",
      "locationSet": {"include": ["ca"]},
      "tags": {
        "amenity": "fast_food",
        "brand": "Gino's Pizza",
        "brand:wikidata": "Q84029134",
        "cuisine": "pizza",
        "name": "Gino's Pizza",
        "takeaway": "yes"
      }
    },
    {
      "displayName": "Gino's Pizza & Spaghetti House (West Virginia)",
      "id": "ginospizzaandspaghettihouse-4d2ff4",
      "locationSet": {"include": ["us"]},
      "tags": {
        "amenity": "fast_food",
        "brand": "Gino's Pizza & Spaghetti House",
        "brand:wikidata": "Q5563205",
        "brand:wikipedia": "en:Gino's Pizza and Spaghetti",
        "cuisine": "pizza",
        "name": "Gino's Pizza & Spaghetti House",
        "takeaway": "yes"
      }
    },
    {
      "displayName": "Gold Star Chili",
      "id": "goldstarchili-4d2ff4",
      "locationSet": {"include": ["us"]},
      "tags": {
        "alt_name": "Gold Star",
        "amenity": "fast_food",
        "brand": "Gold Star Chili",
        "brand:wikidata": "Q16994254",
        "brand:wikipedia": "en:Gold Star Chili",
        "cuisine": "chili",
        "name": "Gold Star Chili",
        "takeaway": "yes"
      }
    },
    {
      "displayName": "Golden Chick",
      "id": "goldenchick-4d2ff4",
      "locationSet": {"include": ["us"]},
      "tags": {
        "amenity": "fast_food",
        "brand": "Golden Chick",
        "brand:wikidata": "Q3772930",
        "brand:wikipedia": "en:Golden Chick",
        "cuisine": "chicken",
        "name": "Golden Chick",
        "takeaway": "yes"
      }
    },
    {
      "displayName": "Golden Krust Caribbean Bakery & Grill",
      "id": "goldenkrust-d2abf0",
      "locationSet": {"include": ["ca", "us"]},
      "tags": {
        "amenity": "fast_food",
        "brand": "Golden Krust Caribbean Bakery & Grill",
        "brand:wikidata": "Q5579615",
        "brand:wikipedia": "en:Golden Krust Caribbean Bakery & Grill",
        "cuisine": "caribbean",
        "name": "Golden Krust",
        "takeaway": "yes"
      }
    },
    {
      "displayName": "Good Times",
      "id": "goodtimes-4d2ff4",
      "locationSet": {"include": ["us"]},
      "tags": {
        "amenity": "fast_food",
        "brand": "Good Times",
        "brand:wikidata": "Q5583024",
        "brand:wikipedia": "en:Good Times Burgers & Frozen Custard",
        "cuisine": "burger;ice_cream",
        "name": "Good Times",
        "official_name": "Good Times Burgers & Frozen Custard",
        "takeaway": "yes"
      }
    },
    {
      "displayName": "Great American Cookies",
      "id": "greatamericancookies-4d2ff4",
      "locationSet": {"include": ["us"]},
      "tags": {
        "amenity": "fast_food",
        "brand": "Great American Cookies",
        "brand:wikidata": "Q5598629",
        "brand:wikipedia": "en:Great American Cookies",
        "cuisine": "cookies",
        "name": "Great American Cookies",
        "takeaway": "yes"
      }
    },
    {
      "displayName": "Greenwich",
      "id": "greenwich-33d36e",
      "locationSet": {"include": ["ph"]},
      "tags": {
        "amenity": "fast_food",
        "brand": "Greenwich",
        "brand:wikidata": "Q2691308",
        "brand:wikipedia": "en:Greenwich Pizza",
        "cuisine": "pizza",
        "name": "Greenwich",
        "takeaway": "yes"
      }
    },
    {
      "displayName": "Greggs",
      "id": "greggs-45095e",
      "locationSet": {"include": ["gb"]},
      "tags": {
        "amenity": "fast_food",
        "brand": "Greggs",
        "brand:wikidata": "Q3403981",
        "brand:wikipedia": "en:Greggs",
        "cuisine": "sandwich;bakery",
        "name": "Greggs",
        "takeaway": "yes"
      }
    },
    {
      "displayName": "Grill'd",
      "id": "grilld-d43c69",
      "locationSet": {"include": ["au"]},
      "tags": {
        "amenity": "fast_food",
        "brand": "Grill'd",
        "brand:wikidata": "Q18165852",
        "brand:wikipedia": "en:Grill'd",
        "cuisine": "burger",
        "name": "Grill'd",
        "takeaway": "yes"
      }
    },
    {
      "displayName": "Guthrie's",
      "id": "guthries-4d2ff4",
      "locationSet": {"include": ["us"]},
      "tags": {
        "amenity": "fast_food",
        "brand": "Guthrie's",
        "brand:wikidata": "Q5621751",
        "brand:wikipedia": "en:Guthrie's",
        "cuisine": "chicken",
        "name": "Guthrie's",
        "takeaway": "yes"
      }
    },
    {
      "displayName": "Habib's",
      "id": "habibs-4b8fdf",
      "locationSet": {"include": ["br", "mx"]},
      "tags": {
        "amenity": "fast_food",
        "brand": "Habib's",
        "brand:wikidata": "Q2504930",
        "brand:wikipedia": "en:Habib's",
        "cuisine": "middle_eastern",
        "name": "Habib's",
        "takeaway": "yes"
      }
    },
    {
      "displayName": "Hallo Pizza",
      "id": "hallopizza-6ea233",
      "locationSet": {"include": ["de"]},
      "tags": {
        "amenity": "fast_food",
        "brand": "Hallo Pizza",
        "brand:wikidata": "Q1571798",
        "brand:wikipedia": "de:Hallo Pizza",
        "cuisine": "pizza",
        "name": "Hallo Pizza",
        "takeaway": "yes"
      }
    },
    {
      "displayName": "Hardee's",
      "id": "hardees-658eea",
      "locationSet": {"include": ["001"]},
      "tags": {
        "amenity": "fast_food",
        "brand": "Hardee's",
        "brand:wikidata": "Q1585088",
        "brand:wikipedia": "en:Hardee's",
        "cuisine": "burger",
        "name": "Hardee's",
        "takeaway": "yes"
      }
    },
    {
      "displayName": "Harry Ramsden's",
      "id": "harryramsdens-2dcf5d",
      "locationSet": {"include": ["gb", "ie"]},
      "tags": {
        "amenity": "fast_food",
        "brand": "Harry Ramsden's",
        "brand:wikidata": "Q5671849",
        "brand:wikipedia": "en:Harry Ramsden's",
        "cuisine": "fish_and_chips",
        "name": "Harry Ramsden's",
        "takeaway": "yes"
      }
    },
    {
      "displayName": "Harvey's",
      "id": "harveys-e49d2e",
      "locationSet": {"include": ["ca"]},
      "tags": {
        "amenity": "fast_food",
        "brand": "Harvey's",
        "brand:wikidata": "Q1466184",
        "brand:wikipedia": "en:Harvey's",
        "cuisine": "burger",
        "name": "Harvey's",
        "takeaway": "yes"
      }
    },
    {
      "displayName": "Herfy",
      "id": "herfy-4aea94",
      "locationSet": {
        "include": ["ae", "bd", "bh", "kw", "sa"]
      },
      "tags": {
        "amenity": "fast_food",
        "brand": "Herfy",
        "brand:ar": "هرفي",
        "brand:en": "Herfy",
        "brand:wikidata": "Q5738371",
        "brand:wikipedia": "en:Herfy",
        "cuisine": "burger",
        "name": "Herfy",
        "name:ar": "هرفي",
        "name:en": "Herfy",
        "takeaway": "yes"
      }
    },
    {
      "displayName": "Hero Certified Burgers",
      "id": "herocertifiedburgers-e49d2e",
      "locationSet": {"include": ["ca"]},
      "tags": {
        "amenity": "fast_food",
        "brand": "Hero Certified Burgers",
        "brand:wikidata": "Q5742641",
        "brand:wikipedia": "en:Hero Certified Burgers",
        "cuisine": "burger",
        "name": "Hero Certified Burgers",
        "takeaway": "yes"
      }
    },
    {
      "displayName": "Hesburger",
      "id": "hesburger-658eea",
      "locationSet": {"include": ["001"]},
      "tags": {
        "amenity": "fast_food",
        "brand": "Hesburger",
        "brand:wikidata": "Q1276832",
        "brand:wikipedia": "en:Hesburger",
        "cuisine": "burger",
        "name": "Hesburger",
        "takeaway": "yes"
      }
    },
    {
      "displayName": "Honey Baked Ham",
      "id": "honeybakedham-4d2ff4",
      "locationSet": {"include": ["us"]},
      "matchNames": ["honey baked ham company"],
      "matchTags": ["shop/butcher", "shop/deli"],
      "tags": {
        "alt_name": "HoneyBaked Ham",
        "amenity": "fast_food",
        "brand": "Honey Baked Ham",
        "brand:wikidata": "Q5893363",
        "brand:wikipedia": "en:The Honey Baked Ham Company",
        "cuisine": "american",
        "name": "Honey Baked Ham",
        "official_name": "The Honey Baked Ham Company",
        "takeaway": "yes"
      }
    },
    {
      "displayName": "Hot Dog on a Stick",
      "id": "hotdogonastick-4d2ff4",
      "locationSet": {"include": ["us"]},
      "tags": {
        "amenity": "fast_food",
        "brand": "Hot Dog on a Stick",
        "brand:wikidata": "Q5909922",
        "brand:wikipedia": "en:Hot Dog on a Stick",
        "cuisine": "hot_dog",
        "name": "Hot Dog on a Stick",
        "takeaway": "yes"
      }
    },
    {
      "displayName": "Hot Head Burritos",
      "id": "hotheadburritos-4d2ff4",
      "locationSet": {"include": ["us"]},
      "tags": {
        "amenity": "fast_food",
        "brand": "Hot Head Burritos",
        "brand:wikidata": "Q5910008",
        "brand:wikipedia": "en:Hot Head Burritos",
        "cuisine": "mexican",
        "name": "Hot Head Burritos",
        "short_name": "Hot Head",
        "takeaway": "yes"
      }
    },
    {
      "displayName": "HottoMotto ほっともっと",
      "id": "43e664-3e7699",
      "locationSet": {"include": ["jp"]},
      "tags": {
        "amenity": "fast_food",
        "brand": "HottoMotto ほっともっと",
        "brand:ja": "HottoMotto ほっともっと",
        "name": "HottoMotto ほっともっと",
        "name:ja": "HottoMotto ほっともっと",
        "takeaway": "yes"
      }
    },
    {
      "displayName": "HuHot",
      "id": "huhot-4d2ff4",
      "locationSet": {"include": ["us"]},
      "tags": {
        "amenity": "fast_food",
        "brand": "HuHot",
        "brand:wikidata": "Q5924606",
        "brand:wikipedia": "en:HuHot Mongolian Grill",
        "cuisine": "bbq",
        "name": "HuHot",
        "official_name": "HuHot Mongolian Grill",
        "takeaway": "yes"
      }
    },
    {
      "displayName": "Hungry Howie's",
      "id": "hungryhowies-4d2ff4",
      "locationSet": {"include": ["us"]},
      "matchNames": ["hungry howies pizza"],
      "tags": {
        "amenity": "fast_food",
        "brand": "Hungry Howie's",
        "brand:wikidata": "Q16985303",
        "brand:wikipedia": "en:Hungry Howie's Pizza",
        "cuisine": "pizza",
        "name": "Hungry Howie's",
        "takeaway": "yes"
      }
    },
    {
      "displayName": "Hungry Jacks",
      "id": "hungryjacks-d43c69",
      "locationSet": {"include": ["au"]},
      "tags": {
        "amenity": "fast_food",
        "brand": "Hungry Jacks",
        "brand:wikidata": "Q3036373",
        "brand:wikipedia": "en:Hungry Jack's",
        "cuisine": "burger",
        "name": "Hungry Jacks",
        "takeaway": "yes"
      }
    },
    {
      "displayName": "Hungry Lion",
      "id": "hungrylion-658eea",
      "locationSet": {"include": ["001"]},
      "tags": {
        "amenity": "fast_food",
        "brand": "Hungry Lion",
        "cuisine": "chicken",
        "name": "Hungry Lion",
        "takeaway": "yes"
      }
    },
    {
      "displayName": "IKEA Restaurant",
      "id": "ikearestaurant-658eea",
      "locationSet": {"include": ["001"]},
      "tags": {
        "amenity": "fast_food",
        "brand": "IKEA",
        "brand:wikidata": "Q54078",
        "brand:wikipedia": "en:IKEA",
        "cuisine": "swedish",
        "name": "IKEA Restaurant",
        "takeaway": "yes"
      }
    },
    {
      "displayName": "immergrün",
      "id": "immergrun-6ea233",
      "locationSet": {"include": ["de"]},
      "matchNames": ["immergün"],
      "tags": {
        "amenity": "fast_food",
        "brand": "immergrün",
        "brand:wikidata": "Q62589254",
        "cuisine": "sandwich;salad;juice",
        "name": "immergrün",
        "takeaway": "yes"
      }
    },
    {
      "displayName": "Imo's Pizza",
      "id": "imospizza-4d2ff4",
      "locationSet": {"include": ["us"]},
      "tags": {
        "amenity": "fast_food",
        "brand": "Imo's Pizza",
        "brand:wikidata": "Q6005623",
        "brand:wikipedia": "en:Imo's Pizza",
        "cuisine": "pizza",
        "name": "Imo's Pizza",
        "takeaway": "yes"
      }
    },
    {
      "displayName": "In-N-Out Burger",
      "id": "innoutburger-4d2ff4",
      "locationSet": {"include": ["us"]},
      "tags": {
        "amenity": "fast_food",
        "brand": "In-N-Out Burger",
        "brand:wikidata": "Q1205312",
        "brand:wikipedia": "en:In-N-Out Burger",
        "cuisine": "burger",
        "name": "In-N-Out Burger",
        "takeaway": "yes"
      }
    },
    {
      "displayName": "itsu",
      "id": "itsu-56a2ff",
      "locationSet": {"include": ["gb", "us"]},
      "tags": {
        "amenity": "fast_food",
        "brand": "itsu",
        "brand:wikidata": "Q6094914",
        "brand:wikipedia": "en:Itsu",
        "cuisine": "asian",
        "name": "itsu",
        "takeaway": "yes"
      }
    },
    {
      "displayName": "Jack in the Box",
      "id": "jackinthebox-4d2ff4",
      "locationSet": {"include": ["us"]},
      "tags": {
        "amenity": "fast_food",
        "brand": "Jack in the Box",
        "brand:wikidata": "Q1538507",
        "brand:wikipedia": "en:Jack in the Box",
        "cuisine": "burger",
        "name": "Jack in the Box",
        "takeaway": "yes"
      }
    },
    {
      "displayName": "Jack's",
      "id": "jacks-4d2ff4",
      "locationSet": {"include": ["us"]},
      "tags": {
        "amenity": "fast_food",
        "brand": "Jack's",
        "brand:wikidata": "Q6110826",
        "brand:wikipedia": "en:Jack's",
        "cuisine": "burger",
        "name": "Jack's",
        "takeaway": "yes"
      }
    },
    {
      "displayName": "Jamba Juice",
      "id": "jambajuice-4d2ff4",
      "locationSet": {"include": ["us"]},
      "tags": {
        "amenity": "fast_food",
        "brand": "Jamba Juice",
        "brand:wikidata": "Q3088784",
        "brand:wikipedia": "en:Jamba Juice",
        "cuisine": "juice",
        "name": "Jamba Juice",
        "takeaway": "yes"
      }
    },
    {
      "displayName": "Jeno's Pizza",
      "id": "jenospizza-9bc101",
      "locationSet": {"include": ["co"]},
      "tags": {
        "amenity": "fast_food",
        "brand": "Jeno's Pizza",
        "brand:wikidata": "Q4269128",
        "brand:wikipedia": "en:Jeno's Pizza (Colombia)",
        "cuisine": "pizza",
        "name": "Jeno's Pizza",
        "takeaway": "yes"
      }
    },
    {
      "displayName": "Jersey Mike's Subs",
      "id": "jerseymikessubs-4d2ff4",
      "locationSet": {"include": ["us"]},
      "tags": {
        "amenity": "fast_food",
        "brand": "Jersey Mike's Subs",
        "brand:wikidata": "Q6184897",
        "brand:wikipedia": "en:Jersey Mike's Subs",
        "cuisine": "sandwich",
        "name": "Jersey Mike's Subs",
        "short_name": "Jersey Mike's",
        "takeaway": "yes"
      }
    },
    {
      "displayName": "Jimmy John's",
      "id": "jimmyjohns-4d2ff4",
      "locationSet": {"include": ["us"]},
      "tags": {
        "amenity": "fast_food",
        "brand": "Jimmy John's",
        "brand:wikidata": "Q1689380",
        "brand:wikipedia": "en:Jimmy John's",
        "cuisine": "sandwich",
        "name": "Jimmy John's",
        "official_name": "Jimmy John's Gourmet Sandwiches",
        "takeaway": "yes"
      }
    },
    {
      "displayName": "Jimmy the Greek",
      "id": "jimmythegreek-bf41de",
      "locationSet": {"include": ["ae", "ca"]},
      "tags": {
        "amenity": "fast_food",
        "brand": "Jimmy the Greek",
        "brand:wikidata": "Q17077817",
        "brand:wikipedia": "en:Jimmy the Greek (restaurant)",
        "cuisine": "greek",
        "name": "Jimmy the Greek",
        "takeaway": "yes"
      }
    },
    {
      "displayName": "Jollibee",
      "id": "jollibee-658eea",
      "locationSet": {"include": ["001"]},
      "tags": {
        "amenity": "fast_food",
        "brand": "Jollibee",
        "brand:wikidata": "Q37614",
        "brand:wikipedia": "en:Jollibee",
        "cuisine": "burger",
        "name": "Jollibee",
        "takeaway": "yes"
      }
    },
    {
<<<<<<< HEAD
      "displayName": "Jumbo King",
      "id": "jumboking-aba431",
      "locationSet": {"include": ["in"]},
      "tags": {
        "amenity": "fast_food",
        "brand": "Jumbo King",
        "brand:wikidata": "Q6310895",
        "brand:wikipedia": "en:Jumbo King",
        "cuisine": "burger",
        "name": "Jumbo King",
        "takeaway": "yes"
      }
    },
    {
=======
>>>>>>> df3969d8
      "displayName": "Just Salad",
      "id": "justsalad-4d2ff4",
      "locationSet": {"include": ["us"]},
      "tags": {
        "amenity": "fast_food",
        "brand": "Just Salad",
        "brand:wikidata": "Q23091823",
        "brand:wikipedia": "en:Just Salad",
        "cuisine": "salad",
        "name": "Just Salad",
        "takeaway": "yes"
      }
    },
    {
      "displayName": "KaatiZone",
      "id": "kaatizone-aba431",
      "locationSet": {"include": ["in"]},
      "tags": {
        "amenity": "fast_food",
        "brand": "KaatiZone",
        "brand:wikidata": "Q6343638",
        "brand:wikipedia": "en:KaatiZone",
        "cuisine": "indian",
        "name": "KaatiZone",
        "takeaway": "yes"
      }
    },
    {
      "displayName": "KBTR",
      "id": "kbtr-658eea",
      "locationSet": {"include": ["001"]},
      "tags": {
        "amenity": "fast_food",
        "brand": "KBTR",
        "brand:wikidata": "Q6382370",
        "brand:wikipedia": "en:Kebab Turki Baba Rafi",
        "cuisine": "kebab",
        "name": "KBTR",
        "official_name": "Kebab Turki Baba Rafi",
        "takeaway": "yes"
      }
    },
    {
      "displayName": "Kernels Popcorn",
      "id": "kernelspopcorn-e49d2e",
      "locationSet": {"include": ["ca"]},
      "tags": {
        "amenity": "fast_food",
        "brand": "Kernels Popcorn",
        "brand:wikidata": "Q64876684",
        "cuisine": "popcorn",
        "name": "Kernels Popcorn",
        "takeaway": "yes"
      }
    },
    {
      "displayName": "KFC",
      "id": "kfc-658eea",
      "locationSet": {"include": ["001"]},
      "tags": {
        "alt_name": "Kentucky Fried Chicken",
        "amenity": "fast_food",
        "brand": "KFC",
        "brand:wikidata": "Q524757",
        "brand:wikipedia": "en:KFC",
        "cuisine": "chicken",
        "name": "KFC",
        "takeaway": "yes"
      }
    },
    {
      "displayName": "Kilimanjaro",
      "id": "kilimanjaro-3eb11d",
      "locationSet": {"include": ["ng"]},
      "tags": {
        "amenity": "fast_food",
        "brand": "Kilimanjaro",
        "brand:wikidata": "Q28453128",
        "brand:wikipedia": "en:Kilimanjaro (restaurant)",
        "cuisine": "nigerian",
        "name": "Kilimanjaro",
        "takeaway": "yes"
      }
    },
    {
      "displayName": "Kochlöffel",
      "id": "kochloffel-af032a",
      "locationSet": {"include": ["de", "tr"]},
      "tags": {
        "amenity": "fast_food",
        "brand": "Kochlöffel",
        "brand:wikidata": "Q315539",
        "brand:wikipedia": "en:Kochlöffel",
        "cuisine": "burger",
        "name": "Kochlöffel",
        "takeaway": "yes"
      }
    },
    {
      "displayName": "Kokoriko",
      "id": "kokoriko-9bc101",
      "locationSet": {"include": ["co"]},
      "tags": {
        "amenity": "fast_food",
        "brand": "Kokoriko",
        "brand:wikidata": "Q99433560",
        "brand:wikipedia": "es:Kokoriko",
        "cuisine": "chicken",
        "name": "Kokoriko",
        "takeaway": "yes"
      }
    },
    {
      "displayName": "Kotipizza",
      "id": "kotipizza-3dd6de",
      "locationSet": {"include": ["fi"]},
      "tags": {
        "amenity": "fast_food",
        "brand": "Kotipizza",
        "brand:wikidata": "Q1628625",
        "brand:wikipedia": "en:Kotipizza",
        "cuisine": "pizza",
        "name": "Kotipizza",
        "takeaway": "yes"
      }
    },
    {
      "displayName": "Krispy Kreme",
      "id": "krispykreme-658eea",
      "locationSet": {"include": ["001"]},
      "matchNames": ["krispy kreme doughnuts"],
      "tags": {
        "amenity": "fast_food",
        "brand": "Krispy Kreme",
        "brand:wikidata": "Q1192805",
        "brand:wikipedia": "en:Krispy Kreme",
        "cuisine": "donut",
        "name": "Krispy Kreme",
        "takeaway": "yes"
      }
    },
    {
      "displayName": "Krispy Krunchy Chicken",
      "id": "krispykrunchychicken-bca76b",
      "locationSet": {"include": ["mx", "us"]},
      "matchNames": ["crispy crunchy chicken"],
      "tags": {
        "amenity": "fast_food",
        "brand": "Krispy Krunchy Chicken",
        "brand:wikidata": "Q65087447",
        "brand:wikipedia": "en:Krispy Krunchy Chicken",
        "cuisine": "chicken",
        "name": "Krispy Krunchy Chicken",
        "takeaway": "yes"
      }
    },
    {
      "displayName": "Krystal",
      "id": "krystal-4d2ff4",
      "locationSet": {"include": ["us"]},
      "tags": {
        "amenity": "fast_food",
        "brand": "Krystal",
        "brand:wikidata": "Q472195",
        "brand:wikipedia": "en:Krystal (restaurant)",
        "cuisine": "burger",
        "name": "Krystal",
        "takeaway": "yes"
      }
    },
    {
      "displayName": "Kudu",
      "id": "kudu-1c2817",
      "locationSet": {
        "include": ["bh", "jo", "sa"]
      },
      "tags": {
        "amenity": "fast_food",
        "brand": "Kudu",
        "brand:wikidata": "Q6441777",
        "brand:wikipedia": "en:Kudu (restaurant)",
        "cuisine": "sandwich",
        "name": "Kudu",
        "takeaway": "yes"
      }
    },
    {
      "displayName": "L&L Drive-Inn (Hawaii)",
      "id": "landldriveinn-4d2ff4",
      "locationSet": {"include": ["us"]},
      "matchNames": ["l&l", "l&l drive-in"],
      "tags": {
        "amenity": "fast_food",
        "brand": "L&L Drive-Inn",
        "brand:wikidata": "Q6455441",
        "brand:wikipedia": "en:L&L Hawaiian Barbecue",
        "cuisine": "hawaiian",
        "name": "L&L Drive-Inn",
        "takeaway": "yes"
      }
    },
    {
      "displayName": "L&L Hawaiian Barbecue",
      "id": "landlhawaiianbarbecue-4d2ff4",
      "locationSet": {"include": ["us"]},
      "matchNames": ["l&l", "l&l hawaiian bbq"],
      "tags": {
        "amenity": "fast_food",
        "brand": "L&L Hawaiian Barbecue",
        "brand:wikidata": "Q6455441",
        "brand:wikipedia": "en:L&L Hawaiian Barbecue",
        "cuisine": "hawaiian",
        "name": "L&L Hawaiian Barbecue",
        "takeaway": "yes"
      }
    },
    {
      "displayName": "La Belle Province",
      "id": "labelleprovince-e49d2e",
      "locationSet": {"include": ["ca"]},
      "tags": {
        "amenity": "fast_food",
        "brand": "La Belle Province",
        "brand:wikidata": "Q3206579",
        "brand:wikipedia": "fr:La Belle Province (restaurant)",
        "cuisine": "burger;sandwich",
        "name": "La Belle Province",
        "takeaway": "yes"
      }
    },
    {
      "displayName": "La Salsa",
      "id": "lasalsa-4d2ff4",
      "locationSet": {"include": ["us"]},
      "tags": {
        "amenity": "fast_food",
        "brand": "La Salsa",
        "brand:wikidata": "Q48835190",
        "brand:wikipedia": "en:La Salsa",
        "cuisine": "tex-mex",
        "name": "La Salsa",
        "takeaway": "yes"
      }
    },
    {
      "displayName": "Lee's Famous Recipe Chicken",
      "id": "leesfamousrecipechicken-d2abf0",
      "locationSet": {"include": ["ca", "us"]},
      "matchNames": ["lee's"],
      "tags": {
        "amenity": "fast_food",
        "brand": "Lee's Famous Recipe Chicken",
        "brand:wikidata": "Q6512810",
        "brand:wikipedia": "en:Lee's Famous Recipe Chicken",
        "cuisine": "chicken",
        "name": "Lee's Famous Recipe Chicken",
        "takeaway": "yes"
      }
    },
    {
      "displayName": "Lee's Sandwiches",
      "id": "leessandwiches-4d2ff4",
      "locationSet": {"include": ["us"]},
      "tags": {
        "amenity": "fast_food",
        "brand": "Lee's Sandwiches",
        "brand:wikidata": "Q6512823",
        "brand:wikipedia": "en:Lee's Sandwiches",
        "cuisine": "vietnamese;sandwich",
        "name": "Lee's Sandwiches",
        "takeaway": "yes"
      }
    },
    {
      "displayName": "LEON",
      "id": "leon-86b51e",
      "locationSet": {
        "include": ["ch", "gb", "ie", "nl", "us"]
      },
      "tags": {
        "amenity": "fast_food",
        "brand": "LEON",
        "brand:wikidata": "Q6524851",
        "brand:wikipedia": "en:Leon Restaurants",
        "cuisine": "burger;sandwich",
        "name": "LEON",
        "takeaway": "yes"
      }
    },
    {
      "displayName": "Little Caesars",
      "id": "littlecaesars-658eea",
      "locationSet": {"include": ["001"]},
      "matchNames": [
        "little caesars pizza",
        "little ceasars",
        "little ceasars pizza"
      ],
      "tags": {
        "amenity": "fast_food",
        "brand": "Little Caesars",
        "brand:wikidata": "Q1393809",
        "brand:wikipedia": "en:Little Caesars",
        "cuisine": "pizza",
        "name": "Little Caesars",
        "takeaway": "yes"
      }
    },
    {
      "displayName": "Long John Silver's",
      "id": "longjohnsilvers-658eea",
      "locationSet": {"include": ["001"]},
      "tags": {
        "amenity": "fast_food",
        "brand": "Long John Silver's",
        "brand:wikidata": "Q1535221",
        "brand:wikipedia": "en:Long John Silver's",
        "cuisine": "seafood",
        "name": "Long John Silver's",
        "takeaway": "yes"
      }
    },
    {
      "displayName": "Lotteria",
      "id": "lotteria-658eea",
      "locationSet": {"include": ["001"]},
      "tags": {
        "amenity": "fast_food",
        "brand": "Lotteria",
        "brand:wikidata": "Q249525",
        "brand:wikipedia": "en:Lotteria",
        "cuisine": "burger",
        "name": "Lotteria",
        "takeaway": "yes"
      }
    },
    {
      "displayName": "Louisiana Famous Fried Chicken",
      "id": "louisianafamousfriedchicken-4d2ff4",
      "locationSet": {"include": ["us"]},
      "tags": {
        "amenity": "fast_food",
        "brand": "Louisiana Famous Fried Chicken",
        "brand:wikidata": "Q6689122",
        "brand:wikipedia": "en:Louisiana Famous Fried Chicken",
        "cuisine": "chicken",
        "name": "Louisiana Famous Fried Chicken",
        "takeaway": "yes"
      }
    },
    {
      "displayName": "Manchu Wok",
      "id": "manchuwok-d2abf0",
      "locationSet": {"include": ["ca", "us"]},
      "tags": {
        "amenity": "fast_food",
        "brand": "Manchu Wok",
        "brand:wikidata": "Q6747622",
        "brand:wikipedia": "en:Manchu Wok",
        "cuisine": "chinese",
        "name": "Manchu Wok",
        "takeaway": "yes"
      }
    },
    {
      "displayName": "Mang Inasal",
      "id": "manginasal-33d36e",
      "locationSet": {"include": ["ph"]},
      "tags": {
        "amenity": "fast_food",
        "brand": "Mang Inasal",
        "brand:wikidata": "Q6748573",
        "brand:wikipedia": "en:Mang Inasal",
        "cuisine": "barbecue",
        "name": "Mang Inasal",
        "takeaway": "yes"
      }
    },
    {
      "displayName": "Manhattan Bagel",
      "id": "manhattanbagel-4d2ff4",
      "locationSet": {"include": ["us"]},
      "matchNames": ["manhattan bagels"],
      "tags": {
        "amenity": "fast_food",
        "brand": "Manhattan Bagel",
        "brand:wikidata": "Q64517333",
        "cuisine": "bagel",
        "name": "Manhattan Bagel",
        "takeaway": "yes"
      }
    },
    {
      "displayName": "Marrybrown",
      "id": "marrybrown-658eea",
      "locationSet": {"include": ["001"]},
      "tags": {
        "amenity": "fast_food",
        "brand": "Marrybrown",
        "brand:wikidata": "Q3380773",
        "brand:wikipedia": "en:Marrybrown",
        "cuisine": "malaysian;chicken;burger",
        "diet:halal": "yes",
        "name": "Marrybrown",
        "takeaway": "yes"
      }
    },
    {
      "displayName": "Mary Brown's",
      "id": "marybrowns-e49d2e",
      "locationSet": {"include": ["ca"]},
      "tags": {
        "amenity": "fast_food",
        "brand": "Mary Brown's",
        "brand:wikidata": "Q6779125",
        "brand:wikipedia": "en:Mary Brown's",
        "cuisine": "chicken",
        "name": "Mary Brown's",
        "takeaway": "yes"
      }
    },
    {
      "displayName": "Max",
      "id": "max-72e24f",
      "locationSet": {"include": ["se"]},
      "tags": {
        "amenity": "fast_food",
        "brand": "Max",
        "brand:wikidata": "Q1912172",
        "brand:wikipedia": "en:Max Hamburgers",
        "cuisine": "burger",
        "name": "Max",
        "takeaway": "yes"
      }
    },
    {
      "displayName": "McDonald's",
      "id": "mcdonalds-658eea",
      "locationSet": {"include": ["001"]},
      "tags": {
        "amenity": "fast_food",
        "brand": "McDonald's",
        "brand:wikidata": "Q38076",
        "brand:wikipedia": "en:McDonald's",
        "cuisine": "burger",
        "name": "McDonald's",
        "takeaway": "yes"
      }
    },
    {
      "displayName": "Meson Sandwiches",
      "id": "mesonsandwiches-4d2ff4",
      "locationSet": {"include": ["us"]},
      "matchNames": ["el meson"],
      "tags": {
        "alt_name": "El Meson Sandwiches",
        "amenity": "fast_food",
        "brand": "Meson Sandwiches",
        "brand:wikidata": "Q5351585",
        "brand:wikipedia": "en:El Meson Sandwiches",
        "cuisine": "sandwich",
        "name": "Meson Sandwiches",
        "short_name": "Meson",
        "takeaway": "yes"
      }
    },
    {
      "displayName": "Miami Grill",
      "id": "miamigrill-4d2ff4",
      "locationSet": {"include": ["us"]},
      "tags": {
        "amenity": "fast_food",
        "brand": "Miami Grill",
        "brand:wikidata": "Q6827420",
        "brand:wikipedia": "en:Miami Subs Grill",
        "cuisine": "american",
        "name": "Miami Grill",
        "takeaway": "yes"
      }
    },
    {
      "displayName": "Mighty Taco",
      "id": "mightytaco-4d2ff4",
      "locationSet": {"include": ["us"]},
      "tags": {
        "amenity": "fast_food",
        "brand": "Mighty Taco",
        "brand:wikidata": "Q6844210",
        "brand:wikipedia": "en:Mighty Taco",
        "cuisine": "mexican",
        "name": "Mighty Taco",
        "takeaway": "yes"
      }
    },
    {
      "displayName": "Minute Burger",
      "id": "minuteburger-33d36e",
      "locationSet": {"include": ["ph"]},
      "tags": {
        "amenity": "fast_food",
        "brand": "Minute Burger",
        "brand:wikidata": "Q62273503",
        "cuisine": "burger",
        "name": "Minute Burger",
        "takeaway": "yes"
      }
    },
    {
      "displayName": "Mo'men",
      "id": "momen-f39225",
      "locationSet": {
        "include": [
          "bh",
          "eg",
          "kw",
          "ly",
          "my",
          "sa",
          "sd"
        ]
      },
      "tags": {
        "amenity": "fast_food",
        "brand": "Mo'men",
        "brand:wikidata": "Q3317535",
        "brand:wikipedia": "en:Mo'men",
        "cuisine": "sandwich",
        "name": "Mo'men",
        "takeaway": "yes"
      }
    },
    {
      "displayName": "MOD Pizza",
      "id": "modpizza-4d2ff4",
      "locationSet": {"include": ["us"]},
      "tags": {
        "amenity": "fast_food",
        "brand": "MOD Pizza",
        "brand:wikidata": "Q19903469",
        "brand:wikipedia": "en:MOD Pizza",
        "cuisine": "pizza",
        "name": "MOD Pizza",
        "takeaway": "yes"
      }
    },
    {
      "displayName": "Moe's Southwest Grill",
      "id": "moessouthwestgrill-4d2ff4",
      "locationSet": {"include": ["us"]},
      "tags": {
        "amenity": "fast_food",
        "brand": "Moe's Southwest Grill",
        "brand:wikidata": "Q6889938",
        "brand:wikipedia": "en:Moe's Southwest Grill",
        "cuisine": "mexican",
        "name": "Moe's Southwest Grill",
        "short_name": "Moe's",
        "takeaway": "yes"
      }
    },
    {
      "displayName": "Morley's",
      "id": "morleys-45095e",
      "locationSet": {"include": ["gb"]},
      "tags": {
        "amenity": "fast_food",
        "brand": "Morley's",
        "brand:wikidata": "Q21008528",
        "brand:wikipedia": "en:Morley's",
        "cuisine": "chicken",
        "name": "Morley's",
        "takeaway": "yes"
      }
    },
    {
      "displayName": "Mr Bigg's",
      "id": "mrbiggs-282078",
      "locationSet": {"include": ["gh", "ng"]},
      "tags": {
        "amenity": "fast_food",
        "brand": "Mr Bigg's",
        "brand:wikidata": "Q955488",
        "brand:wikipedia": "en:Mr Bigg's",
        "cuisine": "nigerian",
        "name": "Mr Bigg's",
        "takeaway": "yes"
      }
    },
    {
      "displayName": "Mr. Sub",
      "id": "mrsub-658eea",
      "locationSet": {"include": ["001"]},
      "tags": {
        "amenity": "fast_food",
        "brand": "Mr. Sub",
        "brand:wikidata": "Q6929225",
        "brand:wikipedia": "en:Mr. Sub",
        "cuisine": "sandwich",
        "name": "Mr. Sub",
        "takeaway": "yes"
      }
    },
    {
      "displayName": "Mucho Burrito",
      "id": "muchoburrito-437ecc",
      "locationSet": {
        "include": ["ca", "gb", "us"]
      },
      "tags": {
        "amenity": "fast_food",
        "brand": "Mucho Burrito",
        "brand:wikidata": "Q65148332",
        "cuisine": "mexican",
        "name": "Mucho Burrito",
        "takeaway": "yes"
      }
    },
    {
      "displayName": "Nathan's",
      "id": "nathans-4d2ff4",
      "locationSet": {"include": ["us"]},
      "matchNames": ["nathans famous"],
      "tags": {
        "amenity": "fast_food",
        "brand": "Nathan's",
        "brand:wikidata": "Q1319505",
        "brand:wikipedia": "en:Nathan's Famous",
        "cuisine": "hot_dog",
        "name": "Nathan's",
        "takeaway": "yes"
      }
    },
    {
      "displayName": "Nestlé Toll House Café",
      "id": "nestletollhousecafe-4d2ff4",
      "locationSet": {"include": ["us"]},
      "tags": {
        "amenity": "fast_food",
        "brand": "Nestlé Toll House Café",
        "brand:wikidata": "Q6997922",
        "brand:wikipedia": "en:Nestlé Toll House Café",
        "cuisine": "dessert",
        "name": "Nestlé Toll House Café",
        "takeaway": "yes"
      }
    },
    {
      "displayName": "New York Fries",
      "id": "newyorkfries-e49d2e",
      "locationSet": {"include": ["ca"]},
      "tags": {
        "amenity": "fast_food",
        "brand": "New York Fries",
        "brand:wikidata": "Q7013558",
        "brand:wikipedia": "en:New York Fries",
        "cuisine": "fries",
        "name": "New York Fries",
        "takeaway": "yes"
      }
    },
    {
      "displayName": "New York Pizza",
      "id": "newyorkpizza-450c68",
      "locationSet": {"include": ["nl"]},
      "tags": {
        "amenity": "fast_food",
        "brand": "New York Pizza",
        "brand:wikidata": "Q2639128",
        "brand:wikipedia": "nl:New York Pizza",
        "cuisine": "pizza",
        "name": "New York Pizza",
        "takeaway": "yes"
      }
    },
    {
      "displayName": "Noah's Bagels",
      "id": "noahsbagels-4d2ff4",
      "locationSet": {"include": ["us"]},
      "matchNames": ["noahs ny bagels"],
      "tags": {
        "amenity": "fast_food",
        "brand": "Noah's Bagels",
        "brand:wikidata": "Q64517373",
        "cuisine": "bagel",
        "name": "Noah's Bagels",
        "official_name": "Noah's New York Bagels",
        "takeaway": "yes"
      }
    },
    {
      "displayName": "Noodle Box",
      "id": "noodlebox-d43c69",
      "locationSet": {"include": ["au"]},
      "tags": {
        "amenity": "fast_food",
        "brand": "Noodle Box",
        "brand:wikidata": "Q7049671",
        "brand:wikipedia": "en:Noodle Box",
        "cuisine": "noodle",
        "name": "Noodle Box",
        "takeaway": "yes"
      }
    },
    {
      "displayName": "Nordsee",
      "id": "nordsee-157c6b",
      "locationSet": {
        "include": ["at", "ch", "de"]
      },
      "tags": {
        "amenity": "fast_food",
        "brand": "Nordsee",
        "brand:wikidata": "Q74866",
        "brand:wikipedia": "en:Nordsee",
        "cuisine": "seafood",
        "name": "Nordsee",
        "takeaway": "yes"
      }
    },
    {
      "displayName": "Num Pang",
      "id": "numpang-4d2ff4",
      "locationSet": {"include": ["us"]},
      "tags": {
        "amenity": "fast_food",
        "brand": "Num Pang",
        "brand:wikidata": "Q62079702",
        "brand:wikipedia": "en:Num Pang",
        "cuisine": "cambodian;sandwich",
        "name": "Num Pang",
        "takeaway": "yes"
      }
    },
    {
      "displayName": "O'Tacos",
      "id": "otacos-763869",
      "locationSet": {"include": ["be", "fr"]},
      "tags": {
        "amenity": "fast_food",
        "brand": "O'Tacos",
        "brand:wikidata": "Q28494040",
        "brand:wikipedia": "en:O'Tacos",
        "cuisine": "mexican",
        "name": "O'Tacos",
        "takeaway": "yes"
      }
    },
    {
      "displayName": "Oporto",
      "id": "oporto-d43c69",
      "locationSet": {"include": ["au"]},
      "tags": {
        "amenity": "fast_food",
        "brand": "Oporto",
        "brand:wikidata": "Q4412342",
        "brand:wikipedia": "en:Oporto (restaurant)",
        "cuisine": "burger;chicken",
        "name": "Oporto",
        "takeaway": "yes"
      }
    },
    {
      "displayName": "Orange Julius",
      "id": "orangejulius-4d2ff4",
      "locationSet": {"include": ["us"]},
      "tags": {
        "amenity": "fast_food",
        "brand": "Orange Julius",
        "brand:wikidata": "Q3355059",
        "brand:wikipedia": "en:Orange Julius",
        "cuisine": "juice",
        "name": "Orange Julius",
        "takeaway": "yes"
      }
    },
    {
      "displayName": "P. Terry's",
      "id": "pterrys-4d2ff4",
      "locationSet": {"include": ["us"]},
      "tags": {
        "amenity": "fast_food",
        "brand": "P. Terry's",
        "brand:wikidata": "Q19903521",
        "brand:wikipedia": "en:P. Terry's",
        "cuisine": "burger",
        "name": "P. Terry's",
        "official_name": "P. Terry's Burger Stand",
        "takeaway": "yes"
      }
    },
    {
      "displayName": "Pal's",
      "id": "pals-4d2ff4",
      "locationSet": {"include": ["us"]},
      "tags": {
        "amenity": "fast_food",
        "brand": "Pal's",
        "brand:wikidata": "Q7126094",
        "brand:wikipedia": "en:Pal's",
        "cuisine": "burger",
        "name": "Pal's",
        "official_name": "Pal's Sudden Service",
        "takeaway": "yes"
      }
    },
    {
      "displayName": "Panago",
      "id": "panago-e49d2e",
      "locationSet": {"include": ["ca"]},
      "tags": {
        "amenity": "fast_food",
        "brand": "Panago",
        "brand:wikidata": "Q17111672",
        "brand:wikipedia": "en:Panago",
        "cuisine": "pizza",
        "name": "Panago",
        "takeaway": "yes"
      }
    },
    {
      "displayName": "Panda Express",
      "id": "pandaexpress-4d2ff4",
      "locationSet": {"include": ["us"]},
      "matchNames": ["panda"],
      "tags": {
        "amenity": "fast_food",
        "brand": "Panda Express",
        "brand:wikidata": "Q1358690",
        "brand:wikipedia": "en:Panda Express",
        "cuisine": "chinese",
        "name": "Panda Express",
        "takeaway": "yes"
      }
    },
    {
      "displayName": "Panera Bread",
      "id": "panerabread-d2abf0",
      "locationSet": {"include": ["ca", "us"]},
      "tags": {
        "amenity": "fast_food",
        "brand": "Panera Bread",
        "brand:wikidata": "Q7130852",
        "brand:wikipedia": "en:Panera Bread",
        "cuisine": "sandwich;bakery",
        "name": "Panera Bread",
        "short_name": "Panera",
        "takeaway": "yes"
      }
    },
    {
      "displayName": "Panos",
      "id": "panos-c077de",
      "locationSet": {
        "include": [
          "ae",
          "be",
          "cz",
          "nl",
          "pl",
          "sk",
          "tw"
        ]
      },
      "tags": {
        "amenity": "fast_food",
        "brand": "Panos",
        "brand:wikidata": "Q3384496",
        "brand:wikipedia": "nl:Panos",
        "cuisine": "sandwich",
        "name": "Panos",
        "takeaway": "yes"
      }
    },
    {
      "displayName": "Pans & Company",
      "id": "pansandcompany-b2cd69",
      "locationSet": {
        "include": ["es", "it", "pt"]
      },
      "tags": {
        "amenity": "fast_food",
        "brand": "Pans & Company",
        "brand:wikidata": "Q11697586",
        "brand:wikipedia": "es:Pans & Company",
        "cuisine": "sandwich",
        "name": "Pans & Company",
        "takeaway": "yes"
      }
    },
    {
      "displayName": "Papa John's",
      "id": "papajohns-658eea",
      "locationSet": {"include": ["001"]},
      "matchNames": [
        "papa john",
        "papa john pizza",
        "papa johns pizza"
      ],
      "tags": {
        "amenity": "fast_food",
        "brand": "Papa John's",
        "brand:wikidata": "Q2759586",
        "brand:wikipedia": "en:Papa John's Pizza",
        "cuisine": "pizza",
        "name": "Papa John's",
        "takeaway": "yes"
      }
    },
    {
      "displayName": "Papa Murphy's",
      "id": "papamurphys-d2abf0",
      "locationSet": {"include": ["ca", "us"]},
      "matchNames": [
        "papa murphy",
        "papa murphy pizza",
        "papa murphys pizza"
      ],
      "tags": {
        "amenity": "fast_food",
        "brand": "Papa Murphy's",
        "brand:wikidata": "Q7132349",
        "brand:wikipedia": "en:Papa Murphy's",
        "cuisine": "pizza",
        "name": "Papa Murphy's",
        "official_name": "Papa Murphy's Take 'N' Bake Pizza",
        "takeaway": "only"
      }
    },
    {
      "displayName": "Penn Station",
      "id": "pennstation-4d2ff4",
      "locationSet": {"include": ["us"]},
      "tags": {
        "amenity": "fast_food",
        "brand": "Penn Station",
        "brand:wikidata": "Q7163311",
        "brand:wikipedia": "en:Penn Station (restaurant)",
        "cuisine": "sandwich",
        "name": "Penn Station",
        "takeaway": "yes"
      }
    },
    {
      "displayName": "PFK",
      "id": "pfk-a54c14",
      "locationSet": {
        "include": ["quebec.geojson"]
      },
      "matchNames": ["kentucky fried chicken"],
      "tags": {
        "alt_name": "Poulet Frit Kentucky",
        "amenity": "fast_food",
        "brand": "KFC",
        "brand:wikidata": "Q524757",
        "brand:wikipedia": "fr:Kentucky Fried Chicken",
        "cuisine": "chicken",
        "name": "PFK",
        "takeaway": "yes"
      }
    },
    {
      "displayName": "Philly Pretzel Factory",
      "id": "phillypretzelfactory-4d2ff4",
      "locationSet": {"include": ["us"]},
      "matchNames": [
        "philadelphia pretzel factory",
        "philadelphia soft pretzel factory",
        "philly soft pretzel factory"
      ],
      "tags": {
        "amenity": "fast_food",
        "brand": "Philly Pretzel Factory",
        "brand:wikidata": "Q60097339",
        "cuisine": "pretzel",
        "name": "Philly Pretzel Factory",
        "takeaway": "yes"
      }
    },
    {
      "displayName": "Pinulito",
      "id": "pinulito-41b0d1",
      "locationSet": {"include": ["gt"]},
      "tags": {
        "amenity": "fast_food",
        "brand": "Pinulito",
        "brand:wikidata": "Q62273613",
        "cuisine": "chicken",
        "name": "Pinulito",
        "takeaway": "yes"
      }
    },
    {
      "displayName": "Pita Pit",
      "id": "pitapit-658eea",
      "locationSet": {"include": ["001"]},
      "tags": {
        "amenity": "fast_food",
        "brand": "Pita Pit",
        "brand:wikidata": "Q7757289",
        "brand:wikipedia": "en:Pita Pit",
        "cuisine": "pita",
        "name": "Pita Pit",
        "takeaway": "yes"
      }
    },
    {
      "displayName": "Pizza 73",
      "id": "pizza73-e49d2e",
      "locationSet": {"include": ["ca"]},
      "tags": {
        "amenity": "fast_food",
        "brand": "Pizza 73",
        "brand:wikidata": "Q7199950",
        "brand:wikipedia": "en:Pizza 73",
        "cuisine": "pizza",
        "name": "Pizza 73",
        "takeaway": "yes"
      }
    },
    {
      "displayName": "Pizza Capers",
      "id": "pizzacapers-d43c69",
      "locationSet": {"include": ["au"]},
      "tags": {
        "amenity": "fast_food",
        "brand": "Pizza Capers",
        "brand:wikidata": "Q17021875",
        "brand:wikipedia": "en:Pizza Capers",
        "cuisine": "pizza",
        "name": "Pizza Capers",
        "takeaway": "yes"
      }
    },
    {
      "displayName": "Pizza Hut Delivery",
      "id": "pizzahutdelivery-658eea",
      "locationSet": {"include": ["001"]},
      "tags": {
        "amenity": "fast_food",
        "brand": "Pizza Hut",
        "brand:wikidata": "Q191615",
        "brand:wikipedia": "en:Pizza Hut",
        "cuisine": "pizza",
        "name": "Pizza Hut Delivery",
        "takeaway": "yes"
      }
    },
    {
      "displayName": "Pizza Hut Express",
      "id": "pizzahutexpress-658eea",
      "locationSet": {"include": ["001"]},
      "tags": {
        "amenity": "fast_food",
        "brand": "Pizza Hut",
        "brand:wikidata": "Q191615",
        "brand:wikipedia": "en:Pizza Hut",
        "cuisine": "pizza",
        "name": "Pizza Hut Express",
        "takeaway": "yes"
      }
    },
    {
      "displayName": "Pizza Inn",
      "id": "pizzainn-658eea",
      "locationSet": {"include": ["001"]},
      "tags": {
        "amenity": "fast_food",
        "brand": "Pizza Inn",
        "brand:wikidata": "Q4118850",
        "brand:wikipedia": "en:Pizza Inn",
        "cuisine": "pizza",
        "name": "Pizza Inn",
        "takeaway": "yes"
      }
    },
    {
      "displayName": "Pizza King",
      "id": "pizzaking-658eea",
      "locationSet": {"include": ["001"]},
      "tags": {
        "amenity": "fast_food",
        "brand": "Pizza King",
        "cuisine": "pizza",
        "name": "Pizza King",
        "takeaway": "yes"
      }
    },
    {
      "displayName": "Pizza Móvil",
      "id": "pizzamovil-34e6e8",
      "locationSet": {"include": ["es"]},
      "tags": {
        "amenity": "fast_food",
        "brand": "Pizza Móvil",
        "brand:wikidata": "Q12397697",
        "brand:wikipedia": "gl:Pizza Móvil",
        "cuisine": "pizza",
        "name": "Pizza Móvil",
        "takeaway": "yes"
      }
    },
    {
      "displayName": "Pizza Nova",
      "id": "pizzanova-658eea",
      "locationSet": {"include": ["001"]},
      "tags": {
        "amenity": "fast_food",
        "brand": "Pizza Nova",
        "brand:wikidata": "Q7199971",
        "brand:wikipedia": "en:Pizza Nova",
        "cuisine": "pizza",
        "name": "Pizza Nova",
        "takeaway": "yes"
      }
    },
    {
      "displayName": "Pizza Paï",
      "id": "pizzapai-e4dee6",
      "locationSet": {"include": ["fr"]},
      "tags": {
        "amenity": "fast_food",
        "brand": "Pizza Paï",
        "brand:wikidata": "Q3389501",
        "brand:wikipedia": "fr:PizzaPai",
        "cuisine": "pizza",
        "name": "Pizza Paï",
        "takeaway": "yes"
      }
    },
    {
      "displayName": "Pizza Pizza",
      "id": "pizzapizza-e49d2e",
      "locationSet": {"include": ["ca"]},
      "tags": {
        "amenity": "fast_food",
        "brand": "Pizza Pizza",
        "brand:wikidata": "Q1194143",
        "brand:wikipedia": "en:Pizza Pizza",
        "cuisine": "pizza",
        "name": "Pizza Pizza",
        "takeaway": "yes"
      }
    },
    {
      "displayName": "Pizza Schmizza",
      "id": "pizzaschmizza-4d2ff4",
      "locationSet": {"include": ["us"]},
      "tags": {
        "amenity": "fast_food",
        "brand": "Pizza Schmizza",
        "brand:wikidata": "Q7199979",
        "brand:wikipedia": "en:Pizza Schmizza",
        "cuisine": "pizza",
        "name": "Pizza Schmizza",
        "takeaway": "yes"
      }
    },
    {
      "displayName": "Pizza Tutto",
      "id": "pizzatutto-34e6e8",
      "locationSet": {"include": ["es"]},
      "tags": {
        "amenity": "fast_food",
        "brand": "Pizza Tutto",
        "cuisine": "pizza",
        "name": "Pizza Tutto",
        "takeaway": "yes"
      }
    },
    {
      "displayName": "Pizzaville",
      "id": "pizzaville-658eea",
      "locationSet": {"include": ["001"]},
      "tags": {
        "amenity": "fast_food",
        "brand": "Pizzaville",
        "cuisine": "pizza",
        "name": "Pizzaville",
        "takeaway": "yes"
      }
    },
    {
      "displayName": "Pollo Campero",
      "id": "pollocampero-658eea",
      "locationSet": {"include": ["001"]},
      "tags": {
        "amenity": "fast_food",
        "brand": "Pollo Campero",
        "brand:wikidata": "Q942741",
        "brand:wikipedia": "en:Pollo Campero",
        "cuisine": "chicken",
        "name": "Pollo Campero",
        "takeaway": "yes"
      }
    },
    {
      "displayName": "Pollo Feliz",
      "id": "pollofeliz-15d9cd",
      "locationSet": {"include": ["mx"]},
      "tags": {
        "amenity": "fast_food",
        "brand": "Pollo Feliz",
        "cuisine": "chicken",
        "name": "Pollo Feliz",
        "takeaway": "yes"
      }
    },
    {
      "displayName": "Pollo Granjero (Costa Rica)",
      "id": "pollogranjero-916d19",
      "locationSet": {"include": ["cr"]},
      "tags": {
        "amenity": "fast_food",
        "brand": "Pollo Granjero",
        "brand:wikidata": "Q62273665",
        "cuisine": "chicken",
        "name": "Pollo Granjero",
        "takeaway": "yes"
      }
    },
    {
      "displayName": "Pollo Granjero (Guatemala)",
      "id": "pollogranjero-41b0d1",
      "locationSet": {"include": ["gt"]},
      "tags": {
        "amenity": "fast_food",
        "brand": "Pollo Granjero",
        "brand:wikidata": "Q62273652",
        "cuisine": "chicken",
        "name": "Pollo Granjero",
        "takeaway": "yes"
      }
    },
    {
      "displayName": "Pollo Tropical",
      "id": "pollotropical-658eea",
      "locationSet": {"include": ["001"]},
      "tags": {
        "amenity": "fast_food",
        "brand": "Pollo Tropical",
        "brand:wikidata": "Q3395356",
        "brand:wikipedia": "en:Pollo Tropical",
        "cuisine": "chicken",
        "name": "Pollo Tropical",
        "takeaway": "yes"
      }
    },
    {
      "displayName": "Pollolandia",
      "id": "pollolandia-658eea",
      "locationSet": {"include": ["001"]},
      "tags": {
        "amenity": "fast_food",
        "brand": "Pollolandia",
        "cuisine": "chicken",
        "name": "Pollolandia",
        "takeaway": "yes"
      }
    },
    {
      "displayName": "Popeyes",
      "id": "popeyes-658eea",
      "locationSet": {"include": ["001"]},
      "tags": {
        "amenity": "fast_food",
        "brand": "Popeyes",
        "brand:wikidata": "Q1330910",
        "brand:wikipedia": "en:Popeyes",
        "cuisine": "chicken",
        "name": "Popeyes",
        "official_name": "Popeyes Louisiana Kitchen",
        "takeaway": "yes"
      }
    },
    {
      "displayName": "Portillo's",
      "id": "portillos-4d2ff4",
      "locationSet": {"include": ["us"]},
      "tags": {
        "amenity": "fast_food",
        "brand": "Portillo's",
        "brand:wikidata": "Q3399307",
        "brand:wikipedia": "en:Portillo's Restaurants",
        "cuisine": "hot_dog;burger",
        "name": "Portillo's",
        "takeaway": "yes"
      }
    },
    {
      "displayName": "Potbelly",
      "id": "potbelly-4d2ff4",
      "locationSet": {"include": ["us"]},
      "matchNames": ["potbelly sandwich shop"],
      "tags": {
        "amenity": "fast_food",
        "brand": "Potbelly",
        "brand:wikidata": "Q7234777",
        "brand:wikipedia": "en:Potbelly Sandwich Shop",
        "cuisine": "sandwich",
        "name": "Potbelly",
        "official_name": "Potbelly Sandwich Works",
        "takeaway": "yes"
      }
    },
    {
      "displayName": "Pret A Manger",
      "id": "pretamanger-ecff9b",
      "locationSet": {
        "include": [
          "ae",
          "cn",
          "de",
          "dk",
          "fr",
          "gb",
          "hk",
          "nl",
          "sg",
          "us"
        ]
      },
      "tags": {
        "amenity": "fast_food",
        "brand": "Pret A Manger",
        "brand:wikidata": "Q2109109",
        "brand:wikipedia": "en:Pret a Manger",
        "cuisine": "sandwich",
        "name": "Pret A Manger",
        "short_name": "Pret",
        "takeaway": "yes"
      }
    },
    {
      "displayName": "Pretzelmaker",
      "id": "pretzelmaker-4d2ff4",
      "locationSet": {"include": ["us"]},
      "matchNames": ["pretzel time"],
      "tags": {
        "amenity": "fast_food",
        "brand": "Pretzelmaker",
        "brand:wikidata": "Q7242321",
        "brand:wikipedia": "en:Pretzelmaker",
        "cuisine": "pretzel",
        "name": "Pretzelmaker",
        "takeaway": "yes"
      }
    },
    {
      "displayName": "Qdoba",
      "id": "qdoba-4d2ff4",
      "locationSet": {"include": ["us"]},
      "tags": {
        "amenity": "fast_food",
        "brand": "Qdoba",
        "brand:wikidata": "Q1363885",
        "brand:wikipedia": "en:Qdoba",
        "cuisine": "mexican",
        "name": "Qdoba",
        "official_name": "Qdoba Mexican Grill",
        "takeaway": "yes"
      }
    },
    {
      "displayName": "Quesada",
      "id": "quesada-e49d2e",
      "locationSet": {"include": ["ca"]},
      "tags": {
        "amenity": "fast_food",
        "brand": "Quesada",
        "brand:wikidata": "Q66070360",
        "cuisine": "mexican",
        "name": "Quesada",
        "official_name": "Quesada Burritos & Tacos",
        "takeaway": "yes"
      }
    },
    {
      "displayName": "Quick",
      "id": "quick-9fdafe",
      "locationSet": {
        "include": ["be", "fr", "lu"]
      },
      "tags": {
        "amenity": "fast_food",
        "brand": "Quick",
        "brand:wikidata": "Q286494",
        "brand:wikipedia": "en:Quick (restaurant)",
        "cuisine": "burger",
        "name": "Quick",
        "takeaway": "yes"
      }
    },
    {
      "displayName": "Quiznos",
      "id": "quiznos-658eea",
      "locationSet": {"include": ["001"]},
      "matchNames": [
        "quiznos sub",
        "quiznos subs"
      ],
      "tags": {
        "amenity": "fast_food",
        "brand": "Quiznos",
        "brand:wikidata": "Q1936229",
        "brand:wikipedia": "en:Quiznos",
        "cuisine": "sandwich",
        "name": "Quiznos",
        "takeaway": "yes"
      }
    },
    {
      "displayName": "Raising Cane's",
      "id": "raisingcanes-4d2ff4",
      "locationSet": {"include": ["us"]},
      "tags": {
        "amenity": "fast_food",
        "brand": "Raising Cane's",
        "brand:wikidata": "Q7285144",
        "brand:wikipedia": "en:Raising Cane's Chicken Fingers",
        "cuisine": "chicken",
        "name": "Raising Cane's",
        "official_name": "Raising Cane's Chicken Fingers",
        "takeaway": "yes"
      }
    },
    {
      "displayName": "Rally's",
      "id": "rallys-4d2ff4",
      "locationSet": {"include": ["us"]},
      "tags": {
        "amenity": "fast_food",
        "brand": "Rally's",
        "brand:wikidata": "Q63919323",
        "cuisine": "burger",
        "name": "Rally's",
        "takeaway": "yes"
      }
    },
    {
      "displayName": "Red Rooster",
      "id": "redrooster-d43c69",
      "locationSet": {"include": ["au"]},
      "tags": {
        "amenity": "fast_food",
        "brand": "Red Rooster",
        "brand:wikidata": "Q376466",
        "brand:wikipedia": "en:Red Rooster",
        "cuisine": "chicken",
        "name": "Red Rooster",
        "takeaway": "yes"
      }
    },
    {
      "displayName": "Robin's Donuts",
      "id": "robinsdonuts-e49d2e",
      "locationSet": {"include": ["ca"]},
      "tags": {
        "amenity": "fast_food",
        "brand": "Robin's Donuts",
        "brand:wikidata": "Q7352199",
        "brand:wikipedia": "en:Robin's Donuts",
        "cuisine": "donut",
        "name": "Robin's Donuts",
        "short_name": "Robin's",
        "takeaway": "yes"
      }
    },
    {
      "displayName": "Rodilla",
      "id": "rodilla-34e6e8",
      "locationSet": {"include": ["es"]},
      "tags": {
        "amenity": "fast_food",
        "brand": "Rodilla",
        "brand:wikidata": "Q7356777",
        "brand:wikipedia": "es:Rodilla (franquicia)",
        "cuisine": "sandwich",
        "name": "Rodilla",
        "takeaway": "yes"
      }
    },
    {
      "displayName": "Roy Rogers",
      "id": "royrogers-4d2ff4",
      "locationSet": {"include": ["us"]},
      "tags": {
        "amenity": "fast_food",
        "brand": "Roy Rogers",
        "brand:wikidata": "Q7373311",
        "brand:wikipedia": "en:Roy Rogers Restaurants",
        "cuisine": "burger;sandwich;chicken",
        "name": "Roy Rogers",
        "takeaway": "yes"
      }
    },
    {
      "displayName": "Rubio's",
      "id": "rubios-4d2ff4",
      "locationSet": {"include": ["us"]},
      "matchNames": [
        "rubios fresh mexican grill"
      ],
      "tags": {
        "amenity": "fast_food",
        "brand": "Rubio's",
        "brand:wikidata": "Q7376154",
        "brand:wikipedia": "en:Rubio's Coastal Grill",
        "cuisine": "mexican",
        "name": "Rubio's",
        "official_name": "Rubio's Coastal Grill",
        "takeaway": "yes"
      }
    },
    {
      "displayName": "Saravana Bhavan",
      "id": "saravanabhavan-658eea",
      "locationSet": {"include": ["001"]},
      "tags": {
        "amenity": "fast_food",
        "brand": "Saravana Bhavan",
        "brand:wikidata": "Q3528082",
        "brand:wikipedia": "en:Saravana Bhavan",
        "cuisine": "south indian",
        "name": "Saravana Bhavan",
        "official_name": "Hotel Saravana Bhavan",
        "takeaway": "yes"
      }
    },
    {
      "displayName": "Sarku Japan",
      "id": "sarkujapan-4d2ff4",
      "locationSet": {"include": ["us"]},
      "tags": {
        "amenity": "fast_food",
        "brand": "Sarku Japan",
        "brand:wikidata": "Q7424243",
        "cuisine": "japanese",
        "name": "Sarku Japan",
        "takeaway": "yes"
      }
    },
    {
      "displayName": "Sarpino's Pizzeria",
      "id": "sarpinospizzeria-4d2ff4",
      "locationSet": {"include": ["us"]},
      "tags": {
        "amenity": "fast_food",
        "brand": "Sarpino's Pizzeria",
        "brand:wikidata": "Q28229116",
        "brand:wikipedia": "en:Sarpino's Pizzeria",
        "cuisine": "pizza",
        "name": "Sarpino's Pizzeria",
        "takeaway": "yes"
      }
    },
    {
      "displayName": "Sbarro",
      "id": "sbarro-658eea",
      "locationSet": {"include": ["001"]},
      "matchNames": ["sbarro pizzeria"],
      "tags": {
        "amenity": "fast_food",
        "brand": "Sbarro",
        "brand:wikidata": "Q2589409",
        "brand:wikipedia": "en:Sbarro",
        "cuisine": "pizza",
        "name": "Sbarro",
        "takeaway": "yes"
      }
    },
    {
      "displayName": "Schlotzsky's",
      "id": "schlotzskys-4d2ff4",
      "locationSet": {"include": ["us"]},
      "matchNames": ["schlotzskys deli"],
      "tags": {
        "amenity": "fast_food",
        "brand": "Schlotzsky's",
        "brand:wikidata": "Q2244796",
        "brand:wikipedia": "en:Schlotzsky's",
        "cuisine": "sandwich",
        "name": "Schlotzsky's",
        "takeaway": "yes"
      }
    },
    {
      "displayName": "Schnitz",
      "id": "schnitz-d43c69",
      "locationSet": {"include": ["au"]},
      "tags": {
        "amenity": "fast_food",
        "brand": "Schnitz",
        "brand:wikidata": "Q48792277",
        "brand:wikipedia": "en:Schnitz",
        "cuisine": "chicken",
        "name": "Schnitz",
        "takeaway": "yes"
      }
    },
    {
      "displayName": "Secret Recipe",
      "id": "secretrecipe-541408",
      "locationSet": {
        "include": [
          "bd",
          "bn",
          "cn",
          "id",
          "kh",
          "mm",
          "mv",
          "my",
          "sg",
          "th"
        ]
      },
      "tags": {
        "amenity": "fast_food",
        "brand": "Secret Recipe",
        "brand:wikidata": "Q7444079",
        "brand:wikipedia": "en:Secret Recipe (restaurant)",
        "cuisine": "cake;malaysian",
        "name": "Secret Recipe",
        "takeaway": "yes"
      }
    },
    {
      "displayName": "Shake Shack",
      "id": "shakeshack-56a2ff",
      "locationSet": {"include": ["gb", "us"]},
      "tags": {
        "amenity": "fast_food",
        "brand": "Shake Shack",
        "brand:wikidata": "Q1058722",
        "brand:wikipedia": "en:Shake Shack",
        "cuisine": "burger",
        "name": "Shake Shack",
        "takeaway": "yes"
      }
    },
    {
      "displayName": "Sibylla",
      "id": "sibylla-bdca1d",
      "locationSet": {"include": ["fi", "se"]},
      "tags": {
        "amenity": "fast_food",
        "brand": "Sibylla",
        "brand:wikidata": "Q488643",
        "brand:wikipedia": "en:Sibylla (fast food)",
        "cuisine": "burger",
        "name": "Sibylla",
        "takeaway": "yes"
      }
    },
    {
      "displayName": "Smashburger",
      "id": "smashburger-d2abf0",
      "locationSet": {"include": ["ca", "us"]},
      "tags": {
        "amenity": "fast_food",
        "brand": "Smashburger",
        "brand:wikidata": "Q17061332",
        "brand:wikipedia": "en:Smashburger",
        "cuisine": "burger",
        "name": "Smashburger",
        "takeaway": "yes"
      }
    },
    {
      "displayName": "Smokin' Joe's",
      "id": "smokinjoes-d1dde8",
      "locationSet": {"include": ["in", "om"]},
      "tags": {
        "amenity": "fast_food",
        "brand": "Smokin' Joe's",
        "brand:wikidata": "Q7546011",
        "brand:wikipedia": "en:Smokin' Joe's",
        "cuisine": "pizza",
        "name": "Smokin' Joe's",
        "takeaway": "yes"
      }
    },
    {
      "displayName": "Smoothie King",
      "id": "smoothieking-4d2ff4",
      "locationSet": {"include": ["us"]},
      "tags": {
        "amenity": "fast_food",
        "brand": "Smoothie King",
        "brand:wikidata": "Q5491421",
        "brand:wikipedia": "en:Smoothie King",
        "cuisine": "juice",
        "name": "Smoothie King",
        "takeaway": "yes"
      }
    },
    {
      "displayName": "Smullers",
      "id": "smullers-450c68",
      "locationSet": {"include": ["nl"]},
      "tags": {
        "amenity": "fast_food",
        "brand": "Smullers",
        "brand:wikidata": "Q92552501",
        "cuisine": "burger",
        "name": "Smullers",
        "takeaway": "yes"
      }
    },
    {
      "displayName": "Sonic",
      "id": "sonic-658eea",
      "locationSet": {"include": ["001"]},
      "matchNames": ["sonic drive in"],
      "tags": {
        "amenity": "fast_food",
        "brand": "Sonic",
        "brand:wikidata": "Q7561808",
        "brand:wikipedia": "en:Sonic Drive-In",
        "cuisine": "burger",
        "drive_in": "yes",
        "name": "Sonic",
        "takeaway": "yes"
      }
    },
    {
      "displayName": "Specialty's",
      "id": "specialtys-4d2ff4",
      "locationSet": {"include": ["us"]},
      "tags": {
        "amenity": "fast_food",
        "brand": "Specialty's",
        "brand:wikidata": "Q64339210",
        "cuisine": "sandwich;bakery",
        "name": "Specialty's",
        "takeaway": "yes"
      }
    },
    {
      "displayName": "St-Hubert Express",
      "id": "sthubertexpress-e49d2e",
      "locationSet": {"include": ["ca"]},
      "tags": {
        "amenity": "fast_food",
        "brand": "St-Hubert",
        "brand:wikidata": "Q3495225",
        "brand:wikipedia": "fr:St-Hubert (restaurant)",
        "cuisine": "chicken;barbecue",
        "name": "St-Hubert Express",
        "takeaway": "yes"
      }
    },
    {
      "displayName": "Steak 'n Shake",
      "id": "steaknshake-4d2ff4",
      "locationSet": {"include": ["us"]},
      "tags": {
        "amenity": "fast_food",
        "brand": "Steak 'n Shake",
        "brand:wikidata": "Q7605233",
        "brand:wikipedia": "en:Steak 'n Shake",
        "cuisine": "burger",
        "name": "Steak 'n Shake",
        "takeaway": "yes"
      }
    },
    {
      "displayName": "Steak Escape",
      "id": "steakescape-4d2ff4",
      "locationSet": {"include": ["us"]},
      "tags": {
        "amenity": "fast_food",
        "brand": "Steak Escape",
        "brand:wikidata": "Q7605235",
        "brand:wikipedia": "en:Steak Escape",
        "cuisine": "sandwich",
        "name": "Steak Escape",
        "takeaway": "yes"
      }
    },
    {
      "displayName": "Steers",
      "id": "steers-7fdf05",
      "locationSet": {"include": ["za"]},
      "tags": {
        "amenity": "fast_food",
        "brand": "Steers",
        "brand:wikidata": "Q56599145",
        "brand:wikipedia": "en:Steers",
        "cuisine": "burger",
        "name": "Steers",
        "takeaway": "yes"
      }
    },
    {
      "displayName": "Subway",
      "id": "subway-658eea",
      "locationSet": {"include": ["001"]},
      "matchNames": ["subway sandwiches"],
      "tags": {
        "amenity": "fast_food",
        "brand": "Subway",
        "brand:wikidata": "Q244457",
        "brand:wikipedia": "en:Subway (restaurant)",
        "cuisine": "sandwich",
        "name": "Subway",
        "takeaway": "yes"
      }
    },
    {
      "displayName": "Sumo Salad",
      "id": "sumosalad-474d0a",
      "locationSet": {
        "include": [
          "ae",
          "au",
          "br",
          "nz",
          "sg",
          "us"
        ]
      },
      "tags": {
        "amenity": "fast_food",
        "brand": "Sumo Salad",
        "brand:wikidata": "Q16951700",
        "brand:wikipedia": "en:Sumo Salad",
        "cuisine": "salad",
        "name": "Sumo Salad",
        "takeaway": "yes"
      }
    },
    {
      "displayName": "Supermac's",
      "id": "supermacs-2dcf5d",
      "locationSet": {"include": ["gb", "ie"]},
      "tags": {
        "amenity": "fast_food",
        "brand": "Supermac's",
        "brand:wikidata": "Q7643750",
        "brand:wikipedia": "en:Supermac's",
        "cuisine": "burger",
        "name": "Supermac's",
        "takeaway": "yes"
      }
    },
    {
      "displayName": "Sushi Shop",
      "id": "sushishop-e49d2e",
      "locationSet": {"include": ["ca"]},
      "tags": {
        "amenity": "fast_food",
        "brand": "Sushi Shop",
        "brand:wikidata": "Q64840990",
        "cuisine": "sushi",
        "name": "Sushi Shop",
        "takeaway": "yes"
      }
    },
    {
      "displayName": "SUSU & Sons",
      "id": "susuandsons-dbdcb8",
      "locationSet": {"include": ["il"]},
      "matchNames": ["סוסו ובניו"],
      "tags": {
        "amenity": "fast_food",
        "brand": "SUSU & Sons",
        "brand:en": "SUSU & Sons",
        "brand:he": "סוסו אנד סאנס",
        "brand:wikidata": "Q64760081",
        "cuisine": "burger",
        "name": "SUSU & Sons",
        "name:en": "SUSU & Sons",
        "name:he": "סוסו אנד סאנס",
        "takeaway": "yes"
      }
    },
    {
      "displayName": "Sガスト",
      "id": "sgusto-3e7699",
      "locationSet": {"include": ["jp"]},
      "tags": {
        "amenity": "fast_food",
        "brand": "ガスト",
        "brand:en": "Gusto",
        "brand:ja": "ガスト",
        "brand:wikidata": "Q87724117",
        "cuisine": "western;japanese",
        "name": "Sガスト",
        "name:en": "S-Gusto",
        "name:ja": "Sガスト",
        "takeaway": "yes"
      }
    },
    {
      "displayName": "Taco Bell",
      "id": "tacobell-658eea",
      "locationSet": {"include": ["001"]},
      "tags": {
        "amenity": "fast_food",
        "brand": "Taco Bell",
        "brand:wikidata": "Q752941",
        "brand:wikipedia": "en:Taco Bell",
        "cuisine": "tex-mex",
        "name": "Taco Bell",
        "takeaway": "yes"
      }
    },
    {
      "displayName": "Taco Bueno",
      "id": "tacobueno-4d2ff4",
      "locationSet": {"include": ["us"]},
      "tags": {
        "amenity": "fast_food",
        "brand": "Taco Bueno",
        "brand:wikidata": "Q7673958",
        "brand:wikipedia": "en:Taco Bueno",
        "cuisine": "mexican",
        "name": "Taco Bueno",
        "takeaway": "yes"
      }
    },
    {
      "displayName": "Taco Cabana",
      "id": "tacocabana-4d2ff4",
      "locationSet": {"include": ["us"]},
      "tags": {
        "amenity": "fast_food",
        "brand": "Taco Cabana",
        "brand:wikidata": "Q12070488",
        "brand:wikipedia": "en:Taco Cabana",
        "cuisine": "mexican",
        "name": "Taco Cabana",
        "takeaway": "yes"
      }
    },
    {
      "displayName": "Taco Del Mar",
      "id": "tacodelmar-d2abf0",
      "locationSet": {"include": ["ca", "us"]},
      "tags": {
        "amenity": "fast_food",
        "brand": "Taco Del Mar",
        "brand:wikidata": "Q7673972",
        "brand:wikipedia": "en:Taco del Mar",
        "cuisine": "mexican",
        "name": "Taco Del Mar",
        "takeaway": "yes"
      }
    },
    {
      "displayName": "Taco John's",
      "id": "tacojohns-4d2ff4",
      "locationSet": {"include": ["us"]},
      "tags": {
        "amenity": "fast_food",
        "brand": "Taco John's",
        "brand:wikidata": "Q7673962",
        "brand:wikipedia": "en:Taco John's",
        "cuisine": "mexican",
        "name": "Taco John's",
        "takeaway": "yes"
      }
    },
    {
      "displayName": "Taco Mayo",
      "id": "tacomayo-4d2ff4",
      "locationSet": {"include": ["us"]},
      "tags": {
        "amenity": "fast_food",
        "brand": "Taco Mayo",
        "brand:wikidata": "Q2386946",
        "brand:wikipedia": "en:Taco Mayo",
        "cuisine": "tex-mex",
        "name": "Taco Mayo",
        "takeaway": "yes"
      }
    },
    {
      "displayName": "Taco Time",
      "id": "tacotime-d2abf0",
      "locationSet": {"include": ["ca", "us"]},
      "tags": {
        "amenity": "fast_food",
        "brand": "Taco Time",
        "brand:wikidata": "Q7673969",
        "brand:wikipedia": "en:Taco Time",
        "cuisine": "mexican",
        "name": "Taco Time",
        "takeaway": "yes"
      }
    },
    {
      "displayName": "Tantalizers",
      "id": "tantalizers-3eb11d",
      "locationSet": {"include": ["ng"]},
      "tags": {
        "amenity": "fast_food",
        "brand": "Tantalizers",
        "brand:wikidata": "Q7683795",
        "brand:wikipedia": "en:Tantalizers",
        "cuisine": "nigerian",
        "name": "Tantalizers",
        "takeaway": "yes"
      }
    },
    {
      "displayName": "Tastee Fried Chicken",
      "id": "tasteefriedchicken-3eb11d",
      "locationSet": {"include": ["ng"]},
      "tags": {
        "amenity": "fast_food",
        "brand": "Tastee Fried Chicken",
        "brand:wikidata": "Q7687722",
        "brand:wikipedia": "en:Tastee Fried Chicken",
        "cuisine": "chicken",
        "name": "Tastee Fried Chicken",
        "short_name": "Tastee",
        "takeaway": "yes"
      }
    },
    {
      "displayName": "Taziki's Mediterranean Cafe",
      "id": "tazikismediterraneancafe-4d2ff4",
      "locationSet": {"include": ["us"]},
      "tags": {
        "amenity": "fast_food",
        "brand": "Taziki's Mediterranean Cafe",
        "brand:wikidata": "Q19849840",
        "brand:wikipedia": "en:Taziki's Mediterranean Café",
        "cuisine": "mediterranean",
        "name": "Taziki's Mediterranean Cafe",
        "short_name": "Taziki's",
        "takeaway": "yes"
      }
    },
    {
      "displayName": "Ted's Hot Dogs",
      "id": "tedshotdogs-4d2ff4",
      "locationSet": {"include": ["us"]},
      "tags": {
        "amenity": "fast_food",
        "brand": "Ted's Hot Dogs",
        "brand:wikidata": "Q7692930",
        "brand:wikipedia": "en:Ted's Hot Dogs",
        "cuisine": "hot_dog",
        "name": "Ted's Hot Dogs",
        "takeaway": "yes"
      }
    },
    {
      "displayName": "Telepizza",
      "id": "telepizza-658eea",
      "locationSet": {"include": ["001"]},
      "tags": {
        "amenity": "fast_food",
        "brand": "Telepizza",
        "brand:wikidata": "Q2699863",
        "brand:wikipedia": "en:Telepizza",
        "cuisine": "pizza",
        "name": "Telepizza",
        "takeaway": "yes"
      }
    },
    {
      "displayName": "Teriyaki Experience",
      "id": "teriyakiexperience-e49d2e",
      "locationSet": {"include": ["ca"]},
      "tags": {
        "amenity": "fast_food",
        "brand": "Teriyaki Experience",
        "brand:wikidata": "Q7702453",
        "cuisine": "japanese",
        "name": "Teriyaki Experience",
        "takeaway": "yes"
      }
    },
    {
      "displayName": "Texas Burger",
      "id": "texasburger-4d2ff4",
      "locationSet": {"include": ["us"]},
      "tags": {
        "amenity": "fast_food",
        "brand": "Texas Burger",
        "cuisine": "burger",
        "name": "Texas Burger",
        "takeaway": "yes"
      }
    },
    {
      "displayName": "Texas Chicken",
      "id": "texaschicken-658eea",
      "locationSet": {"include": ["001"]},
      "tags": {
        "alt_name": "Church's Chicken",
        "amenity": "fast_food",
        "brand": "Texas Chicken",
        "brand:wikidata": "Q1089932",
        "cuisine": "chicken",
        "name": "Texas Chicken",
        "takeaway": "yes"
      }
    },
    {
      "displayName": "Thaï Express (North America)",
      "id": "thaiexpress-d2abf0",
      "locationSet": {"include": ["ca", "us"]},
      "tags": {
        "amenity": "fast_food",
        "brand": "Thaï Express",
        "brand:wikidata": "Q7711610",
        "brand:wikipedia": "en:Thaï Express",
        "cuisine": "thai",
        "name": "Thaï Express",
        "takeaway": "yes"
      }
    },
    {
      "displayName": "Thai Express (Singapore)",
      "id": "thaiexpress-6f8102",
      "locationSet": {"include": ["sg"]},
      "tags": {
        "amenity": "fast_food",
        "brand": "Thai Express",
        "brand:wikidata": "Q7709119",
        "brand:wikipedia": "en:Thai Express",
        "cuisine": "thai",
        "name": "Thai Express",
        "takeaway": "yes"
      }
    },
    {
      "displayName": "The Chicken Rice Shop",
      "id": "thechickenriceshop-658eea",
      "locationSet": {"include": ["001"]},
      "tags": {
        "amenity": "fast_food",
        "brand": "The Chicken Rice Shop",
        "brand:wikidata": "Q7722411",
        "cuisine": "malaysian;chicken_rice",
        "diet:halal": "yes",
        "name": "The Chicken Rice Shop",
        "takeaway": "yes"
      }
    },
    {
      "displayName": "The Good Burger",
      "id": "thegoodburger-34e6e8",
      "locationSet": {"include": ["es"]},
      "matchNames": [
        "la buena hamburguesa",
        "the good burguer"
      ],
      "tags": {
        "amenity": "fast_food",
        "brand": "The Good Burger",
        "brand:wikidata": "Q20962086",
        "brand:wikipedia": "es:The Good Burger",
        "cuisine": "burger",
        "delivery": "yes",
        "name": "The Good Burger",
        "short_name": "TGB",
        "takeaway": "yes"
      }
    },
    {
      "displayName": "The Habit Burger Grill",
      "id": "thehabitburgergrill-4d2ff4",
      "locationSet": {"include": ["us"]},
      "matchNames": ["the habit burger"],
      "tags": {
        "alt_name": "Habit Burger Grill",
        "amenity": "fast_food",
        "brand": "The Habit Burger Grill",
        "brand:wikidata": "Q18158741",
        "brand:wikipedia": "en:The Habit Burger Grill",
        "cuisine": "burger",
        "name": "The Habit Burger Grill",
        "short_name": "Habit Burger",
        "takeaway": "yes"
      }
    },
    {
      "displayName": "The Pizza Company",
      "id": "thepizzacompany-abbb1f",
      "locationSet": {
        "include": [
          "ae",
          "bh",
          "cn",
          "jo",
          "kh",
          "la",
          "mm",
          "my",
          "sa",
          "th",
          "vn"
        ]
      },
      "tags": {
        "alt_name": "Pizza Company",
        "amenity": "fast_food",
        "brand": "The Pizza Company",
        "brand:wikidata": "Q2413520",
        "brand:wikipedia": "en:The Pizza Company",
        "cuisine": "pizza",
        "name": "The Pizza Company",
        "takeaway": "yes"
      }
    },
    {
      "displayName": "Togo's",
      "id": "togos-4d2ff4",
      "locationSet": {"include": ["us"]},
      "tags": {
        "amenity": "fast_food",
        "brand": "Togo's",
        "brand:wikidata": "Q3530375",
        "brand:wikipedia": "en:Togo's",
        "cuisine": "sandwich",
        "name": "Togo's",
        "takeaway": "yes"
      }
    },
    {
      "displayName": "Tokyo Tokyo",
      "id": "tokyotokyo-33d36e",
      "locationSet": {"include": ["ph"]},
      "tags": {
        "amenity": "fast_food",
        "brand": "Tokyo Tokyo",
        "brand:wikidata": "Q7814003",
        "brand:wikipedia": "en:Tokyo Tokyo",
        "cuisine": "japanese",
        "name": "Tokyo Tokyo",
        "takeaway": "yes"
      }
    },
    {
      "displayName": "Tropical Smoothie Cafe",
      "id": "tropicalsmoothiecafe-4d2ff4",
      "locationSet": {"include": ["us"]},
      "tags": {
        "amenity": "fast_food",
        "brand": "Tropical Smoothie Cafe",
        "brand:wikidata": "Q7845817",
        "brand:wikipedia": "en:Tropical Smoothie Cafe",
        "cuisine": "juice",
        "name": "Tropical Smoothie Cafe",
        "takeaway": "yes"
      }
    },
    {
      "displayName": "Tudor's Biscuit World",
      "id": "tudorsbiscuitworld-4d2ff4",
      "locationSet": {"include": ["us"]},
      "tags": {
        "amenity": "fast_food",
        "brand": "Tudor's Biscuit World",
        "brand:wikidata": "Q7851262",
        "brand:wikipedia": "en:Tudor's Biscuit World",
        "cuisine": "american",
        "name": "Tudor's Biscuit World",
        "takeaway": "yes"
      }
    },
    {
      "displayName": "Upper Crust",
      "id": "uppercrust-c6bd72",
      "locationSet": {
        "include": [
          "de",
          "dk",
          "eg",
          "es",
          "fi",
          "gb",
          "ie",
          "no",
          "se"
        ]
      },
      "tags": {
        "amenity": "fast_food",
        "brand": "Upper Crust",
        "brand:wikidata": "Q7898585",
        "brand:wikipedia": "en:Upper Crust (restaurant chain)",
        "cuisine": "sandwich",
        "name": "Upper Crust",
        "takeaway": "yes"
      }
    },
    {
      "displayName": "Valentine",
      "id": "valentine-e49d2e",
      "locationSet": {"include": ["ca"]},
      "tags": {
        "amenity": "fast_food",
        "brand": "Valentine",
        "brand:wikidata": "Q3553635",
        "brand:wikipedia": "fr:Valentine (restaurant)",
        "cuisine": "burger",
        "name": "Valentine",
        "takeaway": "yes"
      }
    },
    {
      "displayName": "Veggie Grill",
      "id": "veggiegrill-4d2ff4",
      "locationSet": {"include": ["us"]},
      "tags": {
        "amenity": "fast_food",
        "brand": "Veggie Grill",
        "brand:wikidata": "Q18636427",
        "brand:wikipedia": "en:Veggie Grill",
        "cuisine": "american",
        "diet:vegan": "only",
        "name": "Veggie Grill",
        "takeaway": "yes"
      }
    },
    {
      "displayName": "Villa Madina",
      "id": "villamadina-e49d2e",
      "locationSet": {"include": ["ca"]},
      "tags": {
        "amenity": "fast_food",
        "brand": "Villa Madina",
        "brand:wikidata": "Q64876884",
        "cuisine": "mediterranean",
        "name": "Villa Madina",
        "takeaway": "yes"
      }
    },
    {
      "displayName": "Wahoo's Fish Taco",
      "id": "wahoosfishtaco-4d2ff4",
      "locationSet": {"include": ["us"]},
      "tags": {
        "amenity": "fast_food",
        "brand": "Wahoo's Fish Taco",
        "brand:wikidata": "Q7959827",
        "brand:wikipedia": "en:Wahoo's Fish Taco",
        "cuisine": "seafood",
        "name": "Wahoo's Fish Taco",
        "short_name": "Wahoo's",
        "takeaway": "yes"
      }
    },
    {
      "displayName": "Wayback Burgers",
      "id": "waybackburgers-658eea",
      "locationSet": {"include": ["001"]},
      "tags": {
        "amenity": "fast_food",
        "brand": "Wayback Burgers",
        "brand:wikidata": "Q16997570",
        "brand:wikipedia": "en:Wayback Burgers",
        "cuisine": "burger",
        "name": "Wayback Burgers",
        "takeaway": "yes"
      }
    },
    {
      "displayName": "Wendy's",
      "id": "wendys-658eea",
      "locationSet": {"include": ["001"]},
      "tags": {
        "amenity": "fast_food",
        "brand": "Wendy's",
        "brand:wikidata": "Q550258",
        "brand:wikipedia": "en:Wendy's",
        "cuisine": "burger",
        "name": "Wendy's",
        "takeaway": "yes"
      }
    },
    {
      "displayName": "West Cornwall Pasty Co.",
      "id": "westcornwallpastyco-45095e",
      "locationSet": {"include": ["gb"]},
      "tags": {
        "amenity": "fast_food",
        "brand": "West Cornwall Pasty Co.",
        "brand:wikidata": "Q7774268",
        "brand:wikipedia": "en:The West Cornwall Pasty Company",
        "cuisine": "pasty",
        "name": "West Cornwall Pasty Co.",
        "takeaway": "yes"
      }
    },
    {
      "displayName": "Wetzel's Pretzels",
      "id": "wetzelspretzels-d2abf0",
      "locationSet": {"include": ["ca", "us"]},
      "tags": {
        "amenity": "fast_food",
        "brand": "Wetzel's Pretzels",
        "brand:wikidata": "Q7990205",
        "brand:wikipedia": "en:Wetzel's Pretzels",
        "cuisine": "pretzel",
        "name": "Wetzel's Pretzels",
        "takeaway": "yes"
      }
    },
    {
      "displayName": "Whataburger",
      "id": "whataburger-4d2ff4",
      "locationSet": {"include": ["us"]},
      "tags": {
        "amenity": "fast_food",
        "brand": "Whataburger",
        "brand:wikidata": "Q376627",
        "brand:wikipedia": "en:Whataburger",
        "cuisine": "burger",
        "name": "Whataburger",
        "takeaway": "yes"
      }
    },
    {
      "displayName": "Which Wich?",
      "id": "whichwich-536de9",
      "locationSet": {
        "include": [
          "ae",
          "gb",
          "gt",
          "mx",
          "om",
          "qa",
          "sa",
          "us"
        ]
      },
      "tags": {
        "amenity": "fast_food",
        "brand": "Which Wich?",
        "brand:wikidata": "Q7993556",
        "brand:wikipedia": "en:Which Wich?",
        "cuisine": "sandwich",
        "name": "Which Wich?",
        "takeaway": "yes"
      }
    },
    {
      "displayName": "White Castle",
      "id": "whitecastle-4d2ff4",
      "locationSet": {"include": ["us"]},
      "tags": {
        "amenity": "fast_food",
        "brand": "White Castle",
        "brand:wikidata": "Q1244034",
        "brand:wikipedia": "en:White Castle (restaurant)",
        "cuisine": "burger",
        "name": "White Castle",
        "takeaway": "yes"
      }
    },
    {
      "displayName": "Wienerschnitzel",
      "id": "wienerschnitzel-4d2ff4",
      "locationSet": {"include": ["us"]},
      "tags": {
        "amenity": "fast_food",
        "brand": "Wienerschnitzel",
        "brand:wikidata": "Q324679",
        "brand:wikipedia": "en:Wienerschnitzel",
        "cuisine": "hot_dog",
        "name": "Wienerschnitzel",
        "takeaway": "yes"
      }
    },
    {
      "displayName": "Wimpy",
      "id": "wimpy-658eea",
      "locationSet": {"include": ["001"]},
      "tags": {
        "amenity": "fast_food",
        "brand": "Wimpy",
        "brand:wikidata": "Q2811992",
        "brand:wikipedia": "en:Wimpy (restaurant)",
        "cuisine": "burger",
        "name": "Wimpy",
        "takeaway": "yes"
      }
    },
    {
      "displayName": "Wingstop",
      "id": "wingstop-bca76b",
      "locationSet": {"include": ["mx", "us"]},
      "tags": {
        "amenity": "fast_food",
        "brand": "Wingstop",
        "brand:wikidata": "Q8025339",
        "brand:wikipedia": "en:Wingstop",
        "cuisine": "wings",
        "name": "Wingstop",
        "takeaway": "yes"
      }
    },
    {
      "displayName": "WingStreet",
      "id": "wingstreet-1c2e03",
      "locationSet": {
        "include": ["au", "ca", "cy", "us"]
      },
      "tags": {
        "amenity": "fast_food",
        "brand": "WingStreet",
        "brand:wikidata": "Q946630",
        "brand:wikipedia": "en:WingStreet",
        "cuisine": "wings",
        "name": "WingStreet",
        "takeaway": "yes"
      }
    },
    {
      "displayName": "Wow! Momo",
      "id": "wowmomo-aba431",
      "locationSet": {"include": ["in"]},
      "tags": {
        "amenity": "fast_food",
        "brand": "Wow! Momo",
        "brand:wikidata": "Q8037446",
        "brand:wikipedia": "en:Wow! Momo",
        "cuisine": "momo",
        "name": "Wow! Momo",
        "takeaway": "yes"
      }
    },
    {
      "displayName": "Xi'an Famous Foods",
      "id": "xianfamousfoods-4d2ff4",
      "locationSet": {"include": ["us"]},
      "tags": {
        "amenity": "fast_food",
        "brand": "Xi'an Famous Foods",
        "brand:wikidata": "Q8044020",
        "brand:wikipedia": "en:Xi'an Famous Foods",
        "cuisine": "chinese",
        "name": "Xi'an Famous Foods",
        "takeaway": "yes"
      }
    },
    {
      "displayName": "Yellow Cab Pizza",
      "id": "yellowcabpizza-658eea",
      "locationSet": {"include": ["001"]},
      "tags": {
        "amenity": "fast_food",
        "brand": "Yellow Cab Pizza",
        "brand:wikidata": "Q8051689",
        "brand:wikipedia": "en:Yellow Cab Pizza",
        "cuisine": "pizza",
        "name": "Yellow Cab Pizza",
        "takeaway": "yes"
      }
    },
    {
      "displayName": "Yoshinoya",
      "id": "yoshinoya-ffe475",
      "locationSet": {
        "include": ["id", "my", "ph", "sg", "us"]
      },
      "tags": {
        "amenity": "fast_food",
        "brand": "Yoshinoya",
        "brand:en": "Yoshinoya",
        "brand:wikidata": "Q776272",
        "brand:wikipedia": "ja:吉野家",
        "cuisine": "beef_bowl",
        "name": "Yoshinoya",
        "name:en": "Yoshinoya",
        "name:ja": "吉野家",
        "takeaway": "yes"
      }
    },
    {
      "displayName": "Zaxby's",
      "id": "zaxbys-4d2ff4",
      "locationSet": {"include": ["us"]},
      "tags": {
        "amenity": "fast_food",
        "brand": "Zaxby's",
        "brand:wikidata": "Q8067525",
        "brand:wikipedia": "en:Zaxby's",
        "cuisine": "chicken",
        "name": "Zaxby's",
        "official_name": "Zaxby's Chicken Fingers & Buffalo Wings",
        "takeaway": "yes"
      }
    },
    {
      "displayName": "Zippy's",
      "id": "zippys-4d2ff4",
      "locationSet": {"include": ["us"]},
      "tags": {
        "amenity": "fast_food",
        "brand": "Zippy's",
        "brand:wikidata": "Q8072671",
        "brand:wikipedia": "en:Zippy's",
        "cuisine": "hawaiian;japanese;chinese;american",
        "name": "Zippy's",
        "takeaway": "yes"
      }
    },
    {
      "displayName": "Zoës Kitchen",
      "id": "zoeskitchen-4d2ff4",
      "locationSet": {"include": ["us"]},
      "tags": {
        "amenity": "fast_food",
        "brand": "Zoës Kitchen",
        "brand:wikidata": "Q8074747",
        "brand:wikipedia": "en:Zoës Kitchen",
        "cuisine": "mediterranean",
        "name": "Zoës Kitchen",
        "takeaway": "yes"
      }
    },
    {
      "displayName": "Γρηγόρης",
      "id": "gregorys-6b115c",
      "locationSet": {"include": ["gr"]},
      "tags": {
        "amenity": "fast_food",
        "brand": "Γρηγόρης",
        "brand:el": "Γρηγόρης",
        "brand:en": "Gregorys",
        "brand:wikidata": "Q62273834",
        "cuisine": "sandwich",
        "name": "Γρηγόρης",
        "name:el": "Γρηγόρης",
        "name:en": "Gregorys",
        "takeaway": "yes"
      }
    },
    {
      "displayName": "Белоруснефть",
      "id": "ed92ce-658eea",
      "locationSet": {"include": ["001"]},
      "tags": {
        "amenity": "fast_food",
        "brand": "Белоруснефть",
        "name": "Белоруснефть",
        "takeaway": "yes"
      }
    },
    {
      "displayName": "Бургер Кинг",
      "id": "burgerking-873380",
      "locationSet": {
        "include": ["by", "kz", "ru", "ua"]
      },
      "tags": {
        "amenity": "fast_food",
        "brand": "Бургер Кинг",
        "brand:en": "Burger King",
        "brand:ru": "Бургер Кинг",
        "brand:wikidata": "Q177054",
        "brand:wikipedia": "en:Burger King",
        "cuisine": "burger",
        "name": "Бургер Кинг",
        "name:en": "Burger King",
        "name:ru": "Бургер Кинг",
        "takeaway": "yes"
      }
    },
    {
      "displayName": "Додо Пицца",
      "id": "dodopizza-e25654",
      "locationSet": {
        "include": ["by", "kz", "ru"]
      },
      "tags": {
        "amenity": "fast_food",
        "brand": "Додо Пицца",
        "brand:en": "Dodo Pizza",
        "brand:ru": "Додо Пицца",
        "brand:wikidata": "Q61949318",
        "brand:wikipedia": "ru:Додо Пицца",
        "cuisine": "pizza",
        "name": "Додо Пицца",
        "name:en": "Dodo Pizza",
        "name:ru": "Додо Пицца",
        "takeaway": "yes"
      }
    },
    {
      "displayName": "Домино'c",
      "id": "dominos-873380",
      "locationSet": {
        "include": ["by", "kz", "ru", "ua"]
      },
      "matchNames": ["доминоc пицца"],
      "tags": {
        "amenity": "fast_food",
        "brand": "Домино'c",
        "brand:en": "Domino's",
        "brand:ru": "Домино'c",
        "brand:wikidata": "Q839466",
        "brand:wikipedia": "ru:Domino’s Pizza",
        "cuisine": "pizza",
        "name": "Домино'c",
        "name:en": "Domino's",
        "name:ru": "Домино'c",
        "takeaway": "yes"
      }
    },
    {
      "displayName": "Крошка Картошка",
      "id": "kroshkakartoshka-7582d1",
      "locationSet": {"include": ["ru"]},
      "tags": {
        "amenity": "fast_food",
        "brand": "Крошка Картошка",
        "brand:en": "Kroshka Kartoshka",
        "brand:ru": "Крошка Картошка",
        "brand:wikidata": "Q4241838",
        "brand:wikipedia": "ru:Крошка Картошка",
        "cuisine": "potato",
        "name": "Крошка Картошка",
        "name:en": "Kroshka Kartoshka",
        "name:ru": "Крошка Картошка",
        "takeaway": "yes"
      }
    },
    {
      "displayName": "Макдоналдс",
      "id": "mcdonalds-873380",
      "locationSet": {
        "include": ["by", "kz", "ru", "ua"]
      },
      "tags": {
        "amenity": "fast_food",
        "brand": "Макдоналдс",
        "brand:en": "McDonald's",
        "brand:ru": "Макдоналдс",
        "brand:wikidata": "Q38076",
        "brand:wikipedia": "en:McDonald's",
        "cuisine": "burger",
        "name": "Макдоналдс",
        "name:en": "McDonald's",
        "name:ru": "Макдоналдс",
        "takeaway": "yes"
      }
    },
    {
      "displayName": "Папа Джонс",
      "id": "papajohns-23683e",
      "locationSet": {"include": ["by", "ru"]},
      "tags": {
        "amenity": "fast_food",
        "brand": "Папа Джонс",
        "brand:en": "Papa John's",
        "brand:ru": "Папа Джонс",
        "brand:wikidata": "Q2759586",
        "brand:wikipedia": "ru:Papa John’s",
        "cuisine": "pizza",
        "name": "Папа Джонс",
        "name:en": "Papa John's",
        "name:ru": "Папа Джонс",
        "takeaway": "yes"
      }
    },
    {
      "displayName": "Пузата хата",
      "id": "puzatahata-7582d1",
      "locationSet": {"include": ["ru"]},
      "tags": {
        "amenity": "fast_food",
        "brand": "Пузата Хата",
        "brand:en": "Puzata hata",
        "brand:ru": "Пузата Хата",
        "brand:uk": "Пузата Хата",
        "brand:wikidata": "Q11832009",
        "brand:wikipedia": "uk:Пузата Хата",
        "cuisine": "ukrainian;western",
        "name": "Пузата Хата",
        "name:en": "Puzata hata",
        "name:ru": "Пузата Хата",
        "name:uk": "Пузата Хата",
        "takeaway": "yes"
      }
    },
    {
      "displayName": "Робин Сдобин",
      "id": "robinsdobin-7582d1",
      "locationSet": {"include": ["ru"]},
      "tags": {
        "amenity": "fast_food",
        "brand": "Робин Сдобин",
        "brand:en": "Robins Dobin",
        "brand:ru": "Робин Сдобин",
        "brand:wikidata": "Q62273880",
        "cuisine": "burger",
        "name": "Робин Сдобин",
        "name:en": "Robins Dobin",
        "name:ru": "Робин Сдобин",
        "takeaway": "yes"
      }
    },
    {
      "displayName": "Русский Аппетит",
      "id": "russkiyappetit-7582d1",
      "locationSet": {"include": ["ru"]},
      "tags": {
        "amenity": "fast_food",
        "brand": "Русский Аппетит",
        "brand:en": "Russkiy Appetit",
        "brand:ru": "Русский Аппетит",
        "brand:wikidata": "Q62086063",
        "cuisine": "sandwich;salad;regional",
        "name": "Русский Аппетит",
        "name:en": "Russkiy Appetit",
        "name:ru": "Русский Аппетит",
        "takeaway": "yes"
      }
    },
    {
      "displayName": "Стардог!s",
      "id": "stardogs-7582d1",
      "locationSet": {"include": ["ru"]},
      "tags": {
        "amenity": "fast_food",
        "brand": "Стардог!s",
        "brand:en": "Stardog!s",
        "brand:ru": "Стардог!s",
        "brand:wikidata": "Q4439856",
        "brand:wikipedia": "ru:Стардогс",
        "cuisine": "sausage",
        "name": "Стардог!s",
        "name:en": "Stardog!s",
        "name:ru": "Стардог!s",
        "takeaway": "yes"
      }
    },
    {
      "displayName": "Суши Wok",
      "id": "sushiwok-af0c49",
      "locationSet": {"include": ["ru", "ua"]},
      "matchTags": ["shop/convenience"],
      "tags": {
        "amenity": "fast_food",
        "brand": "Суши Wok",
        "brand:en": "Sushi Wok",
        "brand:ru": "Суши Wok",
        "brand:wikidata": "Q25444754",
        "brand:wikipedia": "uk:Суши Wok (мережа магазинів)",
        "cuisine": "asian",
        "name": "Суши Wok",
        "name:en": "Sushi Wok",
        "name:ru": "Суши Wok",
        "takeaway": "yes"
      }
    },
    {
      "displayName": "Теремок",
      "id": "teremok-7582d1",
      "locationSet": {"include": ["ru"]},
      "matchTags": ["shop/convenience"],
      "tags": {
        "amenity": "fast_food",
        "brand": "Теремок",
        "brand:en": "Teremok",
        "brand:ru": "Теремок",
        "brand:wikidata": "Q4455593",
        "brand:wikipedia": "ru:Теремок (сеть быстрого питания)",
        "cuisine": "crepe;russian",
        "name": "Теремок",
        "name:en": "Teremok",
        "name:ru": "Теремок",
        "takeaway": "yes"
      }
    },
    {
      "displayName": "Чебуречная",
      "id": "8bfcc6-889f2a",
      "locationSet": {
        "include": ["by", "ru", "ua"]
      },
      "tags": {
        "amenity": "fast_food",
        "brand": "Чебуречная",
        "cuisine": "uzbek;russian",
        "name": "Чебуречная",
        "takeaway": "yes"
      }
    },
    {
      "displayName": "אגדיר",
      "id": "agadir-dbdcb8",
      "locationSet": {"include": ["il"]},
      "tags": {
        "amenity": "fast_food",
        "brand": "אגדיר",
        "brand:en": "Agadir",
        "brand:he": "אגדיר",
        "brand:wikidata": "Q64760070",
        "cuisine": "burger",
        "name": "אגדיר",
        "name:en": "Agadir",
        "name:he": "אגדיר",
        "takeaway": "yes"
      }
    },
    {
      "displayName": "מקדונלד'ס",
      "id": "mcdonalds-dbdcb8",
      "locationSet": {"include": ["il"]},
      "tags": {
        "amenity": "fast_food",
        "brand": "מקדונלד'ס",
        "brand:en": "McDonald's",
        "brand:he": "מקדונלד'ס",
        "brand:wikidata": "Q12061542",
        "brand:wikipedia": "en:McDonald's Israel",
        "cuisine": "burger",
        "name": "מקדונלד'ס",
        "name:en": "McDonald's",
        "name:he": "מקדונלד'ס",
        "takeaway": "yes"
      }
    },
    {
      "displayName": "עד העצם אקספרס",
      "id": "adhaetzemexpress-dbdcb8",
      "locationSet": {"include": ["il"]},
      "tags": {
        "amenity": "fast_food",
        "brand": "עד העצם אקספרס",
        "brand:en": "Ad Haetzem Express",
        "brand:he": "עד העצם אקספרס",
        "brand:wikidata": "Q64760165",
        "cuisine": "burger",
        "name": "עד העצם אקספרס",
        "name:en": "Ad Haetzem Express",
        "name:he": "עד העצם אקספרס",
        "takeaway": "yes"
      }
    },
    {
      "displayName": "פיצה פרגו",
      "id": "pizzaprego-dbdcb8",
      "locationSet": {"include": ["il"]},
      "tags": {
        "alt_name:en": "Prego Pizza",
        "amenity": "fast_food",
        "brand": "פיצה פרגו",
        "brand:he": "פיצה פרגו",
        "brand:wikidata": "Q99769214",
        "cuisine": "pizza",
        "delivery": "yes",
        "diet:vegan": "yes",
        "name": "פיצה פרגו",
        "name:en": "Pizza Prego",
        "name:he": "פיצה פרגו",
        "takeaway": "yes"
      }
    },
    {
      "displayName": "פיצה שמש",
      "id": "pizzashemesh-dbdcb8",
      "locationSet": {"include": ["il"]},
      "tags": {
        "alt_name:en": "Shemesh Pizza",
        "amenity": "fast_food",
        "brand": "פיצה שמש",
        "brand:he": "פיצה שמש",
        "brand:wikidata": "Q99769124",
        "cuisine": "pizza",
        "delivery": "yes",
        "diet:kosher": "yes",
        "name": "פיצה שמש",
        "name:en": "Pizza Shemesh",
        "name:he": "פיצה שמש",
        "takeaway": "yes"
      }
    },
    {
      "displayName": "دجاج كنتاكي",
      "id": "kfc-8cd980",
      "locationSet": {
        "include": [
          "ae",
          "bh",
          "kw",
          "om",
          "qa",
          "sa",
          "ye"
        ]
      },
      "tags": {
        "amenity": "fast_food",
        "brand": "دجاج كنتاكي",
        "brand:ar": "دجاج كنتاكي",
        "brand:en": "KFC",
        "brand:wikidata": "Q524757",
        "brand:wikipedia": "ar:دجاج كنتاكي",
        "cuisine": "chicken",
        "name": "دجاج كنتاكي",
        "name:ar": "دجاج كنتاكي",
        "name:en": "KFC",
        "takeaway": "yes"
      }
    },
    {
      "displayName": "ماكدونالدز",
      "id": "mcdonalds-8cd980",
      "locationSet": {
        "include": [
          "ae",
          "bh",
          "kw",
          "om",
          "qa",
          "sa",
          "ye"
        ]
      },
      "tags": {
        "amenity": "fast_food",
        "brand": "ماكدونالدز",
        "brand:ar": "ماكدونالدز",
        "brand:en": "McDonald's",
        "brand:wikidata": "Q38076",
        "brand:wikipedia": "ar:ماكدونالدز",
        "cuisine": "burger",
        "name": "ماكدونالدز",
        "name:ar": "ماكدونالدز",
        "name:en": "McDonald's",
        "takeaway": "yes"
      }
    },
    {
      "displayName": "هرفي",
      "id": "herfy-c2a15f",
      "locationSet": {
        "include": ["ae", "bh", "kw", "sa"]
      },
      "tags": {
        "amenity": "fast_food",
        "brand": "هرفي",
        "brand:ar": "هرفي",
        "brand:en": "Herfy",
        "brand:wikidata": "Q5738371",
        "brand:wikipedia": "ar:هرفي",
        "cuisine": "burger",
        "name": "هرفي",
        "name:ar": "هرفي",
        "name:en": "Herfy",
        "takeaway": "yes"
      }
    },
    {
      "displayName": "롯데리아",
      "id": "lotteria-c56583",
      "locationSet": {"include": ["kr"]},
      "tags": {
        "amenity": "fast_food",
        "brand": "롯데리아",
        "brand:en": "Lotteria",
        "brand:ko": "롯데리아",
        "brand:wikidata": "Q249525",
        "brand:wikipedia": "ko:롯데리아",
        "cuisine": "burger",
        "name": "롯데리아",
        "name:en": "Lotteria",
        "name:ko": "롯데리아",
        "takeaway": "yes"
      }
    },
    {
      "displayName": "맘스터치",
      "id": "e7198e-c56583",
      "locationSet": {"include": ["kr"]},
      "tags": {
        "amenity": "fast_food",
        "brand": "맘스터치",
        "brand:ko": "맘스터치",
        "brand:wikidata": "Q23044856",
        "brand:wikipedia": "en:Mom's Touch",
        "cuisine": "burger",
        "name": "맘스터치",
        "name:ko": "맘스터치",
        "takeaway": "yes"
      }
    },
    {
      "displayName": "맥도날드",
      "id": "mcdonalds-c56583",
      "locationSet": {"include": ["kr"]},
      "tags": {
        "amenity": "fast_food",
        "brand": "맥도날드",
        "brand:en": "McDonald's",
        "brand:ko": "맥도날드",
        "brand:wikidata": "Q38076",
        "brand:wikipedia": "ko:맥도날드",
        "cuisine": "burger",
        "name": "맥도날드",
        "name:en": "McDonald's",
        "name:ko": "맥도날드",
        "takeaway": "yes"
      }
    },
    {
      "displayName": "ウェンディーズ",
      "id": "wendys-3e7699",
      "locationSet": {"include": ["jp"]},
      "tags": {
        "amenity": "fast_food",
        "brand": "ウェンディーズ",
        "brand:en": "Wendy's",
        "brand:ja": "ウェンディーズ",
        "brand:wikidata": "Q550258",
        "brand:wikipedia": "en:Wendy's",
        "cuisine": "burger",
        "name": "ウェンディーズ",
        "name:en": "Wendy's",
        "name:ja": "ウェンディーズ",
        "takeaway": "yes"
      }
    },
    {
      "displayName": "オリジン弁当",
      "id": "originbento-3e7699",
      "locationSet": {"include": ["jp"]},
      "tags": {
        "amenity": "fast_food",
        "brand": "オリジン弁当",
        "brand:en": "Origin Bentō",
        "brand:ja": "オリジン弁当",
        "brand:wikidata": "Q11292632",
        "brand:wikipedia": "ja:オリジン東秀",
        "cuisine": "japanese",
        "name": "オリジン弁当",
        "name:en": "Origin Bentō",
        "name:ja": "オリジン弁当",
        "takeaway": "yes"
      }
    },
    {
      "displayName": "かっぱ寿司",
      "id": "kappazushi-3e7699",
      "locationSet": {"include": ["jp"]},
      "tags": {
        "amenity": "fast_food",
        "brand": "かっぱ寿司",
        "brand:en": "Kappazushi",
        "brand:ja": "かっぱ寿司",
        "brand:wikidata": "Q11263916",
        "brand:wikipedia": "ja:かっぱ寿司",
        "cuisine": "sushi",
        "name": "かっぱ寿司",
        "name:en": "Kappazushi",
        "name:ja": "かっぱ寿司",
        "takeaway": "yes"
      }
    },
    {
      "displayName": "かつや",
      "id": "katsuya-3e7699",
      "locationSet": {"include": ["jp"]},
      "tags": {
        "amenity": "fast_food",
        "brand": "かつや",
        "brand:en": "Katsuya",
        "brand:ja": "かつや",
        "brand:wikidata": "Q2855257",
        "brand:wikipedia": "ja:かつや",
        "cuisine": "fried_food",
        "name": "かつや",
        "name:en": "Katsuya",
        "name:ja": "かつや",
        "name:ko": "카쯔야",
        "name:zh": "吉豚屋",
        "takeaway": "yes"
      }
    },
    {
      "displayName": "キッチンオリジン",
      "id": "kitchenorigin-3e7699",
      "locationSet": {"include": ["jp"]},
      "tags": {
        "amenity": "fast_food",
        "brand": "キッチンオリジン",
        "brand:en": "Kitchen Origin",
        "brand:ja": "キッチンオリジン",
        "brand:wikidata": "Q92658990",
        "cuisine": "japanese",
        "name": "キッチンオリジン",
        "name:en": "Kitchen Origin",
        "name:ja": "キッチンオリジン",
        "takeaway": "yes"
      }
    },
    {
      "displayName": "くら寿司",
      "id": "kurasushi-3e7699",
      "locationSet": {"include": ["jp"]},
      "tags": {
        "alt_name:en": "Kurazushi",
        "amenity": "fast_food",
        "brand": "くら寿司",
        "brand:en": "Kura Sushi",
        "brand:ja": "くら寿司",
        "brand:wikidata": "Q6445491",
        "brand:wikipedia": "ja:くら寿司",
        "cuisine": "sushi",
        "name": "くら寿司",
        "name:en": "Kura Sushi",
        "name:ja": "くら寿司",
        "official_name": "無添くら寿司",
        "official_name:en": "Muten Kura Sushi",
        "official_name:ja": "無添くら寿司",
        "takeaway": "yes"
      }
    },
    {
      "displayName": "ケンタッキーフライドチキン",
      "id": "kfc-3e7699",
      "locationSet": {"include": ["jp"]},
      "matchNames": ["ケンタッキー"],
      "tags": {
        "alt_name:en": "Kentucky Fried Chicken",
        "amenity": "fast_food",
        "brand": "ケンタッキーフライドチキン",
        "brand:en": "KFC",
        "brand:ja": "ケンタッキーフライドチキン",
        "brand:wikidata": "Q524757",
        "brand:wikipedia": "ja:KFCコーポレーション",
        "cuisine": "chicken",
        "name": "ケンタッキーフライドチキン",
        "name:en": "KFC",
        "name:ja": "ケンタッキーフライドチキン",
        "takeaway": "yes"
      }
    },
    {
      "displayName": "ゴーゴーカレー",
      "id": "gogocurry-3e7699",
      "locationSet": {"include": ["jp"]},
      "tags": {
        "alt_name:en": "Go Go Curry",
        "amenity": "fast_food",
        "brand": "ゴーゴーカレー",
        "brand:en": "Go!Go!Curry",
        "brand:ja": "ゴーゴーカレー",
        "brand:wikidata": "Q11303801",
        "brand:wikipedia": "ja:ゴーゴーカレー",
        "cuisine": "curry",
        "name": "ゴーゴーカレー",
        "name:en": "Go!Go!Curry",
        "name:ja": "ゴーゴーカレー",
        "takeaway": "yes"
      }
    },
    {
      "displayName": "サブウェイ",
      "id": "subway-3e7699",
      "locationSet": {"include": ["jp"]},
      "tags": {
        "amenity": "fast_food",
        "brand": "サブウェイ",
        "brand:en": "Subway",
        "brand:ja": "サブウェイ",
        "brand:wikidata": "Q244457",
        "brand:wikipedia": "ja:サブウェイ",
        "cuisine": "sandwich",
        "name": "サブウェイ",
        "name:en": "Subway",
        "name:ja": "サブウェイ",
        "takeaway": "yes"
      }
    },
    {
      "displayName": "すき家",
      "id": "sukiya-3e7699",
      "locationSet": {"include": ["jp"]},
      "tags": {
        "amenity": "fast_food",
        "brand": "すき家",
        "brand:en": "Sukiya",
        "brand:ja": "すき家",
        "brand:wikidata": "Q6137375",
        "brand:wikipedia": "ja:すき家",
        "cuisine": "beef_bowl",
        "name": "すき家",
        "name:en": "Sukiya",
        "name:ja": "すき家",
        "takeaway": "yes"
      }
    },
    {
      "displayName": "スシロー",
      "id": "sushiro-3e7699",
      "locationSet": {"include": ["jp"]},
      "tags": {
        "amenity": "fast_food",
        "brand": "スシロー",
        "brand:en": "Sushiro",
        "brand:ja": "スシロー",
        "brand:wikidata": "Q11257037",
        "brand:wikipedia": "ja:あきんどスシロー",
        "cuisine": "sushi",
        "name": "スシロー",
        "name:en": "Sushiro",
        "name:ja": "スシロー",
        "name:zh": "壽司郎",
        "official_name": "あきんどスシロー",
        "official_name:en": "Akindo Sushiro",
        "official_name:ja": "あきんどスシロー",
        "takeaway": "yes"
      }
    },
    {
      "displayName": "ちよだ鮨",
      "id": "chiyodasushi-3e7699",
      "locationSet": {"include": ["jp"]},
      "matchTags": ["shop/deli"],
      "tags": {
        "amenity": "fast_food",
        "brand": "ちよだ鮨",
        "brand:en": "Chiyoda Sushi",
        "brand:ja": "ちよだ鮨",
        "brand:wikidata": "Q11272065",
        "brand:wikipedia": "ja:ちよだ鮨",
        "cuisine": "sushi",
        "name": "ちよだ鮨",
        "name:en": "Chiyoda Sushi",
        "name:ja": "ちよだ鮨",
        "takeaway": "only"
      }
    },
    {
      "displayName": "てんや",
      "id": "tenya-3e7699",
      "locationSet": {"include": ["jp"]},
      "tags": {
        "amenity": "fast_food",
        "brand": "てんや",
        "brand:en": "Tenya",
        "brand:ja": "てんや",
        "brand:wikidata": "Q11319830",
        "brand:wikipedia": "ja:テンコーポレーション",
        "cuisine": "fries",
        "name": "てんや",
        "name:en": "Tenya",
        "name:ja": "てんや",
        "official_name": "天丼てんや",
        "official_name:en": "Tendon Tenya",
        "official_name:ja": "天丼てんや",
        "takeaway": "yes"
      }
    },
    {
      "displayName": "ドミノ",
      "id": "dominos-3e7699",
      "locationSet": {"include": ["jp"]},
      "matchNames": ["ドミノ・ピザ"],
      "tags": {
        "amenity": "fast_food",
        "brand": "ドミノ",
        "brand:en": "Domino's",
        "brand:ja": "ドミノ",
        "brand:wikidata": "Q839466",
        "brand:wikipedia": "ja:ドミノ・ピザ",
        "cuisine": "pizza",
        "name": "ドミノ",
        "name:en": "Domino's",
        "name:ja": "ドミノ",
        "takeaway": "yes"
      }
    },
    {
      "displayName": "どんどん亭",
      "id": "dondontei-3e7699",
      "locationSet": {"include": ["jp"]},
      "tags": {
        "amenity": "fast_food",
        "brand": "どんどん亭",
        "brand:en": "Dondontei",
        "brand:ja": "どんどん亭",
        "brand:wikidata": "Q96101856",
        "cuisine": "japanese",
        "name": "どんどん亭",
        "name:en": "Dondontei",
        "name:ja": "どんどん亭",
        "takeaway": "yes"
      }
    },
    {
      "displayName": "なか卯",
      "id": "nakau-3e7699",
      "locationSet": {"include": ["jp"]},
      "tags": {
        "amenity": "fast_food",
        "brand": "なか卯",
        "brand:en": "Nakau",
        "brand:ja": "なか卯",
        "brand:wikidata": "Q11274132",
        "brand:wikipedia": "ja:なか卯",
        "cuisine": "udon",
        "name": "なか卯",
        "name:en": "Nakau",
        "name:ja": "なか卯",
        "takeaway": "yes"
      }
    },
    {
      "displayName": "バーガーキング",
      "id": "burgerking-3e7699",
      "locationSet": {"include": ["jp"]},
      "tags": {
        "amenity": "fast_food",
        "brand": "バーガーキング",
        "brand:en": "Burger King",
        "brand:ja": "バーガーキング",
        "brand:wikidata": "Q177054",
        "brand:wikipedia": "en:Burger King",
        "cuisine": "burger",
        "name": "バーガーキング",
        "name:en": "Burger King",
        "name:ja": "バーガーキング",
        "takeaway": "yes"
      }
    },
    {
      "displayName": "はま寿司",
      "id": "hamazushi-3e7699",
      "locationSet": {"include": ["jp"]},
      "tags": {
        "amenity": "fast_food",
        "brand": "はま寿司",
        "brand:en": "Hamazushi",
        "brand:ja": "はま寿司",
        "brand:wikidata": "Q17220385",
        "brand:wikipedia": "ja:はま寿司",
        "cuisine": "sushi",
        "name": "はま寿司",
        "name:en": "Hamazushi",
        "name:ja": "はま寿司",
        "takeaway": "yes"
      }
    },
    {
      "displayName": "ピザ・カリフォルニア",
      "id": "pizzacalifornia-3e7699",
      "locationSet": {"include": ["jp"]},
      "tags": {
        "amenity": "fast_food",
        "brand": "ピザ・カリフォルニア",
        "brand:en": "Pizza California",
        "brand:ja": "ピザ・カリフォルニア",
        "brand:wikidata": "Q75324",
        "brand:wikipedia": "ja:ピザ・カリフォルニア",
        "cuisine": "pizza",
        "name": "ピザ・カリフォルニア",
        "name:en": "Pizza California",
        "name:ja": "ピザ・カリフォルニア",
        "takeaway": "yes"
      }
    },
    {
      "displayName": "ピザーラ",
      "id": "pizzala-3e7699",
      "locationSet": {"include": ["jp"]},
      "tags": {
        "amenity": "fast_food",
        "brand": "ピザーラ",
        "brand:en": "Pizza-La",
        "brand:ja": "ピザーラ",
        "brand:wikidata": "Q7199948",
        "brand:wikipedia": "ja:ピザーラ",
        "cuisine": "pizza",
        "name": "ピザーラ",
        "name:en": "Pizza-La",
        "name:ja": "ピザーラ",
        "takeaway": "yes"
      }
    },
    {
      "displayName": "ピザハット",
      "id": "pizzahut-3e7699",
      "locationSet": {"include": ["jp"]},
      "tags": {
        "amenity": "fast_food",
        "brand": "ピザハット",
        "brand:en": "Pizza Hut",
        "brand:ja": "ピザハット",
        "brand:wikidata": "Q191615",
        "brand:wikipedia": "ja:ピザハット",
        "cuisine": "pizza",
        "name": "ピザハット",
        "name:en": "Pizza Hut",
        "name:ja": "ピザハット",
        "takeaway": "yes"
      }
    },
    {
      "displayName": "ピザポケット",
      "id": "pizzapockets-3e7699",
      "locationSet": {"include": ["jp"]},
      "tags": {
        "amenity": "fast_food",
        "brand": "ピザポケット",
        "brand:en": "Pizza Pocket's",
        "brand:ja": "ピザポケット",
        "brand:wikidata": "Q11331462",
        "brand:wikipedia": "ja:ピザポケット",
        "cuisine": "pizza",
        "name": "ピザポケット",
        "name:en": "Pizza Pocket's",
        "name:ja": "ピザポケット",
        "takeaway": "yes"
      }
    },
    {
      "displayName": "ファーストキッチン",
      "id": "firstkitchen-3e7699",
      "locationSet": {"include": ["jp"]},
      "tags": {
        "amenity": "fast_food",
        "brand": "ファーストキッチン",
        "brand:en": "First Kitchen",
        "brand:ja": "ファーストキッチン",
        "brand:wikidata": "Q5453133",
        "brand:wikipedia": "ja:ファーストキッチン",
        "cuisine": "friture",
        "name": "ファーストキッチン",
        "name:en": "First Kitchen",
        "name:ja": "ファーストキッチン",
        "takeaway": "yes"
      }
    },
    {
      "displayName": "フレッシュネスバーガー",
      "id": "freshnessburger-3e7699",
      "locationSet": {"include": ["jp"]},
      "tags": {
        "amenity": "fast_food",
        "brand": "フレッシュネスバーガー",
        "brand:en": "Freshness Burger",
        "brand:ja": "フレッシュネスバーガー",
        "brand:wikidata": "Q5503087",
        "brand:wikipedia": "ja:フレッシュネスバーガー",
        "cuisine": "burger",
        "name": "フレッシュネスバーガー",
        "name:en": "Freshness Burger",
        "name:ja": "フレッシュネスバーガー",
        "takeaway": "yes"
      }
    },
    {
      "displayName": "ほっかほっか亭",
      "id": "hokkahokkatei-3e7699",
      "locationSet": {"include": ["jp"]},
      "tags": {
        "amenity": "fast_food",
        "brand": "ほっかほっか亭",
        "brand:en": "Hokka Hokka Tei",
        "brand:ja": "ほっかほっか亭",
        "brand:wikidata": "Q5878035",
        "brand:wikipedia": "ja:ほっかほっか亭",
        "cuisine": "japanese",
        "name": "ほっかほっか亭",
        "name:en": "Hokka Hokka Tei",
        "name:ja": "ほっかほっか亭",
        "takeaway": "yes"
      }
    },
    {
      "displayName": "ほっともっと",
      "id": "hottomotto-3e7699",
      "locationSet": {"include": ["jp"]},
      "tags": {
        "amenity": "fast_food",
        "brand": "ほっともっと",
        "brand:en": "Hotto Motto",
        "brand:ja": "ほっともっと",
        "brand:wikidata": "Q10850949",
        "brand:wikipedia": "ja:ほっともっと",
        "cuisine": "japanese",
        "name": "ほっともっと",
        "name:en": "Hotto Motto",
        "name:ja": "ほっともっと",
        "takeaway": "yes"
      }
    },
    {
      "displayName": "マクドナルド",
      "id": "mcdonalds-3e7699",
      "locationSet": {"include": ["jp"]},
      "tags": {
        "amenity": "fast_food",
        "brand": "マクドナルド",
        "brand:en": "McDonald's",
        "brand:ja": "マクドナルド",
        "brand:wikidata": "Q38076",
        "brand:wikipedia": "ja:マクドナルド",
        "cuisine": "burger",
        "name": "マクドナルド",
        "name:en": "McDonald's",
        "name:ja": "マクドナルド",
        "takeaway": "yes"
      }
    },
    {
      "displayName": "ミスタードーナツ",
      "id": "misterdonut-3e7699",
      "locationSet": {"include": ["jp"]},
      "tags": {
        "amenity": "fast_food",
        "brand": "ミスタードーナツ",
        "brand:en": "Mister Donut",
        "brand:ja": "ミスタードーナツ",
        "brand:wikidata": "Q1065819",
        "brand:wikipedia": "en:Mister Donut",
        "cuisine": "donut",
        "name": "ミスタードーナツ",
        "name:en": "Mister Donut",
        "name:ja": "ミスタードーナツ",
        "takeaway": "yes"
      }
    },
    {
      "displayName": "モスバーガー",
      "id": "mosburger-3e7699",
      "locationSet": {"include": ["jp"]},
      "tags": {
        "amenity": "fast_food",
        "brand": "モスバーガー",
        "brand:en": "MOS Burger",
        "brand:ja": "モスバーガー",
        "brand:wikidata": "Q1204169",
        "brand:wikipedia": "ja:モスバーガー",
        "cuisine": "burger",
        "name": "モスバーガー",
        "name:en": "MOS Burger",
        "name:ja": "モスバーガー",
        "takeaway": "yes"
      }
    },
    {
      "displayName": "ゆで太郎",
      "id": "yudetaro-3e7699",
      "locationSet": {"include": ["jp"]},
      "tags": {
        "amenity": "fast_food",
        "brand": "ゆで太郎",
        "brand:en": "Yudetaro",
        "brand:ja": "ゆで太郎",
        "brand:wikidata": "Q11280824",
        "brand:wikipedia": "ja:ゆで太郎",
        "cuisine": "noodle",
        "name": "ゆで太郎",
        "name:en": "Yudetaro",
        "name:ja": "ゆで太郎",
        "takeaway": "yes"
      }
    },
    {
      "displayName": "ラーメン二郎",
      "id": "ramenjiro-3e7699",
      "locationSet": {"include": ["jp"]},
      "tags": {
        "amenity": "fast_food",
        "brand": "ラーメン二郎",
        "brand:en": "Ramen Jiro",
        "brand:ja": "ラーメン二郎",
        "brand:wikidata": "Q11347765",
        "brand:wikipedia": "ja:ラーメン二郎",
        "cuisine": "ramen",
        "name": "ラーメン二郎",
        "name:en": "Ramen Jiro",
        "name:ja": "ラーメン二郎",
        "takeaway": "yes"
      }
    },
    {
      "displayName": "ロッテリア",
      "id": "lotteria-3e7699",
      "locationSet": {"include": ["jp"]},
      "tags": {
        "amenity": "fast_food",
        "brand": "ロッテリア",
        "brand:en": "Lotteria",
        "brand:ja": "ロッテリア",
        "brand:wikidata": "Q249525",
        "brand:wikipedia": "ja:ロッテリア",
        "cuisine": "burger",
        "name": "ロッテリア",
        "name:en": "Lotteria",
        "name:ja": "ロッテリア",
        "takeaway": "yes"
      }
    },
    {
      "displayName": "吉野家",
      "id": "yoshinoya-20e6f1",
      "locationSet": {
        "include": ["cn", "hk", "jp", "tw"]
      },
      "tags": {
        "amenity": "fast_food",
        "brand": "吉野家",
        "brand:en": "Yoshinoya",
        "brand:ja": "吉野家",
        "brand:wikidata": "Q776272",
        "brand:wikipedia": "ja:吉野家",
        "cuisine": "beef_bowl",
        "name": "吉野家",
        "name:en": "Yoshinoya",
        "name:ja": "吉野家",
        "takeaway": "yes"
      }
    },
    {
      "displayName": "吉野家 YOSHINOYA",
      "id": "527fda-658eea",
      "locationSet": {"include": ["001"]},
      "tags": {
        "amenity": "fast_food",
        "brand": "吉野家 YOSHINOYA",
        "name": "吉野家 YOSHINOYA",
        "takeaway": "yes"
      }
    },
    {
      "displayName": "富士そば",
      "id": "fujisoba-3e7699",
      "locationSet": {"include": ["jp"]},
      "tags": {
        "amenity": "fast_food",
        "brand": "富士そば",
        "brand:en": "Fuji Soba",
        "brand:ja": "富士そば",
        "brand:wikidata": "Q11414722",
        "brand:wikipedia": "ja:名代富士そば",
        "cuisine": "soba",
        "name": "富士そば",
        "name:en": "Fuji Soba",
        "name:ja": "富士そば",
        "takeaway": "yes"
      }
    },
    {
      "displayName": "小僧寿し",
      "id": "kozosushi-3e7699",
      "locationSet": {"include": ["jp"]},
      "matchNames": ["sushi花館", "小僧寿司"],
      "tags": {
        "amenity": "fast_food",
        "brand": "小僧寿し",
        "brand:en": "Kozosushi",
        "brand:ja": "小僧寿し",
        "brand:wikidata": "Q11459064",
        "brand:wikipedia": "ja:小僧寿し",
        "cuisine": "sushi",
        "name": "小僧寿し",
        "name:en": "Kozosushi",
        "name:ja": "小僧寿し",
        "takeaway": "yes"
      }
    },
    {
      "displayName": "幸楽苑",
      "id": "kourakuen-3e7699",
      "locationSet": {"include": ["jp"]},
      "tags": {
        "amenity": "fast_food",
        "brand": "幸楽苑",
        "brand:en": "Kourakuen",
        "brand:ja": "幸楽苑",
        "brand:wikidata": "Q11484003",
        "brand:wikipedia": "ja:幸楽苑",
        "cuisine": "ramen",
        "name": "幸楽苑",
        "name:en": "Kourakuen",
        "name:ja": "幸楽苑",
        "takeaway": "yes"
      }
    },
    {
      "displayName": "庆丰包子铺",
      "id": "qingfengsteameddumplingshop-65b4e8",
      "locationSet": {"include": ["cn"]},
      "tags": {
        "amenity": "fast_food",
        "brand": "庆丰包子铺",
        "brand:en": "Qingfeng Steamed Dumpling Shop",
        "brand:wikidata": "Q24841010",
        "brand:wikipedia": "zh:庆丰包子铺",
        "brand:zh": "庆丰包子铺",
        "cuisine": "chinese",
        "name": "庆丰包子铺",
        "name:en": "Qingfeng Steamed Dumpling Shop",
        "name:zh": "庆丰包子铺",
        "takeaway": "yes"
      }
    },
    {
      "displayName": "德克士",
      "id": "153984-658eea",
      "locationSet": {"include": ["001"]},
      "tags": {
        "amenity": "fast_food",
        "brand": "德克士",
        "name": "德克士",
        "takeaway": "yes"
      }
    },
    {
      "displayName": "摩斯漢堡",
      "id": "mosburger-1ff19c",
      "locationSet": {
        "include": ["cn", "hk", "mo", "sg", "tw"]
      },
      "tags": {
        "amenity": "fast_food",
        "brand": "摩斯漢堡",
        "brand:en": "MOS Burger",
        "brand:wikidata": "Q1204169",
        "brand:wikipedia": "zh:摩斯漢堡",
        "brand:zh": "摩斯漢堡",
        "cuisine": "burger",
        "name": "摩斯漢堡",
        "name:en": "MOS Burger",
        "name:zh": "摩斯漢堡",
        "takeaway": "yes"
      }
    },
    {
      "displayName": "日高屋",
      "id": "hidakaya-3e7699",
      "locationSet": {"include": ["jp"]},
      "tags": {
        "amenity": "fast_food",
        "brand": "日高屋",
        "brand:en": "Hidakaya",
        "brand:ja": "日高屋",
        "brand:wikidata": "Q11326050",
        "brand:wikipedia": "ja:ハイデイ日高",
        "cuisine": "noodle",
        "name": "日高屋",
        "name:en": "Hidakaya",
        "name:ja": "日高屋",
        "takeaway": "yes"
      }
    },
    {
      "displayName": "本家かまどや",
      "id": "honkekamadoya-3e7699",
      "locationSet": {"include": ["jp"]},
      "tags": {
        "alt_name": "かまどや",
        "amenity": "fast_food",
        "brand": "本家かまどや",
        "brand:en": "Honke Kamadoya",
        "brand:ja": "本家かまどや",
        "brand:wikidata": "Q11520140",
        "brand:wikipedia": "ja:本家かまどや",
        "cuisine": "japanese",
        "name": "本家かまどや",
        "name:en": "Honke Kamadoya",
        "name:ja": "本家かまどや",
        "takeaway": "yes"
      }
    },
    {
      "displayName": "松屋",
      "id": "matsuya-2e6562",
      "locationSet": {
        "include": [
          "cn",
          "hk",
          "jp",
          "mo",
          "sg",
          "tw"
        ]
      },
      "tags": {
        "amenity": "fast_food",
        "brand": "松屋",
        "brand:en": "Matsuya",
        "brand:ja": "松屋",
        "brand:wikidata": "Q848773",
        "brand:wikipedia": "ja:松屋フーズ",
        "cuisine": "japanese",
        "name": "松屋",
        "name:en": "Matsuya",
        "name:ja": "松屋",
        "official_name": "松屋フーズ",
        "official_name:en": "Matsuya Foods",
        "official_name:ja": "松屋フーズ",
        "takeaway": "yes"
      }
    },
    {
      "displayName": "永和大王",
      "id": "6bc267-65b4e8",
      "locationSet": {"include": ["cn"]},
      "tags": {
        "amenity": "fast_food",
        "brand": "永和大王",
        "brand:wikidata": "Q8055004",
        "brand:wikipedia": "zh:永和大王",
        "cuisine": "chinese",
        "name": "永和大王",
        "takeaway": "yes"
      }
    },
    {
      "displayName": "汉堡王",
      "id": "burgerking-65b4e8",
      "locationSet": {"include": ["cn"]},
      "tags": {
        "amenity": "fast_food",
        "brand": "汉堡王",
        "brand:en": "Burger King",
        "brand:wikidata": "Q177054",
        "brand:wikipedia": "zh:汉堡王",
        "brand:zh": "汉堡王",
        "cuisine": "burger",
        "name": "汉堡王",
        "name:en": "Burger King",
        "name:zh": "汉堡王",
        "takeaway": "yes"
      }
    },
    {
      "displayName": "真功夫",
      "id": "kungfu-65b4e8",
      "locationSet": {"include": ["cn"]},
      "tags": {
        "amenity": "fast_food",
        "brand": "真功夫",
        "brand:en": "Kungfu",
        "brand:wikidata": "Q15909765",
        "brand:wikipedia": "zh:真功夫",
        "brand:zh": "真功夫",
        "cuisine": "chinese",
        "name": "真功夫",
        "name:en": "Kungfu",
        "name:zh": "真功夫",
        "takeaway": "yes"
      }
    },
    {
      "displayName": "箱根そば",
      "id": "hakonesoba-3e7699",
      "locationSet": {"include": ["jp"]},
      "tags": {
        "amenity": "fast_food",
        "brand": "箱根そば",
        "brand:en": "Hakone Soba",
        "brand:ja": "箱根そば",
        "brand:wikidata": "Q11603345",
        "brand:wikipedia": "ja:箱根そば",
        "cuisine": "soba",
        "name": "箱根そば",
        "name:en": "Hakone Soba",
        "name:ja": "箱根そば",
        "takeaway": "yes"
      }
    },
    {
      "displayName": "築地銀だこ",
      "id": "gindaco-3e7699",
      "locationSet": {"include": ["jp"]},
      "tags": {
        "amenity": "fast_food",
        "brand": "築地銀だこ",
        "brand:en": "Gindaco",
        "brand:ja": "築地銀だこ",
        "brand:wikidata": "Q11603490",
        "brand:wikipedia": "ja:築地銀だこ",
        "cuisine": "takoyaki",
        "name": "築地銀だこ",
        "name:en": "Gindaco",
        "name:ja": "築地銀だこ",
        "takeaway": "yes"
      }
    },
    {
      "displayName": "肯德基",
      "id": "kfc-1ff19c",
      "locationSet": {
        "include": ["cn", "hk", "mo", "sg", "tw"]
      },
      "tags": {
        "amenity": "fast_food",
        "brand": "肯德基",
        "brand:en": "KFC",
        "brand:wikidata": "Q524757",
        "brand:wikipedia": "zh:肯德基",
        "cuisine": "chicken",
        "name": "肯德基",
        "name:en": "KFC",
        "takeaway": "yes"
      }
    },
    {
      "displayName": "赛百味",
      "id": "subway-65b4e8",
      "locationSet": {"include": ["cn"]},
      "tags": {
        "amenity": "fast_food",
        "brand": "赛百味",
        "brand:en": "Subway",
        "brand:wikidata": "Q244457",
        "brand:wikipedia": "zh:赛百味",
        "brand:zh": "赛百味",
        "cuisine": "sandwich",
        "name": "赛百味",
        "name:en": "Subway",
        "name:zh": "赛百味",
        "takeaway": "yes"
      }
    },
    {
      "displayName": "道とん堀",
      "id": "dohtonbori-3e7699",
      "locationSet": {"include": ["jp"]},
      "tags": {
        "amenity": "fast_food",
        "brand": "道とん堀",
        "brand:en": "Dohtonbori",
        "brand:ja": "道とん堀",
        "brand:wikidata": "Q11640595",
        "brand:wikipedia": "ja:道とん堀",
        "cuisine": "okonomiyaki",
        "name": "道とん堀",
        "name:en": "Dohtonbori",
        "name:ja": "道とん堀",
        "official_name": "お好み焼道とん堀",
        "official_name:en": "Okonomiyaki Dohtonbori",
        "official_name:ja": "お好み焼道とん堀",
        "takeaway": "yes"
      }
    },
    {
      "displayName": "銚子丸",
      "id": "choushimaru-3e7699",
      "locationSet": {"include": ["jp"]},
      "tags": {
        "amenity": "fast_food",
        "brand": "銚子丸",
        "brand:en": "Choushimaru",
        "brand:ja": "銚子丸",
        "brand:wikidata": "Q11650214",
        "brand:wikipedia": "ja:銚子丸",
        "cuisine": "sushi",
        "name": "銚子丸",
        "name:en": "Choushimaru",
        "name:ja": "銚子丸",
        "official_name": "すし銚子丸",
        "takeaway": "yes"
      }
    },
    {
      "displayName": "麥當勞",
      "id": "mcdonalds-3ae6b4",
      "locationSet": {
        "include": ["hk", "mo", "tw"]
      },
      "tags": {
        "amenity": "fast_food",
        "brand": "麥當勞",
        "brand:en": "McDonald's",
        "brand:wikidata": "Q38076",
        "brand:wikipedia": "zh:麥當勞",
        "brand:zh": "麥當勞",
        "brand:zh-Hant": "麥當勞",
        "cuisine": "burger",
        "name": "麥當勞",
        "name:en": "McDonald's",
        "name:zh": "麥當勞",
        "name:zh-Hant": "麥當勞",
        "takeaway": "yes"
      }
    },
    {
      "displayName": "麦当劳",
      "id": "mcdonalds-ada782",
      "locationSet": {"include": ["cn", "sg"]},
      "tags": {
        "amenity": "fast_food",
        "brand": "麦当劳",
        "brand:en": "McDonald's",
        "brand:wikidata": "Q38076",
        "brand:wikipedia": "zh:麦当劳",
        "brand:zh": "麦当劳",
        "brand:zh-Hans": "麦当劳",
        "cuisine": "burger",
        "name": "麦当劳",
        "name:en": "McDonald's",
        "name:zh": "麦当劳",
        "name:zh-Hans": "麦当劳",
        "takeaway": "yes"
      }
    }
  ]
}<|MERGE_RESOLUTION|>--- conflicted
+++ resolved
@@ -1942,7 +1942,6 @@
       }
     },
     {
-<<<<<<< HEAD
       "displayName": "Jumbo King",
       "id": "jumboking-aba431",
       "locationSet": {"include": ["in"]},
@@ -1957,8 +1956,6 @@
       }
     },
     {
-=======
->>>>>>> df3969d8
       "displayName": "Just Salad",
       "id": "justsalad-4d2ff4",
       "locationSet": {"include": ["us"]},
