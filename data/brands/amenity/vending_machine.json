{
  "properties": {
    "path": "brands/amenity/vending_machine",
    "exclude": {
      "generic": [
        "^(bread|drink(s)?)$",
        "^(schlauch|bilet)omat$",
        "^(自动|自助)(贩卖|贩售)机$",
        "^(自动|自助)售货机$",
        "^(自動)?[券販]売機$",
        "^automat na jizdenky$",
        "^horodateur$",
        "^máquina de tickets$",
        "^milchtankstelle$",
        "^pa(r|cz)komat$",
        "^parkscheinautomat$",
        "^parquímetro$",
        "^vending machine$",
        "^zigarettenautomat$",
        "^自販機$"
      ],
      "named": ["^tobaccoland$"]
    }
  },
  "items": [
    {
      "displayName": "Abendzeitung",
      "id": "abendzeitung-a242c5",
      "locationSet": {"include": ["de"]},
      "tags": {
        "amenity": "vending_machine",
        "brand": "Abendzeitung",
        "brand:wikidata": "Q225076",
        "brand:wikipedia": "de:Abendzeitung",
        "name": "Abendzeitung",
        "short_name": "AZ",
        "vending": "newspapers"
      }
    },
    {
      "displayName": "AlzaBox",
      "id": "alzabox-8bd578",
      "locationSet": {
        "include": ["at", "cz", "hu", "sk"]
      },
      "tags": {
        "amenity": "vending_machine",
        "brand": "AlzaBox",
        "brand:wikidata": "Q10786832",
        "brand:wikipedia": "de:Alza",
        "name": "AlzaBox",
        "vending": "parcel_pickup"
      }
    },
    {
      "displayName": "Amazon Hub Locker",
      "id": "amazonhublocker-e80bf6",
      "locationSet": {
        "include": ["001"],
        "exclude": ["cn", "jp"]
      },
      "matchNames": ["amazon", "amazon locker"],
      "preserveTags": ["^name"],
      "tags": {
        "amenity": "vending_machine",
        "brand": "Amazon Hub",
        "brand:wikidata": "Q16974764",
        "brand:wikipedia": "en:Amazon Locker",
        "name": "Amazon Hub Locker",
        "vending": "parcel_pickup;parcel_mail_in"
      }
    },
    {
      "displayName": "Amazon Hub ロッカー",
      "id": "amazonhublocker-bf11a2",
      "locationSet": {"include": ["jp"]},
      "matchNames": [
        "amazon ロッカー",
        "アマゾン・ハブ・ロッカー"
      ],
      "preserveTags": ["^name"],
      "tags": {
        "amenity": "vending_machine",
        "brand": "Amazon Hub ロッカー",
        "brand:en": "Amazon Hub Locker",
        "brand:ja": "Amazon Hub ロッカー",
        "brand:wikidata": "Q16974764",
        "brand:wikipedia": "ja:Amazonロッカー",
        "name": "Amazon Hub ロッカー",
        "name:en": "Amazon Hub Locker",
        "name:ja": "Amazon Hub ロッカー",
        "vending": "parcel_pickup"
      }
    },
    {
      "displayName": "AmeriGas",
      "id": "amerigas-7e3927",
      "locationSet": {"include": ["us"]},
      "tags": {
        "amenity": "vending_machine",
        "brand": "AmeriGas",
        "brand:wikidata": "Q23130318",
        "brand:wikipedia": "en:AmeriGas",
        "fuel:lpg": "yes",
        "name": "AmeriGas",
        "vending": "gas"
      }
    },
    {
      "displayName": "Australia Post Parcel Locker",
      "id": "australiapostparcellocker-3e9a51",
      "locationSet": {"include": ["au"]},
      "tags": {
        "amenity": "vending_machine",
        "brand": "Australia Post",
        "brand:wikidata": "Q1142936",
        "brand:wikipedia": "en:Australia Post",
        "name": "Australia Post Parcel Locker",
        "vending": "parcel_pickup"
      }
    },
    {
      "displayName": "Automat ŚKUP",
      "id": "automatskup-bd9635",
      "locationSet": {"include": ["pl"]},
      "tags": {
        "amenity": "vending_machine",
        "brand": "Automat ŚKUP",
        "brand:wikidata": "Q24945427",
        "brand:wikipedia": "pl:Śląska Karta Usług Publicznych",
        "name": "Automat ŚKUP",
        "vending": "public_transport_tickets"
      }
    },
    {
      "displayName": "BalíkoBOX",
      "id": "balikobox-c5396b",
      "locationSet": {"include": ["sk"]},
      "tags": {
        "amenity": "vending_machine",
        "brand": "BalíkoBOX",
        "brand:wikidata": "Q1191849",
        "brand:wikipedia": "en:Slovenská pošta",
        "name": "BalíkoBOX",
        "vending": "parcel_pickup;parcel_mail_in"
      }
    },
    {
      "displayName": "Best Buy Express",
      "id": "bestbuyexpress-7e3927",
      "locationSet": {"include": ["us"]},
      "tags": {
        "amenity": "vending_machine",
        "brand": "Best Buy Express",
        "brand:wikidata": "Q533415",
        "brand:wikipedia": "en:Best Buy",
        "name": "Best Buy Express",
        "vending": "electronics"
      }
    },
    {
      "displayName": "Bild",
      "id": "bild-a242c5",
      "locationSet": {"include": ["de"]},
      "tags": {
        "alt_name": "Bild am Sonntag",
        "amenity": "vending_machine",
        "brand": "Bild",
        "brand:wikidata": "Q156203",
        "brand:wikipedia": "de:Bild (Zeitung)",
        "name": "Bild",
        "old_name": "Bild-Zeitung",
        "vending": "newspapers"
      }
    },
    {
      "displayName": "BKK-automata",
      "id": "bkkautomata-1490d1",
      "locationSet": {"include": ["hu"]},
      "tags": {
        "amenity": "vending_machine",
        "brand": "BKK-automata",
        "brand:wikidata": "Q608917",
        "brand:wikipedia": "hu:Budapesti Közlekedési Központ",
        "name": "BKK-automata",
        "vending": "public_transport_tickets"
      }
    },
    {
      "displayName": "Blue Rhino",
      "id": "bluerhino-7e3927",
      "locationSet": {"include": ["us"]},
      "tags": {
        "amenity": "vending_machine",
        "brand": "Blue Rhino",
        "brand:wikidata": "Q65681213",
        "fuel:lpg": "yes",
        "name": "Blue Rhino",
        "vending": "gas"
      }
    },
    {
      "displayName": "BottleDrop",
      "id": "bottledrop-54b61f",
      "locationSet": {
        "include": ["us-or.geojson"]
      },
      "matchTags": ["amenity/recycling"],
      "note": "To be used for self-service stations at partner retailers",
      "tags": {
        "amenity": "vending_machine",
        "brand": "BottleDrop",
        "brand:wikidata": "Q107673127",
        "name": "BottleDrop",
        "operator": "Oregon Beverage Recycling Cooperative",
        "recycling:cans": "yes",
        "recycling:glass_bottles": "yes",
        "recycling:plastic_bottles": "yes",
        "vending": "bottle_return"
      }
    },
    {
      "displayName": "bwegt",
      "id": "bwegt-a242c5",
      "locationSet": {"include": ["de"]},
      "tags": {
        "amenity": "vending_machine",
        "brand": "bwegt",
        "brand:wikidata": "Q60982912",
        "brand:wikipedia": "de:Bwegt",
        "name": "bwegt",
        "vending": "public_transport_tickets"
      }
    },
    {
      "displayName": "Chaqwa",
      "id": "chaqwa-a242c5",
      "locationSet": {"include": ["de"]},
      "tags": {
        "amenity": "vending_machine",
        "brand": "Chaqwa",
        "brand:wikidata": "Q109265856"
      }
    },
    {
      "displayName": "Continental",
      "id": "continental-123edb",
      "locationSet": {"include": ["150"]},
      "tags": {
        "amenity": "vending_machine",
        "brand": "Continental",
        "brand:wikidata": "Q64739247",
        "brand:wikipedia": "de:Continental Reifen GmbH",
        "name": "Continental",
        "vending": "bicycle_tube"
      }
    },
    {
      "displayName": "CVS Pharmacy",
      "id": "cvspharmacy-7e3927",
      "locationSet": {"include": ["us"]},
      "tags": {
        "amenity": "vending_machine",
        "brand": "CVS Pharmacy",
        "brand:wikidata": "Q2078880",
        "brand:wikipedia": "en:CVS Pharmacy",
        "name": "CVS Pharmacy",
        "short_name": "CVS",
        "vending": "chemist"
      }
    },
    {
      "displayName": "Deutsche Bahn",
      "id": "deutschebahn-a242c5",
      "locationSet": {"include": ["de"]},
      "tags": {
        "amenity": "vending_machine",
        "brand": "Deutsche Bahn",
        "brand:wikidata": "Q9322",
        "brand:wikipedia": "de:Deutsche Bahn",
        "operator": "DB Vertrieb GmbH",
        "operator:wikidata": "Q1152124",
        "operator:wikipedia": "de:DB Vertrieb",
        "vending": "public_transport_tickets"
      }
    },
    {
      "displayName": "Deutsche Post",
      "id": "deutschepost-a242c5",
      "locationSet": {"include": ["de"]},
      "matchNames": ["deutsche post ag"],
      "tags": {
        "amenity": "vending_machine",
        "brand": "Deutsche Post",
        "brand:wikidata": "Q157645",
        "brand:wikipedia": "de:Deutsche Post AG",
        "name": "Deutsche Post",
        "operator": "Deutsche Post",
        "operator:wikidata": "Q157645",
        "operator:wikipedia": "de:Deutsche Post AG",
        "vending": "stamps"
      }
    },
    {
      "displayName": "DHL Packstation",
      "id": "dhlpackstation-a242c5",
      "locationSet": {"include": ["de"]},
<<<<<<< HEAD
      "matchNames": ["Packstation", "DHL", "DHL Packstation"],
=======
      "matchNames": ["packstation"],
>>>>>>> 2daee0c3
      "tags": {
        "amenity": "vending_machine",
        "brand": "DHL Packstation",
        "brand:wikidata": "Q1766703",
        "brand:wikipedia": "de:Packstation",
        "operator": "DHL",
        "operator:wikidata": "Q489815",
        "operator:wikipedia": "de:DHL",
        "vending": "parcel_pickup;parcel_mail_in"
      }
    },
    {
      "displayName": "DHL Paketbox",
      "id": "dhlpaketbox-a242c5",
      "locationSet": {"include": ["de"]},
      "tags": {
        "amenity": "vending_machine",
        "brand": "Paketbox",
        "name": "DHL Paketbox",
        "operator": "DHL",
        "operator:wikidata": "Q489815",
        "operator:wikipedia": "de:DHL",
        "vending": "parcel_mail_in"
      }
    },
    {
      "displayName": "Dog-Station",
      "id": "dogstation-15a18a",
      "locationSet": {
        "include": ["at", "de", "dk"]
      },
      "tags": {
        "amenity": "vending_machine",
        "brand": "Dog-Station",
        "brand:wikidata": "Q63720061",
        "name": "Dog-Station",
        "vending": "excrement_bags"
      }
    },
    {
      "displayName": "Flowbird",
      "id": "flowbird-ceeccb",
      "locationSet": {"include": ["001"]},
      "tags": {
        "amenity": "vending_machine",
        "brand": "Flowbird",
        "brand:wikidata": "Q3365450",
        "brand:wikipedia": "fr:Flowbird",
        "name": "Flowbird",
        "vending": "parking_tickets"
      }
    },
    {
      "displayName": "Foxpost",
      "id": "foxpost-1490d1",
      "locationSet": {"include": ["hu"]},
      "tags": {
        "amenity": "vending_machine",
        "brand": "Foxpost",
        "name": "Foxpost",
        "vending": "parcel_pickup"
      }
    },
    {
      "displayName": "Glacier Water",
      "id": "glacierwater-7e3927",
      "locationSet": {"include": ["us"]},
      "tags": {
        "amenity": "vending_machine",
        "brand": "Glacier Water",
        "brand:wikidata": "Q109371103",
        "name": "Glacier Water",
        "vending": "water"
      }
    },
    {
      "displayName": "GLS",
      "id": "gls-ceeccb",
      "locationSet": {"include": ["001"]},
      "tags": {
        "amenity": "vending_machine",
        "brand": "GLS",
        "brand:wikidata": "Q366182",
        "brand:wikipedia": "en:GLS Group",
        "name": "GLS",
        "vending": "parcel_pickup"
      }
    },
    {
      "displayName": "Home City Ice",
      "id": "homecityice-7e3927",
      "locationSet": {"include": ["us"]},
      "tags": {
        "amenity": "vending_machine",
        "brand": "Home City Ice",
        "brand:wikidata": "Q5888287",
        "name": "Home City Ice",
        "vending": "ice_cubes"
      }
    },
    {
      "displayName": "JT",
      "id": "jt-bf11a2",
      "locationSet": {"include": ["jp"]},
      "tags": {
        "amenity": "vending_machine",
        "brand": "JT",
        "brand:wikidata": "Q898568",
        "brand:wikipedia": "ja:日本たばこ産業",
        "name": "JT",
        "official_name": "日本たばこ産業",
        "official_name:en": "Japan Tobacco",
        "vending": "cigarettes"
      }
    },
    {
      "displayName": "Karlsruher Verkehrsverbund",
      "id": "karlsruherverkehrsverbund-a242c5",
      "locationSet": {"include": ["de"]},
      "tags": {
        "amenity": "vending_machine",
        "brand": "Karlsruher Verkehrsverbund",
        "brand:wikidata": "Q1733986",
        "brand:wikipedia": "de:Karlsruher Verkehrsverbund",
        "name": "Karlsruher Verkehrsverbund",
        "network": "Karlsruher Verkehrsverbund",
        "network:guid": "DE-BW-KVV",
        "network:short": "KVV",
        "network:wikidata": "Q1733986",
        "network:wikipedia": "de:Karlsruher Verkehrsverbund",
        "short_name": "KVV",
        "vending": "public_transport_tickets"
      }
    },
    {
      "displayName": "KeyMe",
      "id": "keyme-7e3927",
      "locationSet": {"include": ["us"]},
      "tags": {
        "amenity": "vending_machine",
        "brand": "KeyMe",
        "brand:wikidata": "Q48965608",
        "brand:wikipedia": "en:KeyMe",
        "name": "KeyMe",
        "vending": "key"
      }
    },
    {
      "displayName": "KIRIN",
      "id": "kirin-bf11a2",
      "locationSet": {"include": ["jp"]},
      "tags": {
        "amenity": "vending_machine",
        "brand": "KIRIN",
        "name": "KIRIN",
        "vending": "drinks"
      }
    },
    {
      "displayName": "KKM",
      "id": "kkm-bd9635",
      "locationSet": {"include": ["pl"]},
      "tags": {
        "amenity": "vending_machine",
        "brand": "KKM",
        "brand:wikidata": "Q57515549",
        "name": "KKM",
        "vending": "public_transport_tickets"
      }
    },
    {
      "displayName": "Kosan Gas",
      "id": "kosangas-8d9d76",
      "locationSet": {"include": ["dk"]},
      "tags": {
        "amenity": "vending_machine",
        "brand": "Kosan Gas",
        "name": "Kosan Gas",
        "vending": "gas"
      }
    },
    {
      "displayName": "Lego",
      "id": "lego-ceeccb",
      "locationSet": {"include": ["001"]},
      "tags": {
        "amenity": "vending_machine",
        "brand": "Lego",
        "brand:wikidata": "Q170484",
        "brand:wikipedia": "en:Lego",
        "name": "Lego",
        "vending": "toys"
      }
    },
    {
      "displayName": "MIKA Hundetoiletten",
      "id": "mika-a242c5",
      "locationSet": {"include": ["de"]},
      "tags": {
        "amenity": "vending_machine",
        "brand": "MIKA",
        "brand:wikidata": "Q109336084",
        "vending": "excrement_bags"
      }
    },
    {
      "displayName": "Mini Melts",
      "id": "minimelts-7e3927",
      "locationSet": {"include": ["us"]},
      "tags": {
        "amenity": "vending_machine",
        "brand": "Mini Melts",
        "brand:wikidata": "Q108922362",
        "name": "Mini Melts",
        "vending": "ice_cream"
      }
    },
    {
      "displayName": "Minute Key",
      "id": "minutekey-ff8484",
      "locationSet": {"include": ["ca", "us"]},
      "tags": {
        "amenity": "vending_machine",
        "brand": "Minute Key",
        "brand:wikidata": "Q108726953",
        "name": "Minute Key",
        "vending": "key"
      }
    },
    {
      "displayName": "Ozon Box",
      "id": "ozonbox-eb9a2c",
      "locationSet": {"include": ["ru"]},
      "matchNames": ["постамат ozon box"],
      "matchTags": ["amenity/post_box"],
      "tags": {
        "amenity": "vending_machine",
        "brand": "Ozon Box",
        "brand:wikidata": "Q2365235",
        "brand:wikipedia": "ru:Ozon",
        "name": "Ozon Box",
        "vending": "parcel_pickup"
      }
    },
    {
      "displayName": "Paczkomat InPost",
      "id": "paczkomatinpost-bd9635",
      "locationSet": {"include": ["pl"]},
      "tags": {
        "amenity": "vending_machine",
        "brand": "InPost",
        "brand:wikidata": "Q3182097",
        "brand:wikipedia": "pl:InPost",
        "name": "Paczkomat InPost",
        "vending": "parcel_pickup;parcel_mail_in"
      }
    },
    {
      "displayName": "Parking Kitty",
      "id": "parkingkitty-fbd0e3",
      "locationSet": {
        "include": [
          "us-or.geojson",
          "us-wa.geojson"
        ]
      },
      "tags": {
        "amenity": "vending_machine",
        "brand": "Parking Kitty",
        "brand:wikidata": "Q108274455",
        "name": "Parking Kitty",
        "vending": "parking_tickets"
      }
    },
    {
      "displayName": "ParkPlus (Calgary)",
      "id": "parkplus-b46c08",
      "locationSet": {"include": ["ca"]},
      "tags": {
        "amenity": "vending_machine",
        "brand": "ParkPlus",
        "brand:wikidata": "Q63719595",
        "name": "ParkPlus",
        "vending": "parking_tickets"
      }
    },
    {
      "displayName": "PharmaBox",
      "id": "pharmabox-7e3927",
      "locationSet": {"include": ["us"]},
      "tags": {
        "amenity": "vending_machine",
        "brand": "PharmaBox",
        "brand:wikidata": "Q108728294",
        "name": "PharmaBox",
        "vending": "chemist"
      }
    },
    {
      "displayName": "PickPoint",
      "id": "pickpoint-ceeccb",
      "locationSet": {"include": ["001"]},
      "tags": {
        "amenity": "vending_machine",
        "brand": "PickPoint",
        "name": "PickPoint"
      }
    },
    {
      "displayName": "Primo Water",
      "id": "primowater-7e3927",
      "locationSet": {"include": ["us"]},
      "tags": {
        "amenity": "vending_machine",
        "brand": "Primo Water",
        "brand:wikidata": "Q2071102",
        "brand:wikipedia": "en:Primo Water",
        "name": "Primo Water",
        "vending": "water"
      }
    },
    {
      "displayName": "Proactiv",
      "id": "proactiv-ceeccb",
      "locationSet": {"include": ["001"]},
      "tags": {
        "amenity": "vending_machine",
        "brand": "Proactiv",
        "brand:wikidata": "Q6125565",
        "brand:wikipedia": "en:Proactiv",
        "name": "Proactiv",
        "vending": "beauty"
      }
    },
    {
      "displayName": "PUDOステーション",
      "id": "pudostation-bf11a2",
      "locationSet": {"include": ["jp"]},
      "matchTags": ["amenity/post_box"],
      "tags": {
        "alt_name": "プドー・ステーション",
        "amenity": "vending_machine",
        "brand": "プドー",
        "brand:en": "PUDO",
        "brand:ja": "プドー",
        "brand:wikidata": "Q86738066",
        "brand:wikipedia": "ja:Packcity Japan",
        "name": "PUDOステーション",
        "name:en": "PUDO Station",
        "name:ja": "PUDOステーション",
        "vending": "parcel_pickup"
      }
    },
    {
      "displayName": "Quick Tag",
      "id": "quicktag-7e3927",
      "locationSet": {"include": ["us"]},
      "tags": {
        "amenity": "vending_machine",
        "brand": "Quick Tag",
        "brand:wikidata": "Q108728673",
        "name": "Quick Tag",
        "vending": "pet"
      }
    },
    {
      "displayName": "Redbox",
      "id": "redbox-7e3927",
      "locationSet": {"include": ["us"]},
      "tags": {
        "amenity": "vending_machine",
        "brand": "Redbox",
        "brand:wikidata": "Q7305489",
        "brand:wikipedia": "en:Redbox",
        "name": "Redbox",
        "vending": "movies"
      }
    },
    {
      "displayName": "Reddy Ice",
      "id": "reddyice-7e3927",
      "locationSet": {"include": ["us"]},
      "tags": {
        "amenity": "vending_machine",
        "brand": "Reddy Ice",
        "brand:wikidata": "Q7305666",
        "brand:wikipedia": "en:Reddy Ice",
        "name": "Reddy Ice",
        "vending": "ice_cubes"
      }
    },
    {
      "displayName": "Robidog",
      "id": "robidog-742585",
      "locationSet": {"include": ["ch"]},
      "tags": {
        "amenity": "vending_machine",
        "brand": "Robidog",
        "brand:wikidata": "Q2159689",
        "brand:wikipedia": "de:Robidog",
        "name": "Robidog",
        "vending": "excrement_bags"
      }
    },
    {
      "displayName": "Schwalbe",
      "id": "schwalbe-123edb",
      "locationSet": {"include": ["150"]},
      "tags": {
        "amenity": "vending_machine",
        "brand": "Schwalbe",
        "brand:wikidata": "Q1312213",
        "brand:wikipedia": "de:Ralf Bohle GmbH",
        "name": "Schwalbe",
        "vending": "bicycle_tube"
      }
    },
    {
      "displayName": "Selecta",
      "id": "selecta-ed4d31",
      "locationSet": {
        "include": [
          "at",
          "be",
          "ch",
          "de",
          "dk",
          "es",
          "fi",
          "fr",
          "ie",
          "it",
          "li",
          "lu",
          "nl",
          "no",
          "se",
          "uk"
        ]
      },
      "tags": {
        "amenity": "vending_machine",
        "brand": "Selecta",
        "brand:wikidata": "Q472153",
        "brand:wikipedia": "en:Selecta (company)"
      }
    },
    {
      "displayName": "Sephora",
      "id": "sephora-ceeccb",
      "locationSet": {"include": ["001"]},
      "tags": {
        "amenity": "vending_machine",
        "brand": "Sephora",
        "brand:wikidata": "Q2408041",
        "brand:wikipedia": "en:Sephora",
        "name": "Sephora",
        "vending": "cosmetics"
      }
    },
    {
      "displayName": "Smartpost",
      "id": "smartpost-7a60d4",
      "locationSet": {"include": ["fi"]},
      "matchTags": ["amenity/post_box"],
      "tags": {
        "amenity": "vending_machine",
        "brand": "Smartpost",
        "brand:wikidata": "Q7543889",
        "brand:wikipedia": "fi:Smartpost",
        "name": "Smartpost",
        "vending": "parcel_pickup;parcel_mail_in"
      }
    },
    {
      "displayName": "Süddeutsche Zeitung",
      "id": "suddeutschezeitung-a242c5",
      "locationSet": {"include": ["de"]},
      "tags": {
        "amenity": "vending_machine",
        "brand": "Süddeutsche Zeitung",
        "brand:wikidata": "Q158870",
        "brand:wikipedia": "de:Süddeutsche Zeitung",
        "name": "Süddeutsche Zeitung",
        "short_name": "SZ",
        "vending": "newspapers"
      }
    },
    {
      "displayName": "tz",
      "id": "tz-a242c5",
      "locationSet": {"include": ["de"]},
      "tags": {
        "amenity": "vending_machine",
        "brand": "tz",
        "brand:wikidata": "Q264205",
        "brand:wikipedia": "de:Tz",
        "name": "tz",
        "vending": "newspapers"
      }
    },
    {
      "displayName": "UCC",
      "id": "ucc-bf11a2",
      "locationSet": {"include": ["jp"]},
      "matchNames": ["ucc上島珈琲"],
      "tags": {
        "amenity": "vending_machine",
        "brand": "UCC",
        "brand:wikidata": "Q1185060",
        "brand:wikipedia": "ja:UCC上島珈琲",
        "name": "UCC",
        "official_name": "上島珈琲",
        "official_name:en": "Ueshima Coffee",
        "official_name:ja": "上島珈琲",
        "vending": "coffee"
      }
    },
    {
      "displayName": "VVO Fahrausweise",
      "id": "vvofahrausweise-a242c5",
      "locationSet": {"include": ["de"]},
      "tags": {
        "amenity": "vending_machine",
        "brand": "VVO Fahrausweise",
        "name": "VVO Fahrausweise",
        "vending": "public_transport_tickets"
      }
    },
    {
      "displayName": "Zona Azul",
      "id": "zonaazul-9a306d",
      "locationSet": {"include": ["es"]},
      "tags": {
        "amenity": "vending_machine",
        "brand": "Zona Azul",
        "brand:wikidata": "Q6052214",
        "brand:wikipedia": "es:Ordenanza Reguladora de Aparcamiento",
        "name": "Zona Azul",
        "vending": "parking_tickets"
      }
    },
    {
      "displayName": "Ключ здоровья",
      "id": "36e2c2-eb9a2c",
      "locationSet": {"include": ["ru"]},
      "matchTags": ["shop/water"],
      "tags": {
        "amenity": "vending_machine",
        "brand": "Ключ здоровья",
        "name": "Ключ здоровья",
        "vending": "water"
      }
    },
    {
      "displayName": "ОмниСДЭК",
      "id": "omnicdek-eb9a2c",
      "locationSet": {"include": ["ru"]},
      "tags": {
        "amenity": "vending_machine",
        "brand": "ОмниСДЭК",
        "brand:en": "OmniCEDK",
        "brand:ru": "ОмниСДЭК",
        "name": "ОмниСДЭК",
        "name:en": "OmniCDEK",
        "name:ru": "ОмниСДЭК",
        "vending": "parcel_pickup"
      }
    },
    {
      "displayName": "Продуктомат Утконос",
      "id": "fe7623-eb9a2c",
      "locationSet": {"include": ["ru"]},
      "tags": {
        "amenity": "vending_machine",
        "brand": "Продуктомат Утконос",
        "name": "Продуктомат Утконос",
        "vending": "parcel_pickup"
      }
    },
    {
      "displayName": "アキュア",
      "id": "acure-bf11a2",
      "locationSet": {"include": ["jp"]},
      "matchNames": ["acureの自販機"],
      "tags": {
        "amenity": "vending_machine",
        "brand": "アキュア",
        "brand:en": "Acure",
        "brand:ja": "アキュア",
        "brand:wikidata": "Q11226260",
        "brand:wikipedia": "ja:JR東日本ウォータービジネス",
        "name": "アキュア",
        "name:en": "Acure",
        "name:ja": "アキュア",
        "vending": "drinks"
      }
    },
    {
      "displayName": "アサヒビール",
      "id": "asahibreweries-bf11a2",
      "locationSet": {"include": ["jp"]},
      "tags": {
        "alt_name:en": "Asahi Beer",
        "amenity": "vending_machine",
        "brand": "アサヒビール",
        "brand:en": "Asahi Breweries",
        "brand:ja": "アサヒビール",
        "brand:wikidata": "Q720479",
        "brand:wikipedia": "ja:アサヒビール",
        "drink:brewery": "yes",
        "name": "アサヒビール",
        "name:en": "Asahi Breweries",
        "name:ja": "アサヒビール",
        "short_name:en": "Asahi",
        "vending": "drinks"
      }
    },
    {
      "displayName": "アペックス",
      "id": "apex-bf11a2",
      "locationSet": {"include": ["jp"]},
      "tags": {
        "amenity": "vending_machine",
        "brand": "アペックス",
        "brand:en": "Apex",
        "brand:ja": "アペックス",
        "brand:wikidata": "Q11284782",
        "brand:wikipedia": "ja:アペックス (企業)",
        "name": "アペックス",
        "name:en": "Apex",
        "name:ja": "アペックス",
        "vending": "coffee"
      }
    },
    {
      "displayName": "い・ろ・は・す",
      "id": "ilohas-bf11a2",
      "locationSet": {"include": ["jp"]},
      "tags": {
        "alt_name:en": "ILOHAS",
        "amenity": "vending_machine",
        "brand": "い・ろ・は・す",
        "brand:en": "I Lohas",
        "brand:ja": "い・ろ・は・す",
        "brand:wikidata": "Q11260234",
        "brand:wikipedia": "ja:い・ろ・は・す",
        "drink:water": "yes",
        "name": "い・ろ・は・す",
        "name:en": "I Lohas",
        "name:ja": "い・ろ・は・す",
        "vending": "drinks"
      }
    },
    {
      "displayName": "カップヌードル",
      "id": "cupnoodle-bf11a2",
      "locationSet": {"include": ["jp"]},
      "tags": {
        "amenity": "vending_machine",
        "brand": "カップヌードル",
        "brand:en": "Cup Noodle",
        "brand:ja": "カップヌードル",
        "brand:wikidata": "Q1143401",
        "brand:wikipedia": "ja:カップヌードル",
        "name": "カップヌードル",
        "name:en": "Cup Noodle",
        "name:ja": "カップヌードル",
        "vending": "food"
      }
    },
    {
      "displayName": "カルピス",
      "id": "calpis-bf11a2",
      "locationSet": {"include": ["jp"]},
      "tags": {
        "alt_name:en": "Calpico",
        "amenity": "vending_machine",
        "brand": "カルピス",
        "brand:en": "Calpis",
        "brand:ja": "カルピス",
        "brand:wikidata": "Q1027454",
        "brand:wikipedia": "ja:カルピス",
        "name": "カルピス",
        "name:en": "Calpis",
        "name:ja": "カルピス",
        "vending": "drinks"
      }
    },
    {
      "displayName": "キリンビール",
      "id": "kirinbrewery-bf11a2",
      "locationSet": {"include": ["jp"]},
      "tags": {
        "alt_name:en": "Kirin Beer",
        "amenity": "vending_machine",
        "brand": "キリンビール",
        "brand:en": "Kirin Brewery",
        "brand:ja": "キリンビール",
        "brand:wikidata": "Q13403399",
        "brand:wikipedia": "ja:麒麟麦酒",
        "drink:brewery": "yes",
        "name": "キリンビール",
        "name:en": "Kirin Brewery",
        "name:ja": "キリンビール",
        "official_name": "麒麟麦酒",
        "vending": "drinks"
      }
    },
    {
      "displayName": "キリンビバレッジ",
      "id": "kirinbeverage-bf11a2",
      "locationSet": {"include": ["jp"]},
      "tags": {
        "alt_name": "キリンBV",
        "amenity": "vending_machine",
        "brand": "キリンビバレッジ",
        "brand:en": "Kirin Beverage",
        "brand:ja": "キリンビバレッジ",
        "brand:wikidata": "Q1833953",
        "brand:wikipedia": "ja:キリンビバレッジ",
        "drink:tea": "yes",
        "name": "キリンビバレッジ",
        "name:en": "Kirin Beverage",
        "name:ja": "キリンビバレッジ",
        "vending": "drinks"
      }
    },
    {
      "displayName": "コカ・コーラ",
      "id": "cocacola-bf11a2",
      "locationSet": {"include": ["jp"]},
      "tags": {
        "amenity": "vending_machine",
        "brand": "コカ・コーラ",
        "brand:en": "Coca-Cola",
        "brand:ja": "コカ・コーラ",
        "brand:wikidata": "Q2813",
        "brand:wikipedia": "ja:コカ・コーラ",
        "drink:cola": "yes",
        "name": "コカ・コーラ",
        "name:en": "Coca-Cola",
        "name:ja": "コカ・コーラ",
        "vending": "drinks"
      }
    },
    {
      "displayName": "サントリー",
      "id": "suntory-bf11a2",
      "locationSet": {"include": ["jp"]},
      "tags": {
        "amenity": "vending_machine",
        "brand": "サントリー",
        "brand:en": "Suntory",
        "brand:ja": "サントリー",
        "brand:wikidata": "Q1345267",
        "brand:wikipedia": "ja:サントリー",
        "name": "サントリー",
        "name:en": "Suntory",
        "name:ja": "サントリー",
        "vending": "drinks"
      }
    },
    {
      "displayName": "ジョージア",
      "id": "georgia-bf11a2",
      "locationSet": {"include": ["jp"]},
      "tags": {
        "amenity": "vending_machine",
        "brand": "ジョージア",
        "brand:en": "Georgia",
        "brand:ja": "ジョージア",
        "brand:wikidata": "Q5547323",
        "brand:wikipedia": "ja:ジョージア (缶コーヒー)",
        "name": "ジョージア",
        "name:en": "Georgia",
        "name:ja": "ジョージア",
        "vending": "coffee"
      }
    },
    {
      "displayName": "セブンティーンアイス",
      "id": "seventeenice-bf11a2",
      "locationSet": {"include": ["jp"]},
      "tags": {
        "amenity": "vending_machine",
        "brand": "セブンティーンアイス",
        "brand:en": "Seventeen Ice",
        "brand:ja": "セブンティーンアイス",
        "brand:wikidata": "Q11314427",
        "brand:wikipedia": "ja:セブンティーンアイス",
        "name": "セブンティーンアイス",
        "name:en": "Seventeen Ice",
        "name:ja": "セブンティーンアイス",
        "vending": "ice_cream"
      }
    },
    {
      "displayName": "ダイドードリンコ",
      "id": "dydodrinco-bf11a2",
      "locationSet": {"include": ["jp"]},
      "matchNames": ["dydoドリンコ"],
      "tags": {
        "amenity": "vending_machine",
        "brand": "ダイドー",
        "brand:en": "DyDo",
        "brand:ja": "ダイドー",
        "brand:wikidata": "Q11316814",
        "brand:wikipedia": "ja:ダイドードリンコ",
        "drink:soft_drink": "yes",
        "name": "ダイドードリンコ",
        "name:en": "DyDo Drinco",
        "name:ja": "ダイドードリンコ",
        "vending": "drinks"
      }
    },
    {
      "displayName": "だし道楽",
      "id": "dashidouraku-bf11a2",
      "locationSet": {"include": ["jp"]},
      "tags": {
        "amenity": "vending_machine",
        "brand": "だし道楽",
        "brand:en": "Dashi Douraku",
        "brand:ja": "だし道楽",
        "brand:wikidata": "Q60989429",
        "brand:wikipedia": "ja:だし道楽",
        "drink:brewery": "yes",
        "name": "だし道楽",
        "name:en": "Dashi Douraku",
        "name:ja": "だし道楽",
        "vending": "food"
      }
    },
    {
      "displayName": "チェリオ",
      "id": "cheerio-bf11a2",
      "locationSet": {"include": ["jp"]},
      "tags": {
        "amenity": "vending_machine",
        "brand": "チェリオ",
        "brand:en": "Cheerio",
        "brand:ja": "チェリオ",
        "brand:wikidata": "Q5089350",
        "brand:wikipedia": "ja:チェリオ (飲料)",
        "drink:soft_drink": "yes",
        "name": "チェリオ",
        "name:en": "Cheerio",
        "name:ja": "チェリオ",
        "vending": "drinks"
      }
    },
    {
      "displayName": "ドール",
      "id": "dole-bf11a2",
      "locationSet": {"include": ["jp"]},
      "tags": {
        "amenity": "vending_machine",
        "brand": "ドール",
        "brand:en": "Dole",
        "brand:ja": "ドール",
        "brand:wikidata": "Q492747",
        "brand:wikipedia": "ja:ドール・フード・カンパニー",
        "name": "ドール",
        "name:en": "Dole",
        "name:ja": "ドール",
        "vending": "food"
      }
    },
    {
      "displayName": "ニチレイフーズ",
      "id": "nichireifoods-bf11a2",
      "locationSet": {"include": ["jp"]},
      "tags": {
        "alt_name:en": "Nichirei 24 Hour Hot Menu Casual Frozen Foods",
        "amenity": "vending_machine",
        "brand": "ニチレイフーズ",
        "brand:en": "Nichirei Foods",
        "brand:ja": "ニチレイフーズ",
        "brand:wikidata": "Q4921527",
        "brand:wikipedia": "ja:ニチレイ",
        "name": "ニチレイフーズ",
        "name:en": "Nichirei Foods",
        "name:ja": "ニチレイフーズ",
        "vending": "food"
      }
    },
    {
      "displayName": "はこぽす",
      "id": "hakopost-bf11a2",
      "locationSet": {"include": ["jp"]},
      "matchTags": ["amenity/post_box"],
      "tags": {
        "amenity": "vending_machine",
        "brand": "はこぽす",
        "brand:en": "Hakopost",
        "brand:ja": "はこぽす",
        "brand:wikidata": "Q11509261",
        "brand:wikipedia": "ja:日本郵便輸送",
        "name": "はこぽす",
        "name:en": "Hakopost",
        "name:ja": "はこぽす",
        "vending": "parcel_pickup"
      }
    },
    {
      "displayName": "ポッカサッポロ",
      "id": "pokkasapporo-bf11a2",
      "locationSet": {"include": ["jp"]},
      "tags": {
        "amenity": "vending_machine",
        "brand": "ポッカサッポロ",
        "brand:en": "Pokka Sapporo",
        "brand:ja": "ポッカサッポロ",
        "brand:wikidata": "Q7208665",
        "brand:wikipedia": "ja:ポッカサッポロフード&ビバレッジ",
        "name": "ポッカサッポロ",
        "name:en": "Pokka Sapporo",
        "name:ja": "ポッカサッポロ",
        "vending": "water;food"
      }
    },
    {
      "displayName": "メトロの缶詰",
      "id": "metrocommerce-bf11a2",
      "locationSet": {"include": ["jp"]},
      "tags": {
        "alt_name:en": "Metocan Shop",
        "amenity": "vending_machine",
        "brand": "メトロの缶詰",
        "brand:en": "Metro Commerce",
        "brand:ja": "メトロの缶詰",
        "brand:wikidata": "Q11343895",
        "brand:wikipedia": "ja:メトロコマース",
        "name": "メトロの缶詰",
        "name:en": "Metro Commerce",
        "name:ja": "メトロの缶詰",
        "vending": "gift"
      }
    },
    {
      "displayName": "ヤクルト",
      "id": "yakult-bf11a2",
      "locationSet": {"include": ["jp"]},
      "tags": {
        "amenity": "vending_machine",
        "brand": "ヤクルト",
        "brand:en": "Yakult",
        "brand:ja": "ヤクルト",
        "brand:wikidata": "Q16172223",
        "brand:wikipedia": "ja:ヤクルト本社",
        "drink:milk": "yes",
        "name": "ヤクルト",
        "name:en": "Yakult",
        "name:ja": "ヤクルト",
        "vending": "milk"
      }
    },
    {
      "displayName": "ロッテアイス",
      "id": "lotteicecream-bf11a2",
      "locationSet": {"include": ["jp"]},
      "tags": {
        "amenity": "vending_machine",
        "brand": "ロッテアイス",
        "brand:en": "Lotte Ice Cream",
        "brand:ja": "ロッテアイス",
        "brand:wikidata": "Q24886018",
        "brand:wikipedia": "ja:ロッテ",
        "name": "ロッテアイス",
        "name:en": "Lotte Ice Cream",
        "name:ja": "ロッテアイス",
        "vending": "ice_cream"
      }
    },
    {
      "displayName": "伊藤園",
      "id": "itoen-bf11a2",
      "locationSet": {"include": ["jp"]},
      "tags": {
        "alt_name:en": "ITOEN",
        "amenity": "vending_machine",
        "brand": "伊藤園",
        "brand:en": "Ito En",
        "brand:ja": "伊藤園",
        "brand:wikidata": "Q3079325",
        "brand:wikipedia": "ja:伊藤園",
        "drink:tea": "yes",
        "name": "伊藤園",
        "name:en": "Ito En",
        "name:ja": "伊藤園",
        "vending": "drinks"
      }
    },
    {
      "displayName": "大塚食品",
      "id": "otsukafoods-bf11a2",
      "locationSet": {"include": ["jp"]},
      "tags": {
        "amenity": "vending_machine",
        "brand": "大塚",
        "brand:en": "Otsuka",
        "brand:ja": "大塚",
        "brand:wikidata": "Q11434124",
        "brand:wikipedia": "ja:大塚食品",
        "name": "大塚食品",
        "name:en": "Otsuka Foods",
        "name:ja": "大塚食品",
        "vending": "food"
      }
    },
    {
      "displayName": "明治",
      "id": "meiji-bf11a2",
      "locationSet": {"include": ["jp"]},
      "tags": {
        "amenity": "vending_machine",
        "brand": "明治",
        "brand:en": "Meiji",
        "brand:ja": "明治",
        "brand:wikidata": "Q11512281",
        "brand:wikipedia": "ja:明治 (企業)",
        "name": "明治",
        "name:en": "Meiji",
        "name:ja": "明治",
        "vending": "food"
      }
    }
  ]
}<|MERGE_RESOLUTION|>--- conflicted
+++ resolved
@@ -305,11 +305,7 @@
       "displayName": "DHL Packstation",
       "id": "dhlpackstation-a242c5",
       "locationSet": {"include": ["de"]},
-<<<<<<< HEAD
-      "matchNames": ["Packstation", "DHL", "DHL Packstation"],
-=======
       "matchNames": ["packstation"],
->>>>>>> 2daee0c3
       "tags": {
         "amenity": "vending_machine",
         "brand": "DHL Packstation",
