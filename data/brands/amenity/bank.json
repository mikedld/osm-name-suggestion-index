{
  "properties": {
    "path": "brands/amenity/bank",
    "exclude": {
      "generic": [
        "^(atm|bank|credit union)$",
        "^(银行|銀行)$",
        "^cajero automatico bancared$",
        "^банк$",
        "^بانک$"
      ],
      "named": [
        "^(bank spółdzielczy|lbs|pko)$",
        "^(bank zachodni|bz) wbk$",
        "^(landesbau|bau|kreis|stadt)?sparkasse.*$",
        "^american crypto atm$",
        "^volks(bank)?-?\\s?(und )?raiffeisenbank$",
        "^volksbank$",
        "^vr[ -]bank$"
      ]
    }
  },
  "items": [
    {
<<<<<<< HEAD
=======
      "displayName": "Bank Pocztowy",
      "locationSet": {"include": ["pl"]},
      "tags": {
        "amenity": "bank",
        "brand": "Bank Pocztowy",
        "brand:wikidata": "Q4034834",
        "name": "Bank Pocztowy"
      }
    },
    {
      "displayName": "Krakowski Bank Spółdzielczy",
      "locationSet": {"include": ["pl"]},
      "tags": {
        "amenity": "bank",
        "brand": "Krakowski Bank Spółdzielczy",
        "brand:wikidata": "Q11747876",
        "name": "Krakowski Bank Spółdzielczy"
      }
    },
    {
>>>>>>> 4bf3d200
      "displayName": "1st Security Bank",
      "id": "1stsecuritybank-181391",
      "locationSet": {
        "include": [
          "us-or.geojson",
          "us-wa.geojson"
        ]
      },
      "tags": {
        "amenity": "bank",
        "brand": "1st Security Bank",
        "brand:wikidata": "Q116890483",
        "name": "1st Security Bank"
      }
    },
    {
      "displayName": "3 Banka",
      "id": "3bank-e9ea45",
      "locationSet": {"include": ["rs"]},
      "tags": {
        "amenity": "bank",
        "brand": "3 Банка",
        "brand:sr": "3 Банка",
        "brand:sr-Latn": "3 Banka",
        "brand:wikidata": "Q114345230",
        "name": "3 Банка",
        "name:en": "3 Bank",
        "name:sr": "3 Банка",
        "name:sr-Latn": "3 Banka"
      }
    },
    {
      "displayName": "365.bank",
      "id": "365bank-6a1dfb",
      "locationSet": {"include": ["sk"]},
      "matchNames": ["365 banka"],
      "tags": {
        "amenity": "bank",
        "brand": "365.bank",
        "brand:wikidata": "Q7237158",
        "name": "365.bank",
        "official_name": "365.bank, a.s."
      }
    },
    {
      "displayName": "Aargauische Kantonalbank",
      "id": "aargauischekantonalbank-74b036",
      "locationSet": {"include": ["ch"]},
      "tags": {
        "amenity": "bank",
        "brand": "Aargauische Kantonalbank",
        "brand:wikidata": "Q301269",
        "name": "Aargauische Kantonalbank",
        "short_name": "AKB"
      }
    },
    {
      "displayName": "Abanca",
      "id": "abanca-151324",
      "locationSet": {"include": ["es", "pt"]},
      "tags": {
        "amenity": "bank",
        "brand": "Abanca",
        "brand:wikidata": "Q9598744",
        "name": "Abanca",
        "official_name": "ABANCA Corporación Bancaria"
      }
    },
    {
      "displayName": "ABN AMRO",
      "id": "abnamro-fb21a8",
      "locationSet": {"include": ["nl"]},
      "tags": {
        "amenity": "bank",
        "brand": "ABN AMRO",
        "brand:wikidata": "Q287471",
        "name": "ABN AMRO",
        "official_name": "ABN AMRO Bank N.V."
      }
    },
    {
      "displayName": "Abound Credit Union",
      "id": "aboundcreditunion-1458de",
      "locationSet": {
        "include": ["us-ky.geojson"]
      },
      "tags": {
        "amenity": "bank",
        "brand": "Abound Credit Union",
        "brand:wikidata": "Q110677059",
        "name": "Abound Credit Union"
      }
    },
    {
      "displayName": "ABSA",
      "id": "absa-50d637",
      "locationSet": {"include": ["za"]},
      "tags": {
        "amenity": "bank",
        "brand": "ABSA",
        "brand:wikidata": "Q58641733",
        "name": "ABSA"
      }
    },
    {
      "displayName": "Absa (Ghana)",
      "id": "absa-9d35ea",
      "locationSet": {"include": ["gh"]},
      "tags": {
        "amenity": "bank",
        "brand": "Absa",
        "brand:wikidata": "Q58641733",
        "name": "Absa",
        "operator": "Absa Bank Ghana Limited",
        "operator:type": "public",
        "operator:wikidata": "Q96371413"
      }
    },
    {
      "displayName": "Abu Dhabi Commercial Bank",
      "id": "abudhabicommercialbank-b21eb1",
      "locationSet": {"include": ["ae", "eg"]},
      "matchNames": [
        "adcb",
        "adcb atm",
        "adcb branch"
      ],
      "tags": {
        "amenity": "bank",
        "brand": "Abu Dhabi Commercial Bank",
        "brand:en": "Abu Dhabi Commercial Bank",
        "brand:wikidata": "Q4670123",
        "name": "Abu Dhabi Commercial Bank",
        "name:en": "Abu Dhabi Commercial Bank"
      }
    },
    {
      "displayName": "ACBA",
      "id": "acba-9c44ae",
      "locationSet": {"include": ["am"]},
      "tags": {
        "amenity": "bank",
        "brand": "ԱԿԲԱ",
        "brand:en": "ACBA",
        "brand:hy": "ԱԿԲԱ",
        "brand:ru": "АКБА",
        "brand:wikidata": "Q55602923",
        "name": "ԱԿԲԱ",
        "name:en": "ACBA",
        "name:hy": "ԱԿԲԱ",
        "name:ru": "АКБА"
      }
    },
    {
      "displayName": "Access Bank",
      "id": "accessbank-193d4e",
      "locationSet": {
        "include": [
          "cd",
          "gb",
          "gm",
          "mz",
          "rw",
          "sl",
          "zm"
        ]
      },
      "matchNames": ["diamond bank"],
      "tags": {
        "amenity": "bank",
        "brand": "Access Bank",
        "brand:wikidata": "Q4672418",
        "name": "Access Bank"
      }
    },
    {
      "displayName": "Access Bank (Ghana)",
      "id": "accessbank-9d35ea",
      "locationSet": {"include": ["gh"]},
      "tags": {
        "amenity": "bank",
        "brand": "Access Bank",
        "brand:wikidata": "Q4672420",
        "name": "Access Bank",
        "operator": "Access Bank Ghana Plc",
        "operator:type": "public",
        "operator:wikidata": "Q24915128"
      }
    },
    {
      "displayName": "ActivoBank",
      "id": "activobank-4028ed",
      "locationSet": {"include": ["pt"]},
      "tags": {
        "amenity": "bank",
        "brand": "ActivoBank",
        "brand:wikidata": "Q9581725",
        "name": "ActivoBank"
      }
    },
    {
      "displayName": "ADB (Ghana)",
      "id": "adb-9d35ea",
      "locationSet": {"include": ["gh"]},
      "tags": {
        "alt_name": "Agricultural Development Bank",
        "amenity": "bank",
        "brand": "ADB",
        "brand:wikidata": "Q4693885",
        "name": "ADB",
        "operator": "Agricultural Development Bank of Ghana",
        "operator:type": "parastatal",
        "operator:wikidata": "Q4693885"
      }
    },
    {
      "displayName": "Addiko Bank",
      "id": "addikobank-975383",
      "locationSet": {
        "include": ["ba", "hr", "me", "rs", "si"]
      },
      "tags": {
        "amenity": "bank",
        "brand": "Addiko Bank",
        "brand:wikidata": "Q27926559",
        "name": "Addiko Bank"
      }
    },
    {
      "displayName": "Affin Bank",
      "id": "affinbank-8ab35f",
      "locationSet": {"include": ["my"]},
      "tags": {
        "amenity": "bank",
        "brand": "Affin Bank",
        "brand:wikidata": "Q4688929",
        "name": "Affin Bank"
      }
    },
    {
      "displayName": "Affinity Credit Union",
      "id": "affinitycreditunion-e1345b",
      "locationSet": {"include": ["ca"]},
      "matchNames": ["affinity"],
      "tags": {
        "amenity": "bank",
        "brand": "Affinity Credit Union",
        "brand:wikidata": "Q4688969",
        "name": "Affinity Credit Union"
      }
    },
    {
      "displayName": "African Bank",
      "id": "africanbank-50d637",
      "locationSet": {"include": ["za"]},
      "tags": {
        "amenity": "bank",
        "brand": "African Bank Limited",
        "brand:wikidata": "Q4689703",
        "name": "African Bank"
      }
    },
    {
      "displayName": "Agibank",
      "id": "agibank-0ed44d",
      "locationSet": {"include": ["br"]},
      "tags": {
        "amenity": "bank",
        "brand": "Agibank",
        "brand:wikidata": "Q51882324",
        "name": "Agibank"
      }
    },
    {
      "displayName": "Agram banka",
      "id": "agrambanka-6f3d3b",
      "locationSet": {"include": ["hr"]},
      "tags": {
        "amenity": "bank",
        "brand": "Agram banka",
        "brand:wikidata": "Q125756504",
        "name": "Agram banka"
      }
    },
    {
      "displayName": "Agribank (USA)",
      "id": "agribank-ea2e2d",
      "locationSet": {"include": ["us"]},
      "tags": {
        "amenity": "bank",
        "brand": "Agribank",
        "brand:wikidata": "Q4693829",
        "name": "Agribank"
      }
    },
    {
      "displayName": "Agribank (Việt Nam)",
      "id": "agribank-a28d32",
      "locationSet": {"include": ["vn"]},
      "tags": {
        "amenity": "bank",
        "brand": "Agribank",
        "brand:wikidata": "Q1924723",
        "name": "Agribank",
        "official_name": "Ngân hàng Nông nghiệp và Phát triển Nông thôn Việt Nam",
        "official_name:en": "Vietnam Bank for Agriculture and Rural Development"
      }
    },
    {
      "displayName": "Agribank (Zimbabwe)",
      "id": "agribank-ce50d7",
      "locationSet": {"include": ["zw"]},
      "tags": {
        "amenity": "bank",
        "brand": "Agribank",
        "brand:wikidata": "Q4693887",
        "name": "Agribank"
      }
    },
    {
      "displayName": "Agrobank",
      "id": "agrobank-8ab35f",
      "locationSet": {"include": ["my"]},
      "tags": {
        "amenity": "bank",
        "brand": "Agrobank",
        "brand:wikidata": "Q4694216",
        "name": "Agrobank"
      }
    },
    {
      "displayName": "AIB",
      "id": "aib-018fb8",
      "locationSet": {"include": ["gb", "ie"]},
      "matchNames": [
        "aib bank",
        "allied irish bank"
      ],
      "tags": {
        "amenity": "bank",
        "brand": "AIB",
        "brand:wikidata": "Q1642179",
        "name": "AIB",
        "official_name": "Allied Irish Banks"
      }
    },
    {
      "displayName": "AIK banka",
      "id": "aikbanka-e9ea45",
      "locationSet": {"include": ["rs"]},
      "matchNames": ["аик банк"],
      "tags": {
        "amenity": "bank",
        "brand": "AIK banka",
        "brand:wikidata": "Q293650",
        "name": "AIK banka",
        "name:en": "AIK bank",
        "name:sr": "АИК банка",
        "name:sr-Latn": "AIK banka"
      }
    },
    {
      "displayName": "Akbank",
      "id": "akbank-a30806",
      "locationSet": {"include": ["tr"]},
      "tags": {
        "amenity": "bank",
        "brand": "Akbank",
        "brand:wikidata": "Q416624",
        "name": "Akbank"
      }
    },
    {
      "displayName": "Aktia",
      "id": "aktia-22526e",
      "locationSet": {"include": ["fi"]},
      "tags": {
        "amenity": "bank",
        "brand": "Aktia",
        "brand:wikidata": "Q4353753",
        "name": "Aktia"
      }
    },
    {
      "displayName": "Ålandsbanken",
      "id": "alandsbanken-22526e",
      "locationSet": {"include": ["fi"]},
      "tags": {
        "amenity": "bank",
        "brand": "Ålandsbanken",
        "brand:wikidata": "Q4349236",
        "name": "Ålandsbanken"
      }
    },
    {
      "displayName": "Alior Bank",
      "id": "aliorbank-68054b",
      "locationSet": {"include": ["pl"]},
      "tags": {
        "amenity": "bank",
        "brand": "Alior Bank",
        "brand:wikidata": "Q9148395",
        "name": "Alior Bank"
      }
    },
    {
      "displayName": "Allahabad Bank",
      "id": "allahabadbank-34f411",
      "locationSet": {"include": ["in"]},
      "tags": {
        "amenity": "bank",
        "brand": "Allahabad Bank",
        "brand:wikidata": "Q2018840",
        "name": "Allahabad Bank"
      }
    },
    {
      "displayName": "Alliance Bank",
      "id": "alliancebank-8ab35f",
      "locationSet": {"include": ["my"]},
      "tags": {
        "amenity": "bank",
        "brand": "Alliance Bank",
        "brand:wikidata": "Q16827441",
        "name": "Alliance Bank"
      }
    },
    {
      "displayName": "Allianz",
      "id": "allianz-126296",
      "locationSet": {"include": ["bg"]},
      "tags": {
        "amenity": "bank",
        "brand": "Allianz",
        "brand:wikidata": "Q487292",
        "name": "Allianz",
        "name:bg": "Алианц"
      }
    },
    {
      "displayName": "Allied Bank (defunct bank in Philipiness)",
      "id": "alliedbank-431f82",
      "locationSet": {"include": ["ph"]},
      "tags": {
        "amenity": "bank",
        "brand": "Allied Bank",
        "brand:wikidata": "Q4732555",
        "name": "Allied Bank"
      }
    },
    {
      "displayName": "Allied Bank (Pakistan)",
      "id": "alliedbank-4c5401",
      "locationSet": {"include": ["bh", "pk"]},
      "tags": {
        "amenity": "bank",
        "brand": "Allied Bank Limited",
        "brand:en": "Allied Bank Limited",
        "brand:ur": "الائیڈ بینک لمیٹڈ",
        "brand:wikidata": "Q4732553",
        "name": "Allied Bank",
        "name:en": "Allied Bank",
        "name:ur": "الائیڈ بینک"
      }
    },
    {
      "displayName": "Almora Urban Cooperative Bank Limited",
      "id": "almoraurbancooperativebanklimited-34f411",
      "locationSet": {"include": ["in"]},
      "matchNames": [
        "almora urban bank",
        "almora urban cooperative bank"
      ],
      "tags": {
        "amenity": "bank",
        "brand": "Almora Urban Cooperative Bank Limited",
        "brand:wikidata": "Q74121721",
        "name": "Almora Urban Cooperative Bank Limited"
      }
    },
    {
      "displayName": "Alpha Bank",
      "id": "alphabank-438bef",
      "locationSet": {
        "include": ["cy", "gr", "ro"]
      },
      "tags": {
        "amenity": "bank",
        "brand": "Alpha Bank",
        "brand:wikidata": "Q747394",
        "name": "Alpha Bank"
      }
    },
    {
      "displayName": "Alterna Savings",
      "id": "alternasavings-e1345b",
      "locationSet": {"include": ["ca"]},
      "matchNames": ["alterna"],
      "tags": {
        "amenity": "bank",
        "brand": "Alterna Savings",
        "brand:wikidata": "Q4736322",
        "name": "Alterna Savings"
      }
    },
    {
      "displayName": "Alternatif Bank",
      "id": "alternatifbank-a30806",
      "locationSet": {"include": ["tr"]},
      "tags": {
        "amenity": "bank",
        "brand": "Alternatif Bank",
        "brand:wikidata": "Q4736403",
        "name": "Alternatif Bank"
      }
    },
    {
      "displayName": "AmBank",
      "id": "ambank-8ab35f",
      "locationSet": {"include": ["my"]},
      "tags": {
        "amenity": "bank",
        "brand": "AmBank",
        "brand:wikidata": "Q4132947",
        "name": "AmBank"
      }
    },
    {
      "displayName": "AMEN",
      "id": "amen-367f6f",
      "locationSet": {"include": ["tn"]},
      "matchNames": ["بنك الأمان"],
      "tags": {
        "amenity": "bank",
        "brand": "AMEN",
        "brand:wikidata": "Q2842699",
        "name": "AMEN"
      }
    },
    {
      "displayName": "Ameriabank",
      "id": "ameriabank-9c44ae",
      "locationSet": {"include": ["am"]},
      "tags": {
        "amenity": "bank",
        "brand": "Ամերիաբանկ",
        "brand:en": "Ameriabank",
        "brand:hy": "Ամերիաբանկ",
        "brand:ru": "Америабанк",
        "brand:wikidata": "Q4742492",
        "name": "Ամերիաբանկ",
        "name:en": "Ameriabank",
        "name:hy": "Ամերիաբանկ",
        "name:ru": "Америабанк"
      }
    },
    {
      "displayName": "America First Credit Union",
      "id": "americafirstcreditunion-ea2e2d",
      "locationSet": {"include": ["us"]},
      "tags": {
        "amenity": "bank",
        "brand": "America First Credit Union",
        "brand:wikidata": "Q4742758",
        "name": "America First Credit Union",
        "short_name": "AFCU"
      }
    },
    {
      "displayName": "Ameris Bank",
      "id": "amerisbank-246182",
      "locationSet": {
        "include": [
          "us-al.geojson",
          "us-fl.geojson",
          "us-ga.geojson",
          "us-nc.geojson",
          "us-sc.geojson"
        ]
      },
      "matchNames": [
        "ameris bancorp",
        "fidelity bank"
      ],
      "tags": {
        "amenity": "bank",
        "brand": "Ameris Bank",
        "brand:wikidata": "Q124102372",
        "name": "Ameris Bank"
      }
    },
    {
      "displayName": "AMP",
      "id": "amp-510934",
      "locationSet": {"include": ["au", "nz"]},
      "matchNames": ["amp bank"],
      "tags": {
        "amenity": "bank",
        "brand": "AMP",
        "brand:wikidata": "Q295261",
        "name": "AMP",
        "official_name": "AMP Limited"
      }
    },
    {
      "displayName": "Anadolubank",
      "id": "anadolubank-a30806",
      "locationSet": {"include": ["tr"]},
      "tags": {
        "amenity": "bank",
        "brand": "Anadolubank",
        "brand:wikidata": "Q4750773",
        "name": "Anadolubank"
      }
    },
    {
      "displayName": "Andhra Bank",
      "id": "andhrabank-34f411",
      "locationSet": {"include": ["in"]},
      "tags": {
        "amenity": "bank",
        "brand": "Andhra Bank",
        "brand:wikidata": "Q2003476",
        "name": "Andhra Bank"
      }
    },
    {
      "displayName": "Andhra Pradesh Grameena Vikas Bank",
      "id": "andhrapradeshgrameenavikasbank-34f411",
      "locationSet": {"include": ["in"]},
      "matchNames": ["apgvb"],
      "tags": {
        "amenity": "bank",
        "brand": "Andhra Pradesh Grameena Vikas Bank",
        "brand:en": "Andhra Pradesh Grameena Vikas Bank",
        "brand:te": "ఆంధ్ర‌ప్ర‌దేశ్ గ్రామీణ వికాస్ బ్యాంక్",
        "brand:wikidata": "Q18109664",
        "name": "Andhra Pradesh Grameena Vikas Bank",
        "name:en": "Andhra Pradesh Grameena Vikas Bank",
        "name:te": "ఆంధ్ర‌ప్ర‌దేశ్ గ్రామీణ వికాస్ బ్యాంక్"
      }
    },
    {
      "displayName": "Androscoggin Bank",
      "id": "androscogginbank-b5f099",
      "locationSet": {
        "include": ["us-me.geojson"]
      },
      "tags": {
        "amenity": "bank",
        "brand": "Androscoggin Bank",
        "brand:wikidata": "Q104865424",
        "name": "Androscoggin Bank"
      }
    },
    {
      "displayName": "ANZ",
      "id": "anz-510934",
      "locationSet": {"include": ["au", "nz"]},
      "matchNames": ["anz bank"],
      "tags": {
        "amenity": "bank",
        "brand": "ANZ",
        "brand:wikidata": "Q714641",
        "name": "ANZ",
        "official_name": "Australia and New Zealand Banking Group Limited"
      }
    },
    {
      "displayName": "Appenzeller Kantonalbank",
      "id": "appenzellerkantonalbank-74b036",
      "locationSet": {"include": ["ch"]},
      "tags": {
        "amenity": "bank",
        "brand": "Appenzeller Kantonalbank",
        "brand:wikidata": "Q620963",
        "name": "Appenzeller Kantonalbank",
        "short_name": "APPKB"
      }
    },
    {
      "displayName": "Apple Bank",
      "id": "applebank-ea2e2d",
      "locationSet": {"include": ["us"]},
      "tags": {
        "amenity": "bank",
        "brand": "Apple Bank",
        "brand:wikidata": "Q4781125",
        "name": "Apple Bank"
      }
    },
    {
      "displayName": "Araratbank",
      "id": "araratbank-9c44ae",
      "locationSet": {"include": ["am"]},
      "tags": {
        "amenity": "bank",
        "brand": "Արարատբանկ",
        "brand:en": "Araratbank",
        "brand:hy": "Արարատբանկ",
        "brand:ru": "Араратбанк",
        "brand:wikidata": "Q56000968",
        "name": "Արարատբանկ",
        "name:en": "Araratbank",
        "name:hy": "Արարատբանկ",
        "name:ru": "Араратбанк"
      }
    },
    {
      "displayName": "Ardshinbank",
      "id": "ardshinbank-9c44ae",
      "locationSet": {"include": ["am"]},
      "tags": {
        "amenity": "bank",
        "brand": "Արդշինբանկ",
        "brand:en": "Ardshinbank",
        "brand:hy": "Արդշինբանկ",
        "brand:ru": "Ардшинбанк",
        "brand:wikidata": "Q4787755",
        "name": "Արդշինբանկ",
        "name:en": "Ardshinbank",
        "name:hy": "Արդշինբանկ",
        "name:ru": "Ардшинбанк"
      }
    },
    {
      "displayName": "Argenta",
      "id": "argenta-c47d60",
      "locationSet": {
        "include": ["be", "lu", "nl"]
      },
      "tags": {
        "amenity": "bank",
        "brand": "Argenta",
        "brand:wikidata": "Q932856",
        "name": "Argenta"
      }
    },
    {
      "displayName": "Armbusinessbank",
      "id": "armbusinessbank-9c44ae",
      "locationSet": {"include": ["am"]},
      "tags": {
        "amenity": "bank",
        "brand": "Հայբիզնեսբանկ",
        "brand:en": "Armbusinessbank",
        "brand:hy": "Հայբիզնեսբանկ",
        "brand:ru": "Армбизнесбанк",
        "brand:wikidata": "Q111109064",
        "name": "Հայբիզնեսբանկ",
        "name:en": "Armbusinessbank",
        "name:hy": "Հայբիզնեսբանկ",
        "name:ru": "Армбизнесбанк",
        "short_name": "ՀԲԲ",
        "short_name:en": "ABB",
        "short_name:hy": "ՀԲԲ",
        "short_name:ru": "АББ"
      }
    },
    {
      "displayName": "Armeconombank",
      "id": "armeconombank-9c44ae",
      "locationSet": {"include": ["am"]},
      "tags": {
        "amenity": "bank",
        "brand": "Հայէկոնոմբանկ",
        "brand:en": "Armeconombank",
        "brand:hy": "Հայէկոնոմբանկ",
        "brand:ru": "Армэкономбанк",
        "brand:wikidata": "Q60609529",
        "name": "Հայէկոնոմբանկ",
        "name:en": "Armeconombank",
        "name:hy": "Հայէկոնոմբանկ",
        "name:ru": "Армэкономбанк",
        "short_name": "ՀԷԲ",
        "short_name:en": "AEB",
        "short_name:hy": "ՀԷԲ",
        "short_name:ru": "АЭБ"
      }
    },
    {
      "displayName": "ArmSwissBank",
      "id": "armswissbank-9c44ae",
      "locationSet": {"include": ["am"]},
      "tags": {
        "amenity": "bank",
        "brand": "Արմսվիսբանկ",
        "brand:en": "ArmSwissBank",
        "brand:hy": "Արմսվիսբանկ",
        "brand:ru": "Армсвисбанк",
        "brand:wikidata": "Q4792453",
        "name": "Արմսվիսբանկ",
        "name:en": "ArmSwissBank",
        "name:hy": "Արմսվիսբանկ",
        "name:ru": "Армсвисбанк"
      }
    },
    {
      "displayName": "Artsakhbank",
      "id": "artsakhbank-9c44ae",
      "locationSet": {"include": ["am"]},
      "tags": {
        "amenity": "bank",
        "brand": "Արցախբանկ",
        "brand:en": "Artsakhbank",
        "brand:hy": "Արցախբանկ",
        "brand:ru": "Арцахбанк",
        "brand:wikidata": "Q4070920",
        "name": "Արցախբանկ",
        "name:en": "Artsakhbank",
        "name:hy": "Արցախբանկ",
        "name:ru": "Арцахбанк"
      }
    },
    {
      "displayName": "Arvest Bank",
      "id": "arvestbank-ea2e2d",
      "locationSet": {"include": ["us"]},
      "tags": {
        "amenity": "bank",
        "brand": "Arvest Bank",
        "brand:wikidata": "Q4802393",
        "name": "Arvest Bank"
      }
    },
    {
      "displayName": "ASB Bank",
      "id": "asbbank-279fc5",
      "locationSet": {"include": ["nz"]},
      "tags": {
        "amenity": "bank",
        "brand": "ASB Bank",
        "brand:wikidata": "Q297214",
        "name": "ASB Bank"
      }
    },
    {
      "displayName": "Asia United Bank",
      "id": "asiaunitedbank-431f82",
      "locationSet": {"include": ["ph"]},
      "tags": {
        "amenity": "bank",
        "brand": "Asia United Bank",
        "brand:wikidata": "Q4806482",
        "name": "Asia United Bank",
        "short_name": "AUB"
      }
    },
    {
      "displayName": "Askari Bank (عسکری بینک)",
      "id": "askaribank-da5806",
      "locationSet": {"include": ["pk"]},
      "tags": {
        "amenity": "bank",
        "brand": "Askari Bank",
        "brand:en": "Askari Bank",
        "brand:ur": "عسکری بینک",
        "brand:wikidata": "Q4807137",
        "name": "Askari Bank",
        "name:en": "Askari Bank",
        "name:ur": "عسکری بینک"
      }
    },
    {
      "displayName": "Assam Gramin Vikash Bank",
      "id": "assamgraminvikashbank-34f411",
      "locationSet": {"include": ["in"]},
      "tags": {
        "amenity": "bank",
        "brand": "Assam Gramin Vikash Bank",
        "brand:wikidata": "Q24041756",
        "name": "Assam Gramin Vikash Bank"
      }
    },
    {
      "displayName": "Associated Bank",
      "id": "associatedbank-ea2e2d",
      "locationSet": {"include": ["us"]},
      "tags": {
        "amenity": "bank",
        "brand": "Associated Bank",
        "brand:wikidata": "Q4809155",
        "name": "Associated Bank"
      }
    },
    {
      "displayName": "ATB Financial",
      "id": "atbfinancial-5e244f",
      "locationSet": {
        "include": ["ca-ab.geojson"]
      },
      "tags": {
        "amenity": "bank",
        "brand": "ATB Financial",
        "brand:wikidata": "Q298762",
        "name": "ATB Financial",
        "official_name": "Alberta Treasury Branches"
      }
    },
    {
      "displayName": "Atlantic Union Bank",
      "id": "atlanticunionbank-ea2e2d",
      "locationSet": {"include": ["us"]},
      "tags": {
        "amenity": "bank",
        "brand": "Atlantic Union Bank",
        "brand:wikidata": "Q5453249",
        "name": "Atlantic Union Bank"
      }
    },
    {
      "displayName": "Attijariwafa Bank (التجاري وفا بنك)",
      "id": "attijariwafabank-c1cae6",
      "locationSet": {
        "include": [
          "ae",
          "be",
          "bf",
          "bj",
          "ca",
          "cd",
          "cg",
          "ch",
          "ci",
          "cm",
          "eg",
          "es",
          "fr",
          "ga",
          "gb-eng",
          "it",
          "ma",
          "mr",
          "nl",
          "sa",
          "sn",
          "tg",
          "tn"
        ]
      },
      "matchNames": [
        "attijariwafa bank التجاري وفا بنك"
      ],
      "tags": {
        "amenity": "bank",
        "brand": "Attijariwafa Bank",
        "brand:ar": "التجاري وفا بنك",
        "brand:en": "Attijariwafa Bank",
        "brand:wikidata": "Q758052",
        "name:ar": "التجاري وفا بنك",
        "name:en": "Attijariwafa Bank"
      }
    },
    {
      "displayName": "AU Small Finance Bank",
      "id": "ausmallfinancebank-34f411",
      "locationSet": {"include": ["in"]},
      "matchNames": ["au bank"],
      "tags": {
        "amenity": "bank",
        "brand": "AU Small Finance Bank",
        "brand:wikidata": "Q48729722",
        "name": "AU Small Finance Bank"
      }
    },
    {
      "displayName": "AXA",
      "id": "axa-b7a026",
      "locationSet": {"include": ["001"]},
      "tags": {
        "amenity": "bank",
        "brand": "AXA",
        "brand:wikidata": "Q160054",
        "name": "AXA"
      }
    },
    {
      "displayName": "Axis Bank",
      "id": "axisbank-34f411",
      "locationSet": {"include": ["in"]},
      "matchNames": ["axis"],
      "tags": {
        "amenity": "bank",
        "brand": "Axis Bank",
        "brand:wikidata": "Q2003549",
        "name": "Axis Bank"
      }
    },
    {
      "displayName": "BAC Credomatic",
      "id": "baccredomatic-a7c666",
      "locationSet": {
        "include": [
          "cr",
          "gt",
          "hn",
          "ni",
          "pa",
          "sv"
        ]
      },
      "matchNames": ["bac"],
      "tags": {
        "amenity": "bank",
        "brand": "BAC Credomatic",
        "brand:wikidata": "Q5715556",
        "name": "BAC Credomatic"
      }
    },
    {
      "displayName": "BADR Banque",
      "id": "badrbanque-47c9bd",
      "locationSet": {"include": ["dz"]},
      "tags": {
        "amenity": "bank",
        "brand": "BADR Banque",
        "brand:wikidata": "Q2883031",
        "name": "BADR Banque"
      }
    },
    {
      "displayName": "BAI",
      "id": "bai-706633",
      "locationSet": {"include": ["ao"]},
      "matchNames": [
        "banco africano de investimentos"
      ],
      "tags": {
        "amenity": "bank",
        "brand": "BAI",
        "brand:wikidata": "Q806172",
        "name": "BAI",
        "official_name": "Banco Angolano de Investimentos"
      }
    },
    {
      "displayName": "Banamex",
      "id": "banamex-574575",
      "locationSet": {"include": ["mx"]},
      "matchNames": [
        "banco nacional de mexico",
        "citibanamex",
        "citibankbanamex"
      ],
      "tags": {
        "amenity": "bank",
        "brand": "Banamex",
        "brand:wikidata": "Q749474",
        "name": "Banamex",
        "official_name": "Grupo Financiero Banamex"
      }
    },
    {
      "displayName": "Banca Afirme",
      "id": "bancaafirme-574575",
      "locationSet": {"include": ["mx"]},
      "tags": {
        "amenity": "bank",
        "brand": "Banca Afirme",
        "brand:wikidata": "Q60825526",
        "name": "Banca Afirme"
      }
    },
    {
      "displayName": "Banca Agricola Popolare di Ragusa",
      "id": "bancaagricolapopolarediragusa-7b36b5",
      "locationSet": {"include": ["it"]},
      "tags": {
        "amenity": "bank",
        "brand": "Banca Agricola Popolare di Ragusa",
        "brand:wikidata": "Q3633687",
        "name": "Banca Agricola Popolare di Ragusa"
      }
    },
    {
      "displayName": "Banca Carige",
      "id": "bancacarige-7b36b5",
      "locationSet": {"include": ["it"]},
      "tags": {
        "amenity": "bank",
        "brand": "Banca Carige",
        "brand:wikidata": "Q3633695",
        "name": "Banca Carige"
      }
    },
    {
      "displayName": "Banca di Asti",
      "id": "bancadiasti-7b36b5",
      "locationSet": {"include": ["it"]},
      "tags": {
        "amenity": "bank",
        "brand": "Banca di Asti",
        "brand:wikidata": "Q3661919",
        "name": "Banca di Asti",
        "official_name": "Cassa di Risparmio di Asti"
      }
    },
    {
      "displayName": "Banca Generali",
      "id": "bancagenerali-7b36b5",
      "locationSet": {"include": ["it"]},
      "matchNames": ["banca generali private"],
      "tags": {
        "amenity": "bank",
        "brand": "Banca Generali",
        "brand:wikidata": "Q3633705",
        "name": "Banca Generali"
      }
    },
    {
      "displayName": "Banca Intesa",
      "id": "bancaintesa-4a6838",
      "locationSet": {"include": ["it", "rs"]},
      "tags": {
        "amenity": "bank",
        "brand": "Banca Intesa",
        "brand:wikidata": "Q647092",
        "name": "Banca Intesa"
      }
    },
    {
      "displayName": "Banca March",
      "id": "bancamarch-ce59ab",
      "locationSet": {"include": ["es"]},
      "tags": {
        "amenity": "bank",
        "brand": "Banca March",
        "brand:wikidata": "Q578252",
        "name": "Banca March"
      }
    },
    {
      "displayName": "Banca Mediolanum",
      "id": "bancamediolanum-7b36b5",
      "locationSet": {"include": ["it"]},
      "tags": {
        "amenity": "bank",
        "brand": "Banca Mediolanum",
        "brand:wikidata": "Q3633712",
        "name": "Banca Mediolanum"
      }
    },
    {
      "displayName": "Banca Popolare di Bari",
      "id": "bancapopolaredibari-7b36b5",
      "locationSet": {"include": ["it"]},
      "tags": {
        "amenity": "bank",
        "brand": "Banca Popolare di Bari",
        "brand:wikidata": "Q3633730",
        "name": "Banca Popolare di Bari"
      }
    },
    {
      "displayName": "Banca Popolare di Cividale",
      "id": "bancapopolaredicividale-7b36b5",
      "locationSet": {"include": ["it"]},
      "matchNames": ["civibank"],
      "tags": {
        "amenity": "bank",
        "brand": "Banca Popolare di Cividale",
        "brand:wikidata": "Q15639942",
        "name": "Banca Popolare di Cividale"
      }
    },
    {
      "displayName": "Banca Popolare di Milano",
      "id": "bancapopolaredimilano-7b36b5",
      "locationSet": {"include": ["it"]},
      "matchNames": ["bpm"],
      "tags": {
        "amenity": "bank",
        "brand": "Banca Popolare di Milano",
        "brand:wikidata": "Q806154",
        "name": "Banca Popolare di Milano"
      }
    },
    {
      "displayName": "Banca Popolare di Novara",
      "id": "bancapopolaredinovara-7b36b5",
      "locationSet": {"include": ["it"]},
      "tags": {
        "amenity": "bank",
        "brand": "Banca Popolare di Novara",
        "brand:wikidata": "Q3633742",
        "name": "Banca Popolare di Novara"
      }
    },
    {
      "displayName": "Banca Popolare di Sondrio",
      "id": "bancapopolaredisondrio-7b36b5",
      "locationSet": {"include": ["it"]},
      "tags": {
        "amenity": "bank",
        "brand": "Banca Popolare di Sondrio",
        "brand:wikidata": "Q686176",
        "name": "Banca Popolare di Sondrio"
      }
    },
    {
      "displayName": "Banca Popolare di Verona",
      "id": "bancapopolarediverona-7b36b5",
      "locationSet": {"include": ["it"]},
      "tags": {
        "amenity": "bank",
        "brand": "Banca Popolare di Verona",
        "brand:wikidata": "Q3167468",
        "name": "Banca Popolare di Verona"
      }
    },
    {
      "displayName": "Banca Popolare di Vicenza",
      "id": "bancapopolaredivicenza-7b36b5",
      "locationSet": {"include": ["it"]},
      "tags": {
        "amenity": "bank",
        "brand": "Banca Popolare di Vicenza",
        "brand:wikidata": "Q3127200",
        "name": "Banca Popolare di Vicenza"
      }
    },
    {
      "displayName": "Banca Românească",
      "id": "bancaromaneasca-9a9a30",
      "locationSet": {"include": ["ro"]},
      "tags": {
        "amenity": "bank",
        "brand": "Banca Românească",
        "brand:wikidata": "Q4854052",
        "name": "Banca Românească"
      }
    },
    {
      "displayName": "Banca Sella",
      "id": "bancasella-7b36b5",
      "locationSet": {"include": ["it"]},
      "matchNames": [
        "banca sella holding s.p.a.",
        "banca sella s.p.a.",
        "gruppo banca sella",
        "sella"
      ],
      "tags": {
        "amenity": "bank",
        "brand": "Banca Sella",
        "brand:wikidata": "Q3633749",
        "name": "Banca Sella"
      }
    },
    {
      "displayName": "Banca Transilvania",
      "id": "bancatransilvania-9a9a30",
      "locationSet": {"include": ["ro"]},
      "tags": {
        "amenity": "bank",
        "brand": "Banca Transilvania",
        "brand:wikidata": "Q806161",
        "name": "Banca Transilvania"
      }
    },
    {
      "displayName": "Bancaribe",
      "id": "bancaribe-0269b0",
      "locationSet": {"include": ["ve"]},
      "tags": {
        "amenity": "bank",
        "brand": "Bancaribe",
        "brand:wikidata": "Q5717827",
        "name": "Bancaribe"
      }
    },
    {
      "displayName": "BancaStato",
      "id": "bancastato-72646c",
      "locationSet": {
        "include": ["ch-ti.geojson"]
      },
      "matchNames": ["banca dello stato"],
      "tags": {
        "amenity": "bank",
        "brand": "BancaStato",
        "brand:wikidata": "Q806158",
        "name": "BancaStato",
        "official_name": "Banca dello Stato del Cantone Ticino"
      }
    },
    {
      "displayName": "Banco Agrario",
      "id": "bancoagrario-d049bf",
      "locationSet": {"include": ["co"]},
      "tags": {
        "amenity": "bank",
        "brand": "Banco Agrario",
        "brand:wikidata": "Q20013358",
        "name": "Banco Agrario",
        "official_name": "Banco Agrario de Colombia"
      }
    },
    {
      "displayName": "Banco AV Villas",
      "id": "bancoavvillas-d049bf",
      "locationSet": {"include": ["co"]},
      "tags": {
        "amenity": "bank",
        "brand": "Banco AV Villas",
        "brand:wikidata": "Q4854068",
        "name": "Banco AV Villas"
      }
    },
    {
      "displayName": "Banco Azteca",
      "id": "bancoazteca-a695fe",
      "locationSet": {
        "include": [
          "gt",
          "hn",
          "mx",
          "pa",
          "pe",
          "sv"
        ]
      },
      "tags": {
        "amenity": "bank",
        "brand": "Banco Azteca",
        "brand:wikidata": "Q4854076",
        "name": "Banco Azteca"
      }
    },
    {
      "displayName": "Banco Bicentenario",
      "id": "bancobicentenario-0269b0",
      "locationSet": {"include": ["ve"]},
      "tags": {
        "amenity": "bank",
        "brand": "Banco Bicentenario",
        "brand:wikidata": "Q5728123",
        "name": "Banco Bicentenario"
      }
    },
    {
      "displayName": "Banco BISA",
      "id": "bancobisa-66977e",
      "locationSet": {"include": ["bo"]},
      "matchNames": ["bisa"],
      "tags": {
        "amenity": "bank",
        "brand": "Banco BISA",
        "brand:wikidata": "Q21044225",
        "name": "Banco BISA"
      }
    },
    {
      "displayName": "Banco BMG",
      "id": "bancobmg-0ed44d",
      "locationSet": {"include": ["br"]},
      "tags": {
        "amenity": "bank",
        "brand": "Banco BMG",
        "brand:wikidata": "Q16496437",
        "name": "Banco BMG"
      }
    },
    {
      "displayName": "Banco BPI (Portugal)",
      "id": "bancobpi-4028ed",
      "locationSet": {"include": ["pt"]},
      "tags": {
        "amenity": "bank",
        "brand": "Banco BPI",
        "brand:wikidata": "Q537886",
        "name": "Banco BPI",
        "official_name": "Banco Português de Investimento",
        "short_name": "BPI"
      }
    },
    {
      "displayName": "Banco BPM",
      "id": "bancobpm-7b36b5",
      "locationSet": {"include": ["it"]},
      "matchNames": [
        "banca bpm",
        "banco bpm s.p.a."
      ],
      "tags": {
        "amenity": "bank",
        "brand": "Banco BPM",
        "brand:wikidata": "Q27331643",
        "name": "Banco BPM"
      }
    },
    {
      "displayName": "Banco Caja Social",
      "id": "bancocajasocial-d049bf",
      "locationSet": {"include": ["co"]},
      "tags": {
        "amenity": "bank",
        "brand": "Banco Caja Social",
        "brand:wikidata": "Q5717869",
        "name": "Banco Caja Social"
      }
    },
    {
      "displayName": "Banco Ciudad",
      "id": "bancociudad-841353",
      "locationSet": {"include": ["ar"]},
      "tags": {
        "amenity": "bank",
        "brand": "Banco Ciudad",
        "brand:wikidata": "Q4856204",
        "name": "Banco Ciudad",
        "official_name": "Banco Ciudad de Buenos Aires"
      }
    },
    {
      "displayName": "Banco Continental (Paraguay)",
      "id": "bancocontinental-82a931",
      "locationSet": {"include": ["py"]},
      "tags": {
        "amenity": "bank",
        "brand": "Banco Continental",
        "brand:wikidata": "Q62054564",
        "name": "Banco Continental"
      }
    },
    {
      "displayName": "Banco Continental (Perú)",
      "id": "bancocontinental-e2ab80",
      "locationSet": {"include": ["pe"]},
      "tags": {
        "amenity": "bank",
        "brand": "Banco Continental",
        "brand:wikidata": "Q4835089",
        "name": "Banco Continental"
      }
    },
    {
      "displayName": "Banco CTT",
      "id": "bancoctt-4028ed",
      "locationSet": {"include": ["pt"]},
      "tags": {
        "amenity": "bank",
        "brand": "Banco CTT",
        "brand:wikidata": "Q65161642",
        "name": "Banco CTT"
      }
    },
    {
      "displayName": "Banco da Amazônia",
      "id": "bancodaamazonia-0ed44d",
      "locationSet": {"include": ["br"]},
      "tags": {
        "amenity": "bank",
        "brand": "Banco da Amazônia",
        "brand:wikidata": "Q16496429",
        "name": "Banco da Amazônia"
      }
    },
    {
      "displayName": "Banco de Bogotá",
      "id": "bancodebogota-d049bf",
      "locationSet": {"include": ["co"]},
      "tags": {
        "amenity": "bank",
        "brand": "Banco de Bogotá",
        "brand:wikidata": "Q4854122",
        "name": "Banco de Bogotá"
      }
    },
    {
      "displayName": "Banco de Brasília",
      "id": "bancodebrasilia-0ed44d",
      "locationSet": {"include": ["br"]},
      "tags": {
        "amenity": "bank",
        "brand": "BRB",
        "brand:wikidata": "Q4854119",
        "name": "Banco de Brasília",
        "short_name": "BRB"
      }
    },
    {
      "displayName": "Banco de Chile",
      "id": "bancodechile-dbf1ad",
      "locationSet": {"include": ["cl"]},
      "tags": {
        "amenity": "bank",
        "brand": "Banco de Chile",
        "brand:wikidata": "Q2882085",
        "name": "Banco de Chile"
      }
    },
    {
      "displayName": "Banco de Córdoba",
      "id": "bancodecordoba-841353",
      "locationSet": {"include": ["ar"]},
      "tags": {
        "amenity": "bank",
        "brand": "Banco de Córdoba",
        "brand:wikidata": "Q5718071",
        "name": "Banco de Córdoba",
        "official_name": "Banco de la Provincia de Córdoba S.A.",
        "short_name": "Bancor"
      }
    },
    {
      "displayName": "Banco de Crédito y Comercio",
      "id": "bancodecreditoycomercio-23df77",
      "locationSet": {"include": ["cu"]},
      "matchNames": ["bandec"],
      "tags": {
        "amenity": "bank",
        "brand": "Banco de Crédito y Comercio",
        "brand:wikidata": "Q113137945",
        "name": "Banco de Crédito y Comercio"
      }
    },
    {
      "displayName": "Banco de Desarrollo Banrural",
      "id": "bancodedesarrollobanrural-2713d7",
      "locationSet": {"include": ["gt"]},
      "tags": {
        "amenity": "bank",
        "brand": "Banco de Desarrollo Banrural",
        "brand:wikidata": "Q5719130",
        "name": "Banco de Desarrollo Banrural"
      }
    },
    {
      "displayName": "Banco de Fomento Angola (BFA)",
      "id": "bancodefomentoangolabfa-706633",
      "locationSet": {"include": ["ao"]},
      "tags": {
        "amenity": "bank",
        "brand": "Banco de Fomento Angola (BFA)",
        "brand:wikidata": "Q806197",
        "name": "Banco de Fomento Angola (BFA)"
      }
    },
    {
      "displayName": "Banco de la Nación (Argentina)",
      "id": "bancodelanacion-841353",
      "locationSet": {"include": ["ar"]},
      "tags": {
        "amenity": "bank",
        "brand": "Banco de la Nación",
        "brand:wikidata": "Q2883376",
        "name": "Banco de la Nación"
      }
    },
    {
      "displayName": "Banco de la Nación (Perú)",
      "id": "bancodelanacion-e2ab80",
      "locationSet": {"include": ["pe"]},
      "tags": {
        "amenity": "bank",
        "brand": "Banco de la Nación",
        "brand:wikidata": "Q4856206",
        "name": "Banco de la Nación"
      }
    },
    {
      "displayName": "Banco de La Pampa",
      "id": "bancodelapampa-841353",
      "locationSet": {"include": ["ar"]},
      "tags": {
        "amenity": "bank",
        "brand": "Banco de La Pampa",
        "name": "Banco de La Pampa"
      }
    },
    {
      "displayName": "Banco de Occidente (Colombia)",
      "id": "bancodeoccidente-d049bf",
      "locationSet": {"include": ["co"]},
      "tags": {
        "amenity": "bank",
        "brand": "Banco de Occidente",
        "brand:wikidata": "Q4854127",
        "name": "Banco de Occidente"
      }
    },
    {
      "displayName": "Banco de Occidente (Honduras)",
      "id": "bancodeoccidente-321983",
      "locationSet": {"include": ["hn"]},
      "tags": {
        "amenity": "bank",
        "brand": "Banco de Occidente",
        "brand:wikidata": "Q5718117",
        "name": "Banco de Occidente"
      }
    },
    {
      "displayName": "Banco de Venezuela",
      "id": "bancodevenezuela-0269b0",
      "locationSet": {"include": ["ve"]},
      "matchNames": ["de venezuela", "venezuela"],
      "tags": {
        "amenity": "bank",
        "brand": "Banco de Venezuela",
        "brand:wikidata": "Q517093",
        "name": "Banco de Venezuela"
      }
    },
    {
      "displayName": "Banco del Austro",
      "id": "bancodelaustro-01e191",
      "locationSet": {"include": ["ec"]},
      "tags": {
        "amenity": "bank",
        "brand": "Banco del Austro",
        "brand:wikidata": "Q62122344",
        "name": "Banco del Austro"
      }
    },
    {
      "displayName": "Banco del Bienestar",
      "id": "bancodelbienestar-574575",
      "locationSet": {"include": ["mx"]},
      "matchNames": ["bansefi"],
      "tags": {
        "amenity": "bank",
        "brand": "Banco del Bienestar",
        "brand:wikidata": "Q5719137",
        "name": "Banco del Bienestar"
      }
    },
    {
      "displayName": "Banco Desio",
      "id": "bancodesio-7b36b5",
      "locationSet": {"include": ["it"]},
      "tags": {
        "amenity": "bank",
        "brand": "Banco Desio",
        "brand:wikidata": "Q3633825",
        "name": "Banco Desio"
      }
    },
    {
      "displayName": "Banco di Napoli",
      "id": "bancodinapoli-7b36b5",
      "locationSet": {"include": ["it"]},
      "tags": {
        "amenity": "bank",
        "brand": "Banco di Napoli",
        "brand:wikidata": "Q3633835",
        "name": "Banco di Napoli"
      }
    },
    {
      "displayName": "Banco di Sardegna",
      "id": "bancodisardegna-7b36b5",
      "locationSet": {"include": ["it"]},
      "tags": {
        "amenity": "bank",
        "brand": "Banco di Sardegna",
        "brand:wikidata": "Q806205",
        "name": "Banco di Sardegna"
      }
    },
    {
      "displayName": "Banco di Sicilia",
      "id": "bancodisicilia-7b36b5",
      "locationSet": {"include": ["it"]},
      "tags": {
        "amenity": "bank",
        "brand": "Banco di Sicilia",
        "brand:wikidata": "Q3633842",
        "name": "Banco di Sicilia"
      }
    },
    {
      "displayName": "Banco do Brasil",
      "id": "bancodobrasil-0ed44d",
      "locationSet": {"include": ["br"]},
      "tags": {
        "amenity": "bank",
        "brand": "Banco do Brasil",
        "brand:wikidata": "Q610817",
        "name": "Banco do Brasil"
      }
    },
    {
      "displayName": "Banco do Nordeste",
      "id": "bancodonordeste-0ed44d",
      "locationSet": {"include": ["br"]},
      "tags": {
        "amenity": "bank",
        "brand": "Banco do Nordeste",
        "brand:wikidata": "Q4854137",
        "name": "Banco do Nordeste",
        "short_name": "BNB"
      }
    },
    {
      "displayName": "Banco Económico",
      "id": "bancoeconomico-66977e",
      "locationSet": {"include": ["bo"]},
      "tags": {
        "amenity": "bank",
        "brand": "Banco Económico",
        "brand:wikidata": "Q4854087",
        "name": "Banco Económico"
      }
    },
    {
      "displayName": "Banco Estado",
      "id": "bancoestado-dbf1ad",
      "locationSet": {"include": ["cl"]},
      "tags": {
        "amenity": "bank",
        "brand": "Banco Estado",
        "brand:wikidata": "Q5718188",
        "name": "Banco Estado",
        "official_name": "Banco del Estado de Chile"
      }
    },
    {
      "displayName": "Banco Falabella",
      "id": "bancofalabella-7e72a9",
      "locationSet": {
        "include": ["cl", "co", "pe"]
      },
      "tags": {
        "amenity": "bank",
        "brand": "Banco Falabella",
        "brand:wikidata": "Q4854088",
        "name": "Banco Falabella"
      }
    },
    {
      "displayName": "Banco Fassil",
      "id": "bancofassil-66977e",
      "locationSet": {"include": ["bo"]},
      "tags": {
        "amenity": "bank",
        "brand": "Banco Fassil",
        "brand:wikidata": "Q62118592",
        "name": "Banco Fassil"
      }
    },
    {
      "displayName": "Banco Fie",
      "id": "bancofie-66977e",
      "locationSet": {"include": ["bo"]},
      "tags": {
        "amenity": "bank",
        "brand": "Banco Fie",
        "brand:wikidata": "Q81782924",
        "name": "Banco Fie",
        "official_name": "Banco para el Fomento a Iniciativas Económicas"
      }
    },
    {
      "displayName": "Banco Fondo Común",
      "id": "bancofondocomun-0269b0",
      "locationSet": {"include": ["ve"]},
      "tags": {
        "amenity": "bank",
        "brand": "Banco Fondo Común",
        "brand:wikidata": "Q5465007",
        "name": "Banco Fondo Común",
        "short_name": "BFC"
      }
    },
    {
      "displayName": "Banco Fortaleza",
      "id": "bancofortaleza-66977e",
      "locationSet": {"include": ["bo"]},
      "tags": {
        "amenity": "bank",
        "brand": "Banco Fortaleza",
        "brand:wikidata": "Q81787643",
        "name": "Banco Fortaleza"
      }
    },
    {
      "displayName": "Banco G&T Continental",
      "id": "bancogandtcontinental-4ca2cd",
      "locationSet": {"include": ["gt", "sv"]},
      "tags": {
        "amenity": "bank",
        "brand": "Banco G&T Continental",
        "brand:wikidata": "Q5717949",
        "name": "Banco G&T Continental"
      }
    },
    {
      "displayName": "Banco Ganadero",
      "id": "bancoganadero-66977e",
      "locationSet": {"include": ["bo"]},
      "tags": {
        "amenity": "bank",
        "brand": "Banco Ganadero",
        "brand:wikidata": "Q81788241",
        "name": "Banco Ganadero",
        "short_name": "BG"
      }
    },
    {
      "displayName": "Banco General",
      "id": "bancogeneral-865fd1",
      "locationSet": {"include": ["cr", "pa"]},
      "tags": {
        "amenity": "bank",
        "brand": "BW-Bank",
        "brand:wikidata": "Q27618271",
        "name": "Banco General"
      }
    },
    {
      "displayName": "Banco Industrial",
      "id": "bancoindustrial-841353",
      "locationSet": {"include": ["ar"]},
      "tags": {
        "amenity": "bank",
        "brand": "Banco Industrial",
        "brand:wikidata": "Q16489444",
        "name": "Banco Industrial"
      }
    },
    {
      "displayName": "Banco Internacional (Chile)",
      "id": "bancointernacional-dbf1ad",
      "locationSet": {"include": ["cl"]},
      "tags": {
        "amenity": "bank",
        "brand": "Banco Internacional",
        "brand:wikidata": "Q56605586",
        "name": "Banco Internacional"
      }
    },
    {
      "displayName": "Banco Internacional (Ecuador)",
      "id": "bancointernacional-01e191",
      "locationSet": {"include": ["ec"]},
      "tags": {
        "amenity": "bank",
        "brand": "Banco Internacional",
        "brand:wikidata": "Q806187",
        "name": "Banco Internacional"
      }
    },
    {
      "displayName": "Banco Mercantil",
      "id": "bancomercantilsantacruz-66977e",
      "locationSet": {"include": ["bo"]},
      "matchNames": ["banco mercantil"],
      "tags": {
        "amenity": "bank",
        "brand": "Banco Mercantil Santa Cruz",
        "brand:wikidata": "Q26250269",
        "name": "Banco Mercantil Santa Cruz",
        "short_name": "BMSC"
      }
    },
    {
      "displayName": "Banco Mercantil do Brasil",
      "id": "bancomercantildobrasil-0ed44d",
      "locationSet": {"include": ["br"]},
      "tags": {
        "amenity": "bank",
        "brand": "Banco Mercantil do Brasil",
        "brand:wikidata": "Q9645252",
        "name": "Banco Mercantil do Brasil"
      }
    },
    {
      "displayName": "Banco Metropolitano",
      "id": "bancometropolitano-23df77",
      "locationSet": {"include": ["cu"]},
      "matchNames": ["banmet"],
      "tags": {
        "amenity": "bank",
        "brand": "Banco Metropolitano",
        "brand:wikidata": "Q62118612",
        "name": "Banco Metropolitano"
      }
    },
    {
      "displayName": "Banco Nación",
      "id": "banconacion-841353",
      "locationSet": {"include": ["ar"]},
      "tags": {
        "amenity": "bank",
        "brand": "Banco Nación",
        "brand:wikidata": "Q2883376",
        "name": "Banco Nación",
        "official_name": "Banco de la Nación Argentina"
      }
    },
    {
      "displayName": "Banco Nacional",
      "id": "banconacional-865fd1",
      "locationSet": {"include": ["cr", "pa"]},
      "tags": {
        "amenity": "bank",
        "brand": "Banco Nacional de Costa Rica",
        "brand:wikidata": "Q2917708",
        "name": "Banco Nacional",
        "official_name": "Banco Nacional de Costa Rica",
        "short_name": "BNCR"
      }
    },
    {
      "displayName": "Banco Nacional de Bolivia",
      "id": "banconacionaldebolivia-66977e",
      "locationSet": {"include": ["bo"]},
      "tags": {
        "amenity": "bank",
        "brand": "Banco Nacional de Bolivia",
        "brand:wikidata": "Q21044226",
        "name": "Banco Nacional de Bolivia",
        "short_name": "BNB"
      }
    },
    {
      "displayName": "Banco Nacional de Crédito",
      "id": "banconacionaldecredito-0269b0",
      "locationSet": {"include": ["ve"]},
      "tags": {
        "amenity": "bank",
        "brand": "Banco Nacional de Crédito",
        "brand:wikidata": "Q4854103",
        "name": "Banco Nacional de Crédito",
        "short_name": "BNC"
      }
    },
    {
      "displayName": "Banco Pastor",
      "id": "bancopastor-ce59ab",
      "locationSet": {"include": ["es"]},
      "tags": {
        "amenity": "bank",
        "brand": "Banco Pastor",
        "brand:wikidata": "Q806193",
        "name": "Banco Pastor",
        "official_name": "Banco Popular Pastor"
      }
    },
    {
      "displayName": "Banco Patagonia",
      "id": "bancopatagonia-841353",
      "locationSet": {"include": ["ar"]},
      "matchNames": ["patagonia"],
      "tags": {
        "amenity": "bank",
        "brand": "Banco Patagonia",
        "brand:wikidata": "Q2882078",
        "name": "Banco Patagonia"
      }
    },
    {
      "displayName": "Banco Pichincha",
      "id": "bancopichincha-6de7b0",
      "locationSet": {
        "include": ["co", "ec", "pe"]
      },
      "tags": {
        "amenity": "bank",
        "brand": "Banco Pichincha",
        "brand:wikidata": "Q4854135",
        "name": "Banco Pichincha"
      }
    },
    {
      "displayName": "Banco Popular de Ahorro",
      "id": "bancopopulardeahorro-23df77",
      "locationSet": {"include": ["cu"]},
      "matchNames": ["bpa"],
      "tags": {
        "amenity": "bank",
        "brand": "Banco Popular de Ahorro",
        "brand:wikidata": "Q62118626",
        "name": "Banco Popular de Ahorro"
      }
    },
    {
      "displayName": "Banco Provincia",
      "id": "bancoprovincia-841353",
      "locationSet": {"include": ["ar"]},
      "tags": {
        "amenity": "bank",
        "brand": "Banco Provincia",
        "brand:wikidata": "Q4856209",
        "name": "Banco Provincia",
        "official_name": "Banco de la Provincia de Buenos Aires"
      }
    },
    {
      "displayName": "Banco Provincia de Neuquén",
      "id": "bancoprovinciadeneuquen-841353",
      "locationSet": {"include": ["ar"]},
      "tags": {
        "amenity": "bank",
        "brand": "Banco Provincia de Neuquén",
        "brand:wikidata": "Q100233006",
        "name": "Banco Provincia de Neuquén"
      }
    },
    {
      "displayName": "Banco Sabadell",
      "id": "bancosabadell-ce59ab",
      "locationSet": {"include": ["es"]},
      "matchNames": ["sabadell"],
      "tags": {
        "amenity": "bank",
        "brand": "Banco Sabadell",
        "brand:ca": "Banc Sabadell",
        "brand:es": "Banco Sabadell",
        "brand:wikidata": "Q762330",
        "name": "Banco Sabadell",
        "name:ca": "Banc Sabadell",
        "name:es": "Banco Sabadell",
        "official_name": "Banco de Sabadell, S.A."
      }
    },
    {
      "displayName": "Banco Safra",
      "id": "bancosafra-0ed44d",
      "locationSet": {"include": ["br"]},
      "tags": {
        "amenity": "bank",
        "brand": "Banco Safra",
        "brand:wikidata": "Q4116096",
        "name": "Banco Safra"
      }
    },
    {
      "displayName": "Banco Santa Fe",
      "id": "bancosantafe-841353",
      "locationSet": {"include": ["ar"]},
      "tags": {
        "amenity": "bank",
        "brand": "Banco Santa Fe",
        "brand:wikidata": "Q6046871",
        "name": "Banco Santa Fe",
        "official_name": "Nuevo Banco de Santa Fe"
      }
    },
    {
      "displayName": "Banco Santander",
      "id": "bancosantander-77aaa4",
      "locationSet": {
        "include": ["001"],
        "exclude": ["de", "gb", "pl", "us"]
      },
      "matchNames": [
        "banco santander banespa",
        "santander",
        "santander méxico"
      ],
      "tags": {
        "amenity": "bank",
        "brand": "Banco Santander",
        "brand:wikidata": "Q6496310",
        "name": "Banco Santander",
        "official_name": "Santander Group"
      }
    },
    {
      "displayName": "Banco Sol (Angola)",
      "id": "bancosol-706633",
      "locationSet": {"include": ["ao"]},
      "tags": {
        "amenity": "bank",
        "brand": "Banco Sol",
        "brand:wikidata": "Q62118744",
        "name": "Banco Sol"
      }
    },
    {
      "displayName": "Banco Sol (Bolivia)",
      "id": "bancosol-66977e",
      "locationSet": {"include": ["bo"]},
      "tags": {
        "amenity": "bank",
        "brand": "Banco Sol",
        "brand:wikidata": "Q62118746",
        "name": "Banco Sol",
        "official_name": "Banco Solidario"
      }
    },
    {
      "displayName": "Banco Unión",
      "id": "bancounion-66977e",
      "locationSet": {"include": ["bo"]},
      "tags": {
        "amenity": "bank",
        "brand": "Banco Unión",
        "brand:wikidata": "Q72315494",
        "name": "Banco Unión",
        "official_name": "Banco de la Unión"
      }
    },
    {
      "displayName": "Bancolombia",
      "id": "bancolombia-d049bf",
      "locationSet": {"include": ["co"]},
      "tags": {
        "amenity": "bank",
        "brand": "Bancolombia",
        "brand:wikidata": "Q806206",
        "name": "Bancolombia"
      }
    },
    {
      "displayName": "Bancomer",
      "id": "bancomer-574575",
      "locationSet": {"include": ["mx"]},
      "tags": {
        "amenity": "bank",
        "brand": "Bancomer",
        "brand:wikidata": "Q2876794",
        "name": "Bancomer"
      }
    },
    {
      "displayName": "Bancpost",
      "id": "bancpost-9a9a30",
      "locationSet": {"include": ["ro"]},
      "tags": {
        "amenity": "bank",
        "brand": "Bancpost",
        "brand:wikidata": "Q4854143",
        "name": "Bancpost"
      }
    },
    {
      "displayName": "Bandhan Bank",
      "id": "bandhanbank-34f411",
      "locationSet": {"include": ["in"]},
      "matchNames": ["bandhan"],
      "tags": {
        "amenity": "bank",
        "brand": "Bandhan Bank",
        "brand:wikidata": "Q19882235",
        "name": "Bandhan Bank"
      }
    },
    {
      "displayName": "Banesco",
      "id": "banesco-0269b0",
      "locationSet": {"include": ["ve"]},
      "tags": {
        "amenity": "bank",
        "brand": "Banesco",
        "brand:wikidata": "Q4854841",
        "name": "Banesco"
      }
    },
    {
      "displayName": "Banese",
      "id": "banese-0ed44d",
      "locationSet": {"include": ["br"]},
      "tags": {
        "amenity": "bank",
        "brand": "Banese",
        "brand:wikidata": "Q16496452",
        "name": "Banese"
      }
    },
    {
      "displayName": "Banestes",
      "id": "banestes-0ed44d",
      "locationSet": {"include": ["br"]},
      "tags": {
        "amenity": "bank",
        "brand": "Banestes",
        "brand:wikidata": "Q4854848",
        "name": "Banestes",
        "official_name": "Banco do Estado do Espírito Santo"
      }
    },
    {
      "displayName": "Bangkok Bank",
      "id": "bangkokbank-d07a84",
      "locationSet": {
        "include": ["001"],
        "exclude": ["hk", "th"]
      },
      "tags": {
        "amenity": "bank",
        "brand": "Bangkok Bank",
        "brand:wikidata": "Q806483",
        "name": "Bangkok Bank"
      }
    },
    {
      "displayName": "Bangor Savings Bank",
      "id": "bangorsavingsbank-af5f1b",
      "locationSet": {
        "include": [
          "us-ma.geojson",
          "us-me.geojson",
          "us-nh.geojson"
        ]
      },
      "tags": {
        "amenity": "bank",
        "brand": "Bangor Savings Bank",
        "brand:wikidata": "Q24060927",
        "name": "Bangor Savings Bank"
      }
    },
    {
      "displayName": "Bank 1 Saar",
      "id": "bank1saar-1180cf",
      "locationSet": {"include": ["de"]},
      "tags": {
        "amenity": "bank",
        "brand": "Bank 1 Saar",
        "brand:wikidata": "Q806608",
        "name": "Bank 1 Saar"
      }
    },
    {
      "displayName": "Bank Al Habib (بينک الحبيب)",
      "id": "bankalhabib-da5806",
      "locationSet": {"include": ["pk"]},
      "tags": {
        "amenity": "bank",
        "brand": "Bank Al Habib",
        "brand:en": "Bank Al Habib",
        "brand:ur": "بينک الحبيب",
        "brand:wikidata": "Q4034833",
        "name": "Bank Al Habib",
        "name:en": "Bank Al Habib",
        "name:ur": "بينک الحبيب"
      }
    },
    {
      "displayName": "Bank Al-Maghrib (بنك المغرب)",
      "id": "2f0a35-11534a",
      "locationSet": {"include": ["ma"]},
      "tags": {
        "amenity": "bank",
        "brand": "Bank Al-Maghrib بنك المغرب",
        "brand:ar": "بنك المغرب",
        "brand:fr": "Bank Al-Maghrib",
        "brand:wikidata": "Q328198",
        "name": "Bank Al-Maghrib بنك المغرب",
        "name:ar": "بنك المغرب",
        "name:fr": "Bank Al-Maghrib"
      }
    },
    {
      "displayName": "Bank Alfalah (بینک الفلاح)",
      "id": "bankalfalah-a78d37",
      "locationSet": {
        "include": ["ae", "af", "bd", "bh", "pk"]
      },
      "matchNames": [
        "bank alfalah limited",
        "habib credit and exchange bank",
        "بینک الفلاح لمیٹڈ"
      ],
      "tags": {
        "amenity": "bank",
        "brand": "Bank Alfalah",
        "brand:en": "Bank Alfalah",
        "brand:ur": "بینک الفلاح",
        "brand:wikidata": "Q4855895",
        "name:en": "Bank Alfalah",
        "name:ur": "بینک الفلاح"
      }
    },
    {
      "displayName": "Bank Austria",
      "id": "bankaustria-694ab5",
      "locationSet": {"include": ["at"]},
      "tags": {
        "amenity": "bank",
        "brand": "Bank Austria",
        "brand:wikidata": "Q697619",
        "name": "Bank Austria"
      }
    },
    {
      "displayName": "Bank BJB",
      "id": "bankbjb-aa7852",
      "locationSet": {"include": ["id"]},
      "tags": {
        "amenity": "bank",
        "brand": "Bank BJB",
        "brand:wikidata": "Q12474472",
        "name": "Bank BJB"
      }
    },
    {
      "displayName": "Bank BPS",
      "id": "bankbps-68054b",
      "locationSet": {"include": ["pl"]},
      "tags": {
        "amenity": "bank",
        "brand": "Bank Polskiej Spółdzielczości",
        "brand:wikidata": "Q9165001",
        "name": "Bank BPS"
      }
    },
    {
      "displayName": "Bank Bukopin",
      "id": "bankbukopin-aa7852",
      "locationSet": {"include": ["id"]},
      "tags": {
        "amenity": "bank",
        "brand": "Bank Bukopin",
        "brand:wikidata": "Q806620",
        "name": "Bank Bukopin"
      }
    },
    {
      "displayName": "Bank Central Asia",
      "id": "bankcentralasia-aa7852",
      "locationSet": {"include": ["id"]},
      "matchNames": ["bank bca", "bca"],
      "tags": {
        "amenity": "bank",
        "brand": "Bank Central Asia",
        "brand:wikidata": "Q806626",
        "name": "Bank Central Asia"
      }
    },
    {
      "displayName": "Bank Danamon",
      "id": "bankdanamon-aa7852",
      "locationSet": {"include": ["id"]},
      "tags": {
        "amenity": "bank",
        "brand": "Bank Danamon",
        "brand:wikidata": "Q4855913",
        "name": "Bank Danamon"
      }
    },
    {
      "displayName": "Bank Islam",
      "id": "bankislam-8ab35f",
      "locationSet": {"include": ["my"]},
      "tags": {
        "amenity": "bank",
        "brand": "Bank Islam",
        "brand:wikidata": "Q4115279",
        "name": "Bank Islam"
      }
    },
    {
      "displayName": "Bank Jago",
      "id": "bankjago-aa7852",
      "locationSet": {"include": ["id"]},
      "matchNames": ["bank artos indonesia"],
      "tags": {
        "amenity": "bank",
        "brand": "Bank Jago",
        "brand:wikidata": "Q12474471",
        "name": "Bank Jago"
      }
    },
    {
      "displayName": "Bank Mandiri",
      "id": "bankmandiri-aa7852",
      "locationSet": {"include": ["id"]},
      "matchNames": ["mandiri"],
      "tags": {
        "amenity": "bank",
        "brand": "Bank Mandiri",
        "brand:wikidata": "Q806639",
        "name": "Bank Mandiri"
      }
    },
    {
      "displayName": "Bank Mega",
      "id": "bankmega-aa7852",
      "locationSet": {"include": ["id"]},
      "tags": {
        "amenity": "bank",
        "brand": "Bank Mega",
        "brand:wikidata": "Q12474504",
        "name": "Bank Mega"
      }
    },
    {
      "displayName": "Bank Muamalat",
      "id": "bankmuamalat-74c287",
      "locationSet": {"include": ["id", "my"]},
      "tags": {
        "amenity": "bank",
        "brand": "Bank Muamalat",
        "brand:wikidata": "Q4855949",
        "name": "Bank Muamalat"
      }
    },
    {
      "displayName": "Bank of Africa",
      "id": "bankofafrica-dae5c5",
      "locationSet": {
        "include": [
          "bf",
          "bi",
          "bj",
          "cd",
          "ci",
          "dj",
          "et",
          "fr",
          "ke",
          "mg",
          "ml",
          "ne",
          "rw",
          "sn",
          "tg",
          "tz",
          "ug"
        ]
      },
      "tags": {
        "amenity": "bank",
        "brand": "Bank of Africa",
        "brand:wikidata": "Q2882627",
        "name": "Bank of Africa",
        "short_name": "BOA"
      }
    },
    {
      "displayName": "Bank of Africa (Ghana)",
      "id": "bankofafrica-9d35ea",
      "locationSet": {"include": ["gh"]},
      "tags": {
        "alt_name": "BOA Ghana",
        "amenity": "bank",
        "brand": "Bank of Africa",
        "brand:wikidata": "Q2882627",
        "name": "Bank of Africa",
        "operator": "Bank of Africa Ghana Limited",
        "operator:type": "private",
        "operator:wikidata": "Q4856014"
      }
    },
    {
      "displayName": "Bank of America",
      "id": "bankofamerica-ea2e2d",
      "locationSet": {"include": ["us"]},
      "tags": {
        "amenity": "bank",
        "brand": "Bank of America",
        "brand:wikidata": "Q487907",
        "name": "Bank of America"
      }
    },
    {
      "displayName": "Bank of Baroda",
      "id": "bankofbaroda-b7a026",
      "locationSet": {"include": ["001"]},
      "matchNames": [
        "bob",
        "dena bank",
        "vijaya bank"
      ],
      "tags": {
        "amenity": "bank",
        "brand": "Bank of Baroda",
        "brand:wikidata": "Q2003797",
        "name": "Bank of Baroda"
      }
    },
    {
      "displayName": "Bank of Ceylon",
      "id": "bankofceylon-358381",
      "locationSet": {"include": ["lk"]},
      "tags": {
        "amenity": "bank",
        "brand": "Bank of Ceylon",
        "brand:wikidata": "Q2882652",
        "name": "Bank of Ceylon"
      }
    },
    {
      "displayName": "Bank of Commerce",
      "id": "bankofcommerce-431f82",
      "locationSet": {"include": ["ph"]},
      "tags": {
        "amenity": "bank",
        "brand": "Bank of Commerce",
        "brand:wikidata": "Q4856092",
        "name": "Bank of Commerce"
      }
    },
    {
      "displayName": "Bank of Cyprus",
      "id": "bankofcyprus-fe69e8",
      "locationSet": {"include": ["cy"]},
      "tags": {
        "amenity": "bank",
        "brand": "Bank of Cyprus",
        "brand:wikidata": "Q806678",
        "name": "Bank of Cyprus",
        "name:el": "Τράπεζα Κύπρου",
        "name:en": "Bank of Cyprus",
        "name:tr": "Kıbrıs Bankası"
      }
    },
    {
      "displayName": "Bank of Hawaii",
      "id": "bankofhawaii-ea2e2d",
      "locationSet": {"include": ["us"]},
      "tags": {
        "amenity": "bank",
        "brand": "Bank of Hawaii",
        "brand:wikidata": "Q4856124",
        "name": "Bank of Hawaii"
      }
    },
    {
      "displayName": "Bank of India",
      "id": "bankofindia-b7a026",
      "locationSet": {"include": ["001"]},
      "matchNames": ["boi"],
      "tags": {
        "amenity": "bank",
        "brand": "Bank of India",
        "brand:wikidata": "Q2004439",
        "name": "Bank of India"
      }
    },
    {
      "displayName": "Bank of Ireland",
      "id": "bankofireland-018fb8",
      "locationSet": {"include": ["gb", "ie"]},
      "tags": {
        "amenity": "bank",
        "brand": "Bank of Ireland",
        "brand:wikidata": "Q806689",
        "name": "Bank of Ireland"
      }
    },
    {
      "displayName": "Bank of Maharashtra",
      "id": "bankofmaharashtra-34f411",
      "locationSet": {"include": ["in"]},
      "tags": {
        "amenity": "bank",
        "brand": "Bank of Maharashtra",
        "brand:wikidata": "Q2004304",
        "name": "Bank of Maharashtra"
      }
    },
    {
      "displayName": "Bank of New Hampshire",
      "id": "bankofnewhampshire-02b74e",
      "locationSet": {
        "include": [
          "us-me.geojson",
          "us-nh.geojson"
        ]
      },
      "tags": {
        "amenity": "bank",
        "brand": "Bank of New Hampshire",
        "brand:wikidata": "Q106499982",
        "name": "Bank of New Hampshire"
      }
    },
    {
      "displayName": "Bank of New Zealand",
      "id": "bankofnewzealand-279fc5",
      "locationSet": {"include": ["nz"]},
      "matchNames": [
        "bank of new zeland",
        "bnz",
        "bnz bank"
      ],
      "preserveTags": ["^name"],
      "tags": {
        "amenity": "bank",
        "brand": "Bank of New Zealand",
        "brand:wikidata": "Q806687",
        "name": "Bank of New Zealand"
      }
    },
    {
      "displayName": "Bank of Scotland",
      "id": "bankofscotland-e1e9d0",
      "locationSet": {"include": ["gb"]},
      "tags": {
        "amenity": "bank",
        "brand": "Bank of Scotland",
        "brand:wikidata": "Q627381",
        "name": "Bank of Scotland"
      }
    },
    {
      "displayName": "Bank of the Sierra",
      "id": "bankofthesierra-cf92b8",
      "locationSet": {
        "include": ["us-ca.geojson"]
      },
      "tags": {
        "amenity": "bank",
        "brand": "Bank of the Sierra",
        "brand:wikidata": "Q117187407",
        "name": "Bank of the Sierra"
      }
    },
    {
      "displayName": "Bank Pekao",
      "id": "bankpekao-68054b",
      "locationSet": {"include": ["pl"]},
      "matchNames": [
        "pekao",
        "pekao sa",
        "pko sa",
        "polska kasa opieki"
      ],
      "tags": {
        "amenity": "bank",
        "brand": "Bank Pekao",
        "brand:wikidata": "Q806642",
        "name": "Bank Pekao"
      }
    },
    {
      "displayName": "Bank Permata",
      "id": "bankpermata-aa7852",
      "locationSet": {"include": ["id"]},
      "tags": {
        "amenity": "bank",
        "brand": "Bank Permata",
        "brand:wikidata": "Q4855963",
        "name": "Bank Permata"
      }
    },
    {
      "displayName": "Bank Rakyat",
      "id": "bankrakyat-8ab35f",
      "locationSet": {"include": ["my"]},
      "tags": {
        "amenity": "bank",
        "brand": "Bank Rakyat",
        "brand:wikidata": "Q4855964",
        "name": "Bank Rakyat"
      }
    },
    {
      "displayName": "Bank RBK",
      "id": "bankrbk-033b31",
      "locationSet": {"include": ["kz"]},
      "tags": {
        "amenity": "bank",
        "brand": "Bank RBK",
        "brand:wikidata": "Q21843640",
        "name": "Bank RBK",
        "name:kk": "РБК Банкі",
        "name:ru": "Банк РБК",
        "official_name:kk": "«Bank RBK» АҚ",
        "official_name:ru": "АО «Bank RBK»"
      }
    },
    {
      "displayName": "Bank Simpanan Nasional",
      "id": "banksimpanannasional-8ab35f",
      "locationSet": {"include": ["my"]},
      "tags": {
        "amenity": "bank",
        "brand": "Bank Simpanan Nasional",
        "brand:wikidata": "Q4855972",
        "name": "Bank Simpanan Nasional",
        "short_name": "BSN"
      }
    },
    {
      "displayName": "Bank Syariah Indonesia",
      "id": "banksyariahindonesia-aa7852",
      "locationSet": {"include": ["id"]},
      "matchNames": [
        "bank mandiri syariah",
        "bank syariah mandiri",
        "bni syariah",
        "bri syariah"
      ],
      "tags": {
        "amenity": "bank",
        "brand": "Bank Syariah Indonesia",
        "brand:wikidata": "Q105574200",
        "name": "Bank Syariah Indonesia",
        "short_name": "BSI"
      }
    },
    {
      "displayName": "bank99",
      "id": "bank99-694ab5",
      "locationSet": {"include": ["at"]},
      "tags": {
        "amenity": "bank",
        "brand": "bank99",
        "brand:wikidata": "Q91200481",
        "name": "bank99"
      }
    },
    {
      "displayName": "Banka Kombëtare Tregtare",
      "id": "bankakombetaretregtare-c53f64",
      "locationSet": {"include": ["al"]},
      "tags": {
        "amenity": "bank",
        "brand": "Banka Kombëtare Tregtare",
        "brand:wikidata": "Q806702",
        "name": "Banka Kombëtare Tregtare",
        "short_name": "BKT"
      }
    },
    {
      "displayName": "Banka Kovanica",
      "id": "bankakovanica-6f3d3b",
      "locationSet": {"include": ["hr"]},
      "tags": {
        "amenity": "bank",
        "brand": "Banka Kovanica",
        "brand:wikidata": "Q25382167",
        "name": "Banka Kovanica"
      }
    },
    {
      "displayName": "BankFinancial",
      "id": "bankfinancial-ea2e2d",
      "locationSet": {"include": ["us"]},
      "tags": {
        "amenity": "bank",
        "brand": "BankFinancial",
        "brand:wikidata": "Q4855880",
        "name": "BankFinancial"
      }
    },
    {
      "displayName": "Bankia",
      "id": "bankia-ce59ab",
      "locationSet": {"include": ["es"]},
      "tags": {
        "amenity": "bank",
        "brand": "Bankia",
        "brand:wikidata": "Q806807",
        "name": "Bankia"
      }
    },
    {
      "displayName": "Bankinter",
      "id": "bankinter-151324",
      "locationSet": {"include": ["es", "pt"]},
      "tags": {
        "amenity": "bank",
        "brand": "Bankinter",
        "brand:wikidata": "Q806808",
        "name": "Bankinter"
      }
    },
    {
      "displayName": "Bankwest (Australia)",
      "id": "bankwest-f304bd",
      "locationSet": {"include": ["au"]},
      "tags": {
        "amenity": "bank",
        "brand": "Bankwest",
        "brand:wikidata": "Q4856817",
        "name": "Bankwest"
      }
    },
    {
      "displayName": "BankWest (USA)",
      "id": "bankwest-ea2e2d",
      "locationSet": {"include": ["us"]},
      "tags": {
        "amenity": "bank",
        "brand": "BankWest",
        "brand:wikidata": "Q90386673",
        "name": "BankWest"
      }
    },
    {
      "displayName": "Banner Bank",
      "id": "bannerbank-ea2e2d",
      "locationSet": {"include": ["us"]},
      "tags": {
        "amenity": "bank",
        "brand": "Banner Bank",
        "brand:wikidata": "Q4856910",
        "name": "Banner Bank"
      }
    },
    {
      "displayName": "Banorte",
      "id": "banorte-574575",
      "locationSet": {"include": ["mx"]},
      "tags": {
        "amenity": "bank",
        "brand": "Banorte",
        "brand:wikidata": "Q806914",
        "name": "Banorte"
      }
    },
    {
      "displayName": "Banpais",
      "id": "banpais-321983",
      "locationSet": {"include": ["hn"]},
      "tags": {
        "amenity": "bank",
        "brand": "Banpais",
        "brand:wikidata": "Q99196579",
        "name": "Banpais"
      }
    },
    {
      "displayName": "Banpará",
      "id": "banpara-0ed44d",
      "locationSet": {"include": ["br"]},
      "tags": {
        "amenity": "bank",
        "brand": "Banpará",
        "brand:wikidata": "Q16496450",
        "name": "Banpará"
      }
    },
    {
      "displayName": "Banque Atlantique",
      "id": "banqueatlantique-dc0023",
      "locationSet": {
        "include": [
          "bf",
          "bj",
          "ci",
          "cm",
          "ml",
          "ne",
          "sn",
          "tg"
        ]
      },
      "tags": {
        "amenity": "bank",
        "brand": "Banque Atlantique",
        "brand:wikidata": "Q2882890",
        "name": "Banque Atlantique"
      }
    },
    {
      "displayName": "Banque Cantonale de Fribourg",
      "id": "banquecantonaledefribourg-67b150",
      "locationSet": {
        "include": ["ch-fr.geojson"]
      },
      "tags": {
        "amenity": "bank",
        "brand": "Banque Cantonale de Fribourg",
        "brand:de": "Freiburger Kantonalbank",
        "brand:fr": "Banque Cantonale de Fribourg",
        "brand:wikidata": "Q1453871",
        "name": "Banque Cantonale de Fribourg",
        "name:de": "Freiburger Kantonalbank",
        "name:fr": "Banque Cantonale de Fribourg",
        "short_name": "BCF",
        "short_name:de": "FKB",
        "short_name:fr": "BCF"
      }
    },
    {
      "displayName": "Banque Cantonale de Genève",
      "id": "banquecantonaledegeneve-e338fc",
      "locationSet": {
        "include": ["ch-ge.geojson"]
      },
      "tags": {
        "amenity": "bank",
        "brand": "Banque Cantonale de Genève",
        "brand:wikidata": "Q650629",
        "name": "Banque Cantonale de Genève",
        "short_name": "BCGE"
      }
    },
    {
      "displayName": "Banque Cantonale du Jura",
      "id": "banquecantonaledujura-54afa2",
      "locationSet": {
        "include": ["ch-ju.geojson"]
      },
      "tags": {
        "amenity": "bank",
        "brand": "Banque Cantonale du Jura",
        "brand:wikidata": "Q806923",
        "name": "Banque Cantonale du Jura",
        "short_name": "BCJ"
      }
    },
    {
      "displayName": "Banque Cantonale du Valais",
      "id": "banquecantonaleduvalais-43dddb",
      "locationSet": {
        "include": ["ch-vs.geojson"]
      },
      "tags": {
        "amenity": "bank",
        "brand": "Banque Cantonale du Valais",
        "brand:de": "Walliser Kantonalbank",
        "brand:fr": "Banque Cantonale du Valais",
        "brand:wikidata": "Q2543025",
        "name": "Banque Cantonale du Valais",
        "name:de": "Walliser Kantonalbank",
        "name:fr": "Banque Cantonale du Valais",
        "short_name": "BCVS",
        "short_name:de": "WKB",
        "short_name:fr": "BCVS"
      }
    },
    {
      "displayName": "Banque Cantonale Neuchâteloise",
      "id": "banquecantonaleneuchateloise-9b416d",
      "locationSet": {
        "include": ["ch-ne.geojson"]
      },
      "tags": {
        "amenity": "bank",
        "brand": "Banque Cantonale Neuchâteloise",
        "brand:wikidata": "Q688391",
        "name": "Banque Cantonale Neuchâteloise",
        "short_name": "BCN"
      }
    },
    {
      "displayName": "Banque Cantonale Vaudoise",
      "id": "banquecantonalevaudoise-74b036",
      "locationSet": {"include": ["ch"]},
      "tags": {
        "amenity": "bank",
        "brand": "Banque Cantonale Vaudoise",
        "brand:wikidata": "Q685533",
        "name": "Banque Cantonale Vaudoise",
        "short_name": "BCV"
      }
    },
    {
      "displayName": "Banque de France",
      "id": "banquedefrance-ad79d4",
      "locationSet": {"include": ["fr"]},
      "tags": {
        "amenity": "bank",
        "brand": "Banque de France",
        "brand:wikidata": "Q806950",
        "name": "Banque de France"
      }
    },
    {
      "displayName": "Banque de l'Habitat du Mali",
      "id": "banquedelhabitatdumali-edd991",
      "locationSet": {"include": ["ml"]},
      "tags": {
        "amenity": "bank",
        "brand": "Banque de l'Habitat du Mali",
        "brand:wikidata": "Q4857076",
        "name": "Banque de l'Habitat du Mali"
      }
    },
    {
      "displayName": "Banque Dupuy de Parseval",
      "id": "banquedupuydeparseval-ad79d4",
      "locationSet": {"include": ["fr"]},
      "tags": {
        "amenity": "bank",
        "brand": "Banque Dupuy de Parseval",
        "brand:wikidata": "Q2882897",
        "name": "Banque Dupuy de Parseval"
      }
    },
    {
      "displayName": "Banque Laurentienne",
      "id": "banquelaurentienne-e1345b",
      "locationSet": {"include": ["ca"]},
      "tags": {
        "amenity": "bank",
        "brand": "Banque Laurentienne",
        "brand:wikidata": "Q1360087",
        "name": "Banque Laurentienne"
      }
    },
    {
      "displayName": "Banque National de Crédit",
      "id": "banquenationaldecredit-337eff",
      "locationSet": {"include": ["ht"]},
      "tags": {
        "amenity": "bank",
        "brand": "Banque National de Crédit",
        "name": "Banque National de Crédit",
        "short_name": "BNC"
      }
    },
    {
      "displayName": "Banque Nationale",
      "id": "banquenationale-ff5d57",
      "locationSet": {
        "include": ["ca-qc.geojson"]
      },
      "tags": {
        "amenity": "bank",
        "brand": "Banque Nationale",
        "brand:en": "National Bank",
        "brand:fr": "Banque Nationale",
        "brand:wikidata": "Q634298",
        "name": "Banque Nationale",
        "name:en": "National Bank",
        "name:fr": "Banque Nationale",
        "official_name": "Banque Nationale du Canada",
        "official_name:en": "National Bank of Canada",
        "official_name:fr": "Banque Nationale du Canada",
        "short_name:en": "NBC",
        "short_name:fr": "BNC"
      }
    },
    {
      "displayName": "Banque Palatine",
      "id": "banquepalatine-ad79d4",
      "locationSet": {"include": ["fr"]},
      "tags": {
        "amenity": "bank",
        "brand": "Banque Palatine",
        "brand:wikidata": "Q2883429",
        "name": "Banque Palatine"
      }
    },
    {
      "displayName": "Banque Populaire (France)",
      "id": "banquepopulaire-ad79d4",
      "locationSet": {"include": ["fr"]},
      "tags": {
        "amenity": "bank",
        "brand": "Banque Populaire",
        "brand:wikidata": "Q846647",
        "name": "Banque Populaire"
      }
    },
    {
      "displayName": "Banque Populaire (البنك الشعبي)",
      "id": "banquepopulaire-4fc013",
      "locationSet": {
        "include": ["de", "es", "it", "ma", "nl"]
      },
      "matchNames": [
        "banque populaire البنك الشعبي"
      ],
      "tags": {
        "amenity": "bank",
        "brand": "Banque Populaire",
        "brand:ar": "البنك الشعبي",
        "brand:en": "Banque Populaire",
        "brand:wikidata": "Q2883441",
        "name:ar": "البنك الشعبي",
        "name:en": "Banque Populaire"
      }
    },
    {
      "displayName": "Banque populaire Grand Ouest",
      "id": "banquepopulairegrandouest-ad79d4",
      "locationSet": {"include": ["fr"]},
      "tags": {
        "amenity": "bank",
        "brand": "Banque populaire Grand Ouest",
        "brand:wikidata": "Q56653727",
        "name": "Banque populaire Grand Ouest"
      }
    },
    {
      "displayName": "Banregio",
      "id": "banregio-574575",
      "locationSet": {"include": ["mx"]},
      "tags": {
        "amenity": "bank",
        "brand": "Banregio",
        "brand:wikidata": "Q4853573",
        "name": "Banregio"
      }
    },
    {
      "displayName": "Banrisul",
      "id": "banrisul-0ed44d",
      "locationSet": {"include": ["br"]},
      "tags": {
        "amenity": "bank",
        "brand": "Banrisul",
        "brand:wikidata": "Q4857098",
        "name": "Banrisul"
      }
    },
    {
      "displayName": "Banrural",
      "id": "banrural-e6a553",
      "locationSet": {"include": ["gt", "hn"]},
      "tags": {
        "amenity": "bank",
        "brand": "Banrural",
        "brand:wikidata": "Q5719130",
        "name": "Banrural"
      }
    },
    {
      "displayName": "Barclays",
      "id": "barclays-b7a026",
      "locationSet": {"include": ["001"]},
      "matchNames": [
        "barclays bank",
        "barclays bank plc",
        "barclays uk"
      ],
      "tags": {
        "amenity": "bank",
        "brand": "Barclays",
        "brand:wikidata": "Q245343",
        "name": "Barclays"
      }
    },
    {
      "displayName": "Basellandschaftliche Kantonalbank",
      "id": "basellandschaftlichekantonalbank-74b036",
      "locationSet": {"include": ["ch"]},
      "tags": {
        "amenity": "bank",
        "brand": "Basellandschaftliche Kantonalbank",
        "brand:wikidata": "Q809931",
        "name": "Basellandschaftliche Kantonalbank",
        "short_name": "BLKB"
      }
    },
    {
      "displayName": "Basler Kantonalbank",
      "id": "baslerkantonalbank-74b036",
      "locationSet": {"include": ["ch"]},
      "tags": {
        "amenity": "bank",
        "brand": "Basler Kantonalbank",
        "brand:wikidata": "Q810408",
        "name": "Basler Kantonalbank",
        "short_name": "BKB"
      }
    },
    {
      "displayName": "BAWAG PSK",
      "id": "bawagpsk-694ab5",
      "locationSet": {"include": ["at"]},
      "tags": {
        "amenity": "bank",
        "brand": "BAWAG PSK",
        "brand:wikidata": "Q379938",
        "name": "BAWAG PSK"
      }
    },
    {
      "displayName": "BB&T",
      "id": "bbandt-ea2e2d",
      "locationSet": {"include": ["us"]},
      "tags": {
        "amenity": "bank",
        "brand": "BB&T",
        "brand:wikidata": "Q95984154",
        "name": "BB&T",
        "official_name": "Branch Banking and Trust Company"
      }
    },
    {
      "displayName": "BBBank",
      "id": "bbbank-1180cf",
      "locationSet": {"include": ["de"]},
      "tags": {
        "amenity": "bank",
        "brand": "BBBank",
        "brand:wikidata": "Q795504",
        "name": "BBBank"
      }
    },
    {
      "displayName": "BBVA",
      "id": "bbva-b7a026",
      "locationSet": {"include": ["001"]},
      "tags": {
        "amenity": "bank",
        "brand": "BBVA",
        "brand:wikidata": "Q806189",
        "name": "BBVA",
        "official_name": "Banco Bilbao Vizcaya Argentaria"
      }
    },
    {
      "displayName": "BBVA (US)",
      "id": "bbva-ea2e2d",
      "locationSet": {"include": ["us"]},
      "tags": {
        "alt_name": "BBVA Compass",
        "amenity": "bank",
        "brand": "BBVA",
        "brand:wikidata": "Q4835088",
        "name": "BBVA",
        "official_name": "BBVA USA"
      }
    },
    {
      "displayName": "BBVA Bancomer",
      "id": "bbvabancomer-574575",
      "locationSet": {"include": ["mx"]},
      "tags": {
        "amenity": "bank",
        "brand": "BBVA Bancomer",
        "brand:wikidata": "Q2876794",
        "name": "BBVA Bancomer"
      }
    },
    {
      "displayName": "BBVA Continental",
      "id": "bbvacontinental-e2ab80",
      "locationSet": {"include": ["pe"]},
      "tags": {
        "amenity": "bank",
        "brand": "BBVA Continental",
        "brand:wikidata": "Q4835089",
        "name": "BBVA Continental"
      }
    },
    {
      "displayName": "BBVA Francés",
      "id": "bbvafrances-841353",
      "locationSet": {"include": ["ar"]},
      "tags": {
        "amenity": "bank",
        "brand": "BBVA Francés",
        "brand:en": "BBVA France",
        "brand:fr": "BBVA France",
        "brand:wikidata": "Q2876788",
        "name": "BBVA Francés",
        "name:en": "BBVA France",
        "name:fr": "BBVA Francés"
      }
    },
    {
      "displayName": "BBVA Provincial",
      "id": "bbvaprovincial-0269b0",
      "locationSet": {"include": ["ve"]},
      "matchNames": ["banco provincial"],
      "tags": {
        "amenity": "bank",
        "brand": "BBVA Provincial",
        "brand:wikidata": "Q4835087",
        "name": "BBVA Provincial"
      }
    },
    {
      "displayName": "BCC Roma",
      "id": "bccroma-425762",
      "locationSet": {
        "include": [
          "it-abr.geojson",
          "it-laz.geojson",
          "it-mol.geojson",
          "it-ven.geojson"
        ]
      },
      "matchNames": ["bcc"],
      "tags": {
        "amenity": "bank",
        "brand": "BCC Roma",
        "brand:wikidata": "Q25060394",
        "name": "BCC Roma",
        "official_name": "Banca di Credito Cooperativo di Roma"
      }
    },
    {
      "displayName": "BCEE",
      "id": "bcee-d335b6",
      "locationSet": {"include": ["lu"]},
      "tags": {
        "alt_name": "S-Bank",
        "alt_name:lb": "Spuerkeess",
        "amenity": "bank",
        "brand": "BCEE",
        "brand:wikidata": "Q668996",
        "name": "BCEE",
        "official_name": "Banque et Caisse d'Épargne de l'État"
      }
    },
    {
      "displayName": "BCI (Chile)",
      "id": "bci-dbf1ad",
      "locationSet": {"include": ["cl"]},
      "matchNames": ["banco bci"],
      "tags": {
        "amenity": "bank",
        "brand": "BCI",
        "brand:wikidata": "Q2882083",
        "name": "BCI",
        "official_name": "Banco de Crédito e Inversiones"
      }
    },
    {
      "displayName": "BCI (South Africa)",
      "id": "bci-50d637",
      "locationSet": {"include": ["za"]},
      "tags": {
        "amenity": "bank",
        "brand": "BCI",
        "brand:wikidata": "Q9645132",
        "name": "BCI",
        "official_name": "Banco Comercial e de Investimentos"
      }
    },
    {
      "displayName": "BCP (Bolivia)",
      "id": "bcp-66977e",
      "locationSet": {"include": ["bo"]},
      "matchNames": ["banco de crédito"],
      "tags": {
        "amenity": "bank",
        "brand": "BCP",
        "brand:wikidata": "Q16826675",
        "name": "BCP",
        "official_name": "Banco de Crédito de Bolivia"
      }
    },
    {
      "displayName": "BCP (France)",
      "id": "bcp-ad79d4",
      "locationSet": {"include": ["fr"]},
      "matchNames": ["banque bcp"],
      "tags": {
        "amenity": "bank",
        "brand": "BCP",
        "brand:wikidata": "Q118581",
        "name": "BCP"
      }
    },
    {
      "displayName": "BCP (Luxembourg)",
      "id": "bcp-d335b6",
      "locationSet": {"include": ["lu"]},
      "matchNames": ["banque bcp"],
      "tags": {
        "amenity": "bank",
        "brand": "BCP",
        "brand:wikidata": "Q118581",
        "name": "BCP"
      }
    },
    {
      "displayName": "BCP (Perú)",
      "id": "bcp-e2ab80",
      "locationSet": {"include": ["pe"]},
      "tags": {
        "amenity": "bank",
        "brand": "BCP",
        "brand:wikidata": "Q4854124",
        "name": "BCP",
        "official_name": "Banco de Crédito del Perú"
      }
    },
    {
      "displayName": "BCR (Banca Comercială Română)",
      "id": "bcr-9a9a30",
      "locationSet": {"include": ["ro"]},
      "tags": {
        "amenity": "bank",
        "brand": "BCR",
        "brand:wikidata": "Q806149",
        "name": "BCR",
        "official_name": "Banca Comercială Română"
      }
    },
    {
      "displayName": "BCR (Costa Rica)",
      "id": "bcr-8702f4",
      "locationSet": {"include": ["cr"]},
      "tags": {
        "amenity": "bank",
        "brand": "BCR",
        "brand:wikidata": "Q6951632",
        "name": "BCR",
        "official_name": "Banco de Costa Rica"
      }
    },
    {
      "displayName": "BDC",
      "id": "bdc-e1345b",
      "locationSet": {"include": ["ca"]},
      "tags": {
        "amenity": "bank",
        "brand": "BDC",
        "brand:wikidata": "Q2883027",
        "name": "BDC",
        "official_name": "Business Development Bank of Canada"
      }
    },
    {
      "displayName": "BDL, بنك التنمية المحلية",
      "id": "bdl-47c9bd",
      "locationSet": {"include": ["dz"]},
      "tags": {
        "amenity": "bank",
        "brand": "بنك التنمية المحلية",
        "brand:fr": "Banque de Développement Local",
        "brand:wikidata": "Q64410371",
        "name": "BDL",
        "official_name": "بنك التنمية المحلية",
        "official_name:fr": "Banque de Développement Local"
      }
    },
    {
      "displayName": "BDM",
      "id": "bdm-edd991",
      "locationSet": {"include": ["ml"]},
      "tags": {
        "amenity": "bank",
        "brand": "BDM",
        "brand:wikidata": "Q2883022",
        "name": "BDM",
        "official_name": "Banque du Développement du Mali"
      }
    },
    {
      "displayName": "BDO",
      "id": "bdo-431f82",
      "locationSet": {"include": ["ph"]},
      "matchNames": ["bdo unibank"],
      "tags": {
        "alt_name": "Banco de Oro",
        "amenity": "bank",
        "brand": "BDO",
        "brand:wikidata": "Q4854129",
        "name": "BDO"
      }
    },
    {
      "displayName": "BDO Network Bank",
      "id": "bdonetworkbank-431f82",
      "locationSet": {"include": ["ph"]},
      "matchNames": ["one network bank"],
      "tags": {
        "amenity": "bank",
        "brand": "BDO Network Bank",
        "brand:wikidata": "Q7093019",
        "name": "BDO Network Bank"
      }
    },
    {
      "displayName": "BEA (البنك الجزائري الخارجي)",
      "id": "bea-47c9bd",
      "locationSet": {"include": ["dz"]},
      "matchNames": [
        "banque extérieure d'algérie",
        "bea البنك الجزائري الخارجي"
      ],
      "tags": {
        "amenity": "bank",
        "brand": "BEA",
        "brand:ar": "البنك الجزائري الخارجي",
        "brand:en": "BEA",
        "brand:wikidata": "Q86660761",
        "name:ar": "البنك الجزائري الخارجي",
        "name:en": "BEA"
      }
    },
    {
      "displayName": "BECU",
      "id": "becu-ea2e2d",
      "locationSet": {"include": ["us"]},
      "tags": {
        "amenity": "bank",
        "brand": "BECU",
        "brand:wikidata": "Q4835409",
        "name": "BECU"
      }
    },
    {
      "displayName": "Belfius",
      "id": "belfius-96da90",
      "locationSet": {"include": ["be"]},
      "tags": {
        "amenity": "bank",
        "brand": "Belfius",
        "brand:wikidata": "Q1956014",
        "name": "Belfius"
      }
    },
    {
      "displayName": "Bendigo Bank",
      "id": "bendigobank-f304bd",
      "locationSet": {"include": ["au"]},
      "tags": {
        "amenity": "bank",
        "brand": "Bendigo Bank",
        "brand:wikidata": "Q4887077",
        "name": "Bendigo Bank"
      }
    },
    {
      "displayName": "Beobank",
      "id": "beobank-96da90",
      "locationSet": {"include": ["be"]},
      "tags": {
        "amenity": "bank",
        "brand": "Beobank",
        "brand:wikidata": "Q14911971",
        "name": "Beobank"
      }
    },
    {
      "displayName": "Bereke Bank",
      "id": "berekebank-033b31",
      "locationSet": {"include": ["kz"]},
      "matchNames": ["сбер", "сбербанк"],
      "tags": {
        "amenity": "bank",
        "brand": "Bereke Bank",
        "brand:wikidata": "Q4153367",
        "name": "Bereke Bank",
        "name:ru": "Береке Банк",
        "official_name": "Bereke Bank JSC",
        "official_name:kk": "«Bereke Bank» АҚ",
        "official_name:ru": "АО «Bereke Bank»"
      }
    },
    {
      "displayName": "Berliner Volksbank",
      "id": "berlinervolksbank-1180cf",
      "locationSet": {"include": ["de"]},
      "tags": {
        "amenity": "bank",
        "brand": "Berliner Volksbank",
        "brand:wikidata": "Q821855",
        "name": "Berliner Volksbank"
      }
    },
    {
      "displayName": "Berner Kantonalbank",
      "id": "bernerkantonalbank-74b036",
      "locationSet": {"include": ["ch"]},
      "tags": {
        "amenity": "bank",
        "brand": "Berner Kantonalbank",
        "brand:de": "Berner Kantonalbank",
        "brand:fr": "Banque Cantonale Bernoise",
        "brand:wikidata": "Q824579",
        "name": "Berner Kantonalbank",
        "name:de": "Berner Kantonalbank",
        "name:fr": "Banque Cantonale Bernoise",
        "short_name": "BEKB",
        "short_name:de": "BEKB",
        "short_name:fr": "BCBE"
      }
    },
    {
      "displayName": "BGL BNP Paribas",
      "id": "bglbnpparibas-d335b6",
      "locationSet": {"include": ["lu"]},
      "matchNames": ["bnp paribas"],
      "tags": {
        "amenity": "bank",
        "brand": "BGL BNP Paribas",
        "brand:wikidata": "Q795898",
        "name": "BGL BNP Paribas"
      }
    },
    {
      "displayName": "BIAT",
      "id": "biat-367f6f",
      "locationSet": {"include": ["tn"]},
      "tags": {
        "amenity": "bank",
        "brand": "BIAT",
        "brand:wikidata": "Q690739",
        "name": "BIAT",
        "official_name": "Banque internationale arabe de Tunisie"
      }
    },
    {
      "displayName": "Bicentenario",
      "id": "bicentenario-0269b0",
      "locationSet": {"include": ["ve"]},
      "tags": {
        "amenity": "bank",
        "brand": "Bicentenario",
        "brand:wikidata": "Q5728123",
        "name": "Bicentenario"
      }
    },
    {
      "displayName": "Bicici",
      "id": "bicici-720a42",
      "locationSet": {"include": ["ci"]},
      "matchNames": ["agence bicici"],
      "tags": {
        "amenity": "bank",
        "brand": "Bicici",
        "brand:wikidata": "Q1667302",
        "name": "Bicici"
      }
    },
    {
      "displayName": "BIDV",
      "id": "bidv-a28d32",
      "locationSet": {"include": ["vn"]},
      "tags": {
        "amenity": "bank",
        "brand": "BIDV",
        "brand:wikidata": "Q1003180",
        "name": "BIDV",
        "official_name": "Ngân hàng Đầu tư và Phát triển Việt Nam",
        "official_name:en": "Bank for Investment and Development of Vietnam",
        "official_name:vi": "Ngân hàng Đầu tư và Phát triển Việt Nam"
      }
    },
    {
      "displayName": "BIL",
      "id": "bil-d335b6",
      "locationSet": {"include": ["lu"]},
      "tags": {
        "amenity": "bank",
        "brand": "BIL",
        "brand:wikidata": "Q2883404",
        "name": "BIL",
        "official_name": "Banque Internationale à Luxembourg"
      }
    },
    {
      "displayName": "Blue Federal Credit Union",
      "id": "bluefederalcreditunion-406be7",
      "locationSet": {
        "include": [
          "us-co.geojson",
          "us-wy.geojson"
        ]
      },
      "tags": {
        "amenity": "bank",
        "brand": "Blue Federal Credit Union",
        "brand:wikidata": "Q113495617",
        "name": "Blue Federal Credit Union"
      }
    },
    {
      "displayName": "BMCE Bank (البنك المغربي للتجارة الخارجية)",
      "id": "bmcebank-11534a",
      "locationSet": {"include": ["ma"]},
      "matchNames": [
        "bmce",
        "bmce bank البنك المغربي للتجارة الخارجية"
      ],
      "tags": {
        "amenity": "bank",
        "brand": "BMCE Bank",
        "brand:ar": "البنك المغربي للتجارة الخارجية",
        "brand:en": "BMCE Bank",
        "brand:wikidata": "Q2300433",
        "name:ar": "البنك المغربي للتجارة الخارجية",
        "name:en": "BMCE Bank",
        "official_name": "البنك المغربي للتجارة الخارجية",
        "official_name:ar": "البنك المغربي للتجارة الخارجية",
        "official_name:en": "Moroccan Bank of Foreign Commerce"
      }
    },
    {
      "displayName": "BMCI (البنك المغربي للتجارة والصناعة)",
      "id": "bmci-11534a",
      "locationSet": {"include": ["ma"]},
      "matchNames": [
        "bmci bank",
        "bmci البنك المغربي للتجارة والصناعة"
      ],
      "tags": {
        "amenity": "bank",
        "brand": "BMCI",
        "brand:ar": "البنك المغربي للتجارة والصناعة",
        "brand:en": "BMCI",
        "brand:wikidata": "Q2883409",
        "name:ar": "البنك المغربي للتجارة والصناعة",
        "name:en": "BMCI"
      }
    },
    {
      "displayName": "BMN",
      "id": "bmn-ce59ab",
      "locationSet": {"include": ["es"]},
      "tags": {
        "amenity": "bank",
        "brand": "BMN",
        "brand:wikidata": "Q3754900",
        "name": "BMN",
        "official_name": "Banco Mare Nostrum"
      }
    },
    {
      "displayName": "BMO (Canada)",
      "id": "bmo-e1345b",
      "locationSet": {"include": ["ca"]},
      "matchNames": [
        "banque de montréal",
        "bmo bank of montreal",
        "bmo banque de montréal"
      ],
      "tags": {
        "amenity": "bank",
        "brand": "BMO",
        "brand:wikidata": "Q806693",
        "name": "BMO",
        "official_name": "Bank of Montreal"
      }
    },
    {
      "displayName": "BMO (USA)",
      "id": "bmo-ea2e2d",
      "locationSet": {"include": ["us"]},
      "matchNames": [
        "bank of montreal",
        "bank of the west",
        "bmo bank of montreal",
        "bmo harris bank",
        "harris bank"
      ],
      "tags": {
        "amenity": "bank",
        "brand": "BMO",
        "brand:wikidata": "Q4835981",
        "name": "BMO"
      }
    },
    {
      "displayName": "BNA (Algeria)",
      "id": "bna-47c9bd",
      "locationSet": {"include": ["dz"]},
      "tags": {
        "amenity": "bank",
        "brand": "BNA",
        "brand:wikidata": "Q2883410",
        "name": "BNA",
        "official_name": "Banque nationale d'Algérie"
      }
    },
    {
      "displayName": "BNA (Tunisia)",
      "id": "bna-367f6f",
      "locationSet": {"include": ["tn"]},
      "tags": {
        "amenity": "bank",
        "brand": "BNA",
        "brand:wikidata": "Q2883413",
        "name": "BNA"
      }
    },
    {
      "displayName": "BNDA",
      "id": "bnda-edd991",
      "locationSet": {"include": ["ml"]},
      "tags": {
        "amenity": "bank",
        "brand": "BNDA",
        "brand:wikidata": "Q30594734",
        "name": "BNDA",
        "official_name": "Banque Nationale de Développement Agricole"
      }
    },
    {
      "displayName": "BNI",
      "id": "bni-27dfb6",
      "locationSet": {
        "include": [
          "au",
          "ca",
          "gb",
          "hk",
          "id",
          "jp",
          "kr",
          "mm",
          "sg",
          "us"
        ]
      },
      "matchNames": ["bank bni"],
      "tags": {
        "amenity": "bank",
        "brand": "BNI",
        "brand:wikidata": "Q2882611",
        "name": "BNI",
        "official_name": "Bank Negara Indonesia"
      }
    },
    {
      "displayName": "BNL",
      "id": "bnl-7b36b5",
      "locationSet": {"include": ["it"]},
      "tags": {
        "amenity": "bank",
        "brand": "BNL",
        "brand:wikidata": "Q2201225",
        "name": "BNL",
        "official_name": "Banca Nazionale del Lavoro"
      }
    },
    {
      "displayName": "BNP Paribas",
      "id": "bnpparibas-e8666a",
      "locationSet": {
        "include": [
          "ae",
          "af",
          "ar",
          "at",
          "bf",
          "bh",
          "br",
          "ca",
          "ch",
          "ci",
          "cl",
          "co",
          "cz",
          "de",
          "dk",
          "dz",
          "es",
          "fi",
          "fr",
          "gb",
          "gf",
          "gp",
          "hu",
          "ie",
          "il",
          "it",
          "kw",
          "ma",
          "ml",
          "mq",
          "mx",
          "nl",
          "no",
          "pe",
          "pt",
          "qa",
          "re",
          "ro",
          "ru",
          "sa",
          "se",
          "sk",
          "sn",
          "tn",
          "tr",
          "tw",
          "us"
        ]
      },
      "tags": {
        "amenity": "bank",
        "brand": "BNP Paribas",
        "brand:wikidata": "Q499707",
        "name": "BNP Paribas"
      }
    },
    {
      "displayName": "BNP Paribas Bank Polska",
      "id": "bnpparibaspolska-68054b",
      "locationSet": {"include": ["pl"]},
      "matchNames": ["bgż", "bgż bnp paribas"],
      "tags": {
        "amenity": "bank",
        "brand": "BNP Paribas Bank Polska",
        "brand:wikidata": "Q20744004",
        "name": "BNP Paribas Polska"
      }
    },
    {
      "displayName": "BNP Paribas Fortis",
      "id": "bnpparibasfortis-96da90",
      "locationSet": {"include": ["be"]},
      "tags": {
        "amenity": "bank",
        "brand": "BNP Paribas Fortis",
        "brand:wikidata": "Q796827",
        "name": "BNP Paribas Fortis"
      }
    },
    {
      "displayName": "BOC",
      "id": "boc-df101c",
      "locationSet": {
        "include": ["001"],
        "exclude": ["cn"]
      },
      "matchNames": ["bank of china intl"],
      "tags": {
        "amenity": "bank",
        "brand": "BOC",
        "brand:wikidata": "Q790068",
        "name": "BOC",
        "official_name": "Bank of China"
      }
    },
    {
      "displayName": "BOM",
      "id": "bom-f304bd",
      "locationSet": {"include": ["au"]},
      "tags": {
        "amenity": "bank",
        "brand": "BOM",
        "brand:wikidata": "Q4856151",
        "name": "BOM",
        "official_name": "Bank of Melbourne"
      }
    },
    {
      "displayName": "BOQ",
      "id": "boq-f304bd",
      "locationSet": {"include": ["au"]},
      "tags": {
        "amenity": "bank",
        "brand": "BOQ",
        "brand:wikidata": "Q4856173",
        "name": "BOQ",
        "official_name": "Bank of Queensland"
      }
    },
    {
      "displayName": "BPC",
      "id": "bpc-706633",
      "locationSet": {"include": ["ao"]},
      "tags": {
        "amenity": "bank",
        "brand": "BPC",
        "brand:wikidata": "Q4854132",
        "name": "BPC",
        "official_name": "Banco de Poupança e Crédito"
      }
    },
    {
      "displayName": "BPER Banca",
      "id": "bperbanca-7b36b5",
      "locationSet": {"include": ["it"]},
      "matchNames": ["bper"],
      "tags": {
        "amenity": "bank",
        "brand": "BPER Banca",
        "brand:wikidata": "Q806167",
        "name": "BPER Banca",
        "official_name": "Banca Popolare dell'Emilia Romagna"
      }
    },
    {
      "displayName": "BPI (Global)",
      "id": "bpi-b7a026",
      "locationSet": {"include": ["001"]},
      "tags": {
        "amenity": "bank",
        "brand": "BPI",
        "brand:wikidata": "Q2501256",
        "name": "BPI",
        "official_name": "Bank of the Philippine Islands"
      }
    },
    {
      "displayName": "BPI Family Savings Bank",
      "id": "bpifamilysavingsbank-431f82",
      "locationSet": {"include": ["ph"]},
      "tags": {
        "amenity": "bank",
        "brand": "BPI Family Savings Bank",
        "brand:wikidata": "Q94480105",
        "name": "BPI Family Savings Bank"
      }
    },
    {
      "displayName": "Bradesco",
      "id": "bradesco-0ed44d",
      "locationSet": {"include": ["br"]},
      "matchNames": [
        "banco bradesco",
        "banco bradesco sá"
      ],
      "tags": {
        "amenity": "bank",
        "brand": "Bradesco",
        "brand:wikidata": "Q806181",
        "name": "Bradesco"
      }
    },
    {
      "displayName": "BRD",
      "id": "brd-9a9a30",
      "locationSet": {"include": ["ro"]},
      "tags": {
        "amenity": "bank",
        "brand": "BRD",
        "brand:wikidata": "Q796927",
        "name": "BRD"
      }
    },
    {
      "displayName": "BRED",
      "id": "bred-ad79d4",
      "locationSet": {"include": ["fr"]},
      "tags": {
        "amenity": "bank",
        "brand": "BRED",
        "brand:wikidata": "Q2877455",
        "name": "BRED",
        "official_name": "Banque régionale d'escompte et de dépôts"
      }
    },
    {
      "displayName": "BRI",
      "id": "bri-aa7852",
      "locationSet": {"include": ["id"]},
      "matchNames": ["bank bri"],
      "tags": {
        "amenity": "bank",
        "brand": "BRI",
        "brand:wikidata": "Q623042",
        "name": "BRI",
        "official_name": "Bank Rakyat Indonesia"
      }
    },
    {
      "displayName": "BTN",
      "id": "btn-aa7852",
      "locationSet": {"include": ["id"]},
      "tags": {
        "amenity": "bank",
        "brand": "BTN",
        "brand:en": "BTN",
        "brand:id": "BTN",
        "brand:wikidata": "Q12474534",
        "name": "BTN",
        "official_name": "Bank Tabungan Negara"
      }
    },
    {
      "displayName": "BTPN",
      "id": "btpn-aa7852",
      "locationSet": {"include": ["id"]},
      "tags": {
        "amenity": "bank",
        "brand": "BTPN",
        "brand:en": "BTPN",
        "brand:id": "BTPN",
        "brand:wikidata": "Q12474535",
        "name": "BTPN",
        "official_name": "Bank BTPN"
      }
    },
    {
      "displayName": "Budapest Bank",
      "id": "budapestbank-60884a",
      "locationSet": {"include": ["hu"]},
      "tags": {
        "amenity": "bank",
        "brand": "Budapest Bank",
        "brand:wikidata": "Q27493463",
        "name": "Budapest Bank"
      }
    },
    {
      "displayName": "Busey Bank",
      "id": "buseybank-8fb7e1",
      "locationSet": {
        "include": [
          "us-il.geojson",
          "us-in.geojson",
          "us-mo.geojson"
        ]
      },
      "tags": {
        "amenity": "bank",
        "brand": "Busey Bank",
        "brand:wikidata": "Q5001347",
        "name": "Busey Bank"
      }
    },
    {
      "displayName": "BW-Bank",
      "id": "bwbank-1180cf",
      "locationSet": {"include": ["de"]},
      "matchNames": [
        "baden-württembergische bank"
      ],
      "tags": {
        "amenity": "bank",
        "brand": "BW-Bank",
        "brand:wikidata": "Q798891",
        "name": "BW-Bank"
      }
    },
    {
      "displayName": "Byblos Bank Armenia",
      "id": "byblosbankarmenia-9c44ae",
      "locationSet": {"include": ["am"]},
      "tags": {
        "amenity": "bank",
        "brand": "Բիբլոս Բանկ Արմենիա",
        "brand:en": "Byblos Bank Armenia",
        "brand:hy": "Բիբլոս Բանկ Արմենիա",
        "brand:ru": "Библос Банк Армения",
        "brand:wikidata": "Q117622807",
        "name": "Բիբլոս Բանկ Արմենիա",
        "name:en": "Byblos Bank Armenia",
        "name:hy": "Բիբլոս Բանկ Արմենիա",
        "name:ru": "Библос Банк Армения"
      }
    },
    {
      "displayName": "Byline Bank",
      "id": "bylinebank-2c73b9",
      "locationSet": {
        "include": [[-87.8, 41.85]]
      },
      "note": "Chicago Il area",
      "tags": {
        "amenity": "bank",
        "brand": "Byline Bank",
        "brand:wikidata": "Q6824994",
        "name": "Byline Bank"
      }
    },
    {
      "displayName": "Cadence Bank",
      "id": "cadencebank-e05e09",
      "locationSet": {
        "include": [
          "us-al.geojson",
          "us-ar.geojson",
          "us-fl.geojson",
          "us-ga.geojson",
          "us-il.geojson",
          "us-la.geojson",
          "us-ms.geojson",
          "us-tn.geojson",
          "us-tx.geojson"
        ]
      },
      "matchNames": [
        "bankcorpsouth",
        "bankcorpsouth bank"
      ],
      "tags": {
        "amenity": "bank",
        "brand": "Cadence Bank",
        "brand:wikidata": "Q4854138",
        "name": "Cadence Bank"
      }
    },
    {
      "displayName": "Caisse d'Épargne",
      "id": "caissedepargne-b7a026",
      "locationSet": {"include": ["001"]},
      "tags": {
        "amenity": "bank",
        "brand": "Caisse d'Épargne",
        "brand:wikidata": "Q1547738",
        "name": "Caisse d'Épargne"
      }
    },
    {
      "displayName": "Caixa Altea",
      "id": "caixaaltea-ce59ab",
      "locationSet": {"include": ["es"]},
      "matchNames": ["caja altea"],
      "tags": {
        "amenity": "bank",
        "brand": "Caixa Altea",
        "brand:wikidata": "Q115774046",
        "name": "Caixa Altea",
        "name:ca": "Caixa Altea",
        "official_name": "Caixa Rural d'Altea"
      }
    },
    {
      "displayName": "Caixa Callosa",
      "id": "caixacallosa-ce59ab",
      "locationSet": {"include": ["es"]},
      "matchNames": ["caja callosa"],
      "tags": {
        "amenity": "bank",
        "brand": "Caixa Callosa",
        "brand:wikidata": "Q115774219",
        "name": "Caixa Callosa",
        "name:ca": "Caixa Callosa",
        "official_name": "Caixa Rural de Callosa d'en Sarrià"
      }
    },
    {
      "displayName": "Caixa Econômica Federal (Brasil)",
      "id": "caixaeconomicafederal-0ed44d",
      "locationSet": {"include": ["br"]},
      "matchNames": ["caixa", "caixabank"],
      "tags": {
        "amenity": "bank",
        "brand": "Caixa Econômica Federal",
        "brand:wikidata": "Q835283",
        "name": "Caixa Econômica Federal"
      }
    },
    {
      "displayName": "Caixa Geral de Depósitos",
      "id": "caixageraldedepositos-74f292",
      "locationSet": {
        "include": ["es", "fr", "pt"]
      },
      "tags": {
        "amenity": "bank",
        "brand": "Caixa Geral de Depósitos",
        "brand:wikidata": "Q1026044",
        "name": "Caixa Geral de Depósitos",
        "short_name": "CGD"
      }
    },
    {
      "displayName": "Caixa Ontinyent",
      "id": "caixaontinyent-ce59ab",
      "locationSet": {"include": ["es"]},
      "matchNames": [
        "caixa ontinient",
        "caixa ontiniente",
        "caja ontinient",
        "caja ontiniente",
        "caja ontinyent"
      ],
      "tags": {
        "amenity": "bank",
        "brand": "Caixa Ontinyent",
        "brand:wikidata": "Q8254941",
        "name": "Caixa Ontinyent",
        "name:ca": "Caixa Ontinyent"
      }
    },
    {
      "displayName": "Caixa Popular",
      "id": "caixapopular-ce59ab",
      "locationSet": {"include": ["es"]},
      "matchNames": ["caja popular"],
      "tags": {
        "amenity": "bank",
        "brand": "Caixa Popular",
        "brand:wikidata": "Q8254944",
        "name": "Caixa Popular"
      }
    },
    {
      "displayName": "Caixabank (España)",
      "id": "caixabank-ce59ab",
      "locationSet": {"include": ["es"]},
      "tags": {
        "amenity": "bank",
        "brand": "Caixabank",
        "brand:wikidata": "Q847225",
        "name": "Caixabank"
      }
    },
    {
      "displayName": "Caja Arequipa",
      "id": "cajaarequipa-e2ab80",
      "locationSet": {"include": ["pe"]},
      "tags": {
        "amenity": "bank",
        "brand": "Caja Arequipa",
        "name": "Caja Arequipa"
      }
    },
    {
      "displayName": "Caja Duero",
      "id": "cajaduero-ce59ab",
      "locationSet": {"include": ["es"]},
      "tags": {
        "amenity": "bank",
        "brand": "Caja Duero",
        "brand:wikidata": "Q3821055",
        "name": "Caja Duero"
      }
    },
    {
      "displayName": "Caja España",
      "id": "cajaespana-ce59ab",
      "locationSet": {"include": ["es"]},
      "tags": {
        "amenity": "bank",
        "brand": "Caja España",
        "brand:wikidata": "Q966985",
        "name": "Caja España"
      }
    },
    {
      "displayName": "Caja Rural",
      "id": "cajarural-ce59ab",
      "locationSet": {"include": ["es"]},
      "tags": {
        "amenity": "bank",
        "brand": "Caja Rural",
        "brand:wikidata": "Q3649971",
        "name": "Caja Rural"
      }
    },
    {
      "displayName": "Caja Rural de Aragón",
      "id": "cajaruraldearagon-ce59ab",
      "locationSet": {"include": ["es"]},
      "matchNames": ["bantierra"],
      "tags": {
        "amenity": "bank",
        "brand": "Caja Rural de Aragón",
        "brand:wikidata": "Q5719155",
        "name": "Caja Rural de Aragón"
      }
    },
    {
      "displayName": "Caja Rural de Jaén",
      "id": "cajaruraldejaen-ce59ab",
      "locationSet": {"include": ["es"]},
      "tags": {
        "amenity": "bank",
        "brand": "Caja Rural de Jaén",
        "brand:wikidata": "Q18720350",
        "name": "Caja Rural de Jaén"
      }
    },
    {
      "displayName": "Cajamar",
      "id": "cajamar-ce59ab",
      "locationSet": {"include": ["es"]},
      "matchNames": ["grupo cajamar"],
      "tags": {
        "amenity": "bank",
        "brand": "Cajamar",
        "brand:wikidata": "Q8254971",
        "name": "Cajamar"
      }
    },
    {
      "displayName": "CajaSur",
      "id": "cajasur-ce59ab",
      "locationSet": {"include": ["es"]},
      "tags": {
        "amenity": "bank",
        "brand": "CajaSur",
        "brand:wikidata": "Q3751637",
        "name": "CajaSur"
      }
    },
    {
      "displayName": "CalBank",
      "id": "calbank-9d35ea",
      "locationSet": {"include": ["gh"]},
      "tags": {
        "amenity": "bank",
        "brand": "CalBank",
        "brand:wikidata": "Q4035559",
        "name": "CalBank",
        "operator": "CalBank PLC",
        "operator:type": "public",
        "operator:wikidata": "Q4035559"
      }
    },
    {
      "displayName": "California Coast Credit Union",
      "id": "californiacoastcreditunion-cf92b8",
      "locationSet": {
        "include": ["us-ca.geojson"]
      },
      "tags": {
        "amenity": "bank",
        "brand": "California Coast Credit Union",
        "brand:wikidata": "Q25025281",
        "name": "California Coast Credit Union"
      }
    },
    {
      "displayName": "Camden National Bank",
      "id": "camdennationalbank-af5f1b",
      "locationSet": {
        "include": [
          "us-ma.geojson",
          "us-me.geojson",
          "us-nh.geojson"
        ]
      },
      "tags": {
        "amenity": "bank",
        "brand": "Camden National Bank",
        "brand:wikidata": "Q27963479",
        "name": "Camden National Bank"
      }
    },
    {
      "displayName": "Canadian Western Bank",
      "id": "canadianwesternbank-e1345b",
      "locationSet": {"include": ["ca"]},
      "tags": {
        "amenity": "bank",
        "brand": "Canadian Western Bank",
        "brand:wikidata": "Q1032408",
        "name": "Canadian Western Bank"
      }
    },
    {
      "displayName": "Canara Bank",
      "id": "canarabank-34f411",
      "locationSet": {"include": ["in"]},
      "tags": {
        "amenity": "bank",
        "brand": "Canara Bank",
        "brand:en": "Canara Bank",
        "brand:hi": "केनरा बैंक",
        "brand:kn": "ಕೆನರಾ ಬ್ಯಾಂಕ್",
        "brand:pa": "ਕੇਨਰਾ ਬੈਂਕ",
        "brand:pnb": "کینرا بینک",
        "brand:ur": "کینرا بینک",
        "brand:wikidata": "Q2003777",
        "name": "Canara Bank",
        "name:en": "Canara Bank",
        "name:hi": "केनरा बैंक",
        "name:kn": "ಕೆನರಾ ಬ್ಯಾಂಕ್",
        "name:pa": "ਕੇਨਰਾ ਬੈਂਕ",
        "name:pnb": "کینرا بینک",
        "name:ur": "کینرا بینک"
      }
    },
    {
      "displayName": "Capital Bank",
      "id": "capitalbank-b7a026",
      "locationSet": {"include": ["001"]},
      "tags": {
        "amenity": "bank",
        "brand": "Capital Bank",
        "brand:wikidata": "Q5035481",
        "name": "Capital Bank"
      }
    },
    {
      "displayName": "Capital One",
      "id": "capitalone-ea2e2d",
      "locationSet": {"include": ["us"]},
      "matchNames": ["capital one bank"],
      "tags": {
        "amenity": "bank",
        "brand": "Capital One",
        "brand:wikidata": "Q1034654",
        "name": "Capital One"
      }
    },
    {
      "displayName": "Capital Small Finance Bank",
      "id": "capitalsmallfinancebank-34f411",
      "locationSet": {"include": ["in"]},
      "tags": {
        "amenity": "bank",
        "brand": "Capital Small Finance Bank",
        "brand:wikidata": "Q76383664",
        "name": "Capital Small Finance Bank"
      }
    },
    {
      "displayName": "Capitec Bank",
      "id": "capitecbank-50d637",
      "locationSet": {"include": ["za"]},
      "tags": {
        "amenity": "bank",
        "brand": "Capitec Bank",
        "brand:wikidata": "Q5035822",
        "name": "Capitec Bank"
      }
    },
    {
      "displayName": "Carige",
      "id": "carige-7b36b5",
      "locationSet": {"include": ["it"]},
      "tags": {
        "amenity": "bank",
        "brand": "Carige",
        "brand:wikidata": "Q3633695",
        "name": "Carige"
      }
    },
    {
      "displayName": "Carisbo",
      "id": "carisbo-7b36b5",
      "locationSet": {"include": ["it"]},
      "tags": {
        "amenity": "bank",
        "brand": "Carisbo",
        "brand:wikidata": "Q3661937",
        "name": "Carisbo"
      }
    },
    {
      "displayName": "Casden",
      "id": "casden-ad79d4",
      "locationSet": {"include": ["fr"]},
      "tags": {
        "amenity": "bank",
        "brand": "Casden",
        "brand:wikidata": "Q2930976",
        "name": "Casden"
      }
    },
    {
      "displayName": "Cassa di Risparmio del Veneto",
      "id": "cassadirisparmiodelveneto-7b36b5",
      "locationSet": {"include": ["it"]},
      "tags": {
        "amenity": "bank",
        "brand": "Cassa di Risparmio del Veneto",
        "brand:wikidata": "Q3661909",
        "name": "Cassa di Risparmio del Veneto"
      }
    },
    {
      "displayName": "CatalunyaCaixa",
      "id": "catalunyacaixa-ce59ab",
      "locationSet": {"include": ["es"]},
      "tags": {
        "amenity": "bank",
        "brand": "CatalunyaCaixa",
        "brand:wikidata": "Q3750952",
        "name": "CatalunyaCaixa"
      }
    },
    {
      "displayName": "Cathay Bank",
      "id": "cathaybank-ea2e2d",
      "locationSet": {"include": ["us"]},
      "tags": {
        "amenity": "bank",
        "brand": "Cathay Bank",
        "brand:wikidata": "Q4189507",
        "name": "Cathay Bank"
      }
    },
    {
      "displayName": "CBAO",
      "id": "cbao-a33d3b",
      "locationSet": {"include": ["sn"]},
      "tags": {
        "amenity": "bank",
        "brand": "CBAO",
        "brand:wikidata": "Q532104",
        "name": "CBAO"
      }
    },
    {
      "displayName": "CCF",
      "id": "ccf-ad79d4",
      "locationSet": {"include": ["fr"]},
      "matchNames": [
        "credit commercial de france",
        "hsbc",
        "hsbc france"
      ],
      "tags": {
        "amenity": "bank",
        "brand": "CCF",
        "brand:wikidata": "Q3006195",
        "name": "CCF"
      }
    },
    {
      "displayName": "CEC Bank",
      "id": "cecbank-9a9a30",
      "locationSet": {"include": ["ro"]},
      "tags": {
        "amenity": "bank",
        "brand": "CEC Bank",
        "brand:wikidata": "Q1023306",
        "name": "CEC Bank"
      }
    },
    {
      "displayName": "Centennial Bank",
      "id": "centennialbank-ea2e2d",
      "locationSet": {"include": ["us"]},
      "tags": {
        "amenity": "bank",
        "brand": "Centennial Bank",
        "brand:wikidata": "Q92384230",
        "name": "Centennial Bank"
      }
    },
    {
      "displayName": "CenterCredit",
      "id": "bankcentercredit-033b31",
      "locationSet": {"include": ["kz"]},
      "matchNames": [
        "bcc",
        "альфа",
        "альфа-банк",
        "бцк"
      ],
      "tags": {
        "amenity": "bank",
        "brand": "Bank CenterCredit",
        "brand:wikidata": "Q806624",
        "name": "Bank CenterCredit",
        "name:kk": "Банк ЦентрКредит",
        "name:ru": "Банк ЦентрКредит",
        "official_name": "Bank CenterCredit JSC",
        "official_name:kk": "«Банк ЦентрКредит» АҚ",
        "official_name:ru": "АО «Банк ЦентрКредит»"
      }
    },
    {
      "displayName": "Central Bank",
      "id": "centralbank-43524a",
      "locationSet": {
        "include": [
          "us-fl.geojson",
          "us-il.geojson",
          "us-ks.geojson",
          "us-mo.geojson",
          "us-nc.geojson",
          "us-ok.geojson",
          "us-tn.geojson"
        ]
      },
      "tags": {
        "amenity": "bank",
        "brand": "Central Bank",
        "brand:wikidata": "Q113482320",
        "name": "Central Bank"
      }
    },
    {
      "displayName": "Central Bank of India",
      "id": "centralbankofindia-34f411",
      "locationSet": {"include": ["in"]},
      "tags": {
        "amenity": "bank",
        "brand": "Central Bank of India",
        "brand:wikidata": "Q2007090",
        "name": "Central Bank of India"
      }
    },
    {
      "displayName": "Česká spořitelna",
      "id": "ceskasporitelna-7d13c0",
      "locationSet": {"include": ["cz"]},
      "tags": {
        "amenity": "bank",
        "brand": "Česká spořitelna",
        "brand:wikidata": "Q341100",
        "name": "Česká spořitelna"
      }
    },
    {
      "displayName": "Chase",
      "id": "chase-b7a026",
      "locationSet": {"include": ["001"]},
      "matchNames": [
        "chase bank",
        "chase manhattan bank",
        "jp morgan chase bank",
        "jpmorgan chase"
      ],
      "tags": {
        "amenity": "bank",
        "brand": "Chase",
        "brand:wikidata": "Q524629",
        "name": "Chase"
      }
    },
    {
      "displayName": "Chemical Bank",
      "id": "chemicalbank-ea2e2d",
      "locationSet": {"include": ["us"]},
      "tags": {
        "amenity": "bank",
        "brand": "Chemical Bank",
        "brand:wikidata": "Q86815846",
        "name": "Chemical Bank"
      }
    },
    {
      "displayName": "China Bank Savings",
      "id": "chinabanksavings-431f82",
      "locationSet": {"include": ["ph"]},
      "tags": {
        "amenity": "bank",
        "brand": "China Bank Savings",
        "brand:wikidata": "Q18387359",
        "name": "China Bank Savings"
      }
    },
    {
      "displayName": "China Construction Bank",
      "id": "chinaconstructionbank-4dfec6",
      "locationSet": {
        "include": ["001"],
        "exclude": ["bg", "cn"]
      },
      "tags": {
        "amenity": "bank",
        "brand": "China Construction Bank",
        "brand:wikidata": "Q26299",
        "name": "China Construction Bank",
        "short_name": "CCB"
      }
    },
    {
      "displayName": "Chinabank",
      "id": "chinabank-431f82",
      "locationSet": {"include": ["ph"]},
      "tags": {
        "amenity": "bank",
        "brand": "Chinabank",
        "brand:wikidata": "Q5100080",
        "name": "Chinabank"
      }
    },
    {
      "displayName": "CIB Bank",
      "id": "cibbank-60884a",
      "locationSet": {"include": ["hu"]},
      "tags": {
        "amenity": "bank",
        "brand": "CIB Bank",
        "brand:wikidata": "Q839566",
        "name": "CIB Bank"
      }
    },
    {
      "displayName": "CIBC",
      "id": "cibc-e1345b",
      "locationSet": {"include": ["ca"]},
      "matchNames": ["cibc banking centre"],
      "tags": {
        "amenity": "bank",
        "brand": "CIBC",
        "brand:wikidata": "Q666694",
        "name": "CIBC"
      }
    },
    {
      "displayName": "CIC",
      "id": "cic-ad79d4",
      "locationSet": {"include": ["fr"]},
      "matchNames": [
        "credit industriel et commercial"
      ],
      "tags": {
        "amenity": "bank",
        "brand": "CIC",
        "brand:wikidata": "Q746525",
        "name": "CIC"
      }
    },
    {
      "displayName": "CIH Bank (القرض العقاري والسياحي)",
      "id": "cihbank-11534a",
      "locationSet": {"include": ["ma"]},
      "matchNames": [
        "cih bank القرض العقاري والسياحي",
        "crédit immobilier et hôtelier"
      ],
      "tags": {
        "amenity": "bank",
        "brand": "CIH Bank",
        "brand:ar": "القرض العقاري والسياحي",
        "brand:en": "CIH Bank",
        "brand:wikidata": "Q3006220",
        "name:ar": "القرض العقاري والسياحي",
        "name:en": "CIH Bank"
      }
    },
    {
      "displayName": "CIMB Bank",
      "id": "cimbbank-8ab35f",
      "locationSet": {"include": ["my"]},
      "tags": {
        "amenity": "bank",
        "brand": "CIMB Bank",
        "brand:wikidata": "Q3045976",
        "name": "CIMB Bank"
      }
    },
    {
      "displayName": "CIMB Niaga",
      "id": "cimbniaga-aa7852",
      "locationSet": {"include": ["id"]},
      "tags": {
        "amenity": "bank",
        "brand": "CIMB Niaga",
        "brand:wikidata": "Q5011747",
        "name": "CIMB Niaga"
      }
    },
    {
      "displayName": "Citadele",
      "id": "citadele-2d4942",
      "locationSet": {"include": ["lv"]},
      "tags": {
        "amenity": "bank",
        "brand": "Citadele bank",
        "brand:en": "Citadele bank",
        "brand:lv": "Citadele banka",
        "brand:ru": "Citadele bank",
        "brand:wikidata": "Q14239556",
        "name": "Citadele"
      }
    },
    {
      "displayName": "Citibank",
      "id": "citibank-4bddfc",
      "locationSet": {
        "include": ["001"],
        "exclude": ["hk"]
      },
      "matchNames": [
        "citibank brazil",
        "citibank us"
      ],
      "tags": {
        "amenity": "bank",
        "brand": "Citibank",
        "brand:wikidata": "Q857063",
        "name": "Citibank",
        "short_name": "Citi"
      }
    },
    {
      "displayName": "Citizens Bank (Eastern USA)",
      "id": "citizensbank-8621dd",
      "locationSet": {
        "include": [
          "us-ct.geojson",
          "us-de.geojson",
          "us-ma.geojson",
          "us-mi.geojson",
          "us-nh.geojson",
          "us-nj.geojson",
          "us-ny.geojson",
          "us-oh.geojson",
          "us-pa.geojson",
          "us-ri.geojson",
          "us-va.geojson",
          "us-vt.geojson"
        ]
      },
      "tags": {
        "amenity": "bank",
        "brand": "Citizens Bank",
        "brand:wikidata": "Q5122694",
        "name": "Citizens Bank",
        "short_name": "Citizens"
      }
    },
    {
      "displayName": "Citizens Bank (Kentucky)",
      "id": "citizensbank-485d4a",
      "locationSet": {
        "include": [[-83.44, 37.88, 115]]
      },
      "tags": {
        "alt_name": "Citizens Bank of Kentucky",
        "amenity": "bank",
        "brand": "Citizens Bank",
        "brand:wikidata": "Q5122711",
        "name": "Citizens Bank",
        "official_name": "Citizens National Bank",
        "short_name": "Citizens"
      }
    },
    {
      "displayName": "Citizens Bank (Nepal)",
      "id": "citizensbank-b0fe63",
      "locationSet": {"include": ["np"]},
      "tags": {
        "amenity": "bank",
        "brand": "Citizens Bank International",
        "brand:wikidata": "Q13186934",
        "name": "Citizens Bank",
        "official_name": "Citizens Bank International Ltd.",
        "short_name": "Citizens"
      }
    },
    {
      "displayName": "Citizens Bank (Tennessee)",
      "id": "citizensbank-810c3c",
      "locationSet": {
        "include": [[-83.25, 36.16, 133]],
        "exclude": ["us-ky.geojson"]
      },
      "tags": {
        "alt_name": "Citizens Bank",
        "amenity": "bank",
        "brand": "Citizens Bank",
        "name": "Citizens Bank"
      }
    },
    {
      "displayName": "City National Bank (California)",
      "id": "citynationalbank-0b143b",
      "locationSet": {
        "include": [
          "us-ca.geojson",
          "us-dc.geojson",
          "us-de.geojson",
          "us-fl.geojson",
          "us-ga.geojson",
          "us-ma.geojson",
          "us-mn.geojson",
          "us-nv.geojson",
          "us-ny.geojson",
          "us-tn.geojson",
          "us-va.geojson"
        ]
      },
      "tags": {
        "amenity": "bank",
        "brand": "City National Bank",
        "brand:wikidata": "Q5123314",
        "name": "City National Bank"
      }
    },
    {
      "displayName": "City National Bank (Florida)",
      "id": "citynationalbank-9ffb0f",
      "locationSet": {
        "include": ["us-fl.geojson"]
      },
      "tags": {
        "amenity": "bank",
        "brand": "City National Bank",
        "brand:wikidata": "Q16958644",
        "name": "City National Bank",
        "official_name": "City National Bank of Florida"
      }
    },
    {
      "displayName": "City National Bank (West Virginia)",
      "id": "citynationalbank-3abc7d",
      "locationSet": {
        "include": [
          "us-ky.geojson",
          "us-oh.geojson",
          "us-va.geojson",
          "us-wv.geojson"
        ]
      },
      "tags": {
        "amenity": "bank",
        "brand": "City National Bank",
        "brand:wikidata": "Q90937436",
        "name": "City National Bank"
      }
    },
    {
      "displayName": "City Union Bank",
      "id": "cityunionbank-34f411",
      "locationSet": {"include": ["in"]},
      "matchNames": ["city union"],
      "tags": {
        "amenity": "bank",
        "brand": "City Union Bank",
        "brand:en": "City Union Bank",
        "brand:hi": "सिटी यूनियन बैंक",
        "brand:ta": "சிட்டி யூனியன் வங்கி",
        "brand:wikidata": "Q2040264",
        "name": "City Union Bank",
        "name:en": "City Union Bank",
        "name:hi": "सिटी यूनियन बैंक",
        "name:ta": "சிட்டி யூனியன் வங்கி",
        "short_name": "CUB"
      }
    },
    {
      "displayName": "CNEP (الصندوق الوطني للتوفير والاحتياط)",
      "id": "cnep-47c9bd",
      "locationSet": {"include": ["dz"]},
      "matchNames": [
        "cnep الصندوق الوطني للتوفير والاحتياط"
      ],
      "tags": {
        "amenity": "bank",
        "brand": "CNEP",
        "brand:ar": "الصندوق الوطني للتوفير والاحتياط",
        "brand:en": "CNEP",
        "brand:wikidata": "Q2931752",
        "name:ar": "الصندوق الوطني للتوفير والاحتياط",
        "name:en": "CNEP"
      }
    },
    {
      "displayName": "Coast Capital Savings",
      "id": "coastcapitalsavings-e1345b",
      "locationSet": {"include": ["ca"]},
      "matchNames": [
        "coast capital",
        "coast capital savings credit union"
      ],
      "tags": {
        "amenity": "bank",
        "brand": "Coast Capital Savings",
        "brand:wikidata": "Q5138088",
        "name": "Coast Capital Savings",
        "official_name": "Coast Capital Savings Federal Credit Union"
      }
    },
    {
      "displayName": "Columbia Bank (New Jersey)",
      "id": "columbiabank-fb7447",
      "locationSet": {
        "include": ["us-nj.geojson"]
      },
      "tags": {
        "amenity": "bank",
        "brand": "Columbia Bank",
        "brand:wikidata": "Q62084096",
        "name": "Columbia Bank"
      }
    },
    {
      "displayName": "Columbia Bank (Pacific Northwest)",
      "id": "columbiabank-c20fa5",
      "locationSet": {
        "include": [
          "us-id.geojson",
          "us-or.geojson",
          "us-wa.geojson"
        ]
      },
      "tags": {
        "amenity": "bank",
        "brand": "Columbia Bank",
        "brand:wikidata": "Q62084089",
        "name": "Columbia Bank"
      }
    },
    {
      "displayName": "Comerica Bank",
      "id": "comericabank-ea2e2d",
      "locationSet": {"include": ["us"]},
      "tags": {
        "amenity": "bank",
        "brand": "Comerica Bank",
        "brand:wikidata": "Q1114148",
        "name": "Comerica Bank"
      }
    },
    {
      "displayName": "ComInBank",
      "id": "cominbank-c8dc19",
      "locationSet": {"include": ["ua"]},
      "matchNames": [
        "commercial industrial bank",
        "комерційний індустріальний банк"
      ],
      "tags": {
        "amenity": "bank",
        "brand": "ComInBank",
        "brand:en": "ComInBank",
        "brand:uk": "Комінбанк",
        "brand:wikidata": "Q116871124",
        "name": "ComInBank",
        "name:en": "ComInBank",
        "name:uk": "Комінбанк"
      }
    },
    {
      "displayName": "Commerce Bank",
      "id": "commercebank-ea2e2d",
      "locationSet": {"include": ["us"]},
      "tags": {
        "amenity": "bank",
        "brand": "Commerce Bank",
        "brand:wikidata": "Q5152411",
        "name": "Commerce Bank"
      }
    },
    {
      "displayName": "Commercial Bank",
      "id": "commercialbank-b7a026",
      "locationSet": {"include": ["001"]},
      "tags": {
        "amenity": "bank",
        "brand": "Commercial Bank",
        "name": "Commercial Bank"
      }
    },
    {
      "displayName": "Commercial Bank of Ceylon",
      "id": "commercialbankofceylon-358381",
      "locationSet": {"include": ["lk"]},
      "matchNames": [
        "cbc",
        "commercial bank",
        "commercial bank of ceylon plc"
      ],
      "tags": {
        "amenity": "bank",
        "brand": "Commercial Bank of Ceylon",
        "brand:wikidata": "Q5152468",
        "name": "Commercial Bank of Ceylon"
      }
    },
    {
      "displayName": "Commercial Bank of Ethiopia",
      "id": "commercialbankofethiopia-60242d",
      "locationSet": {"include": ["et"]},
      "tags": {
        "amenity": "bank",
        "brand": "Commercial Bank of Ethiopia",
        "brand:wikidata": "Q495172",
        "name": "Commercial Bank of Ethiopia",
        "name:ah": "የኢትዮጵያ ንግድ ባንክ",
        "name:en": "Commercial Bank of Ethiopia"
      }
    },
    {
      "displayName": "Commerzbank",
      "id": "commerzbank-1180cf",
      "locationSet": {"include": ["de"]},
      "tags": {
        "amenity": "bank",
        "brand": "Commerzbank",
        "brand:wikidata": "Q157617",
        "name": "Commerzbank"
      }
    },
    {
      "displayName": "Commonwealth Bank",
      "id": "commonwealthbank-b7a026",
      "locationSet": {"include": ["001"]},
      "matchNames": [
        "commonwealth bank of australia"
      ],
      "tags": {
        "amenity": "bank",
        "brand": "Commonwealth Bank",
        "brand:wikidata": "Q285328",
        "name": "Commonwealth Bank"
      }
    },
    {
      "displayName": "Community Bank",
      "id": "communitybank-ea2e2d",
      "locationSet": {"include": ["us"]},
      "tags": {
        "amenity": "bank",
        "brand": "Community Bank",
        "brand:wikidata": "Q5154635",
        "name": "Community Bank"
      }
    },
    {
      "displayName": "Community Bank of the Chesapeake",
      "id": "communitybankofthechesapeake-04ea9b",
      "locationSet": {
        "include": [
          "us-md.geojson",
          "us-va.geojson"
        ]
      },
      "tags": {
        "amenity": "bank",
        "brand": "Community Bank of the Chesapeake",
        "brand:wikidata": "Q110588647",
        "name": "Community Bank of the Chesapeake"
      }
    },
    {
      "displayName": "Community First Credit Union",
      "id": "communityfirstcreditunion-9ffb0f",
      "locationSet": {
        "include": ["us-fl.geojson"]
      },
      "tags": {
        "amenity": "bank",
        "brand": "Community First Credit Union",
        "brand:wikidata": "Q110718704",
        "name": "Community First Credit Union"
      }
    },
    {
      "displayName": "Consolidated Bank Ghana",
      "id": "consolidatedbankghana-9d35ea",
      "locationSet": {"include": ["gh"]},
      "tags": {
        "amenity": "bank",
        "brand": "Consolidated Bank Ghana",
        "brand:wikidata": "Q56277912",
        "name": "Consolidated Bank Ghana",
        "operator": "Consolidated Bank Ghana Limited",
        "operator:type": "parastatal",
        "operator:wikidata": "Q56277912",
        "short_name": "CBG"
      }
    },
    {
      "displayName": "Consumers Credit Union (Illinois)",
      "id": "consumerscreditunion-6bd15c",
      "locationSet": {
        "include": ["us-il.geojson"]
      },
      "tags": {
        "amenity": "bank",
        "brand": "Consumers Credit Union",
        "brand:wikidata": "Q111381516",
        "name": "Consumers Credit Union"
      }
    },
    {
      "displayName": "Consumers Credit Union (Michigan)",
      "id": "consumerscreditunion-6ca06a",
      "locationSet": {
        "include": ["us-mi.geojson"]
      },
      "tags": {
        "amenity": "bank",
        "brand": "Consumers Credit Union",
        "brand:wikidata": "Q56279579",
        "name": "Consumers Credit Union"
      }
    },
    {
      "displayName": "Converse Bank",
      "id": "conversebank-9c44ae",
      "locationSet": {"include": ["am"]},
      "tags": {
        "amenity": "bank",
        "brand": "Կոնվերս Բանկ",
        "brand:en": "Converse Bank",
        "brand:hy": "Կոնվերս Բանկ",
        "brand:ru": "Конверс Банк",
        "brand:wikidata": "Q116032580",
        "name": "Կոնվերս Բանկ",
        "name:en": "Converse Bank",
        "name:hy": "Կոնվերս Բանկ",
        "name:ru": "Конверс Банк"
      }
    },
    {
      "displayName": "Corporation Bank",
      "id": "corporationbank-34f411",
      "locationSet": {"include": ["in"]},
      "tags": {
        "amenity": "bank",
        "brand": "Corporation Bank",
        "brand:wikidata": "Q2003387",
        "name": "Corporation Bank"
      }
    },
    {
      "displayName": "CPA (القرض الشعبي الجزائري)",
      "id": "cpa-47c9bd",
      "locationSet": {"include": ["dz"]},
      "matchNames": [
        "cpa bank",
        "crédit populaire d'algérie"
      ],
      "tags": {
        "amenity": "bank",
        "brand": "CPA القرض الشعبي الجزائري",
        "brand:ar": "القرض الشعبي الجزائري",
        "brand:en": "CPA",
        "brand:wikidata": "Q3006243",
        "name": "CPA القرض الشعبي الجزائري"
      }
    },
    {
      "displayName": "CRDB Bank",
      "id": "crdbbank-e14cdd",
      "locationSet": {"include": ["tz"]},
      "tags": {
        "amenity": "bank",
        "brand": "CRDB Bank",
        "brand:wikidata": "Q5013848",
        "name": "CRDB Bank"
      }
    },
    {
      "displayName": "Credem",
      "id": "credem-7b36b5",
      "locationSet": {"include": ["it"]},
      "tags": {
        "amenity": "bank",
        "brand": "Credem",
        "brand:wikidata": "Q3696881",
        "name": "Credem",
        "official_name": "Credito Emiliano"
      }
    },
    {
      "displayName": "Credicoop",
      "id": "credicoop-841353",
      "locationSet": {"include": ["ar"]},
      "tags": {
        "amenity": "bank",
        "brand": "Credicoop",
        "brand:wikidata": "Q4854086",
        "name": "Credicoop"
      }
    },
    {
      "displayName": "Crédit Agricole",
      "id": "creditagricole-e0f11e",
      "locationSet": {
        "include": ["eg", "fr", "pl", "ua"]
      },
      "matchNames": ["crédit agricole bank"],
      "tags": {
        "amenity": "bank",
        "brand": "Crédit Agricole",
        "brand:wikidata": "Q590952",
        "name": "Crédit Agricole"
      }
    },
    {
      "displayName": "Crédit agricole du Maroc (القرض الفلاحي)",
      "id": "77b207-11534a",
      "locationSet": {"include": ["ma"]},
      "matchNames": ["crédit agricole"],
      "tags": {
        "amenity": "bank",
        "brand": "Crédit agricole du Maroc القرض الفلاحي",
        "brand:ar": "القرض الفلاحي المغربي",
        "brand:fr": "Crédit agricole du Maroc",
        "brand:wikidata": "Q3006193",
        "name": "Crédit agricole du Maroc القرض الفلاحي",
        "name:ar": "القرض الفلاحي",
        "name:fr": "Crédit agricole du Maroc"
      }
    },
    {
      "displayName": "Crédit Agricole Italia",
      "id": "creditagricole-7b36b5",
      "locationSet": {"include": ["it"]},
      "matchNames": ["cariparma"],
      "tags": {
        "amenity": "bank",
        "brand": "Crédit Agricole",
        "brand:wikidata": "Q2938832",
        "name": "Crédit Agricole"
      }
    },
    {
      "displayName": "Crédit Coopératif",
      "id": "creditcooperatif-ad79d4",
      "locationSet": {"include": ["fr"]},
      "tags": {
        "amenity": "bank",
        "brand": "Crédit Coopératif",
        "brand:wikidata": "Q3006190",
        "name": "Crédit Coopératif"
      }
    },
    {
      "displayName": "Crédit du Maroc (مصرف المغرب)",
      "id": "baf583-11534a",
      "locationSet": {"include": ["ma"]},
      "tags": {
        "amenity": "bank",
        "brand": "Crédit du Maroc مصرف المغرب",
        "brand:ar": "مصرف المغرب",
        "brand:fr": "Crédit du Maroc",
        "brand:wikidata": "Q3006205",
        "name": "Crédit du Maroc مصرف المغرب",
        "name:ar": "مصرف المغرب",
        "name:fr": "Crédit du Maroc"
      }
    },
    {
      "displayName": "Crédit du Nord",
      "id": "creditdunord-ad79d4",
      "locationSet": {"include": ["fr"]},
      "tags": {
        "amenity": "bank",
        "brand": "Crédit du Nord",
        "brand:wikidata": "Q3006209",
        "name": "Crédit du Nord"
      }
    },
    {
      "displayName": "Crédit Maritime",
      "id": "creditmaritime-ad79d4",
      "locationSet": {"include": ["fr"]},
      "tags": {
        "amenity": "bank",
        "brand": "Crédit Maritime",
        "brand:wikidata": "Q17176866",
        "name": "Crédit Maritime"
      }
    },
    {
      "displayName": "Crédit Mutuel",
      "id": "creditmutuel-b7a026",
      "locationSet": {"include": ["001"]},
      "tags": {
        "amenity": "bank",
        "brand": "Crédit Mutuel",
        "brand:wikidata": "Q642627",
        "name": "Crédit Mutuel"
      }
    },
    {
      "displayName": "Crédit Mutuel de Bretagne",
      "id": "creditmutueldebretagne-ad79d4",
      "locationSet": {"include": ["fr"]},
      "tags": {
        "amenity": "bank",
        "brand": "Crédit Mutuel de Bretagne",
        "brand:wikidata": "Q3006236",
        "name": "Crédit Mutuel de Bretagne"
      }
    },
    {
      "displayName": "Credit Suisse",
      "id": "creditsuisse-74b036",
      "locationSet": {"include": ["ch"]},
      "tags": {
        "amenity": "bank",
        "brand": "Credit Suisse",
        "brand:wikidata": "Q372657",
        "name": "Credit Suisse"
      }
    },
    {
      "displayName": "Crédito Agrícola",
      "id": "creditoagricola-4028ed",
      "locationSet": {"include": ["pt"]},
      "tags": {
        "amenity": "bank",
        "brand": "Crédito Agrícola",
        "brand:wikidata": "Q10262017",
        "name": "Crédito Agrícola"
      }
    },
    {
      "displayName": "Credito Artigiano",
      "id": "creditoartigiano-7b36b5",
      "locationSet": {"include": ["it"]},
      "tags": {
        "amenity": "bank",
        "brand": "Credito Artigiano",
        "brand:wikidata": "Q3696876",
        "name": "Credito Artigiano"
      }
    },
    {
      "displayName": "Credito Valtellinese",
      "id": "creditovaltellinese-7b36b5",
      "locationSet": {"include": ["it"]},
      "tags": {
        "amenity": "bank",
        "brand": "Credito Valtellinese",
        "brand:wikidata": "Q3696888",
        "name": "Credito Valtellinese"
      }
    },
    {
      "displayName": "Crelan",
      "id": "crelan-96da90",
      "locationSet": {"include": ["be"]},
      "tags": {
        "amenity": "bank",
        "brand": "Crelan",
        "brand:wikidata": "Q389872",
        "name": "Crelan"
      }
    },
    {
      "displayName": "Cresol",
      "id": "cresol-b7a026",
      "locationSet": {"include": ["001"]},
      "tags": {
        "amenity": "bank",
        "brand": "Cresol",
        "name": "Cresol"
      }
    },
    {
      "displayName": "Crnogorska Komercijalna Banka",
      "id": "crnogorskakomercijalnabanka-529d4b",
      "locationSet": {"include": ["me"]},
      "tags": {
        "amenity": "bank",
        "brand": "Crnogorska Komercijalna Banka",
        "brand:wikidata": "Q869855",
        "name": "Crnogorska Komercijalna Banka"
      }
    },
    {
      "displayName": "Croatia banka",
      "id": "croatiabanka-6f3d3b",
      "locationSet": {"include": ["hr"]},
      "tags": {
        "amenity": "bank",
        "brand": "Croatia banka",
        "brand:wikidata": "Q25495576",
        "name": "Croatia banka"
      }
    },
    {
      "displayName": "CSB Bank",
      "id": "csbbank-34f411",
      "locationSet": {"include": ["in"]},
      "tags": {
        "amenity": "bank",
        "brand": "CSB Bank",
        "brand:wikidata": "Q5053244",
        "name": "CSB Bank",
        "official_name": "Catholic Syrian Bank"
      }
    },
    {
      "displayName": "ČSOB",
      "id": "csob-dde967",
      "locationSet": {"include": ["cz", "sk"]},
      "tags": {
        "amenity": "bank",
        "brand": "ČSOB",
        "brand:wikidata": "Q340135",
        "name": "ČSOB"
      }
    },
    {
      "displayName": "Cumberland Building Society",
      "id": "cumberlandbuildingsociety-ef8e70",
      "locationSet": {
        "include": [
          "gb-north-west.geojson",
          "gb-sct"
        ]
      },
      "tags": {
        "amenity": "bank",
        "brand": "Cumberland Building Society",
        "brand:wikidata": "Q5193845",
        "name": "Cumberland Building Society"
      }
    },
    {
      "displayName": "Danske Bank",
      "id": "danskebank-c75d31",
      "locationSet": {
        "include": [
          "dk",
          "fi",
          "gb",
          "lt",
          "no",
          "se"
        ]
      },
      "tags": {
        "amenity": "bank",
        "brand": "Danske Bank",
        "brand:wikidata": "Q1636974",
        "name": "Danske Bank"
      }
    },
    {
      "displayName": "Davivienda",
      "id": "davivienda-0357a0",
      "locationSet": {
        "include": ["co", "cr", "hn", "pa", "sv"]
      },
      "matchNames": ["banco davivienda"],
      "tags": {
        "amenity": "bank",
        "brand": "Davivienda",
        "brand:wikidata": "Q5242054",
        "name": "Davivienda"
      }
    },
    {
      "displayName": "DBank",
      "id": "dbank-126296",
      "locationSet": {"include": ["bg"]},
      "tags": {
        "amenity": "bank",
        "brand": "DBank",
        "brand:wikidata": "Q126365149",
        "name": "DBank"
      }
    },
    {
      "displayName": "DBP",
      "id": "dbp-431f82",
      "locationSet": {"include": ["ph"]},
      "tags": {
        "amenity": "bank",
        "brand": "DBP",
        "brand:wikidata": "Q5266680",
        "name": "DBP"
      }
    },
    {
      "displayName": "Degussa Bank",
      "id": "degussabank-1180cf",
      "locationSet": {"include": ["de"]},
      "matchNames": ["degussa"],
      "tags": {
        "amenity": "bank",
        "brand": "Degussa Bank",
        "brand:wikidata": "Q1182932",
        "name": "Degussa Bank"
      }
    },
    {
      "displayName": "Denizbank",
      "id": "denizbank-b7a026",
      "locationSet": {"include": ["001"]},
      "tags": {
        "amenity": "bank",
        "brand": "Denizbank",
        "brand:wikidata": "Q1115064",
        "name": "Denizbank"
      }
    },
    {
      "displayName": "Desjardins",
      "id": "desjardins-e1345b",
      "locationSet": {"include": ["ca"]},
      "matchNames": [
        "caisse desjardins",
        "caisses desjardins"
      ],
      "preserveTags": ["^name"],
      "tags": {
        "amenity": "bank",
        "brand": "Desjardins",
        "brand:wikidata": "Q2933350",
        "name": "Desjardins"
      }
    },
    {
      "displayName": "Deutsche Bank",
      "id": "deutschebank-b7a026",
      "locationSet": {"include": ["001"]},
      "tags": {
        "amenity": "bank",
        "brand": "Deutsche Bank",
        "brand:wikidata": "Q66048",
        "name": "Deutsche Bank"
      }
    },
    {
      "displayName": "Dhanlaxmi Bank",
      "id": "dhanlaxmibank-34f411",
      "locationSet": {"include": ["in"]},
      "tags": {
        "amenity": "bank",
        "brand": "Dhanlaxmi Bank",
        "brand:wikidata": "Q2040440",
        "name": "Dhanlaxmi Bank"
      }
    },
    {
      "displayName": "Diamond Bank",
      "id": "diamondbank-70af19",
      "locationSet": {
        "include": [
          "us-ar.geojson",
          "us-tx.geojson"
        ]
      },
      "note": "https://www.diamond.bank",
      "tags": {
        "amenity": "bank",
        "brand": "Diamond Bank",
        "name": "Diamond Bank"
      }
    },
    {
      "displayName": "Digital Federal Credit Union",
      "id": "digitalfederalcreditunion-f376c6",
      "locationSet": {
        "include": [
          "us-ma.geojson",
          "us-nh.geojson"
        ]
      },
      "tags": {
        "amenity": "bank",
        "brand": "Digital Federal Credit Union",
        "brand:wikidata": "Q5275860",
        "name": "Digital Federal Credit Union",
        "short_name": "DCU"
      }
    },
    {
      "displayName": "Dollar Bank",
      "id": "dollarbank-824f9e",
      "locationSet": {
        "include": [
          "us-oh.geojson",
          "us-pa.geojson",
          "us-va.geojson"
        ]
      },
      "tags": {
        "amenity": "bank",
        "brand": "Dollar Bank",
        "brand:wikidata": "Q5289205",
        "name": "Dollar Bank"
      }
    },
    {
      "displayName": "Dubai Islamic Bank",
      "id": "dubaiislamicbank-b7a026",
      "locationSet": {"include": ["001"]},
      "tags": {
        "amenity": "bank",
        "brand": "Dubai Islamic Bank",
        "brand:ar": "بنك دبي الإسلامي",
        "brand:en": "Dubai Islamic Bank",
        "brand:ur": "دبئی اسلامی بینک",
        "brand:wikidata": "Q5310570",
        "name": "Dubai Islamic Bank",
        "name:ar": "بنك دبي الإسلامي",
        "name:en": "Dubai Islamic Bank",
        "name:ur": "دبئی اسلامی بینک"
      }
    },
    {
      "displayName": "East West Bank",
      "id": "eastwestbank-a566ac",
      "locationSet": {
        "include": ["cn", "hk", "us"]
      },
      "tags": {
        "amenity": "bank",
        "brand": "East West Bank",
        "brand:wikidata": "Q3046549",
        "name": "East West Bank",
        "name:en": "East West Bank",
        "name:zh": "華美銀行",
        "name:zh-Hans": "华美银行",
        "name:zh-Hant": "華美銀行"
      }
    },
    {
      "displayName": "Eastern Bank",
      "id": "easternbank-ea2e2d",
      "locationSet": {"include": ["us"]},
      "tags": {
        "amenity": "bank",
        "brand": "Eastern Bank",
        "brand:wikidata": "Q5330003",
        "name": "Eastern Bank"
      }
    },
    {
      "displayName": "EastWest Unibank",
      "id": "eastwestunibank-431f82",
      "locationSet": {"include": ["ph"]},
      "matchNames": ["eastwest bank"],
      "tags": {
        "amenity": "bank",
        "brand": "EastWest Unibank",
        "brand:wikidata": "Q5327595",
        "name": "EastWest Unibank"
      }
    },
    {
      "displayName": "Ecobank",
      "id": "ecobank-8a3497",
      "locationSet": {
        "include": ["001"],
        "exclude": ["gh"]
      },
      "matchNames": ["agence ecobank"],
      "tags": {
        "amenity": "bank",
        "brand": "Ecobank",
        "brand:wikidata": "Q930225",
        "name": "Ecobank"
      }
    },
    {
      "displayName": "Ecobank (Ghana)",
      "id": "ecobank-9d35ea",
      "locationSet": {"include": ["gh"]},
      "tags": {
        "amenity": "bank",
        "brand": "Ecobank",
        "brand:wikidata": "Q930225",
        "name": "Ecobank",
        "operator": "Ecobank Ghana PLC",
        "operator:type": "public",
        "operator:wikidata": "Q5333155"
      }
    },
    {
      "displayName": "Emirates NBD",
      "id": "emiratesnbd-d9ce9c",
      "locationSet": {"include": ["ae"]},
      "tags": {
        "amenity": "bank",
        "brand": "Emirates NBD",
        "brand:wikidata": "Q5372575",
        "name": "Emirates NBD"
      }
    },
    {
      "displayName": "Equitas Small Finance Bank",
      "id": "equitassmallfinancebank-34f411",
      "locationSet": {"include": ["in"]},
      "matchNames": ["equitas bank"],
      "tags": {
        "amenity": "bank",
        "brand": "Equitas Small Finance Bank",
        "brand:wikidata": "Q29467249",
        "name": "Equitas Small Finance Bank"
      }
    },
    {
      "displayName": "Equity Bank (Congo)",
      "id": "equitybank-0eac7f",
      "locationSet": {"include": ["cd"]},
      "tags": {
        "amenity": "bank",
        "brand": "Equity Bank",
        "brand:wikidata": "Q21178738",
        "name": "Equity Bank"
      }
    },
    {
      "displayName": "Equity Bank (Kenya)",
      "id": "equitybank-8efa9d",
      "locationSet": {"include": ["ke"]},
      "tags": {
        "amenity": "bank",
        "brand": "Equity Bank",
        "brand:wikidata": "Q5384664",
        "name": "Equity Bank"
      }
    },
    {
      "displayName": "Equity Bank (Rwanda)",
      "id": "equitybank-41c6c3",
      "locationSet": {"include": ["rw"]},
      "tags": {
        "amenity": "bank",
        "brand": "Equity Bank",
        "brand:wikidata": "Q5384665",
        "name": "Equity Bank"
      }
    },
    {
      "displayName": "Equity Bank (South Sudan)",
      "id": "equitybank-158a0b",
      "locationSet": {"include": ["ss"]},
      "tags": {
        "amenity": "bank",
        "brand": "Equity Bank",
        "brand:wikidata": "Q5384666",
        "name": "Equity Bank"
      }
    },
    {
      "displayName": "Equity Bank (Tanzania)",
      "id": "equitybank-e14cdd",
      "locationSet": {"include": ["tz"]},
      "tags": {
        "amenity": "bank",
        "brand": "Equity Bank",
        "brand:wikidata": "Q5384667",
        "name": "Equity Bank"
      }
    },
    {
      "displayName": "Equity Bank (Uganda)",
      "id": "equitybank-72d450",
      "locationSet": {"include": ["ug"]},
      "tags": {
        "amenity": "bank",
        "brand": "Equity Bank",
        "brand:wikidata": "Q5384668",
        "name": "Equity Bank"
      }
    },
    {
      "displayName": "Equity Bank (USA)",
      "id": "equitybank-ea2e2d",
      "locationSet": {"include": ["us"]},
      "tags": {
        "amenity": "bank",
        "brand": "Equity Bank",
        "brand:wikidata": "Q62260414",
        "name": "Equity Bank"
      }
    },
    {
      "displayName": "Erste Bank",
      "id": "erstebank-d01b30",
      "locationSet": {
        "include": ["at", "hr", "hu", "rs"]
      },
      "matchNames": ["erste banka"],
      "tags": {
        "amenity": "bank",
        "brand": "Erste Bank",
        "brand:wikidata": "Q696867",
        "name": "Erste Bank"
      }
    },
    {
      "displayName": "ESAF Small Finance Bank",
      "id": "esafsmallfinancebank-34f411",
      "locationSet": {"include": ["in"]},
      "matchNames": [
        "esaf bank",
        "esaf microfinance"
      ],
      "tags": {
        "amenity": "bank",
        "brand": "ESAF Small Finance Bank",
        "brand:wikidata": "Q28173964",
        "name": "ESAF Small Finance Bank"
      }
    },
    {
      "displayName": "Eurasian Bank",
      "id": "eurasianbank-033b31",
      "locationSet": {"include": ["kz"]},
      "tags": {
        "amenity": "bank",
        "brand": "Eurasian Bank",
        "brand:wikidata": "Q143852",
        "name": "Eurasian Bank",
        "name:kk": "Еуразиялық банк",
        "name:ru": "Евразийский банк",
        "official_name": "Eurasian Bank JSC",
        "official_name:kk": "«Еуразиялық банк» АҚ",
        "official_name:ru": "АО «Евразийский Банк»"
      }
    },
    {
      "displayName": "Eurobank (Србија)",
      "id": "eurobank-e9ea45",
      "locationSet": {"include": ["rs"]},
      "tags": {
        "amenity": "bank",
        "brand": "Eurobank",
        "brand:wikidata": "Q5411684",
        "name": "Eurobank"
      }
    },
    {
      "displayName": "Eurobank Ergasias",
      "id": "eurobank-158d7a",
      "locationSet": {
        "include": ["cy", "gb", "gr", "lu"]
      },
      "matchNames": ["eurobank ergasias"],
      "tags": {
        "amenity": "bank",
        "brand": "Eurobank",
        "brand:wikidata": "Q951850",
        "name": "Eurobank"
      }
    },
    {
      "displayName": "EuroBic",
      "id": "eurobic-4028ed",
      "locationSet": {"include": ["pt"]},
      "matchNames": ["banco bic"],
      "tags": {
        "amenity": "bank",
        "brand": "EuroBic",
        "brand:wikidata": "Q806175",
        "name": "EuroBic",
        "official_name": "Banco BIC Português"
      }
    },
    {
      "displayName": "Europabank",
      "id": "europabank-96da90",
      "locationSet": {"include": ["be"]},
      "tags": {
        "amenity": "bank",
        "brand": "Europabank",
        "brand:wikidata": "Q2134017",
        "name": "Europabank"
      }
    },
    {
      "displayName": "Evocabank",
      "id": "evocabank-9c44ae",
      "locationSet": {"include": ["am"]},
      "tags": {
        "amenity": "bank",
        "brand": "Էվոկաբանկ",
        "brand:en": "Evocabank",
        "brand:hy": "Էվոկաբանկ",
        "brand:ru": "Эвокабанк",
        "brand:wikidata": "Q17765349",
        "name": "Էվոկաբանկ",
        "name:en": "Evocabank",
        "name:hy": "Էվոկաբանկ",
        "name:ru": "Эвокабанк"
      }
    },
    {
      "displayName": "Farmers National Bank",
      "id": "farmersnationalbank-ea2e2d",
      "locationSet": {"include": ["us"]},
      "tags": {
        "amenity": "bank",
        "brand": "Farmers National Bank",
        "brand:wikidata": "Q104126232",
        "name": "Farmers National Bank"
      }
    },
    {
      "displayName": "Fast Bank",
      "id": "fastbank-9c44ae",
      "locationSet": {"include": ["am"]},
      "tags": {
        "amenity": "bank",
        "brand": "Ֆասթ Բանկ",
        "brand:en": "Fast Bank",
        "brand:hy": "Ֆասթ Բանկ",
        "brand:ru": "Фаст Банк",
        "brand:wikidata": "Q117804528",
        "name": "Ֆասթ Բանկ",
        "name:en": "Fast Bank",
        "name:hy": "Ֆասթ Բանկ",
        "name:ru": "Фаст Банк"
      }
    },
    {
      "displayName": "Faysal Bank (فیصل بینک)",
      "id": "faysalbank-da5806",
      "locationSet": {"include": ["pk"]},
      "tags": {
        "amenity": "bank",
        "brand": "Faysal Bank",
        "brand:ar": "بنك فيصل الباكستاني المحدود",
        "brand:en": "Faysal Bank",
        "brand:ur": "فیصل بینک",
        "brand:wikidata": "Q5439099",
        "name": "Faysal Bank",
        "name:ar": "بنك فيصل الباكستاني المحدود",
        "name:en": "Faysal Bank",
        "name:ur": "فیصل بینک"
      }
    },
    {
      "displayName": "Federal Bank",
      "id": "federalbank-34f411",
      "locationSet": {"include": ["in"]},
      "tags": {
        "amenity": "bank",
        "brand": "Federal Bank",
        "brand:wikidata": "Q2044983",
        "name": "Federal Bank"
      }
    },
    {
      "displayName": "Fibabanka",
      "id": "fibabanka-a30806",
      "locationSet": {"include": ["tr"]},
      "tags": {
        "amenity": "bank",
        "brand": "Fibabanka",
        "brand:wikidata": "Q5446343",
        "name": "Fibabanka"
      }
    },
    {
      "displayName": "Fibank",
      "id": "fibank-126296",
      "locationSet": {"include": ["bg"]},
      "matchNames": ["фибанк"],
      "tags": {
        "amenity": "bank",
        "brand": "Първа инвестиционна банка",
        "brand:bg": "Първа инвестиционна банка",
        "brand:en": "Fibank",
        "brand:wikidata": "Q3367065",
        "name": "Първа инвестиционна банка",
        "name:bg": "Първа инвестиционна банка",
        "name:en": "Fibank",
        "short_name:bg": "ПИБ"
      }
    },
    {
      "displayName": "Ficohsa",
      "id": "ficohsa-47ab19",
      "locationSet": {
        "include": [
          "es",
          "gt",
          "hn",
          "ni",
          "pa",
          "us"
        ]
      },
      "matchNames": ["banco ficohsa"],
      "tags": {
        "amenity": "bank",
        "brand": "Ficohsa",
        "brand:wikidata": "Q5886178",
        "name": "Ficohsa"
      }
    },
    {
      "displayName": "Fidelity Bank (Ghana)",
      "id": "fidelitybank-9d35ea",
      "locationSet": {"include": ["gh"]},
      "tags": {
        "amenity": "bank",
        "brand": "Fidelity Bank",
        "brand:wikidata": "Q5446778",
        "name": "Fidelity Bank",
        "operator": "Fidelity Bank Ghana Limited",
        "operator:type": "public",
        "operator:wikidata": "Q5446778"
      }
    },
    {
      "displayName": "Fidelity Bank (Kansas)",
      "id": "fidelitybank-40cba0",
      "locationSet": {
        "include": ["us-ks.geojson"]
      },
      "tags": {
        "amenity": "bank",
        "brand": "Fidelity Bank",
        "brand:wikidata": "Q27883293",
        "name": "Fidelity Bank"
      }
    },
    {
      "displayName": "Fidelity Bank (Louisiana)",
      "id": "fidelitybank-2214b7",
      "locationSet": {
        "include": ["us-la.geojson"]
      },
      "note": "Also has loan offices in MS/FL, but those are not amenity=bank",
      "tags": {
        "amenity": "bank",
        "brand": "Fidelity Bank",
        "brand:wikidata": "Q124130169",
        "name": "Fidelity Bank"
      }
    },
    {
      "displayName": "Fidelity Bank (Massachusetts)",
      "id": "fidelitybank-1bf72c",
      "locationSet": {
        "include": ["us-ma.geojson"]
      },
      "tags": {
        "amenity": "bank",
        "brand": "Fidelity Bank",
        "brand:wikidata": "Q124103644",
        "name": "Fidelity Bank"
      }
    },
    {
      "displayName": "Fidelity Bank (NC/SC/VA)",
      "id": "fidelitybank-5f055b",
      "locationSet": {
        "include": [
          "us-nc.geojson",
          "us-sc.geojson",
          "us-va.geojson"
        ]
      },
      "tags": {
        "amenity": "bank",
        "brand": "Fidelity Bank",
        "brand:wikidata": "Q124104925",
        "name": "Fidelity Bank"
      }
    },
    {
      "displayName": "Fidelity Bank (Nigeria)",
      "id": "fidelitybank-db0de1",
      "locationSet": {"include": ["ng"]},
      "tags": {
        "amenity": "bank",
        "brand": "Fidelity Bank",
        "brand:wikidata": "Q5446777",
        "name": "Fidelity Bank"
      }
    },
    {
      "displayName": "Fidelity Bank (Pennsylvania)",
      "id": "fidelitybank-7bc61e",
      "locationSet": {
        "include": ["us-pa.geojson"]
      },
      "tags": {
        "amenity": "bank",
        "brand": "Fidelity Bank",
        "brand:wikidata": "Q124129954",
        "name": "Fidelity Bank"
      }
    },
    {
      "displayName": "Fidelity Bank & Trust",
      "id": "fidelitybankandtrust-9c627e",
      "locationSet": {
        "include": [
          "us-ia.geojson",
          "us-il.geojson",
          "us-wi.geojson"
        ]
      },
      "matchNames": ["fidelity bank"],
      "tags": {
        "amenity": "bank",
        "brand": "Fidelity Bank & Trust",
        "brand:wikidata": "Q124130939",
        "name": "Fidelity Bank & Trust"
      }
    },
    {
      "displayName": "Fifth Third Bank",
      "id": "fifththirdbank-ea2e2d",
      "locationSet": {"include": ["us"]},
      "matchNames": ["5/3"],
      "tags": {
        "amenity": "bank",
        "brand": "Fifth Third Bank",
        "brand:wikidata": "Q1411810",
        "name": "Fifth Third Bank",
        "short_name": "5/3 Bank"
      }
    },
    {
      "displayName": "Fineco",
      "id": "fineco-7b36b5",
      "locationSet": {"include": ["it"]},
      "tags": {
        "amenity": "bank",
        "brand": "Fineco",
        "brand:wikidata": "Q3745690",
        "name": "Fineco"
      }
    },
    {
      "displayName": "Fintro",
      "id": "fintro-96da90",
      "locationSet": {"include": ["be"]},
      "tags": {
        "amenity": "bank",
        "brand": "Fintro",
        "brand:wikidata": "Q2457280",
        "name": "Fintro"
      }
    },
    {
      "displayName": "Fio banka",
      "id": "fiobanka-dde967",
      "locationSet": {"include": ["cz", "sk"]},
      "tags": {
        "amenity": "bank",
        "brand": "Fio banka",
        "brand:wikidata": "Q12016657",
        "name": "Fio banka"
      }
    },
    {
      "displayName": "First Atlantic Bank",
      "id": "firstatlanticbank-9d35ea",
      "locationSet": {"include": ["gh"]},
      "tags": {
        "amenity": "bank",
        "brand": "First Atlantic Bank",
        "brand:wikidata": "Q30688785",
        "name": "First Atlantic Bank",
        "operator": "First Atlantic Bank (Ghana) Limited",
        "operator:type": "private",
        "operator:wikidata": "Q30688785"
      }
    },
    {
      "displayName": "First Bank (North and South Carolina)",
      "id": "firstbank-978cca",
      "locationSet": {
        "include": [
          "first_bank_carolinas.geojson"
        ]
      },
      "matchNames": [
        "1st bancorp",
        "1st bank",
        "first bancorp"
      ],
      "tags": {
        "amenity": "bank",
        "brand": "First Bank",
        "brand:wikidata": "Q5452332",
        "name": "First Bank"
      }
    },
    {
      "displayName": "First Bank (Puerto Rico)",
      "id": "firstbank-9794e6",
      "locationSet": {"include": ["pr"]},
      "matchNames": [
        "1st bancorp",
        "1st bank",
        "first bancorp"
      ],
      "tags": {
        "amenity": "bank",
        "brand": "First Bank",
        "brand:wikidata": "Q5452333",
        "name": "First Bank"
      }
    },
    {
      "displayName": "First Bank (Western USA)",
      "id": "firstbank-f17495",
      "locationSet": {
        "include": [
          "first_bank_western_us.geojson"
        ]
      },
      "tags": {
        "amenity": "bank",
        "brand": "First Bank",
        "brand:wikidata": "Q5452217",
        "name": "First Bank",
        "short_name": "1STBank"
      }
    },
    {
      "displayName": "First Citizens Bank (Trinidad and Tobago)",
      "id": "firstcitizensbank-ffbbe8",
      "locationSet": {"include": ["bb", "tt"]},
      "matchNames": ["1st citizens bank"],
      "tags": {
        "amenity": "bank",
        "brand": "First Citizens Bank",
        "brand:wikidata": "Q5452734",
        "name": "First Citizens Bank"
      }
    },
    {
      "displayName": "First Citizens Bank (USA)",
      "id": "firstcitizensbank-ea2e2d",
      "locationSet": {"include": ["us"]},
      "matchNames": ["1st citizens bank"],
      "tags": {
        "amenity": "bank",
        "brand": "First Citizens Bank",
        "brand:wikidata": "Q117419474",
        "name": "First Citizens Bank"
      }
    },
    {
      "displayName": "First Commonwealth Bank",
      "id": "firstcommonwealthbank-ea2e2d",
      "locationSet": {"include": ["us"]},
      "tags": {
        "amenity": "bank",
        "brand": "First Commonwealth Bank",
        "brand:wikidata": "Q5452773",
        "name": "First Commonwealth Bank"
      }
    },
    {
      "displayName": "First Community Bank (Kenya)",
      "id": "firstcommunitybank-8efa9d",
      "locationSet": {"include": ["ke"]},
      "tags": {
        "amenity": "bank",
        "brand": "First Community Bank",
        "brand:wikidata": "Q5452774",
        "name": "First Community Bank",
        "short_name": "FCB"
      }
    },
    {
      "displayName": "First Community Credit Union",
      "id": "firstcommunitycreditunion-4ac31a",
      "locationSet": {
        "include": ["us-or.geojson"]
      },
      "tags": {
        "amenity": "bank",
        "brand": "First Community Credit Union",
        "brand:wikidata": "Q111981593",
        "name": "First Community Credit Union"
      }
    },
    {
      "displayName": "First Convenience Bank",
      "id": "firstconveniencebank-718014",
      "locationSet": {
        "include": ["us-tx.geojson"]
      },
      "tags": {
        "amenity": "bank",
        "brand": "First Convenience Bank",
        "brand:wikidata": "Q110622177",
        "name": "First Convenience Bank"
      }
    },
    {
      "displayName": "First Fidelity Bank",
      "id": "firstfidelitybank-48c176",
      "locationSet": {
        "include": [
          "us-az.geojson",
          "us-co.geojson",
          "us-ok.geojson"
        ]
      },
      "tags": {
        "amenity": "bank",
        "brand": "First Fidelity Bank",
        "brand:wikidata": "Q20708488",
        "name": "First Fidelity Bank"
      }
    },
    {
      "displayName": "First Financial Bank",
      "id": "firstfinancialbank-c8207a",
      "locationSet": {
        "include": [
          "us-il.geojson",
          "us-in.geojson",
          "us-ky.geojson",
          "us-tn.geojson"
        ]
      },
      "matchNames": ["1st financial bank"],
      "tags": {
        "amenity": "bank",
        "brand": "First Financial Bank",
        "brand:wikidata": "Q5453009",
        "name": "First Financial Bank"
      }
    },
    {
      "displayName": "First Horizon Bank",
      "id": "firsthorizonbank-ea2e2d",
      "locationSet": {"include": ["us"]},
      "tags": {
        "amenity": "bank",
        "brand": "First Horizon Bank",
        "brand:wikidata": "Q5453875",
        "name": "First Horizon Bank"
      }
    },
    {
      "displayName": "First Interstate Bank",
      "id": "firstinterstatebank-ea2e2d",
      "locationSet": {"include": ["us"]},
      "matchNames": [
        "1st interstate",
        "1st interstate bancsystem",
        "1st interstate bank",
        "first interstate"
      ],
      "tags": {
        "amenity": "bank",
        "brand": "First Interstate BancSystem",
        "brand:wikidata": "Q5453107",
        "name": "First Interstate Bank"
      }
    },
    {
      "displayName": "First Midwest Bank",
      "id": "firstmidwestbank-ea2e2d",
      "locationSet": {"include": ["us"]},
      "tags": {
        "amenity": "bank",
        "brand": "First Midwest Bank",
        "brand:wikidata": "Q5453331",
        "name": "First Midwest Bank"
      }
    },
    {
      "displayName": "First National Bank (Ghana)",
      "id": "firstnationalbank-9d35ea",
      "locationSet": {"include": ["gh"]},
      "tags": {
        "amenity": "bank",
        "brand": "First National Bank (FNB)",
        "brand:wikidata": "Q3072956",
        "name": "First National Bank",
        "operator": "First National Bank Ghana",
        "operator:type": "public",
        "operator:wikidata": "Q96377981"
      }
    },
    {
      "displayName": "First National Bank (US)",
      "id": "firstnationalbank-fdc31a",
      "locationSet": {
        "include": [
          "us-dc.geojson",
          "us-md.geojson",
          "us-nc.geojson",
          "us-oh.geojson",
          "us-pa.geojson",
          "us-sc.geojson",
          "us-va.geojson",
          "us-wv.geojson"
        ]
      },
      "matchNames": ["fnb"],
      "tags": {
        "amenity": "bank",
        "brand": "First National Bank",
        "brand:wikidata": "Q5426765",
        "name": "First National Bank"
      }
    },
    {
      "displayName": "First National Bank Alaska",
      "id": "firstnationalbankalaska-8dd6a4",
      "locationSet": {
        "include": ["us-ak.geojson"]
      },
      "tags": {
        "amenity": "bank",
        "brand": "First National Bank Alaska",
        "brand:wikidata": "Q1419496",
        "name": "First National Bank Alaska"
      }
    },
    {
      "displayName": "First National Bank of Long Island",
      "id": "firstnationalbankoflongisland-51c67b",
      "locationSet": {
        "include": ["us-ny.geojson"]
      },
      "tags": {
        "amenity": "bank",
        "brand": "First National Bank of Long Island",
        "brand:wikidata": "Q110265410",
        "name": "First National Bank of Long Island"
      }
    },
    {
      "displayName": "First National Bank of Scotia",
      "id": "firstnationalbankofscotia-9d21b1",
      "locationSet": {
        "include": [[-73.77, 42.88]]
      },
      "tags": {
        "amenity": "bank",
        "brand": "First National Bank of Scotia",
        "brand:wikidata": "Q110268571",
        "name": "First National Bank of Scotia"
      }
    },
    {
      "displayName": "First National Bank Texas",
      "id": "firstnationalbanktexas-718014",
      "locationSet": {
        "include": ["us-tx.geojson"]
      },
      "matchNames": ["1stnb"],
      "tags": {
        "amenity": "bank",
        "brand": "First National Bank Texas",
        "brand:wikidata": "Q110622177",
        "name": "First National Bank Texas"
      }
    },
    {
      "displayName": "First Republic Bank",
      "id": "firstrepublicbank-ea2e2d",
      "locationSet": {"include": ["us"]},
      "tags": {
        "amenity": "bank",
        "brand": "First Republic Bank",
        "brand:wikidata": "Q5453752",
        "name": "First Republic Bank"
      }
    },
    {
      "displayName": "First Security Bank Arkansas",
      "id": "firstsecuritybank-8dd6a4",
      "locationSet": {
        "include": ["us-ak.geojson"]
      },
      "tags": {
        "amenity": "bank",
        "brand": "First Security Bank",
        "brand:wikidata": "Q5453784",
        "name": "First Security Bank"
      }
    },
    {
      "displayName": "First Security Bank Montana",
      "id": "firstsecuritybank-d96d23",
      "locationSet": {
        "include": ["us-mt.geojson"]
      },
      "tags": {
        "amenity": "bank",
        "brand": "First Security Bank",
        "brand:wikidata": "Q5453785",
        "name": "First Security Bank"
      }
    },
    {
      "displayName": "First State Bank (East Nebraska)",
      "id": "firststatebank-727e4e",
      "locationSet": {
        "include": [
          "first_state_bank_ne_east.geojson"
        ]
      },
      "tags": {
        "amenity": "bank",
        "brand": "First State Bank",
        "brand:wikidata": "Q87646525",
        "name": "First State Bank"
      }
    },
    {
      "displayName": "First State Bank (Florida)",
      "id": "firststatebank-5ce5b6",
      "locationSet": {
        "include": ["florida_keys.geojson"]
      },
      "tags": {
        "amenity": "bank",
        "brand": "First State Bank",
        "brand:wikidata": "Q87647395",
        "name": "First State Bank"
      }
    },
    {
      "displayName": "First State Bank (Illinois)",
      "id": "firststatebank-fa1437",
      "locationSet": {
        "include": ["first_state_bank_il.geojson"]
      },
      "tags": {
        "amenity": "bank",
        "brand": "First State Bank",
        "brand:wikidata": "Q87647340",
        "name": "First State Bank"
      }
    },
    {
      "displayName": "First State Bank (Michigan)",
      "id": "firststatebank-60082c",
      "locationSet": {
        "include": ["first_state_bank_mi.geojson"]
      },
      "tags": {
        "amenity": "bank",
        "brand": "First State Bank",
        "brand:wikidata": "Q87647479",
        "name": "First State Bank"
      }
    },
    {
      "displayName": "First State Bank (Mississippi)",
      "id": "firststatebank-f6b900",
      "locationSet": {
        "include": ["us-ms.geojson"]
      },
      "tags": {
        "amenity": "bank",
        "brand": "First State Bank",
        "brand:wikidata": "Q87647452",
        "name": "First State Bank"
      }
    },
    {
      "displayName": "First State Bank (Ohio)",
      "id": "firststatebank-05021f",
      "locationSet": {
        "include": ["first_state_bank_oh.geojson"]
      },
      "tags": {
        "amenity": "bank",
        "brand": "First State Bank",
        "brand:wikidata": "Q87647374",
        "name": "First State Bank"
      }
    },
    {
      "displayName": "First State Bank (Texas)",
      "id": "firststatebank-8d0805",
      "locationSet": {
        "include": ["first_state_bank_tx.geojson"]
      },
      "tags": {
        "amenity": "bank",
        "brand": "First State Bank",
        "brand:wikidata": "Q87647065",
        "name": "First State Bank"
      }
    },
    {
      "displayName": "First State Bank (West Nebraska and Omaha)",
      "id": "firststatebank-a81bcc",
      "locationSet": {
        "include": [
          "first_state_bank_ne_west.geojson"
        ]
      },
      "tags": {
        "amenity": "bank",
        "brand": "First State Bank",
        "brand:wikidata": "Q5453817",
        "name": "First State Bank"
      }
    },
    {
      "displayName": "First Tech Federal Credit Union",
      "id": "firsttechfederalcreditunion-ea2e2d",
      "locationSet": {"include": ["us"]},
      "matchNames": [
        "1st tech",
        "1st tech credit union",
        "first tech",
        "first tech credit union"
      ],
      "tags": {
        "amenity": "bank",
        "brand": "First Tech Federal Credit Union",
        "brand:wikidata": "Q5453865",
        "name": "First Tech Federal Credit Union"
      }
    },
    {
      "displayName": "First United Bank",
      "id": "firstunitedbank-ea2e2d",
      "locationSet": {"include": ["us"]},
      "tags": {
        "alt_name": "First United Bank",
        "amenity": "bank",
        "brand": "First United Bank",
        "brand:wikidata": "Q5453964",
        "name": "First United Bank"
      }
    },
    {
      "displayName": "First West Credit Union",
      "id": "firstwestcreditunion-e1345b",
      "locationSet": {"include": ["ca"]},
      "tags": {
        "alt_name": "First West",
        "amenity": "bank",
        "brand": "First West Credit Union",
        "brand:wikidata": "Q5454073",
        "name": "First West Credit Union"
      }
    },
    {
      "displayName": "FirstBank Ghana",
      "id": "firstbankghana-9d35ea",
      "locationSet": {"include": ["gh"]},
      "tags": {
        "amenity": "bank",
        "brand": "First Bank of Nigeria",
        "brand:wikidata": "Q5452342",
        "name": "FirstBank Ghana",
        "old_name": "FBNBank",
        "operator": "FBNBank Ghana Limited",
        "operator:type": "public"
      }
    },
    {
      "displayName": "Flagstar Bank",
      "id": "flagstarbank-ea2e2d",
      "locationSet": {"include": ["us"]},
      "tags": {
        "amenity": "bank",
        "brand": "Flagstar Bank",
        "brand:wikidata": "Q5457038",
        "name": "Flagstar Bank"
      }
    },
    {
      "displayName": "FNB (South Africa)",
      "id": "fnb-154feb",
      "locationSet": {
        "include": ["bw", "mz", "na", "za", "zm"]
      },
      "tags": {
        "amenity": "bank",
        "brand": "FNB",
        "brand:wikidata": "Q3072956",
        "name": "FNB",
        "official_name": "First National Bank"
      }
    },
    {
      "displayName": "FNBO",
      "id": "fnbo-ea2e2d",
      "locationSet": {"include": ["us"]},
      "tags": {
        "amenity": "bank",
        "brand": "FNBO",
        "brand:wikidata": "Q5453412",
        "name": "FNBO",
        "official_name": "First National Bank of Omaha"
      }
    },
    {
      "displayName": "ForteBank",
      "id": "fortebank-033b31",
      "locationSet": {"include": ["kz"]},
      "matchNames": [
        "abc bank",
        "alliance bank",
        "temirbank",
        "альянс банк"
      ],
      "tags": {
        "amenity": "bank",
        "brand": "ForteBank",
        "brand:wikidata": "Q1336498",
        "name": "ForteBank"
      }
    },
    {
      "displayName": "Freedom Bank",
      "id": "freedombank-033b31",
      "locationSet": {"include": ["kz"]},
      "tags": {
        "amenity": "bank",
        "brand": "Freedom Bank",
        "brand:wikidata": "Q21843099",
        "name": "Freedom Bank",
        "name:ru": "Фридом Банк",
        "official_name:kk": "«Банк Фридом Финанс Қазақстан» АҚ",
        "official_name:ru": "АО «Банк Фридом Финанс Казахстан»"
      }
    },
    {
      "displayName": "Frost Bank",
      "id": "frostbank-ea2e2d",
      "locationSet": {"include": ["us"]},
      "tags": {
        "amenity": "bank",
        "brand": "Frost Bank",
        "brand:wikidata": "Q5506152",
        "name": "Frost Bank"
      }
    },
    {
      "displayName": "Fulton Bank",
      "id": "fultonbank-ea2e2d",
      "locationSet": {"include": ["us"]},
      "tags": {
        "amenity": "bank",
        "brand": "Fulton Bank",
        "brand:wikidata": "Q16976594",
        "name": "Fulton Bank"
      }
    },
    {
      "displayName": "Galicia",
      "id": "galicia-841353",
      "locationSet": {"include": ["ar"]},
      "tags": {
        "amenity": "bank",
        "brand": "Galicia",
        "brand:wikidata": "Q5717952",
        "name": "Galicia"
      }
    },
    {
      "displayName": "Garanti BBVA",
      "id": "garantibankasi-df101c",
      "locationSet": {
        "include": ["001"],
        "exclude": ["cn"]
      },
      "matchNames": ["garanti", "garanti bbva"],
      "tags": {
        "amenity": "bank",
        "brand": "Garanti Bankası",
        "brand:wikidata": "Q322962",
        "name": "Garanti Bankası"
      }
    },
    {
      "displayName": "GCB Bank",
      "id": "gcbbank-9d35ea",
      "locationSet": {"include": ["gh"]},
      "matchNames": ["ghana commercial bank"],
      "tags": {
        "amenity": "bank",
        "brand": "GCB Bank",
        "brand:wikidata": "Q1521346",
        "name": "GCB Bank",
        "operator": "GCB Bank Limited",
        "operator:type": "public",
        "operator:wikidata": "Q1521346"
      }
    },
    {
      "displayName": "German American",
      "id": "germanamerican-ea2e2d",
      "locationSet": {"include": ["us"]},
      "tags": {
        "amenity": "bank",
        "brand": "German American",
        "brand:wikidata": "Q120753420",
        "name": "German American"
      }
    },
    {
      "displayName": "Getin Bank",
      "id": "getinbank-68054b",
      "locationSet": {"include": ["pl"]},
      "tags": {
        "amenity": "bank",
        "brand": "Getin Bank",
        "brand:wikidata": "Q9267646",
        "name": "Getin Bank"
      }
    },
    {
      "displayName": "Glarner Kantonalbank",
      "id": "glarnerkantonalbank-74b036",
      "locationSet": {"include": ["ch"]},
      "tags": {
        "amenity": "bank",
        "brand": "Glarner Kantonalbank",
        "brand:wikidata": "Q1529290",
        "name": "Glarner Kantonalbank",
        "short_name": "GLKB"
      }
    },
    {
      "displayName": "Global Credit Union",
      "id": "globalcreditunion-2135d8",
      "locationSet": {
        "include": [
          "us-ak.geojson",
          "us-az.geojson",
          "us-ca.geojson",
          "us-id.geojson",
          "us-wa.geojson"
        ]
      },
      "matchNames": [
        "alaska usa federal credit union",
        "alaskausa"
      ],
      "tags": {
        "amenity": "bank",
        "brand": "Global Credit Union",
        "brand:wikidata": "Q4708627",
        "name": "Global Credit Union"
      }
    },
    {
      "displayName": "Golden 1 Credit Union",
      "id": "golden1creditunion-ea2e2d",
      "locationSet": {"include": ["us"]},
      "matchNames": [
        "golden 1",
        "golden one",
        "golden one credit union",
        "the golden 1 credit union",
        "the golden one credit union"
      ],
      "tags": {
        "amenity": "bank",
        "brand": "Golden 1 Credit Union",
        "brand:wikidata": "Q7736976",
        "name": "Golden 1 Credit Union"
      }
    },
    {
      "displayName": "Graubündner Kantonalbank",
      "id": "graubundnerkantonalbank-74b036",
      "locationSet": {"include": ["ch"]},
      "tags": {
        "amenity": "bank",
        "brand": "Graubündner Kantonalbank",
        "brand:de": "Graubündner Kantonalbank",
        "brand:it": "Banca Cantonale Grigione",
        "brand:wikidata": "Q1543702",
        "name": "Graubündner Kantonalbank",
        "name:de": "Graubündner Kantonalbank",
        "name:it": "Banca Cantonale Grigione",
        "short_name": "GKB",
        "short_name:de": "GKB",
        "short_name:it": "BCG"
      }
    },
    {
      "displayName": "Great Western Bank",
      "id": "greatwesternbank-ea2e2d",
      "locationSet": {"include": ["us"]},
      "tags": {
        "amenity": "bank",
        "brand": "Great Western Bank",
        "brand:wikidata": "Q5600185",
        "name": "Great Western Bank"
      }
    },
    {
      "displayName": "GreenState Credit Union",
      "id": "greenstatecreditunion-9a0c47",
      "locationSet": {
        "include": [
          "us-ia.geojson",
          "us-il.geojson"
        ]
      },
      "tags": {
        "amenity": "bank",
        "brand": "GreenState Credit Union",
        "brand:wikidata": "Q111381336",
        "name": "GreenState Credit Union"
      }
    },
    {
      "displayName": "Groupama",
      "id": "groupama-c6d1da",
      "locationSet": {
        "include": [
          "cn",
          "fr",
          "gr",
          "hu",
          "it",
          "ro",
          "sk",
          "tr"
        ]
      },
      "tags": {
        "amenity": "bank",
        "brand": "Groupama",
        "brand:wikidata": "Q3083531",
        "name": "Groupama"
      }
    },
    {
      "displayName": "GT Bank",
      "id": "gtbank-b3c39a",
      "locationSet": {
        "include": [
          "ci",
          "gb",
          "gh",
          "gm",
          "ke",
          "lr",
          "ng",
          "rw",
          "tz",
          "ug"
        ]
      },
      "tags": {
        "amenity": "bank",
        "brand": "GT Bank",
        "brand:wikidata": "Q579747",
        "name": "GT Bank",
        "official_name": "Guaranty Trust Bank"
      }
    },
    {
      "displayName": "Gulf Coast Bank & Trust",
      "id": "gulfcoastbankandtrust-2214b7",
      "locationSet": {
        "include": ["us-la.geojson"]
      },
      "tags": {
        "amenity": "bank",
        "brand": "Gulf Coast Bank & Trust",
        "brand:wikidata": "Q112357370",
        "name": "Gulf Coast Bank & Trust"
      }
    },
    {
      "displayName": "Halifax",
      "id": "halifax-e1e9d0",
      "locationSet": {"include": ["gb"]},
      "matchNames": ["halifax plc"],
      "tags": {
        "amenity": "bank",
        "brand": "Halifax",
        "brand:wikidata": "Q3310164",
        "name": "Halifax"
      }
    },
    {
      "displayName": "Halkbank",
      "id": "halkbank-a30806",
      "locationSet": {"include": ["tr"]},
      "tags": {
        "amenity": "bank",
        "brand": "Halkbank",
        "brand:wikidata": "Q3593818",
        "name": "Halkbank"
      }
    },
    {
      "displayName": "Halkbank (Serbia)",
      "id": "halkbank-e9ea45",
      "locationSet": {"include": ["rs"]},
      "tags": {
        "amenity": "bank",
        "brand": "Halkbank",
        "brand:wikidata": "Q3593818",
        "name": "Halkbank",
        "name:mk": "Халк Банка"
      }
    },
    {
      "displayName": "Halyk Bank",
      "id": "halykbank-93fd52",
      "locationSet": {
        "include": [
          "ge",
          "kg",
          "kz",
          "ru",
          "tj",
          "uz"
        ]
      },
      "matchNames": ["казкоммерцбанк"],
      "tags": {
        "amenity": "bank",
        "brand": "Halyk Bank",
        "brand:wikidata": "Q1046186",
        "name": "Halyk Bank",
        "name:kk": "Халық Банкі",
        "name:ru": "Халык банк",
        "official_name:kk": "«Қазақстан Халық Банкі» АҚ",
        "official_name:ru": "АО «Народный Банк Казахстана»",
        "old_name": "Народный банк"
      }
    },
    {
      "displayName": "Hamburger Sparkasse",
      "id": "hamburgersparkasse-1180cf",
      "locationSet": {"include": ["de"]},
      "tags": {
        "amenity": "bank",
        "brand": "Hamburger Sparkasse",
        "brand:wikidata": "Q1573140",
        "name": "Hamburger Sparkasse",
        "short_name": "Haspa"
      }
    },
    {
      "displayName": "Hamkorbank",
      "id": "hamkorbank-99790d",
      "locationSet": {"include": ["uz"]},
      "tags": {
        "amenity": "bank",
        "brand": "Hamkorbank",
        "brand:wikidata": "Q12166841",
        "name": "Hamkorbank"
      }
    },
    {
      "displayName": "Hancock Whitney",
      "id": "hancockwhitney-78aa9a",
      "locationSet": {
        "include": [
          "us-al.geojson",
          "us-la.geojson",
          "us-ms.geojson",
          "us-tx.geojson"
        ]
      },
      "tags": {
        "amenity": "bank",
        "brand": "Hancock Whitney",
        "brand:wikidata": "Q5647025",
        "name": "Hancock Whitney"
      }
    },
    {
      "displayName": "Handelsbanken",
      "id": "handelsbanken-1834eb",
      "locationSet": {
        "include": ["dk", "fi", "gb", "no", "se"]
      },
      "preserveTags": ["^name"],
      "tags": {
        "amenity": "bank",
        "brand": "Handelsbanken",
        "brand:wikidata": "Q1421630",
        "name": "Handelsbanken"
      }
    },
    {
      "displayName": "Hanmi Bank",
      "id": "hanmibank-ea2e2d",
      "locationSet": {"include": ["us"]},
      "tags": {
        "amenity": "bank",
        "brand": "Hanmi Bank",
        "brand:wikidata": "Q5648633",
        "name": "Hanmi Bank"
      }
    },
    {
      "displayName": "Hatton National Bank",
      "id": "hattonnationalbank-358381",
      "locationSet": {"include": ["lk"]},
      "tags": {
        "amenity": "bank",
        "brand": "Hatton National Bank",
        "brand:wikidata": "Q3532080",
        "name": "Hatton National Bank",
        "short_name": "HNB"
      }
    },
    {
      "displayName": "Hawaiian First Bank",
      "id": "hawaiianfirstbank-ae6ba2",
      "locationSet": {
        "include": ["gu", "mp", "us-hi"]
      },
      "tags": {
        "amenity": "bank",
        "brand": "Hawaiian First Bank",
        "brand:wikidata": "Q3072937",
        "name": "Hawaiian First Bank"
      }
    },
    {
      "displayName": "HBL Bank (ایچ بی ایل پاکستان)",
      "id": "hblbank-da5806",
      "locationSet": {"include": ["pk"]},
      "matchNames": ["habib bank limited", "hbl"],
      "tags": {
        "amenity": "bank",
        "brand": "HBL Bank",
        "brand:en": "HBL Bank",
        "brand:ur": "ایچ بی ایل پاکستان",
        "brand:wikidata": "Q1566843",
        "name": "HBL Bank",
        "name:en": "HBL Bank",
        "name:ur": "ایچ بی ایل پاکستان"
      }
    },
    {
      "displayName": "HDFC Bank",
      "id": "hdfcbank-34f411",
      "locationSet": {"include": ["in"]},
      "tags": {
        "amenity": "bank",
        "brand": "HDFC Bank",
        "brand:wikidata": "Q631047",
        "name": "HDFC Bank",
        "short_name": "HDFC"
      }
    },
    {
      "displayName": "Heartland Bank (Illinois)",
      "id": "heartlandbank-6bd15c",
      "locationSet": {
        "include": ["us-il.geojson"]
      },
      "tags": {
        "amenity": "bank",
        "brand": "Heartland Bank",
        "brand:wikidata": "Q109870322",
        "name": "Heartland Bank",
        "official_name": "Heartland Bank and Trust Company"
      }
    },
    {
      "displayName": "Hellenic Bank",
      "id": "hellenicbank-fe69e8",
      "locationSet": {"include": ["cy"]},
      "tags": {
        "amenity": "bank",
        "brand": "Hellenic Bank",
        "brand:wikidata": "Q5707160",
        "name": "Ελληνική Τράπεζα",
        "name:el": "Ελληνική Τράπεζα",
        "name:en": "Hellenic Bank"
      }
    },
    {
      "displayName": "Heritage Bank (Australia)",
      "id": "heritagebank-f304bd",
      "locationSet": {"include": ["au"]},
      "tags": {
        "amenity": "bank",
        "brand": "Heritage Bank",
        "brand:wikidata": "Q5738690",
        "name": "Heritage Bank"
      }
    },
    {
      "displayName": "Heritage Bank (Belize)",
      "id": "heritagebank-bb8b1a",
      "locationSet": {"include": ["bz"]},
      "tags": {
        "amenity": "bank",
        "brand": "Heritage Bank",
        "name": "Heritage Bank"
      }
    },
    {
      "displayName": "Heritage Bank (Kentucky)",
      "id": "heritagebank-6787e9",
      "locationSet": {
        "include": [
          "us-ky.geojson",
          "us-oh.geojson"
        ]
      },
      "tags": {
        "amenity": "bank",
        "brand": "Heritage Bank",
        "brand:wikidata": "Q73560500",
        "name": "Heritage Bank"
      }
    },
    {
      "displayName": "Heritage Bank (Nigeria)",
      "id": "heritagebank-db0de1",
      "locationSet": {"include": ["ng"]},
      "tags": {
        "amenity": "bank",
        "brand": "Heritage Bank",
        "brand:wikidata": "Q17022606",
        "name": "Heritage Bank"
      }
    },
    {
      "displayName": "Heritage Bank (Northwest US)",
      "id": "heritagebank-c20fa5",
      "locationSet": {
        "include": [
          "us-id.geojson",
          "us-or.geojson",
          "us-wa.geojson"
        ]
      },
      "tags": {
        "amenity": "bank",
        "brand": "Heritage Bank",
        "brand:wikidata": "Q107803181",
        "name": "Heritage Bank"
      }
    },
    {
      "displayName": "HNB",
      "id": "hnb-358381",
      "locationSet": {"include": ["lk"]},
      "tags": {
        "amenity": "bank",
        "brand": "HNB",
        "brand:wikidata": "Q3532080",
        "name": "HNB"
      }
    },
    {
      "displayName": "HomeStreet Bank",
      "id": "homestreetbank-80e3ed",
      "locationSet": {
        "include": [
          "us-ca.geojson",
          "us-hi",
          "us-id.geojson",
          "us-or.geojson",
          "us-ut.geojson",
          "us-wa.geojson"
        ]
      },
      "tags": {
        "amenity": "bank",
        "brand": "HomeStreet Bank",
        "brand:wikidata": "Q60762481",
        "name": "HomeStreet Bank"
      }
    },
    {
      "displayName": "Hong Leong Bank",
      "id": "hongleongbank-8ab35f",
      "locationSet": {"include": ["my"]},
      "tags": {
        "amenity": "bank",
        "brand": "Hong Leong Bank",
        "brand:wikidata": "Q4383943",
        "brand:zh": "丰隆银行",
        "name": "Hong Leong Bank",
        "name:zh": "丰隆银行"
      }
    },
    {
      "displayName": "Horizon Credit Union",
      "id": "horizoncreditunion-420495",
      "locationSet": {
        "include": [
          "us-id.geojson",
          "us-mt.geojson",
          "us-or.geojson",
          "us-wa.geojson"
        ]
      },
      "tags": {
        "amenity": "bank",
        "brand": "Horizon Credit Union",
        "brand:wikidata": "Q115677986",
        "name": "Horizon Credit Union"
      }
    },
    {
      "displayName": "Hrvatska poštanska banka",
      "id": "hrvatskapostanskabanka-6f3d3b",
      "locationSet": {"include": ["hr"]},
      "tags": {
        "amenity": "bank",
        "brand": "Hrvatska poštanska banka",
        "brand:wikidata": "Q5923981",
        "name": "Hrvatska poštanska banka",
        "short_name": "HPB"
      }
    },
    {
      "displayName": "HSBC (Global)",
      "id": "hsbc-e7b32e",
      "locationSet": {
        "include": ["001"],
        "exclude": ["ca", "fr", "hk", "mo", "tw"]
      },
      "matchNames": ["hsbc egypt"],
      "tags": {
        "amenity": "bank",
        "brand": "HSBC",
        "brand:wikidata": "Q190464",
        "name": "HSBC"
      }
    },
    {
      "displayName": "HSBC Armenia",
      "id": "hsbc-9c44ae",
      "locationSet": {"include": ["am"]},
      "tags": {
        "amenity": "bank",
        "brand": "Էյչ-Էս-Բի-Սի",
        "brand:en": "HSBC",
        "brand:hy": "Էյչ-Էս-Բի-Սի",
        "brand:ru": "Эйдж-Эс-Би-Си",
        "brand:wikidata": "Q190464",
        "name": "Էյչ-Էս-Բի-Սի",
        "name:en": "HSBC",
        "name:hy": "Էյչ-Էս-Բի-Սի",
        "name:ru": "Эйдж-Эс-Би-Си"
      }
    },
    {
      "displayName": "HSBC UK (UK)",
      "id": "hsbcuk-e1e9d0",
      "locationSet": {"include": ["gb"]},
      "matchNames": [
        "hsbc",
        "hsbc bank plc",
        "hsbc uk bank"
      ],
      "tags": {
        "amenity": "bank",
        "brand": "HSBC UK",
        "brand:wikidata": "Q64767453",
        "name": "HSBC UK"
      }
    },
    {
      "displayName": "Huntington Bank",
      "id": "huntingtonbank-ea2e2d",
      "locationSet": {"include": ["us"]},
      "matchNames": [
        "huntington national bank",
        "tcf bank"
      ],
      "tags": {
        "amenity": "bank",
        "brand": "Huntington Bank",
        "brand:wikidata": "Q798819",
        "name": "Huntington Bank"
      }
    },
    {
      "displayName": "HypoVereinsbank",
      "id": "hypovereinsbank-1180cf",
      "locationSet": {"include": ["de"]},
      "tags": {
        "amenity": "bank",
        "brand": "HypoVereinsbank",
        "brand:wikidata": "Q220189",
        "name": "HypoVereinsbank"
      }
    },
    {
      "displayName": "Ibercaja",
      "id": "ibercaja-ce59ab",
      "locationSet": {"include": ["es"]},
      "tags": {
        "amenity": "bank",
        "brand": "Ibercaja",
        "brand:wikidata": "Q5907815",
        "name": "Ibercaja"
      }
    },
    {
      "displayName": "IBK기업은행",
      "id": "industrialbankofkorea-10d607",
      "locationSet": {"include": ["kr"]},
      "matchNames": ["기업은행", "중소기업은행"],
      "tags": {
        "amenity": "bank",
        "brand": "IBK기업은행",
        "brand:en": "Industrial Bank of Korea",
        "brand:ko": "IBK기업은행",
        "brand:wikidata": "Q483855",
        "name": "IBK기업은행",
        "name:en": "Industrial Bank of Korea",
        "name:ko": "IBK기업은행"
      }
    },
    {
      "displayName": "ICBC",
      "id": "icbc-6e2e2c",
      "locationSet": {
        "include": ["001"],
        "exclude": ["cn", "jp"]
      },
      "tags": {
        "amenity": "bank",
        "brand": "ICBC",
        "brand:wikidata": "Q26463",
        "name": "ICBC"
      }
    },
    {
      "displayName": "ICICI Bank",
      "id": "icicibank-4f7c25",
      "locationSet": {
        "include": ["ca", "gb", "in"]
      },
      "tags": {
        "amenity": "bank",
        "brand": "ICICI Bank",
        "brand:wikidata": "Q1653258",
        "name": "ICICI Bank",
        "short_name": "ICICI"
      }
    },
    {
      "displayName": "ID Bank",
      "id": "idbank-9c44ae",
      "locationSet": {"include": ["am"]},
      "tags": {
        "amenity": "bank",
        "brand": "ԱյԴի Բանկ",
        "brand:wikidata": "Q19604320",
        "name": "ԱյԴի Բանկ",
        "name:en": "ID Bank",
        "name:hy": "ԱյԴի Բանկ",
        "name:ru": "АйДи Банк"
      }
    },
    {
      "displayName": "IDBI Bank",
      "id": "idbibank-34f411",
      "locationSet": {"include": ["in"]},
      "tags": {
        "amenity": "bank",
        "brand": "IDBI Bank",
        "brand:wikidata": "Q3633485",
        "name": "IDBI Bank",
        "short_name": "IDBI"
      }
    },
    {
      "displayName": "Idea Bank (România)",
      "id": "ideabank-9a9a30",
      "locationSet": {"include": ["ro"]},
      "tags": {
        "amenity": "bank",
        "brand": "Idea Bank",
        "brand:wikidata": "Q7362554",
        "name": "Idea Bank"
      }
    },
    {
      "displayName": "Idea Bank (Україна)",
      "id": "ideabank-c8dc19",
      "locationSet": {"include": ["ua"]},
      "tags": {
        "amenity": "bank",
        "brand": "Idea Bank",
        "brand:en": "Idea Bank",
        "brand:uk": "Ідея Банк",
        "brand:wikidata": "Q47502068",
        "name": "Idea Bank",
        "name:en": "Idea Bank",
        "name:uk": "Ідея Банк"
      }
    },
    {
      "displayName": "IDFC First Bank",
      "id": "idfcfirstbank-34f411",
      "locationSet": {"include": ["in"]},
      "matchNames": ["idfc"],
      "tags": {
        "amenity": "bank",
        "brand": "IDFC First Bank",
        "brand:wikidata": "Q22031467",
        "name": "IDFC First Bank"
      }
    },
    {
      "displayName": "Imex banka",
      "id": "imexbanka-6f3d3b",
      "locationSet": {"include": ["hr"]},
      "tags": {
        "amenity": "bank",
        "brand": "Imex banka",
        "brand:wikidata": "Q102338225",
        "name": "Imex banka"
      }
    },
    {
      "displayName": "Inbursa",
      "id": "inbursa-574575",
      "locationSet": {"include": ["mx"]},
      "tags": {
        "amenity": "bank",
        "brand": "Inbursa",
        "brand:wikidata": "Q731123",
        "name": "Inbursa"
      }
    },
    {
      "displayName": "India Post Payments Bank",
      "id": "indiapostpaymentsbank-34f411",
      "locationSet": {"include": ["in"]},
      "matchNames": ["india post", "ippb"],
      "tags": {
        "amenity": "bank",
        "brand": "India Post Payments Bank",
        "brand:en": "India Post Payments Bank",
        "brand:hi": "भारतीय डाक भुगतान बैंक",
        "brand:wikidata": "Q2003302",
        "name": "India Post Payments Bank",
        "name:en": "India Post Payments Bank",
        "name:hi": "भारतीय डाक भुगतान बैंक"
      }
    },
    {
      "displayName": "Indian Bank",
      "id": "indianbank-34f411",
      "locationSet": {"include": ["in"]},
      "tags": {
        "amenity": "bank",
        "brand": "Indian Bank",
        "brand:wikidata": "Q2003789",
        "name": "Indian Bank"
      }
    },
    {
      "displayName": "Indian Overseas Bank",
      "id": "indianoverseasbank-34f411",
      "locationSet": {"include": ["in"]},
      "matchNames": ["iob"],
      "tags": {
        "amenity": "bank",
        "brand": "Indian Overseas Bank",
        "brand:wikidata": "Q2003611",
        "name": "Indian Overseas Bank"
      }
    },
    {
      "displayName": "IndusInd Bank",
      "id": "indusindbank-34f411",
      "locationSet": {"include": ["in"]},
      "matchNames": ["indusind"],
      "tags": {
        "amenity": "bank",
        "brand": "IndusInd Bank",
        "brand:wikidata": "Q2040323",
        "name": "IndusInd Bank"
      }
    },
    {
      "displayName": "Inecobank",
      "id": "inecobank-9c44ae",
      "locationSet": {"include": ["am"]},
      "tags": {
        "amenity": "bank",
        "brand": "Ինեկոբանկ",
        "brand:en": "Inecobank",
        "brand:hy": "Ինեկոբանկ",
        "brand:ru": "Инекобанк",
        "brand:wikidata": "Q55614443",
        "name": "Ինեկոբանկ",
        "name:en": "Inecobank",
        "name:hy": "Ինեկոբանկ",
        "name:ru": "Инекобанк"
      }
    },
    {
      "displayName": "ING",
      "id": "ing-b7a026",
      "locationSet": {"include": ["001"]},
      "matchNames": ["ing bank"],
      "tags": {
        "amenity": "bank",
        "brand": "ING",
        "brand:wikidata": "Q645708",
        "name": "ING"
      }
    },
    {
      "displayName": "ING Bank Śląski",
      "id": "ingbankslaski-68054b",
      "locationSet": {"include": ["pl"]},
      "tags": {
        "amenity": "bank",
        "brand": "ING Bank Śląski",
        "brand:wikidata": "Q1410383",
        "name": "ING Bank Śląski"
      }
    },
    {
      "displayName": "Interbank (Perú)",
      "id": "interbank-e2ab80",
      "locationSet": {"include": ["pe"]},
      "tags": {
        "amenity": "bank",
        "brand": "Interbank",
        "brand:wikidata": "Q2835558",
        "name": "Interbank"
      }
    },
    {
      "displayName": "InterBank (USA)",
      "id": "interbank-18c2ac",
      "locationSet": {
        "include": [
          "us-ok.geojson",
          "us-tx.geojson"
        ]
      },
      "tags": {
        "amenity": "bank",
        "brand": "InterBank",
        "brand:wikidata": "Q124020656",
        "name": "InterBank"
      }
    },
    {
      "displayName": "International Asset Bank",
      "id": "internationalassetbank-126296",
      "locationSet": {"include": ["bg"]},
      "tags": {
        "amenity": "bank",
        "brand": "International Asset Bank",
        "brand:wikidata": "Q126365135",
        "name": "International Asset Bank"
      }
    },
    {
      "displayName": "Intesa Sanpaolo",
      "id": "intesasanpaolo-efe23b",
      "locationSet": {
        "include": ["001"],
        "exclude": ["ua"]
      },
      "matchNames": ["intesa sanpaolo s.p.a."],
      "tags": {
        "amenity": "bank",
        "brand": "Intesa Sanpaolo",
        "brand:wikidata": "Q1343118",
        "name": "Intesa Sanpaolo"
      }
    },
    {
      "displayName": "Investors Bank",
      "id": "investorsbank-ea2e2d",
      "locationSet": {"include": ["us"]},
      "tags": {
        "amenity": "bank",
        "brand": "Investors Bank",
        "brand:wikidata": "Q15109896",
        "name": "Investors Bank"
      }
    },
    {
      "displayName": "Iran Zamin Bank",
      "id": "iranzaminbank-cdfa72",
      "locationSet": {"include": ["ir"]},
      "tags": {
        "amenity": "bank",
        "brand": "بانک ایران زمین",
        "brand:en": "Iran Zamin Bank",
        "brand:wikidata": "Q5934423",
        "name": "بانک ایران زمین",
        "name:en": "Iran Zamin Bank"
      }
    },
    {
      "displayName": "İşbank",
      "id": "isbank-b4c574",
      "locationSet": {"include": ["de", "nl"]},
      "matchNames": ["isbank atm"],
      "tags": {
        "amenity": "bank",
        "brand": "İşbank",
        "brand:wikidata": "Q2607251",
        "name": "İşbank"
      }
    },
    {
      "displayName": "Istarska kreditna banka Umag",
      "id": "istarskakreditnabankaumag-6f3d3b",
      "locationSet": {"include": ["hr"]},
      "tags": {
        "amenity": "bank",
        "brand": "Istarska kreditna banka Umag",
        "brand:wikidata": "Q125756614",
        "name": "Istarska kreditna banka Umag"
      }
    },
    {
      "displayName": "Itaú",
      "id": "itau-1923f1",
      "locationSet": {
        "include": ["ar", "br", "py"]
      },
      "matchNames": [
        "banco itau",
        "itaú unibanco sá"
      ],
      "tags": {
        "amenity": "bank",
        "brand": "Itaú Unibanco",
        "brand:wikidata": "Q1424293",
        "name": "Itaú"
      }
    },
    {
      "displayName": "Itaú Corpbanca",
      "id": "itau-891146",
      "locationSet": {"include": ["cl", "co"]},
      "matchNames": ["banco itau"],
      "tags": {
        "amenity": "bank",
        "brand": "Itaú Corpbanca",
        "brand:wikidata": "Q2423252",
        "name": "Itaú"
      }
    },
    {
      "displayName": "J&T Banka",
      "id": "jandtbanka-9e9a79",
      "locationSet": {
        "include": ["cz", "hr", "sk"]
      },
      "tags": {
        "amenity": "bank",
        "brand": "J&T Banka",
        "brand:wikidata": "Q12022160",
        "name": "J&T Banka"
      }
    },
    {
      "displayName": "Jammu and Kashmir Bank",
      "id": "jammuandkashmirbank-34f411",
      "locationSet": {"include": ["in"]},
      "tags": {
        "amenity": "bank",
        "brand": "Jammu and Kashmir Bank",
        "brand:wikidata": "Q2040429",
        "name": "Jammu and Kashmir Bank"
      }
    },
    {
      "displayName": "Jana Small Finance Bank",
      "id": "janasmallfinancebank-34f411",
      "locationSet": {"include": ["in"]},
      "tags": {
        "amenity": "bank",
        "brand": "Jana Small Finance Bank",
        "brand:wikidata": "Q65122274",
        "name": "Jana Small Finance Bank"
      }
    },
    {
      "displayName": "JAバンク",
      "id": "jabank-d7a9e7",
      "locationSet": {"include": ["jp"]},
      "matchNames": ["ja", "ジェイエイバンク"],
      "tags": {
        "alt_name:en": "Japan Agricultural Bank",
        "amenity": "bank",
        "brand": "JAバンク",
        "brand:en": "JA Bank",
        "brand:ja": "JAバンク",
        "brand:wikidata": "Q10854594",
        "name": "JAバンク",
        "name:en": "JA Bank",
        "name:ja": "JAバンク"
      }
    },
    {
      "displayName": "Jusan",
      "id": "jusan-033b31",
      "locationSet": {"include": ["kz"]},
      "matchNames": [
        "first heartland jusan bank",
        "first heartland jýsan bank",
        "jusan bank",
        "jýsan",
        "jýsan bank",
        "tsesnabank"
      ],
      "tags": {
        "amenity": "bank",
        "brand": "Jusan",
        "brand:wikidata": "Q25485074",
        "name": "Jusan"
      }
    },
    {
      "displayName": "Jyske Bank",
      "id": "jyskebank-cc27e5",
      "locationSet": {"include": ["dk"]},
      "tags": {
        "amenity": "bank",
        "brand": "Jyske Bank",
        "brand:wikidata": "Q136672",
        "name": "Jyske Bank"
      }
    },
    {
      "displayName": "K&H Bank",
      "id": "kandhbank-60884a",
      "locationSet": {"include": ["hu"]},
      "tags": {
        "amenity": "bank",
        "brand": "K&H Bank",
        "brand:wikidata": "Q6393834",
        "name": "K&H Bank"
      }
    },
    {
      "displayName": "Karafarin Bank",
      "id": "karafarinbank-cdfa72",
      "locationSet": {"include": ["ir"]},
      "tags": {
        "amenity": "bank",
        "brand": "بانک کارآفرین",
        "brand:en": "Karafarin Bank",
        "brand:wikidata": "Q6367875",
        "name": "بانک کارآفرین",
        "name:en": "Karafarin Bank"
      }
    },
    {
      "displayName": "Karlovačka banka",
      "id": "karlovackabanka-6f3d3b",
      "locationSet": {"include": ["hr"]},
      "tags": {
        "amenity": "bank",
        "brand": "Karlovačka banka",
        "brand:wikidata": "Q102338238",
        "name": "Karlovačka banka"
      }
    },
    {
      "displayName": "Karnataka Bank",
      "id": "karnatakabank-34f411",
      "locationSet": {"include": ["in"]},
      "tags": {
        "amenity": "bank",
        "brand": "Karnataka Bank",
        "brand:wikidata": "Q2042632",
        "name": "Karnataka Bank"
      }
    },
    {
      "displayName": "Karnataka Gramin Bank",
      "id": "karnatakagraminbank-34f411",
      "locationSet": {"include": ["in"]},
      "matchNames": ["kaveri grameena bank"],
      "tags": {
        "amenity": "bank",
        "brand": "Karnataka Gramin Bank",
        "brand:wikidata": "Q24936908",
        "name": "Karnataka Gramin Bank"
      }
    },
    {
      "displayName": "Karnataka Vikas Grameena Bank",
      "id": "karnatakavikasgrameenabank-34f411",
      "locationSet": {"include": ["in"]},
      "matchNames": [
        "karnatak vikas grameena bank"
      ],
      "tags": {
        "amenity": "bank",
        "brand": "Karnataka Vikas Grameena Bank",
        "brand:wikidata": "Q19892555",
        "name": "Karnataka Vikas Grameena Bank",
        "short_name": "KVG Bank"
      }
    },
    {
      "displayName": "Karur Vysya Bank",
      "id": "karurvysyabank-34f411",
      "locationSet": {"include": ["in"]},
      "matchNames": ["kvb"],
      "tags": {
        "amenity": "bank",
        "brand": "Karur Vysya Bank",
        "brand:wikidata": "Q6373724",
        "name": "Karur Vysya Bank"
      }
    },
    {
      "displayName": "Kasa Stefczyka",
      "id": "kasastefczyka-68054b",
      "locationSet": {"include": ["pl"]},
      "tags": {
        "amenity": "bank",
        "brand": "Kasa Stefczyka",
        "brand:wikidata": "Q57624461",
        "name": "Kasa Stefczyka"
      }
    },
    {
      "displayName": "Kaspi.kz",
      "id": "kaspikz-033b31",
      "locationSet": {"include": ["kz"]},
      "matchNames": ["kaspibank"],
      "tags": {
        "amenity": "bank",
        "brand": "Kaspi.kz",
        "brand:wikidata": "Q143833",
        "name": "Kaspi.kz"
      }
    },
    {
      "displayName": "KBC",
      "id": "kbc-09ee8b",
      "locationSet": {"include": ["be", "ie"]},
      "tags": {
        "amenity": "bank",
        "brand": "KBC",
        "brand:wikidata": "Q941020",
        "name": "KBC"
      }
    },
    {
      "displayName": "KBZ Bank",
      "id": "kbzbank-ac4544",
      "locationSet": {"include": ["mm"]},
      "tags": {
        "amenity": "bank",
        "brand": "KBZ Bank",
        "brand:wikidata": "Q6360949",
        "name": "KBZ Bank"
      }
    },
    {
      "displayName": "KB국민은행",
      "id": "kbkookminbank-10d607",
      "locationSet": {"include": ["kr"]},
      "matchNames": ["국민은행"],
      "tags": {
        "amenity": "bank",
        "brand": "KB국민은행",
        "brand:en": "KB Kookmin Bank",
        "brand:ko": "KB국민은행",
        "brand:wikidata": "Q496606",
        "name": "KB국민은행",
        "name:en": "KB Kookmin Bank",
        "name:ko": "KB국민은행"
      }
    },
    {
      "displayName": "KentBank",
      "id": "kentbank-6f3d3b",
      "locationSet": {"include": ["hr"]},
      "tags": {
        "amenity": "bank",
        "brand": "KentBank",
        "brand:wikidata": "Q25383439",
        "name": "KentBank"
      }
    },
    {
      "displayName": "Kerala Gramin Bank",
      "id": "keralagraminbank-34f411",
      "locationSet": {"include": ["in"]},
      "tags": {
        "amenity": "bank",
        "brand": "Kerala Gramin Bank",
        "brand:wikidata": "Q13674094",
        "name": "Kerala Gramin Bank"
      }
    },
    {
      "displayName": "KeyBank",
      "id": "keybank-ea2e2d",
      "locationSet": {"include": ["us"]},
      "tags": {
        "amenity": "bank",
        "brand": "KeyBank",
        "brand:wikidata": "Q1740314",
        "name": "KeyBank"
      }
    },
    {
      "displayName": "Kiwibank",
      "id": "kiwibank-279fc5",
      "locationSet": {"include": ["nz"]},
      "tags": {
        "amenity": "bank",
        "brand": "Kiwibank",
        "brand:wikidata": "Q1516341",
        "name": "Kiwibank"
      }
    },
    {
      "displayName": "Komercijalna banka",
      "id": "komercijalnabanka-0c399e",
      "locationSet": {
        "include": ["ba", "me", "rs"]
      },
      "tags": {
        "amenity": "bank",
        "brand": "Komercijalna banka",
        "brand:wikidata": "Q1536320",
        "name": "Komercijalna banka"
      }
    },
    {
      "displayName": "Komerční banka",
      "id": "komercnibanka-7d13c0",
      "locationSet": {"include": ["cz"]},
      "tags": {
        "amenity": "bank",
        "brand": "Komerční banka",
        "brand:wikidata": "Q1541079",
        "name": "Komerční banka"
      }
    },
    {
      "displayName": "Kotak Mahindra Bank",
      "id": "kotakmahindrabank-34f411",
      "locationSet": {"include": ["in"]},
      "matchNames": [
        "kotak mahindra",
        "kotak mahindra bank ltd."
      ],
      "tags": {
        "amenity": "bank",
        "brand": "Kotak Mahindra Bank",
        "brand:wikidata": "Q2040404",
        "name": "Kotak Mahindra Bank"
      }
    },
    {
      "displayName": "Krakowski Bank Spółdzielczy",
      "id": "krakowskibankspoldzielczy-68054b",
      "locationSet": {"include": ["pl"]},
      "tags": {
        "amenity": "bank",
        "brand": "Krakowski Bank Spółdzielczy",
        "brand:wikidata": "Q11747876",
        "name": "Krakowski Bank Spółdzielczy"
      }
    },
    {
      "displayName": "KredoBank",
      "id": "kredobank-c8dc19",
      "locationSet": {"include": ["ua"]},
      "matchNames": ["пат \"кредобанк\""],
      "tags": {
        "amenity": "bank",
        "brand": "KredoBank",
        "brand:en": "KredoBank",
        "brand:uk": "Кредобанк",
        "brand:wikidata": "Q4239997",
        "name": "KredoBank",
        "name:en": "KredoBank",
        "name:uk": "Кредобанк"
      }
    },
    {
      "displayName": "Kuda Bank",
      "id": "kudamicrofinancebank-db0de1",
      "locationSet": {"include": ["ng"]},
      "tags": {
        "amenity": "bank",
        "brand": "Kuda Bank",
        "brand:wikidata": "Q108919305",
        "name": "Kuda Microfinance Bank"
      }
    },
    {
      "displayName": "Kutxabank",
      "id": "kutxabank-ce59ab",
      "locationSet": {"include": ["es"]},
      "tags": {
        "amenity": "bank",
        "brand": "Kutxabank",
        "brand:wikidata": "Q5139377",
        "name": "Kutxabank"
      }
    },
    {
      "displayName": "Kuveyt Türk",
      "id": "kuveytturk-a30806",
      "locationSet": {"include": ["tr"]},
      "tags": {
        "amenity": "bank",
        "brand": "Kuveyt Türk",
        "brand:wikidata": "Q6036058",
        "name": "Kuveyt Türk"
      }
    },
    {
      "displayName": "La Banque Postale",
      "id": "labanquepostale-ad79d4",
      "locationSet": {"include": ["fr"]},
      "tags": {
        "amenity": "bank",
        "brand": "La Banque Postale",
        "brand:wikidata": "Q3206431",
        "name": "La Banque Postale"
      }
    },
    {
      "displayName": "La Caixa",
      "id": "lacaixa-ce59ab",
      "locationSet": {"include": ["es"]},
      "tags": {
        "amenity": "bank",
        "brand": "La Caixa",
        "brand:wikidata": "Q287753",
        "name": "La Caixa"
      }
    },
    {
      "displayName": "Laboral Kutxa",
      "id": "laboralkutxa-ce59ab",
      "locationSet": {"include": ["es"]},
      "tags": {
        "amenity": "bank",
        "brand": "Laboral Kutxa",
        "brand:wikidata": "Q12052386",
        "name": "Laboral Kutxa"
      }
    },
    {
      "displayName": "Lake Michigan Credit Union",
      "id": "lakemichigancreditunion-ea2e2d",
      "locationSet": {"include": ["us"]},
      "tags": {
        "amenity": "bank",
        "brand": "Lake Michigan Credit Union",
        "brand:wikidata": "Q6476906",
        "name": "Lake Michigan Credit Union",
        "short_name": "LMCU"
      }
    },
    {
      "displayName": "Landbank",
      "id": "landbank-431f82",
      "locationSet": {"include": ["ph"]},
      "matchNames": [
        "bangko sa lupa ng pilipinas",
        "land bank of the philippines",
        "lbp"
      ],
      "tags": {
        "amenity": "bank",
        "brand": "Landbank",
        "brand:wikidata": "Q6483872",
        "name": "Landbank"
      }
    },
    {
      "displayName": "LBS",
      "id": "lbs-1180cf",
      "locationSet": {"include": ["de"]},
      "matchNames": ["landesbausparkasse"],
      "tags": {
        "amenity": "bank",
        "brand": "LBS",
        "brand:wikidata": "Q13604004",
        "name": "LBS"
      }
    },
    {
      "displayName": "LCL",
      "id": "lcl-ad79d4",
      "locationSet": {"include": ["fr"]},
      "tags": {
        "amenity": "bank",
        "brand": "LCL",
        "brand:wikidata": "Q779722",
        "name": "LCL"
      }
    },
    {
      "displayName": "LCNB",
      "id": "lcnb-ea2e2d",
      "locationSet": {"include": ["us"]},
      "tags": {
        "alt_name": "Lebanon Citizens National Bank",
        "amenity": "bank",
        "brand": "LCNB",
        "brand:wikidata": "Q65095575",
        "name": "LCNB",
        "official_name": "LCNB National Bank"
      }
    },
    {
      "displayName": "Leeds Building Society",
      "id": "leedsbuildingsociety-e1e9d0",
      "locationSet": {"include": ["gb"]},
      "tags": {
        "amenity": "bank",
        "brand": "Leeds Building Society",
        "brand:wikidata": "Q6515848",
        "name": "Leeds Building Society"
      }
    },
    {
      "displayName": "Liberbank",
      "id": "liberbank-ce59ab",
      "locationSet": {"include": ["es"]},
      "tags": {
        "amenity": "bank",
        "brand": "Liberbank",
        "brand:wikidata": "Q2891018",
        "name": "Liberbank"
      }
    },
    {
      "displayName": "Liberty Bank (Connecticut)",
      "id": "libertybank-9baf35",
      "locationSet": {
        "include": ["us-ct.geojson"]
      },
      "tags": {
        "amenity": "bank",
        "brand": "Liberty Bank",
        "brand:wikidata": "Q6541584",
        "name": "Liberty Bank"
      }
    },
    {
      "displayName": "Lloyds Bank",
      "id": "lloydsbank-28a61d",
      "locationSet": {
        "include": ["gb-eng", "gb-wls", "im"]
      },
      "matchNames": [
        "lloyds",
        "lloyds bank plc",
        "lloyds banking group",
        "lloyds tsb",
        "lloyds tsb bank"
      ],
      "tags": {
        "amenity": "bank",
        "brand": "Lloyds Bank",
        "brand:wikidata": "Q1152847",
        "name": "Lloyds Bank"
      }
    },
    {
      "displayName": "Luminor Bank",
      "id": "luminorbank-3ce14c",
      "locationSet": {
        "include": ["ee", "lt", "lv"]
      },
      "matchNames": ["dnb"],
      "tags": {
        "amenity": "bank",
        "brand": "Luminor Bank",
        "brand:wikidata": "Q28966957",
        "name": "Luminor Bank"
      }
    },
    {
      "displayName": "Luzerner Kantonalbank",
      "id": "luzernerkantonalbank-74b036",
      "locationSet": {"include": ["ch"]},
      "tags": {
        "amenity": "bank",
        "brand": "Luzerner Kantonalbank",
        "brand:wikidata": "Q1756878",
        "name": "Luzerner Kantonalbank",
        "short_name": "LUKB"
      }
    },
    {
      "displayName": "M&T Bank",
      "id": "mandtbank-ea2e2d",
      "locationSet": {"include": ["us"]},
      "tags": {
        "amenity": "bank",
        "brand": "M&T Bank",
        "brand:wikidata": "Q3272257",
        "name": "M&T Bank"
      }
    },
    {
      "displayName": "Macro",
      "id": "macro-841353",
      "locationSet": {"include": ["ar"]},
      "tags": {
        "amenity": "bank",
        "brand": "Macro",
        "brand:wikidata": "Q2335199",
        "name": "Macro"
      }
    },
    {
      "displayName": "Madhyanchal Gramin Bank",
      "id": "madhyanchalgraminbank-34f411",
      "locationSet": {"include": ["in"]},
      "tags": {
        "amenity": "bank",
        "brand": "Madhyanchal Gramin Bank",
        "brand:en": "Madhyanchal Gramin Bank",
        "brand:hi": "मध्यांचल ग्रामीण बैंक",
        "brand:wikidata": "Q6727651",
        "name": "Madhyanchal Gramin Bank",
        "name:en": "Madhyanchal Gramin Bank",
        "name:hi": "मध्यांचल ग्रामीण बैंक"
      }
    },
    {
      "displayName": "Maharashtra Gramin Bank",
      "id": "maharashtragraminbank-34f411",
      "locationSet": {"include": ["in"]},
      "tags": {
        "amenity": "bank",
        "brand": "Maharashtra Gramin Bank",
        "brand:en": "Maharashtra Gramin Bank",
        "brand:hi": "महाराष्ट्र ग्रामीण बैंक",
        "brand:wikidata": "Q16915974",
        "name": "Maharashtra Gramin Bank",
        "name:en": "Maharashtra Gramin Bank",
        "name:hi": "महाराष्ट्र ग्रामीण बैंक"
      }
    },
    {
      "displayName": "Mashreq",
      "id": "mashreq-b21eb1",
      "locationSet": {"include": ["ae", "eg"]},
      "matchNames": [
        "mashreq atm",
        "mashreq bank",
        "mashreq ccdm"
      ],
      "tags": {
        "amenity": "bank",
        "brand": "Mashreq",
        "brand:en": "Mashreq",
        "brand:wikidata": "Q1538829",
        "name": "Mashreq",
        "name:en": "Mashreq"
      }
    },
    {
      "displayName": "Maybank",
      "id": "maybank-b7a026",
      "locationSet": {"include": ["001"]},
      "tags": {
        "amenity": "bank",
        "brand": "Maybank",
        "brand:wikidata": "Q1364018",
        "name": "Maybank"
      }
    },
    {
      "displayName": "mBank (Europe)",
      "id": "mbank-b95c32",
      "locationSet": {
        "include": ["cz", "pl", "sk"]
      },
      "tags": {
        "amenity": "bank",
        "brand": "mBank",
        "brand:wikidata": "Q1160928",
        "name": "mBank"
      }
    },
    {
      "displayName": "MCB (Caribbean)",
      "id": "mcb-93215e",
      "locationSet": {
        "include": ["aw", "bq", "cw", "sx"]
      },
      "matchNames": [
        "maduro & curiel's bank",
        "mcb bank"
      ],
      "tags": {
        "amenity": "bank",
        "brand": "MCB",
        "brand:wikidata": "Q6728857",
        "name": "MCB"
      }
    },
    {
      "displayName": "MCB (Mauritius)",
      "id": "mcb-7da522",
      "locationSet": {"include": ["mu"]},
      "matchNames": ["mcb bank"],
      "tags": {
        "amenity": "bank",
        "brand": "MCB",
        "name": "MCB"
      }
    },
    {
      "displayName": "MCB (Pakistan)",
      "id": "mcb-57526d",
      "locationSet": {
        "include": ["ae", "bh", "lk", "pk"]
      },
      "matchNames": ["mcb bank"],
      "tags": {
        "amenity": "bank",
        "brand": "MCB",
        "brand:en": "MCB",
        "brand:ur": "ایم سی بی بینک",
        "brand:wikidata": "Q15982510",
        "name": "MCB",
        "name:en": "MCB",
        "name:ur": "ایم سی بی بینک"
      }
    },
    {
      "displayName": "Meezan Bank (میزان بینک)",
      "id": "meezanbank-da5806",
      "locationSet": {"include": ["pk"]},
      "tags": {
        "amenity": "bank",
        "brand": "Meezan Bank",
        "brand:en": "Meezan Bank",
        "brand:ur": "میزان بینک",
        "brand:wikidata": "Q6807934",
        "name": "Meezan Bank",
        "name:en": "Meezan Bank",
        "name:ur": "میزان بینک"
      }
    },
    {
      "displayName": "Mellat Bank",
      "id": "mellatbank-9c44ae",
      "locationSet": {"include": ["am"]},
      "tags": {
        "amenity": "bank",
        "brand": "Մելլաթ Բանկ",
        "brand:en": "Mellat Bank",
        "brand:hy": "Մելլաթ Բանկ",
        "brand:ru": "Меллат Банк",
        "brand:wikidata": "Q116224526",
        "name": "Մելլաթ Բանկ",
        "name:en": "Mellat Bank",
        "name:hy": "Մելլաթ Բանկ",
        "name:ru": "Меллат Банк"
      }
    },
    {
      "displayName": "Mercantil",
      "id": "mercantil-b7a026",
      "locationSet": {"include": ["001"]},
      "tags": {
        "amenity": "bank",
        "brand": "Mercantil",
        "brand:wikidata": "Q6818004",
        "name": "Mercantil"
      }
    },
    {
      "displayName": "Meridian Credit Union",
      "id": "meridiancreditunion-e1345b",
      "locationSet": {"include": ["ca"]},
      "tags": {
        "alt_name": "Meridian",
        "amenity": "bank",
        "brand": "Meridian Credit Union",
        "brand:wikidata": "Q6819303",
        "name": "Meridian Credit Union"
      }
    },
    {
      "displayName": "Metairie Bank",
      "id": "metairiebank-2214b7",
      "locationSet": {
        "include": ["us-la.geojson"]
      },
      "tags": {
        "amenity": "bank",
        "brand": "Metairie Bank",
        "brand:wikidata": "Q112358267",
        "name": "Metairie Bank"
      }
    },
    {
      "displayName": "Metro Bank (UK)",
      "id": "metrobank-e1e9d0",
      "locationSet": {"include": ["gb"]},
      "tags": {
        "amenity": "bank",
        "brand": "Metro Bank",
        "brand:wikidata": "Q6824499",
        "name": "Metro Bank"
      }
    },
    {
      "displayName": "Metrobank (Philippines)",
      "id": "metrobank-431f82",
      "locationSet": {"include": ["ph"]},
      "tags": {
        "amenity": "bank",
        "brand": "Metrobank",
        "brand:wikidata": "Q1925799",
        "name": "Metrobank"
      }
    },
    {
      "displayName": "MG새마을금고",
      "id": "219d89-10d607",
      "locationSet": {"include": ["kr"]},
      "matchNames": ["새마을금고", "새마을금고중앙회"],
      "tags": {
        "amenity": "bank",
        "brand": "MG새마을금고",
        "brand:ko": "MG새마을금고",
        "brand:wikidata": "Q12600614",
        "name": "MG새마을금고",
        "name:ko": "MG새마을금고"
      }
    },
    {
      "displayName": "Mibanco",
      "id": "mibanco-e2ab80",
      "locationSet": {"include": ["pe"]},
      "tags": {
        "amenity": "bank",
        "brand": "Mibanco",
        "brand:wikidata": "Q5558589",
        "name": "Mibanco"
      }
    },
    {
      "displayName": "MidFirst Bank",
      "id": "midfirstbank-ea2e2d",
      "locationSet": {"include": ["us"]},
      "tags": {
        "amenity": "bank",
        "brand": "MidFirst Bank",
        "brand:wikidata": "Q17081131",
        "name": "MidFirst Bank"
      }
    },
    {
      "displayName": "Migros Bank",
      "id": "migrosbank-74b036",
      "locationSet": {"include": ["ch"]},
      "tags": {
        "amenity": "bank",
        "brand": "Migros Bank",
        "brand:de": "Migros Bank",
        "brand:fr": "Banque Migros",
        "brand:it": "Banca Migros",
        "brand:wikidata": "Q1593349",
        "name": "Migros Bank",
        "name:de": "Migros Bank",
        "name:fr": "Banque Migros",
        "name:it": "Banca Migros"
      }
    },
    {
      "displayName": "Millennium Bank",
      "id": "millenniumbank-68054b",
      "locationSet": {"include": ["pl"]},
      "matchNames": ["bank millennium"],
      "tags": {
        "amenity": "bank",
        "brand": "Millennium Bank",
        "brand:wikidata": "Q4855947",
        "name": "Millennium Bank"
      }
    },
    {
      "displayName": "Millennium bcp",
      "id": "millenniumbcp-4028ed",
      "locationSet": {"include": ["pt"]},
      "tags": {
        "amenity": "bank",
        "brand": "Millennium bcp",
        "brand:wikidata": "Q118581",
        "name": "Millennium bcp",
        "official_name": "Banco Comercial Português"
      }
    },
    {
      "displayName": "Mission Federal Credit Union",
      "id": "missionfederalcreditunion-ea2e2d",
      "locationSet": {"include": ["us"]},
      "tags": {
        "amenity": "bank",
        "brand": "Mission Federal Credit Union",
        "brand:wikidata": "Q18345955",
        "name": "Mission Federal Credit Union"
      }
    },
    {
      "displayName": "Mittelbrandenburgische Sparkasse",
      "id": "mittelbrandenburgischesparkasse-1180cf",
      "locationSet": {"include": ["de"]},
      "tags": {
        "amenity": "bank",
        "brand": "Mittelbrandenburgische Sparkasse",
        "brand:wikidata": "Q1940058",
        "name": "Mittelbrandenburgische Sparkasse"
      }
    },
    {
      "displayName": "Mizoram Rural Bank",
      "id": "mizoramruralbank-34f411",
      "locationSet": {"include": ["in"]},
      "tags": {
        "amenity": "bank",
        "brand": "Mizoram Rural Bank",
        "brand:wikidata": "Q60764014",
        "name": "Mizoram Rural Bank"
      }
    },
    {
      "displayName": "MKB Bank",
      "id": "mkbbank-60884a",
      "locationSet": {"include": ["hu"]},
      "note": "Formerly Magyar Külkereskedelmi Bank (Hungarian Foreign Trade Bank)",
      "tags": {
        "amenity": "bank",
        "brand": "MKB Bank",
        "brand:wikidata": "Q916185",
        "name": "MKB Bank"
      }
    },
    {
      "displayName": "Mobi banka",
      "id": "mobibanka-e9ea45",
      "locationSet": {"include": ["rs"]},
      "matchNames": [
        "telenor banka",
        "теленор банка"
      ],
      "tags": {
        "amenity": "bank",
        "brand": "Mobi banka",
        "brand:wikidata": "Q39022656",
        "name": "Mobi banka",
        "name:sr": "Моби банка",
        "name:sr-Latn": "Mobi banka"
      }
    },
    {
      "displayName": "Moldindconbank",
      "id": "moldindconbank-59fea4",
      "locationSet": {"include": ["md"]},
      "tags": {
        "amenity": "bank",
        "brand": "Moldindconbank",
        "brand:wikidata": "Q20429441",
        "name": "Moldindconbank"
      }
    },
    {
      "displayName": "Moldova Agroindbank",
      "id": "moldovaagroindbank-59fea4",
      "locationSet": {"include": ["md"]},
      "tags": {
        "amenity": "bank",
        "brand": "Moldova Agroindbank",
        "brand:wikidata": "Q4044440",
        "name": "Moldova Agroindbank"
      }
    },
    {
      "displayName": "MONETA Money Bank",
      "id": "monetamoneybank-7d13c0",
      "locationSet": {"include": ["cz"]},
      "tags": {
        "amenity": "bank",
        "brand": "MONETA Money Bank",
        "brand:wikidata": "Q24282966",
        "name": "MONETA Money Bank"
      }
    },
    {
      "displayName": "Monobank",
      "id": "monobank-c8dc19",
      "locationSet": {"include": ["ua"]},
      "matchNames": [
        "монобанк",
        "точка видачі monobank"
      ],
      "preserveTags": ["^name"],
      "tags": {
        "amenity": "bank",
        "brand": "Monobank",
        "brand:wikidata": "Q44789053",
        "name": "Monobank"
      }
    },
    {
      "displayName": "Monte dei Paschi di Siena",
      "id": "montedeipaschidisiena-7b36b5",
      "locationSet": {"include": ["it"]},
      "matchNames": [
        "antonveneta",
        "banca antonveneta",
        "banca monte dei paschi di siena",
        "banca monte paschi",
        "mps"
      ],
      "tags": {
        "amenity": "bank",
        "brand": "Monte dei Paschi di Siena",
        "brand:wikidata": "Q46730",
        "name": "Monte dei Paschi di Siena"
      }
    },
    {
      "displayName": "Montepio",
      "id": "montepio-4028ed",
      "locationSet": {"include": ["pt"]},
      "tags": {
        "amenity": "bank",
        "brand": "Montepio",
        "brand:wikidata": "Q1946091",
        "name": "Montepio"
      }
    },
    {
      "displayName": "Mountain America Credit Union",
      "id": "mountainamericacreditunion-ea2e2d",
      "locationSet": {"include": ["us"]},
      "tags": {
        "amenity": "bank",
        "brand": "Mountain America Credit Union",
        "brand:wikidata": "Q6924862",
        "name": "Mountain America Credit Union"
      }
    },
    {
      "displayName": "MTB Bank",
      "id": "mtbbank-c8dc19",
      "locationSet": {"include": ["ua"]},
      "matchNames": ["мтб"],
      "tags": {
        "amenity": "bank",
        "brand": "MTB Bank",
        "brand:en": "MTB Bank",
        "brand:uk": "МТБ Банк",
        "brand:wikidata": "Q110223628",
        "name": "MTB Bank",
        "name:en": "MTB Bank",
        "name:uk": "МТБ Банк"
      }
    },
    {
      "displayName": "NAB",
      "id": "nab-f304bd",
      "locationSet": {"include": ["au"]},
      "matchNames": ["national australia bank"],
      "tags": {
        "amenity": "bank",
        "brand": "NAB",
        "brand:wikidata": "Q1430985",
        "name": "NAB"
      }
    },
    {
      "displayName": "Nainital Bank",
      "id": "nainitalbank-34f411",
      "locationSet": {"include": ["in"]},
      "tags": {
        "amenity": "bank",
        "brand": "Nainital Bank",
        "brand:wikidata": "Q6959715",
        "name": "Nainital Bank"
      }
    },
    {
      "displayName": "NASA Federal Credit Union",
      "id": "nasafederalcreditunion-ea2e2d",
      "locationSet": {"include": ["us"]},
      "tags": {
        "amenity": "bank",
        "brand": "NASA Federal Credit Union",
        "brand:wikidata": "Q6952409",
        "name": "NASA Federal Credit Union"
      }
    },
    {
      "displayName": "National Bank (Canada)",
      "id": "nationalbank-9178f2",
      "locationSet": {
        "include": ["ca"],
        "exclude": ["ca-qc.geojson"]
      },
      "tags": {
        "amenity": "bank",
        "brand": "National Bank",
        "brand:en": "National Bank",
        "brand:fr": "Banque Nationale",
        "brand:wikidata": "Q634298",
        "name": "National Bank",
        "name:en": "National Bank",
        "name:fr": "Banque Nationale",
        "official_name": "National Bank of Canada",
        "official_name:en": "National Bank of Canada",
        "official_name:fr": "Banque Nationale du Canada"
      }
    },
    {
      "displayName": "National Investment Bank (Ghana)",
      "id": "nationalinvestmentbank-9d35ea",
      "locationSet": {"include": ["gh"]},
      "tags": {
        "amenity": "bank",
        "brand": "National Investment Bank",
        "brand:wikidata": "Q6973844",
        "name": "National Investment Bank",
        "operator": "National Investment Bank Limited",
        "operator:type": "parastatal",
        "operator:wikidata": "Q6973844",
        "short_name": "NIB"
      }
    },
    {
      "displayName": "Nationwide",
      "id": "nationwide-e1e9d0",
      "locationSet": {"include": ["gb"]},
      "matchNames": [
        "nationwide building society"
      ],
      "tags": {
        "amenity": "bank",
        "brand": "Nationwide",
        "brand:wikidata": "Q846735",
        "name": "Nationwide"
      }
    },
    {
      "displayName": "NatWest",
      "id": "natwest-6bb648",
      "locationSet": {"include": ["gb", "gg"]},
      "matchNames": [
        "national westminster bank plc",
        "natl westminster bank",
        "natwest bank"
      ],
      "tags": {
        "amenity": "bank",
        "brand": "NatWest",
        "brand:wikidata": "Q2740021",
        "name": "NatWest"
      }
    },
    {
      "displayName": "Navy Federal Credit Union",
      "id": "navyfederalcreditunion-b7a026",
      "locationSet": {"include": ["001"]},
      "tags": {
        "amenity": "bank",
        "brand": "Navy Federal Credit Union",
        "brand:wikidata": "Q6982632",
        "name": "Navy Federal Credit Union"
      }
    },
    {
      "displayName": "Nedbank",
      "id": "nedbank-b7a026",
      "locationSet": {"include": ["001"]},
      "tags": {
        "amenity": "bank",
        "brand": "Nedbank",
        "brand:wikidata": "Q2751701",
        "name": "Nedbank"
      }
    },
    {
      "displayName": "Nest Bank",
      "id": "nestbank-68054b",
      "locationSet": {"include": ["pl"]},
      "tags": {
        "amenity": "bank",
        "brand": "Nest Bank",
        "brand:wikidata": "Q48853121",
        "name": "Nest Bank"
      }
    },
    {
      "displayName": "NH농협은행",
      "id": "nhbank-10d607",
      "locationSet": {"include": ["kr"]},
      "matchNames": ["농협은행", "농협중앙회"],
      "tags": {
        "amenity": "bank",
        "brand": "NH농협은행",
        "brand:en": "NH Bank",
        "brand:ko": "NH농협은행",
        "brand:wikidata": "Q15283673",
        "name": "NH농협은행",
        "name:en": "NH Bank",
        "name:ko": "NH농협은행"
      }
    },
    {
      "displayName": "Nicolet National Bank",
      "id": "nicoletnationalbank-625518",
      "locationSet": {
        "include": [
          "us-mi.geojson",
          "us-mn.geojson",
          "us-wi.geojson"
        ]
      },
      "matchNames": ["mbank"],
      "tags": {
        "amenity": "bank",
        "brand": "Nicolet National Bank",
        "brand:wikidata": "Q124021408",
        "name": "Nicolet National Bank"
      }
    },
    {
      "displayName": "Nidwaldner Kantonalbank",
      "id": "nidwaldnerkantonalbank-74b036",
      "locationSet": {"include": ["ch"]},
      "tags": {
        "amenity": "bank",
        "brand": "Nidwaldner Kantonalbank",
        "brand:wikidata": "Q1987417",
        "name": "Nidwaldner Kantonalbank",
        "short_name": "NKB"
      }
    },
    {
      "displayName": "NLB",
      "id": "nlb-c48f09",
      "locationSet": {
        "include": ["ba", "me", "rs", "si", "xk"]
      },
      "tags": {
        "amenity": "bank",
        "brand": "NLB",
        "brand:wikidata": "Q1481509",
        "name": "NLB"
      }
    },
    {
      "displayName": "NMB Bank (Nepal)",
      "id": "nmbbank-b0fe63",
      "locationSet": {"include": ["np"]},
      "tags": {
        "amenity": "bank",
        "brand": "NMB Bank",
        "brand:wikidata": "Q13179664",
        "name": "NMB Bank",
        "short_name": "NMB"
      }
    },
    {
      "displayName": "NMB Bank (Tanzania)",
      "id": "nmbbank-e14cdd",
      "locationSet": {"include": ["tz"]},
      "tags": {
        "amenity": "bank",
        "brand": "NMB Bank",
        "brand:wikidata": "Q6974322",
        "name": "NMB Bank",
        "short_name": "NMB"
      }
    },
    {
      "displayName": "NMB Bank (Zimbabwe)",
      "id": "nmbbank-ce50d7",
      "locationSet": {"include": ["zw"]},
      "tags": {
        "amenity": "bank",
        "brand": "NMB Bank",
        "brand:wikidata": "Q13179664",
        "name": "NMB Bank",
        "short_name": "NMB"
      }
    },
    {
      "displayName": "Nord-Ostsee Sparkasse",
      "id": "nordostseesparkasse-a957a3",
      "locationSet": {
        "include": ["de-sh.geojson"]
      },
      "tags": {
        "amenity": "bank",
        "brand": "Nord-Ostsee Sparkasse",
        "brand:wikidata": "Q1369016",
        "name": "Nord-Ostsee Sparkasse"
      }
    },
    {
      "displayName": "Nordea",
      "id": "nordea-5e8542",
      "locationSet": {
        "include": [
          "dk",
          "ee",
          "fi",
          "gb",
          "lt",
          "no",
          "se",
          "us"
        ]
      },
      "note": "https://github.com/osmlab/name-suggestion-index/issues/5500",
      "preserveTags": ["^name"],
      "tags": {
        "amenity": "bank",
        "brand": "Nordea",
        "brand:wikidata": "Q1123823",
        "name": "Nordea"
      }
    },
    {
      "displayName": "Northeast Credit Union",
      "id": "northeastcreditunion-02b74e",
      "locationSet": {
        "include": [
          "us-me.geojson",
          "us-nh.geojson"
        ]
      },
      "tags": {
        "amenity": "bank",
        "brand": "Northeast Credit Union",
        "brand:wikidata": "Q123397041",
        "name": "Northeast Credit Union"
      }
    },
    {
      "displayName": "Northwest Bank",
      "id": "northwestbank-7df23e",
      "locationSet": {
        "include": [
          "us-in.geojson",
          "us-ny.geojson",
          "us-oh.geojson",
          "us-pa.geojson"
        ]
      },
      "tags": {
        "amenity": "bank",
        "brand": "Northwest Bank",
        "brand:wikidata": "Q7060191",
        "name": "Northwest Bank"
      }
    },
    {
      "displayName": "Novo Banco",
      "id": "novobanco-151324",
      "locationSet": {"include": ["es", "pt"]},
      "tags": {
        "amenity": "bank",
        "brand": "Novo Banco",
        "brand:wikidata": "Q17488861",
        "name": "Novo Banco"
      }
    },
    {
      "displayName": "NSB",
      "id": "nsb-358381",
      "locationSet": {"include": ["lk"]},
      "matchNames": ["national savings bank"],
      "tags": {
        "amenity": "bank",
        "brand": "NSB",
        "brand:wikidata": "Q12500189",
        "name": "NSB"
      }
    },
    {
      "displayName": "Nurbank",
      "id": "nurbank-033b31",
      "locationSet": {"include": ["kz"]},
      "tags": {
        "amenity": "bank",
        "brand": "Nurbank",
        "brand:wikidata": "Q1638772",
        "name": "Nurbank",
        "name:kk": "Нурбанк",
        "name:ru": "Нурбанк",
        "official_name": "Nurbank JSC",
        "official_name:kk": "«Нұрбанк» АҚ",
        "official_name:ru": "АО «Нурбанк»"
      }
    },
    {
      "displayName": "Nusenda",
      "id": "nusenda-1e2f31",
      "locationSet": {
        "include": [[-106, 34, 450]]
      },
      "matchNames": [
        "new mexico educators federal credit union"
      ],
      "tags": {
        "alt_name": "Nusenda Credit Union",
        "amenity": "bank",
        "brand": "Nusenda",
        "brand:wikidata": "Q7010183",
        "name": "Nusenda"
      }
    },
    {
      "displayName": "Oberbank",
      "id": "oberbank-f71288",
      "locationSet": {
        "include": ["at", "cz", "de", "hu", "sk"]
      },
      "tags": {
        "amenity": "bank",
        "brand": "Oberbank",
        "brand:wikidata": "Q2009139",
        "name": "Oberbank"
      }
    },
    {
      "displayName": "Obwaldner Kantonalbank",
      "id": "obwaldnerkantonalbank-74b036",
      "locationSet": {"include": ["ch"]},
      "tags": {
        "amenity": "bank",
        "brand": "Obwaldner Kantonalbank",
        "brand:wikidata": "Q1291630",
        "name": "Obwaldner Kantonalbank",
        "short_name": "OKB"
      }
    },
    {
      "displayName": "OCBC Bank",
      "id": "ocbcbank-ae45e2",
      "locationSet": {"include": ["my", "sg"]},
      "tags": {
        "amenity": "bank",
        "brand": "OCBC Bank",
        "brand:wikidata": "Q2042423",
        "brand:zh": "华侨银行",
        "name": "OCBC Bank",
        "name:zh": "华侨银行"
      }
    },
    {
      "displayName": "Occidental de Descuento",
      "id": "occidentaldedescuento-0269b0",
      "locationSet": {"include": ["ve"]},
      "tags": {
        "amenity": "bank",
        "brand": "Occidental de Descuento",
        "brand:wikidata": "Q4854108",
        "name": "Occidental de Descuento"
      }
    },
    {
      "displayName": "OCCU",
      "id": "occu-4ac31a",
      "locationSet": {
        "include": ["us-or.geojson"]
      },
      "tags": {
        "alt_name": "Oregon Community Credit Union",
        "amenity": "bank",
        "brand": "OCCU",
        "brand:wikidata": "Q7101148",
        "name": "OCCU"
      }
    },
    {
      "displayName": "Odeabank",
      "id": "odeabank-a30806",
      "locationSet": {"include": ["tr"]},
      "tags": {
        "amenity": "bank",
        "brand": "Odeabank",
        "brand:wikidata": "Q6036742",
        "name": "Odeabank"
      }
    },
    {
      "displayName": "Odisha Gramya Bank",
      "id": "odishagramyabank-34f411",
      "locationSet": {"include": ["in"]},
      "tags": {
        "amenity": "bank",
        "brand": "Odisha Gramya Bank",
        "brand:en": "Odisha Gramya Bank",
        "brand:or": "ଓଡ଼ିଶା ଗ୍ରାମ୍ୟ ବ୍ୟାଙ୍କ",
        "brand:wikidata": "Q18356206",
        "name": "Odisha Gramya Bank",
        "name:en": "Odisha Gramya Bank",
        "name:or": "ଓଡ଼ିଶା ଗ୍ରାମ୍ୟ ବ୍ୟାଙ୍କ"
      }
    },
    {
      "displayName": "Old National Bank",
      "id": "oldnationalbank-ea2e2d",
      "locationSet": {"include": ["us"]},
      "tags": {
        "amenity": "bank",
        "brand": "Old National Bank",
        "brand:wikidata": "Q7084595",
        "name": "Old National Bank"
      }
    },
    {
      "displayName": "Old Second National Bank",
      "id": "oldsecondnationalbank-6bd15c",
      "locationSet": {
        "include": ["us-il.geojson"]
      },
      "tags": {
        "amenity": "bank",
        "brand": "Old Second National Bank",
        "brand:wikidata": "Q108916891",
        "name": "Old Second National Bank"
      }
    },
    {
      "displayName": "Oldenburgische Landesbank",
      "id": "oldenburgischelandesbank-1180cf",
      "locationSet": {"include": ["de"]},
      "tags": {
        "amenity": "bank",
        "brand": "Oldenburgische Landesbank",
        "brand:wikidata": "Q879591",
        "name": "Oldenburgische Landesbank",
        "short_name": "OLB"
      }
    },
    {
      "displayName": "OmniBSIC Bank",
      "id": "omnibsicbank-9d35ea",
      "locationSet": {"include": ["gh"]},
      "tags": {
        "amenity": "bank",
        "brand": "OmniBSIC Bank",
        "brand:wikidata": "Q96397377",
        "name": "OmniBSIC Bank",
        "operator": "OmniBSIC Bank Ghana Limited",
        "operator:type": "private",
        "operator:wikidata": "Q96397377"
      }
    },
    {
      "displayName": "OnPoint",
      "id": "onpoint-181391",
      "locationSet": {
        "include": [
          "us-or.geojson",
          "us-wa.geojson"
        ]
      },
      "tags": {
        "alt_name": "OnPoint Community Credit Union",
        "amenity": "bank",
        "brand": "OnPoint",
        "brand:wikidata": "Q107802623",
        "name": "OnPoint"
      }
    },
    {
      "displayName": "Orabank",
      "id": "orabank-0acde4",
      "locationSet": {"include": ["002"]},
      "tags": {
        "amenity": "bank",
        "brand": "Orabank",
        "name": "Orabank"
      }
    },
    {
      "displayName": "Oregon State Credit Union",
      "id": "oregonstatecreditunion-4ac31a",
      "locationSet": {
        "include": ["us-or.geojson"]
      },
      "tags": {
        "amenity": "bank",
        "brand": "Oregon State Credit Union",
        "brand:wikidata": "Q116506780",
        "name": "Oregon State Credit Union"
      }
    },
    {
      "displayName": "Oriental",
      "id": "oriental-ea2e2d",
      "locationSet": {"include": ["us"]},
      "tags": {
        "alt_name": "Oriental Bank",
        "amenity": "bank",
        "brand": "Oriental",
        "brand:wikidata": "Q64887002",
        "name": "Oriental"
      }
    },
    {
      "displayName": "Oriental Bank of Commerce",
      "id": "orientalbankofcommerce-34f411",
      "locationSet": {"include": ["in"]},
      "tags": {
        "amenity": "bank",
        "brand": "Oriental Bank of Commerce",
        "brand:wikidata": "Q367008",
        "name": "Oriental Bank of Commerce"
      }
    },
    {
      "displayName": "Osuuspankki",
      "id": "osuuspankki-22526e",
      "locationSet": {"include": ["fi"]},
      "tags": {
        "amenity": "bank",
        "brand": "Osuuspankki",
        "brand:wikidata": "Q4045597",
        "name": "Osuuspankki"
      }
    },
    {
      "displayName": "OTP Bank",
      "id": "otpbank-2ef74c",
      "locationSet": {
        "include": ["al", "hu", "md", "ro"]
      },
      "tags": {
        "amenity": "bank",
        "brand": "OTP Bank",
        "brand:wikidata": "Q912778",
        "name": "OTP Bank",
        "short_name": "OTP"
      }
    },
    {
      "displayName": "OTP Bank (Україна)",
      "id": "otpbank-c8dc19",
      "locationSet": {"include": ["ua"]},
      "matchNames": ["otp", "отп"],
      "tags": {
        "amenity": "bank",
        "brand": "OTP Bank",
        "brand:en": "OTP Bank",
        "brand:uk": "ОТП Банк",
        "brand:wikidata": "Q16688676",
        "name": "OTP Bank",
        "name:en": "OTP Bank",
        "name:uk": "ОТП Банк"
      }
    },
    {
      "displayName": "OTP banka (Hrvatska)",
      "id": "otpbanka-6f3d3b",
      "locationSet": {"include": ["hr"]},
      "matchNames": ["otp", "otp bank"],
      "tags": {
        "amenity": "bank",
        "brand": "OTP banka",
        "brand:wikidata": "Q31198593",
        "name": "OTP banka"
      }
    },
    {
      "displayName": "OTP banka (Србија)",
      "id": "otpbanka-e9ea45",
      "locationSet": {"include": ["rs"]},
      "matchNames": [
        "otp",
        "vojvođanska banka",
        "војвођанска банка"
      ],
      "tags": {
        "amenity": "bank",
        "brand": "OTP banka",
        "brand:wikidata": "Q7552914",
        "name": "OTP banka",
        "name:en": "OTP bank",
        "name:sr": "ОТП банка",
        "name:sr-Latn": "OTP banka"
      }
    },
    {
      "displayName": "Panin Bank",
      "id": "paninbank-aa7852",
      "locationSet": {"include": ["id"]},
      "tags": {
        "amenity": "bank",
        "brand": "Panin Bank",
        "brand:wikidata": "Q12502751",
        "name": "Panin Bank"
      }
    },
    {
      "displayName": "Partner banka",
      "id": "partnerbanka-6f3d3b",
      "locationSet": {"include": ["hr"]},
      "tags": {
        "amenity": "bank",
        "brand": "Partner banka",
        "brand:wikidata": "Q125756313",
        "name": "Partner banka"
      }
    },
    {
      "displayName": "PBCom",
      "id": "pbcom-431f82",
      "locationSet": {"include": ["ph"]},
      "matchNames": [
        "philippine bank of communications"
      ],
      "tags": {
        "amenity": "bank",
        "brand": "PBCom",
        "brand:wikidata": "Q7184974",
        "name": "PBCom"
      }
    },
    {
      "displayName": "PBZ - Privredna banka Zagreb",
      "id": "privrednabankazagreb-6f3d3b",
      "locationSet": {"include": ["hr"]},
      "tags": {
        "amenity": "bank",
        "brand": "Privredna banka Zagreb",
        "brand:wikidata": "Q7246343",
        "name": "Privredna banka Zagreb",
        "short_name": "PBZ"
      }
    },
    {
      "displayName": "PC Financial",
      "id": "pcfinancial-e1345b",
      "locationSet": {"include": ["ca"]},
      "tags": {
        "amenity": "bank",
        "brand": "PC Financial",
        "brand:wikidata": "Q7241126",
        "name": "PC Financial",
        "official_name": "President's Choice Financial"
      }
    },
    {
      "displayName": "PenFed Credit Union",
      "id": "penfedcreditunion-ea2e2d",
      "locationSet": {"include": ["us"]},
      "tags": {
        "alt_name": "Pentagon Federal Credit Union",
        "amenity": "bank",
        "brand": "PenFed Credit Union",
        "brand:wikidata": "Q3374885",
        "name": "PenFed Credit Union",
        "short_name": "PenFed"
      }
    },
    {
      "displayName": "Pennsylvania State Employees Credit Union",
      "id": "psecu-7bc61e",
      "locationSet": {
        "include": ["us-pa.geojson"]
      },
      "tags": {
        "alt_name": "Pennsylvania State Employees Credit Union",
        "amenity": "bank",
        "brand": "PSECU",
        "brand:wikidata": "Q7120626",
        "name": "PSECU"
      }
    },
    {
      "displayName": "People's United Bank",
      "id": "peoplesunitedbank-28419b",
      "locationSet": {
        "include": [
          "peoples_united_bank_ct.geojson"
        ]
      },
      "tags": {
        "amenity": "bank",
        "brand": "People's United Bank",
        "brand:wikidata": "Q7165802",
        "name": "People's United Bank"
      }
    },
    {
      "displayName": "Peoples Bank (Flemingsburg, Kentucky)",
      "id": "peoplesbank-c5d8f2",
      "locationSet": {
        "include": [
          "peoples_bank_flemingsburg_ky.geojson"
        ]
      },
      "tags": {
        "amenity": "bank",
        "brand": "Peoples Bank",
        "name": "Peoples Bank",
        "official_name": "Peoples Bank of Kentucky"
      }
    },
    {
      "displayName": "Peoples Bank (Ohio)",
      "id": "peoplesbank-ab694f",
      "locationSet": {
        "include": ["peoples_bank_oh.geojson"],
        "exclude": [
          "peoples_bank_flemingsburg_ky.geojson"
        ]
      },
      "tags": {
        "amenity": "bank",
        "brand": "Peoples Bank",
        "brand:wikidata": "Q65716607",
        "name": "Peoples Bank"
      }
    },
    {
      "displayName": "Peoples Bank (Washington)",
      "id": "peoplesbank-35da18",
      "locationSet": {
        "include": ["us-wa.geojson"]
      },
      "tags": {
        "amenity": "bank",
        "brand": "Peoples Bank",
        "brand:wikidata": "Q7166050",
        "name": "Peoples Bank"
      }
    },
    {
      "displayName": "Permanent TSB",
      "id": "permanenttsb-030d9e",
      "locationSet": {"include": ["ie"]},
      "tags": {
        "amenity": "bank",
        "brand": "Permanent TSB",
        "brand:wikidata": "Q3154461",
        "name": "Permanent TSB"
      }
    },
    {
      "displayName": "Philippine Business Bank",
      "id": "philippinebusinessbank-431f82",
      "locationSet": {"include": ["ph"]},
      "tags": {
        "amenity": "bank",
        "brand": "Philippine Business Bank",
        "brand:wikidata": "Q7184995",
        "name": "Philippine Business Bank"
      }
    },
    {
      "displayName": "Pinnacle Bank (US Midwest & Southwest)",
      "id": "pinnaclebank-ebf4c6",
      "locationSet": {
        "include": [
          "us-az.geojson",
          "us-co.geojson",
          "us-ks.geojson",
          "us-mo.geojson",
          "us-ne.geojson",
          "us-nm.geojson",
          "us-tx.geojson",
          "us-wy.geojson"
        ]
      },
      "tags": {
        "amenity": "bank",
        "brand": "Pinnacle Bank",
        "brand:wikidata": "Q124021658",
        "name": "Pinnacle Bank"
      }
    },
    {
      "displayName": "Pinnacle Bank (US Southeast)",
      "id": "pinnaclebank-1187bc",
      "locationSet": {
        "include": [
          "us-al.geojson",
          "us-ga.geojson",
          "us-nc.geojson",
          "us-sc.geojson",
          "us-tn.geojson",
          "us-wv.geojson"
        ]
      },
      "tags": {
        "amenity": "bank",
        "brand": "Pinnacle Bank",
        "brand:wikidata": "Q7196294",
        "name": "Pinnacle Bank",
        "official_name": "Pinnacle Financial Partners"
      }
    },
    {
      "displayName": "Piraeus Bank (Україна)",
      "id": "piraeusbank-c8dc19",
      "locationSet": {"include": ["ua"]},
      "matchNames": [
        "piraeus",
        "piraeus bank icb",
        "піреус банк мкб"
      ],
      "tags": {
        "amenity": "bank",
        "brand": "Piraeus Bank",
        "brand:en": "Piraeus Bank",
        "brand:uk": "Піреус Банк",
        "brand:wikidata": "Q116871201",
        "name": "Piraeus Bank",
        "name:en": "Piraeus Bank",
        "name:uk": "Піреус Банк"
      }
    },
    {
      "displayName": "PKO BP",
      "id": "pkobp-68054b",
      "locationSet": {"include": ["pl"]},
      "matchNames": ["pko bank polski"],
      "tags": {
        "amenity": "bank",
        "brand": "PKO BP",
        "brand:wikidata": "Q578832",
        "name": "PKO BP"
      }
    },
    {
      "displayName": "Platte Valley Bank",
      "id": "plattevalleybank-a53937",
      "locationSet": {
        "include": [
          "us-ne.geojson",
          "us-wy.geojson"
        ]
      },
      "tags": {
        "amenity": "bank",
        "brand": "Platte Valley Bank",
        "brand:wikidata": "Q113483051",
        "name": "Platte Valley Bank"
      }
    },
    {
      "displayName": "PNB",
      "id": "pnb-431f82",
      "locationSet": {"include": ["ph"]},
      "tags": {
        "amenity": "bank",
        "brand": "PNB",
        "brand:wikidata": "Q1657971",
        "name": "PNB",
        "official_name": "Philippine National Bank"
      }
    },
    {
      "displayName": "PNC Bank",
      "id": "pncbank-ea2e2d",
      "locationSet": {"include": ["us"]},
      "matchNames": ["pnc"],
      "tags": {
        "amenity": "bank",
        "brand": "PNC Bank",
        "brand:wikidata": "Q38928",
        "name": "PNC Bank"
      }
    },
    {
      "displayName": "Podravska banka",
      "id": "podravskabanka-6f3d3b",
      "locationSet": {"include": ["hr"]},
      "tags": {
        "amenity": "bank",
        "brand": "Podravska banka",
        "brand:wikidata": "Q125756441",
        "name": "Podravska banka"
      }
    },
    {
      "displayName": "Popular",
      "id": "popular-ea2e2d",
      "locationSet": {"include": ["us"]},
      "matchNames": ["popular bank"],
      "tags": {
        "alt_name": "Banco Popular",
        "amenity": "bank",
        "brand": "Popular",
        "brand:wikidata": "Q7229656",
        "name": "Popular",
        "official_name": "Banco Popular de Puerto Rico",
        "short_name": "BPPR"
      }
    },
    {
      "displayName": "Poštanska štedionica",
      "id": "postanskastedionica-e9ea45",
      "locationSet": {"include": ["rs"]},
      "tags": {
        "amenity": "bank",
        "brand": "Поштанска штедионица",
        "brand:en": "Postanska stedionica",
        "brand:sr": "Поштанска штедионица",
        "brand:sr-Latn": "Poštanska štedionica",
        "brand:wikidata": "Q2882644",
        "name": "Поштанска штедионица",
        "name:en": "Postanska stedionica",
        "name:sr": "Поштанска штедионица",
        "name:sr-Latn": "Poštanska štedionica"
      }
    },
    {
      "displayName": "Postbank (Deutschland)",
      "id": "postbank-1180cf",
      "locationSet": {"include": ["de"]},
      "matchNames": ["postbank finanzcenter"],
      "tags": {
        "amenity": "bank",
        "brand": "Postbank",
        "brand:wikidata": "Q708835",
        "name": "Postbank"
      }
    },
    {
      "displayName": "Poštová banka",
      "id": "postovabanka-6a1dfb",
      "locationSet": {"include": ["sk"]},
      "tags": {
        "amenity": "bank",
        "brand": "Poštová banka",
        "brand:wikidata": "Q7237158",
        "name": "Poštová banka"
      }
    },
    {
      "displayName": "Pragathi Krishna Gramin Bank",
      "id": "pragathikrishnagraminbank-34f411",
      "locationSet": {"include": ["in"]},
      "tags": {
        "amenity": "bank",
        "brand": "Pragathi Krishna Gramin Bank",
        "brand:wikidata": "Q75801175",
        "name": "Pragathi Krishna Gramin Bank"
      }
    },
    {
      "displayName": "Pragathi Krishna Gramina Bank",
      "id": "pragathikrishnagraminabank-34f411",
      "locationSet": {"include": ["in"]},
      "tags": {
        "amenity": "bank",
        "brand": "Pragathi Krishna Gramina Bank",
        "name": "Pragathi Krishna Gramina Bank"
      }
    },
    {
      "displayName": "Prima banka",
      "id": "primabanka-6a1dfb",
      "locationSet": {"include": ["sk"]},
      "tags": {
        "amenity": "bank",
        "brand": "Prima banka",
        "brand:wikidata": "Q13538661",
        "name": "Prima banka"
      }
    },
    {
      "displayName": "Privatbanka",
      "id": "privatbanka-6a1dfb",
      "locationSet": {"include": ["sk"]},
      "tags": {
        "amenity": "bank",
        "brand": "Privatbanka",
        "brand:wikidata": "Q12774628",
        "name": "Privatbanka"
      }
    },
    {
      "displayName": "ProCredit Bank",
      "id": "procreditbank-f3fcbc",
      "locationSet": {
        "include": [
          "al",
          "ba",
          "de-he.geojson",
          "gr",
          "md",
          "ro",
          "xk"
        ]
      },
      "matchNames": ["procredit"],
      "tags": {
        "amenity": "bank",
        "brand": "ProCredit Bank",
        "brand:wikidata": "Q567304",
        "name": "ProCredit Bank"
      }
    },
    {
      "displayName": "ProCredit Bank (Северна Македонија)",
      "id": "procreditbank-39118c",
      "locationSet": {"include": ["mk"]},
      "matchNames": ["procredit", "прокредит"],
      "tags": {
        "amenity": "bank",
        "brand": "ProCredit Bank",
        "brand:wikidata": "Q20567486",
        "name": "ProCredit Bank",
        "name:mk": "ПроКредит Банка"
      }
    },
    {
      "displayName": "ProCredit Bank (Україна)",
      "id": "procreditbank-c8dc19",
      "locationSet": {"include": ["ua"]},
      "matchNames": ["procredit", "прокредит"],
      "tags": {
        "amenity": "bank",
        "brand": "ProCredit Bank",
        "brand:en": "ProCredit Bank",
        "brand:uk": "ПроКредит Банк",
        "brand:wikidata": "Q20091911",
        "name": "ProCredit Bank",
        "name:en": "ProCredit Bank",
        "name:uk": "ПроКредит Банк"
      }
    },
    {
      "displayName": "ProCredit banka (Србија)",
      "id": "procreditbanka-e9ea45",
      "locationSet": {"include": ["rs"]},
      "matchNames": ["procredit", "прокредит"],
      "tags": {
        "amenity": "bank",
        "brand": "ProCredit banka",
        "brand:wikidata": "Q122811249",
        "name": "ProCredit banka",
        "name:en": "ProCredit Bank",
        "name:sr": "ПроКредит банка",
        "name:sr-Latn": "ProCredit banka"
      }
    },
    {
      "displayName": "Produbanco",
      "id": "produbanco-01e191",
      "locationSet": {"include": ["ec"]},
      "matchNames": ["banco de la producción"],
      "tags": {
        "amenity": "bank",
        "brand": "Produbanco",
        "brand:wikidata": "Q7247678",
        "name": "Produbanco"
      }
    },
    {
      "displayName": "Producers Bank",
      "id": "producersbank-431f82",
      "locationSet": {"include": ["ph"]},
      "matchNames": [
        "producers savings bank corporation"
      ],
      "tags": {
        "amenity": "bank",
        "brand": "Producers Bank",
        "brand:wikidata": "Q25245606",
        "name": "Producers Bank"
      }
    },
    {
      "displayName": "Promerica",
      "id": "promerica-983876",
      "locationSet": {"include": ["cr", "hn"]},
      "matchNames": ["banco promerica"],
      "tags": {
        "amenity": "bank",
        "brand": "Promerica",
        "name": "Promerica"
      }
    },
    {
      "displayName": "Prosperity Bank",
      "id": "prosperitybank-ea2e2d",
      "locationSet": {"include": ["us"]},
      "tags": {
        "amenity": "bank",
        "brand": "Prosperity Bank",
        "brand:wikidata": "Q7250893",
        "name": "Prosperity Bank"
      }
    },
    {
      "displayName": "Provident Bank",
      "id": "providentbank-ea2e2d",
      "locationSet": {"include": ["us"]},
      "tags": {
        "amenity": "bank",
        "brand": "Provident Bank",
        "brand:wikidata": "Q7252517",
        "name": "Provident Bank"
      }
    },
    {
      "displayName": "Provincial",
      "id": "provincial-0269b0",
      "locationSet": {"include": ["ve"]},
      "matchNames": ["bbva provincial"],
      "tags": {
        "amenity": "bank",
        "brand": "Provincial",
        "brand:wikidata": "Q4835087",
        "name": "Provincial"
      }
    },
    {
      "displayName": "Prudential Bank",
      "id": "prudentialbank-9d35ea",
      "locationSet": {"include": ["gh"]},
      "tags": {
        "amenity": "bank",
        "brand": "Prudential Bank",
        "brand:wikidata": "Q7252979",
        "name": "Prudential Bank",
        "operator": "Prudential Bank Limited",
        "operator:type": "private",
        "operator:wikidata": "Q7252979"
      }
    },
    {
      "displayName": "Prvá stavebná sporiteľňa",
      "id": "prvastavebnasporitelna-6a1dfb",
      "locationSet": {"include": ["sk"]},
      "tags": {
        "amenity": "bank",
        "brand": "Prvá stavebná sporiteľňa",
        "brand:wikidata": "Q29054618",
        "name": "Prvá stavebná sporiteľňa"
      }
    },
    {
      "displayName": "PSBank",
      "id": "psbank-431f82",
      "locationSet": {"include": ["ph"]},
      "tags": {
        "amenity": "bank",
        "brand": "PSBank",
        "brand:wikidata": "Q7185203",
        "name": "PSBank"
      }
    },
    {
      "displayName": "Public Bank (Malaysia)",
      "id": "publicbank-8ab35f",
      "locationSet": {"include": ["my"]},
      "matchNames": ["public bank berhad"],
      "tags": {
        "amenity": "bank",
        "brand": "Public Bank",
        "brand:wikidata": "Q3046561",
        "brand:zh": "大众银行",
        "name": "Public Bank",
        "name:zh": "大众银行"
      }
    },
    {
      "displayName": "Puduvai Bharathiar Grama Bank",
      "id": "puduvaibharathiargramabank-34f411",
      "locationSet": {"include": ["in"]},
      "tags": {
        "amenity": "bank",
        "brand": "Puduvai Bharathiar Grama Bank",
        "brand:wikidata": "Q17014664",
        "name": "Puduvai Bharathiar Grama Bank"
      }
    },
    {
      "displayName": "Punjab & Sind Bank",
      "id": "punjabandsindbank-34f411",
      "locationSet": {"include": ["in"]},
      "tags": {
        "amenity": "bank",
        "brand": "Punjab & Sind Bank",
        "brand:en": "Punjab & Sind Bank",
        "brand:hi": "पंजाब एण्ड सिंध बैंक",
        "brand:wikidata": "Q2003302",
        "name": "Punjab & Sind Bank",
        "name:en": "Punjab & Sind Bank",
        "name:hi": "पंजाब एण्ड सिंध बैंक"
      }
    },
    {
      "displayName": "Punjab National Bank",
      "id": "punjabnationalbank-34f411",
      "locationSet": {"include": ["in"]},
      "tags": {
        "amenity": "bank",
        "brand": "Punjab National Bank",
        "brand:wikidata": "Q2743499",
        "name": "Punjab National Bank"
      }
    },
    {
      "displayName": "QNB Finansbank",
      "id": "qnbfinansbank-a30806",
      "locationSet": {"include": ["tr"]},
      "matchNames": ["finansbank", "qnb"],
      "tags": {
        "amenity": "bank",
        "brand": "QNB Finansbank",
        "brand:wikidata": "Q1416237",
        "name": "QNB Finansbank"
      }
    },
    {
      "displayName": "Rabobank",
      "id": "rabobank-c61987",
      "locationSet": {
        "include": ["au", "id", "nl", "nz", "us"]
      },
      "tags": {
        "amenity": "bank",
        "brand": "Rabobank",
        "brand:wikidata": "Q252004",
        "name": "Rabobank"
      }
    },
    {
      "displayName": "Raiffeisen (Luxembourg)",
      "id": "raiffeisen-d335b6",
      "locationSet": {"include": ["lu"]},
      "tags": {
        "amenity": "bank",
        "brand": "Raiffeisen",
        "brand:wikidata": "Q11220162",
        "name": "Raiffeisen"
      }
    },
    {
      "displayName": "Raiffeisen (Schweiz)",
      "id": "raiffeisen-74b036",
      "locationSet": {"include": ["ch"]},
      "tags": {
        "amenity": "bank",
        "brand": "Raiffeisen",
        "brand:wikidata": "Q681189",
        "name": "Raiffeisen"
      }
    },
    {
      "displayName": "Raiffeisen Bank (Croatia)",
      "id": "raiffeisenbank-6f3d3b",
      "locationSet": {"include": ["hr"]},
      "matchNames": ["raiffeisen", "rba banka"],
      "tags": {
        "amenity": "bank",
        "brand": "Raiffeisen bank",
        "brand:wikidata": "Q125756787",
        "name": "Raiffeisen bank"
      }
    },
    {
      "displayName": "Raiffeisen Bank (Magyarország)",
      "id": "raiffeisenbank-60884a",
      "locationSet": {"include": ["hu"]},
      "matchNames": ["raiffeisen"],
      "tags": {
        "amenity": "bank",
        "brand": "Raiffeisen Bank",
        "brand:wikidata": "Q16522506",
        "name": "Raiffeisen Bank"
      }
    },
    {
      "displayName": "Raiffeisen Bank (Österreich)",
      "id": "raiffeisen-694ab5",
      "locationSet": {"include": ["at"]},
      "matchNames": ["raiffeisenbank", "raika"],
      "tags": {
        "amenity": "bank",
        "brand": "Raiffeisen",
        "brand:wikidata": "Q2127528",
        "name": "Raiffeisen"
      }
    },
    {
      "displayName": "Raiffeisen Bank (România)",
      "id": "raiffeisenbank-9a9a30",
      "locationSet": {"include": ["ro"]},
      "matchNames": ["raiffeisen"],
      "tags": {
        "amenity": "bank",
        "brand": "Raiffeisen Bank",
        "brand:wikidata": "Q7283806",
        "name": "Raiffeisen Bank"
      }
    },
    {
      "displayName": "Raiffeisen Bank (Shqipëri)",
      "id": "raiffeisenbank-c53f64",
      "locationSet": {"include": ["al"]},
      "matchNames": ["raiffeisen"],
      "tags": {
        "amenity": "bank",
        "brand": "Raiffeisen Bank",
        "brand:wikidata": "Q2127541",
        "name": "Raiffeisen Bank"
      }
    },
    {
      "displayName": "Raiffeisen Bank (Україна)",
      "id": "raiffeisenbank-c8dc19",
      "locationSet": {"include": ["ua"]},
      "matchNames": [
        "raiffeisen",
        "raiffeisen bank aval",
        "аваль",
        "банк аваль",
        "райф",
        "райфайзен",
        "райфайзен банк",
        "райфайзен банк аваль",
        "райффайзен",
        "райффайзен банк аваль"
      ],
      "tags": {
        "amenity": "bank",
        "brand": "Raiffeisen Bank",
        "brand:en": "Raiffeisen Bank",
        "brand:ru": "Райффайзен Банк",
        "brand:uk": "Райффайзен Банк",
        "brand:wikidata": "Q4389243",
        "name": "Raiffeisen Bank",
        "name:en": "Raiffeisen Bank",
        "name:ru": "Райффайзен Банк",
        "name:uk": "Райффайзен Банк"
      }
    },
    {
      "displayName": "Raiffeisen Bank Polska",
      "id": "raiffeisenbankpolska-68054b",
      "locationSet": {"include": ["pl"]},
      "matchNames": ["raiffeisen polbank"],
      "tags": {
        "amenity": "bank",
        "brand": "Raiffeisen Bank Polska",
        "brand:wikidata": "Q9303218",
        "name": "Raiffeisen Bank Polska"
      }
    },
    {
      "displayName": "Raiffeisen banka Slovensko",
      "id": "raiffeisenbanka-6a1dfb",
      "locationSet": {"include": ["sk"]},
      "matchNames": [
        "raiffeisen",
        "raiffeisenbank"
      ],
      "tags": {
        "amenity": "bank",
        "brand": "Raiffeisen banka",
        "brand:wikidata": "Q107986402",
        "name": "Raiffeisen banka"
      }
    },
    {
      "displayName": "Raiffeisen banka Srbije",
      "id": "raiffeisenbank-e9ea45",
      "locationSet": {"include": ["rs"]},
      "matchNames": [
        "crédit agricole",
        "raiffeisen",
        "rba banka",
        "рба банка"
      ],
      "tags": {
        "amenity": "bank",
        "brand": "Raiffeisen bank",
        "brand:wikidata": "Q7283807",
        "name": "Raiffeisen bank"
      }
    },
    {
      "displayName": "Raiffeisenbank (Czech Republic)",
      "id": "raiffeisenbank-7d13c0",
      "locationSet": {"include": ["cz"]},
      "matchNames": [
        "raiffeisen",
        "raiffeisenkasse"
      ],
      "tags": {
        "amenity": "bank",
        "brand": "Raiffeisenbank",
        "brand:wikidata": "Q24282825",
        "name": "Raiffeisenbank"
      }
    },
    {
      "displayName": "RBC",
      "id": "rbc-b7a026",
      "locationSet": {"include": ["001"]},
      "matchNames": [
        "hsbc",
        "hsbc bank canada",
        "rbc financial group",
        "rbc royal bank",
        "royal bank"
      ],
      "tags": {
        "amenity": "bank",
        "brand": "RBC",
        "brand:wikidata": "Q735261",
        "name": "RBC",
        "official_name": "Royal Bank of Canada"
      }
    },
    {
      "displayName": "RBL Bank",
      "id": "rblbank-34f411",
      "locationSet": {"include": ["in"]},
      "matchNames": ["rbl"],
      "tags": {
        "amenity": "bank",
        "brand": "RBL Bank",
        "brand:wikidata": "Q13120398",
        "name": "RBL Bank"
      }
    },
    {
      "displayName": "RBS",
      "id": "rbs-23753a",
      "locationSet": {"include": ["gb", "je"]},
      "matchNames": [
        "the royal bank of scotland",
        "the royal bank of scotland plc"
      ],
      "tags": {
        "amenity": "bank",
        "brand": "RBS",
        "brand:wikidata": "Q160126",
        "name": "RBS",
        "official_name": "Royal Bank of Scotland"
      }
    },
    {
      "displayName": "RCB Bank",
      "id": "rcbbank-fe69e8",
      "locationSet": {"include": ["cy"]},
      "tags": {
        "amenity": "bank",
        "brand": "RCB Bank",
        "brand:wikidata": "Q24914906",
        "name": "RCB Bank"
      }
    },
    {
      "displayName": "RCBC",
      "id": "rcbc-431f82",
      "locationSet": {"include": ["ph"]},
      "matchNames": ["rcbc savings bank"],
      "tags": {
        "amenity": "bank",
        "brand": "RCBC",
        "brand:wikidata": "Q7339070",
        "name": "RCBC",
        "official_name": "Rizal Commercial Banking Corporation"
      }
    },
    {
      "displayName": "RegioBank",
      "id": "regiobank-fb21a8",
      "locationSet": {"include": ["nl"]},
      "tags": {
        "amenity": "bank",
        "brand": "RegioBank",
        "brand:wikidata": "Q2115864",
        "name": "RegioBank"
      }
    },
    {
      "displayName": "Regions Bank",
      "id": "regionsbank-ea2e2d",
      "locationSet": {"include": ["us"]},
      "tags": {
        "amenity": "bank",
        "brand": "Regions Bank",
        "brand:wikidata": "Q917131",
        "name": "Regions Bank"
      }
    },
    {
      "displayName": "Reisebank",
      "id": "reisebank-1180cf",
      "locationSet": {"include": ["de"]},
      "tags": {
        "amenity": "bank",
        "brand": "Reisebank",
        "brand:wikidata": "Q1421107",
        "name": "Reisebank"
      }
    },
    {
      "displayName": "Republic Bank (Eastern Caribbean)",
      "id": "republicbank-1e52aa",
      "locationSet": {
        "include": ["bb", "gd", "gy", "tt"]
      },
      "tags": {
        "amenity": "bank",
        "brand": "Republic Bank",
        "brand:wikidata": "Q7314386",
        "name": "Republic Bank"
      }
    },
    {
      "displayName": "Republic Bank (Ghana)",
      "id": "republicbank-9d35ea",
      "locationSet": {"include": ["gh"]},
      "tags": {
        "amenity": "bank",
        "brand": "Republic Bank",
        "brand:wikidata": "Q7314386",
        "name": "Republic Bank",
        "operator": "Republic Bank Ghana Limited",
        "operator:type": "public",
        "operator:wikidata": "Q4039966"
      }
    },
    {
      "displayName": "Republic Bank (Kentucky)",
      "id": "republicbank-6552d3",
      "locationSet": {
        "include": [
          "us-fl.geojson",
          "us-in.geojson",
          "us-ky.geojson",
          "us-oh.geojson",
          "us-tn.geojson"
        ]
      },
      "tags": {
        "amenity": "bank",
        "brand": "Republic Bank",
        "brand:wikidata": "Q7314387",
        "name": "Republic Bank",
        "official_name": "Republic Bank & Trust Company"
      }
    },
    {
      "displayName": "Republic Bank (Philadelphia)",
      "id": "republicbank-9c6083",
      "locationSet": {
        "include": [
          "us-nj.geojson",
          "us-ny.geojson",
          "us-pa.geojson"
        ]
      },
      "tags": {
        "amenity": "bank",
        "brand": "Republic Bank",
        "brand:wikidata": "Q55316482",
        "name": "Republic Bank"
      }
    },
    {
      "displayName": "República",
      "id": "republica-146753",
      "locationSet": {"include": ["uy"]},
      "tags": {
        "amenity": "bank",
        "brand": "República",
        "brand:wikidata": "Q4077337",
        "name": "República"
      }
    },
    {
      "displayName": "RHB Bank",
      "id": "rhbbank-ea52df",
      "locationSet": {
        "include": ["bn", "my", "sg", "th", "vn"]
      },
      "tags": {
        "amenity": "bank",
        "brand": "RHB Bank",
        "brand:wikidata": "Q4207443",
        "name": "RHB Bank"
      }
    },
    {
      "displayName": "Rheinhessen Sparkasse",
      "id": "sparkasse-a144f5",
      "locationSet": {
        "include": [[8.2, 49.7, 25]]
      },
      "matchNames": [
        "sparkasse worms-alzey-ried"
      ],
      "tags": {
        "amenity": "bank",
        "brand": "Rheinhessen Sparkasse",
        "brand:wikidata": "Q1435829",
        "name": "Sparkasse",
        "operator": "Rheinhessen Sparkasse"
      }
    },
    {
      "displayName": "Robinsons Bank",
      "id": "robinsonsbank-431f82",
      "locationSet": {"include": ["ph"]},
      "tags": {
        "amenity": "bank",
        "brand": "Robinsons Bank",
        "brand:wikidata": "Q30639182",
        "name": "Robinsons Bank"
      }
    },
    {
      "displayName": "Rockland Trust",
      "id": "rocklandtrust-893667",
      "locationSet": {
        "include": [
          "us-ma.geojson",
          "us-ri.geojson"
        ]
      },
      "matchNames": [
        "east boston savings bank",
        "rockland trust bank"
      ],
      "tags": {
        "amenity": "bank",
        "brand": "Rockland Trust",
        "brand:wikidata": "Q7355463",
        "name": "Rockland Trust"
      }
    },
    {
      "displayName": "Rogue Credit Union",
      "id": "roguecreditunion-05b4aa",
      "locationSet": {
        "include": [
          "us-id.geojson",
          "us-or.geojson"
        ]
      },
      "matchNames": [
        "rogue federal credit union"
      ],
      "tags": {
        "amenity": "bank",
        "brand": "Rogue Credit Union",
        "brand:wikidata": "Q23926666",
        "name": "Rogue Credit Union"
      }
    },
    {
      "displayName": "Royal Business Bank",
      "id": "royalbusinessbank-ea2e2d",
      "locationSet": {"include": ["us"]},
      "tags": {
        "amenity": "bank",
        "brand": "Royal Business Bank",
        "brand:wikidata": "Q54959147",
        "name": "Royal Business Bank"
      }
    },
    {
      "displayName": "S-Pankki",
      "id": "spankki-22526e",
      "locationSet": {"include": ["fi"]},
      "tags": {
        "amenity": "bank",
        "brand": "S-Pankki",
        "brand:wikidata": "Q7387053",
        "name": "S-Pankki"
      }
    },
    {
      "displayName": "Sacombank",
      "id": "sacombank-b7a026",
      "locationSet": {"include": ["001"]},
      "tags": {
        "amenity": "bank",
        "brand": "Sacombank",
        "brand:wikidata": "Q6123772",
        "name": "Sacombank"
      }
    },
    {
      "displayName": "Salem Five Bank",
      "id": "salemfivebank-1bf72c",
      "locationSet": {
        "include": ["us-ma.geojson"]
      },
      "matchNames": ["salem five"],
      "tags": {
        "amenity": "bank",
        "brand": "Salem Five Bank",
        "brand:wikidata": "Q29094215",
        "name": "Salem Five Bank"
      }
    },
    {
      "displayName": "Samoborska banka",
      "id": "samoborskabanka-6f3d3b",
      "locationSet": {"include": ["hr"]},
      "tags": {
        "amenity": "bank",
        "brand": "Samoborska banka",
        "brand:wikidata": "Q125756384",
        "name": "Samoborska banka"
      }
    },
    {
      "displayName": "Sampath Bank",
      "id": "sampathbank-358381",
      "locationSet": {"include": ["lk"]},
      "tags": {
        "amenity": "bank",
        "brand": "Sampath Bank",
        "brand:wikidata": "Q7410095",
        "name": "Sampath Bank"
      }
    },
    {
      "displayName": "San Diego County Credit Union",
      "id": "sandiegocountycreditunion-cf92b8",
      "locationSet": {
        "include": ["us-ca.geojson"]
      },
      "tags": {
        "amenity": "bank",
        "brand": "San Diego County Credit Union",
        "brand:wikidata": "Q7413628",
        "name": "San Diego County Credit Union",
        "short_name": "SDCCU"
      }
    },
    {
      "displayName": "Santander",
      "id": "santander-ea2e2d",
      "locationSet": {"include": ["us"]},
      "matchNames": [
        "santander bank",
        "santander bank us",
        "santander consumer bank"
      ],
      "tags": {
        "amenity": "bank",
        "brand": "Santander",
        "brand:wikidata": "Q5835668",
        "name": "Santander"
      }
    },
    {
      "displayName": "Santander (DE)",
      "id": "santander-1180cf",
      "locationSet": {"include": ["de"]},
      "matchNames": [
        "santander bank",
        "santander consumer bank"
      ],
      "tags": {
        "amenity": "bank",
        "brand": "Santander",
        "brand:wikidata": "Q875292",
        "name": "Santander"
      }
    },
    {
      "displayName": "Santander (PL)",
      "id": "santander-68054b",
      "locationSet": {"include": ["pl"]},
      "matchNames": ["santander bank"],
      "tags": {
        "amenity": "bank",
        "brand": "Santander",
        "brand:wikidata": "Q806653",
        "name": "Santander"
      }
    },
    {
      "displayName": "Santander (UK)",
      "id": "santander-e1e9d0",
      "locationSet": {"include": ["gb"]},
      "matchNames": ["santander bank"],
      "tags": {
        "amenity": "bank",
        "brand": "Santander",
        "brand:wikidata": "Q7420065",
        "name": "Santander"
      }
    },
    {
      "displayName": "Santander Consumer Bank",
      "id": "santanderconsumerbank-68054b",
      "locationSet": {"include": ["pl"]},
      "tags": {
        "amenity": "bank",
        "brand": "Santander Consumer Bank",
        "brand:wikidata": "Q875292",
        "name": "Santander Consumer Bank"
      }
    },
    {
      "displayName": "Santander Río",
      "id": "santanderrio-841353",
      "locationSet": {"include": ["ar"]},
      "tags": {
        "amenity": "bank",
        "brand": "Santander Río",
        "brand:wikidata": "Q3385268",
        "name": "Santander Río"
      }
    },
    {
      "displayName": "Santander Totta",
      "id": "santandertotta-4028ed",
      "locationSet": {"include": ["pt"]},
      "matchNames": ["banco santander totta s a"],
      "tags": {
        "amenity": "bank",
        "brand": "Santander Totta",
        "brand:wikidata": "Q4854116",
        "name": "Santander Totta"
      }
    },
    {
      "displayName": "Sberbank",
      "id": "sberbank-3367f9",
      "locationSet": {
        "include": ["001"],
        "exclude": ["ru"]
      },
      "matchNames": ["savings bank russian fed."],
      "tags": {
        "amenity": "bank",
        "brand": "Sberbank",
        "brand:wikidata": "Q205012",
        "name": "Sberbank"
      }
    },
    {
      "displayName": "SBI新生銀行",
      "id": "sbishinseibank-d7a9e7",
      "locationSet": {"include": ["jp"]},
      "matchNames": ["新生銀行"],
      "tags": {
        "amenity": "bank",
        "brand": "SBI新生銀行",
        "brand:en": "SBI SHINSEI BANK",
        "brand:ja": "SBI新生銀行",
        "brand:wikidata": "Q571997",
        "name": "SBI新生銀行",
        "name:en": "SBI Shinsei Bank",
        "name:ja": "SBI新生銀行"
      }
    },
    {
      "displayName": "SBS Bank",
      "id": "sbsbank-279fc5",
      "locationSet": {"include": ["nz"]},
      "tags": {
        "amenity": "bank",
        "brand": "SBS Bank",
        "brand:wikidata": "Q7388985",
        "name": "SBS Bank"
      }
    },
    {
      "displayName": "Schaffhauser Kantonalbank",
      "id": "schaffhauserkantonalbank-74b036",
      "locationSet": {"include": ["ch"]},
      "tags": {
        "amenity": "bank",
        "brand": "Schaffhauser Kantonalbank",
        "brand:wikidata": "Q2230058",
        "name": "Schaffhauser Kantonalbank",
        "short_name": "SHKB"
      }
    },
    {
      "displayName": "Schwyzer Kantonalbank",
      "id": "schwyzerkantonalbank-74b036",
      "locationSet": {"include": ["ch"]},
      "tags": {
        "amenity": "bank",
        "brand": "Schwyzer Kantonalbank",
        "brand:wikidata": "Q2257957",
        "name": "Schwyzer Kantonalbank",
        "short_name": "SZKB"
      }
    },
    {
      "displayName": "Scotiabank (non-Québec)",
      "id": "scotiabank-b7a026",
      "locationSet": {"include": ["001"]},
      "matchNames": ["scotia"],
      "tags": {
        "amenity": "bank",
        "brand": "Scotiabank",
        "brand:wikidata": "Q451476",
        "name": "Scotiabank"
      }
    },
    {
      "displayName": "Scotiabank (Québec)",
      "id": "banquescotia-e1345b",
      "locationSet": {"include": ["ca"]},
      "matchNames": ["scotia"],
      "tags": {
        "amenity": "bank",
        "brand": "Banque Scotia",
        "brand:wikidata": "Q451476",
        "name": "Banque Scotia"
      }
    },
    {
      "displayName": "SC제일은행",
      "id": "2a04be-10d607",
      "locationSet": {"include": ["kr"]},
      "matchNames": ["스탠다드차타드은행", "제일은행"],
      "tags": {
        "amenity": "bank",
        "brand": "SC제일은행",
        "brand:ko": "SC제일은행",
        "brand:wikidata": "Q625531",
        "name": "SC제일은행",
        "name:ko": "SC제일은행"
      }
    },
    {
      "displayName": "SEB",
      "id": "seb-e3cf16",
      "locationSet": {
        "include": ["de", "ee", "lt", "lv", "se"]
      },
      "tags": {
        "amenity": "bank",
        "brand": "SEB",
        "brand:wikidata": "Q975655",
        "name": "SEB"
      }
    },
    {
      "displayName": "Security Bank",
      "id": "securitybank-431f82",
      "locationSet": {"include": ["ph"]},
      "tags": {
        "amenity": "bank",
        "brand": "Security Bank",
        "brand:wikidata": "Q7444945",
        "name": "Security Bank"
      }
    },
    {
      "displayName": "Security Service Federal Credit Union",
      "id": "securityservicefederalcreditunion-ea2e2d",
      "locationSet": {"include": ["us"]},
      "matchNames": ["security service fcu"],
      "tags": {
        "amenity": "bank",
        "brand": "Security Service Federal Credit Union",
        "brand:wikidata": "Q7444993",
        "name": "Security Service Federal Credit Union",
        "short_name": "SSFCU"
      }
    },
    {
      "displayName": "Şekerbank",
      "id": "sekerbank-a30806",
      "locationSet": {"include": ["tr"]},
      "tags": {
        "amenity": "bank",
        "brand": "Şekerbank",
        "brand:wikidata": "Q6088369",
        "name": "Şekerbank"
      }
    },
    {
      "displayName": "Self-Help Credit Union",
      "id": "selfhelpcreditunion-2b62fb",
      "locationSet": {
        "include": [
          "us-fl.geojson",
          "us-nc.geojson",
          "us-sc.geojson",
          "us-va.geojson"
        ]
      },
      "tags": {
        "amenity": "bank",
        "brand": "Self-Help Credit Union",
        "brand:wikidata": "Q111381769",
        "name": "Self-Help Credit Union"
      }
    },
    {
      "displayName": "Self-Help Federal Credit Union",
      "id": "selfhelpfederalcreditunion-8dbd99",
      "locationSet": {
        "include": [
          "us-ca.geojson",
          "us-il.geojson",
          "us-wa.geojson",
          "us-wi.geojson"
        ]
      },
      "tags": {
        "amenity": "bank",
        "brand": "Self-Help Federal Credit Union",
        "brand:wikidata": "Q111381724",
        "name": "Self-Help Federal Credit Union"
      }
    },
    {
      "displayName": "Sense Bank",
      "id": "sensebank-c8dc19",
      "locationSet": {"include": ["ua"]},
      "matchNames": [
        "alfa-bank",
        "sens bank",
        "альфа-банк"
      ],
      "tags": {
        "amenity": "bank",
        "brand": "Sense Bank",
        "brand:en": "Sense Bank",
        "brand:ru": "Сенс Банк",
        "brand:uk": "Сенс Банк",
        "brand:wikidata": "Q16691757",
        "name": "Sense Bank",
        "name:en": "Sense Bank",
        "name:ru": "Сенс Банк",
        "name:uk": "Сенс Банк",
        "operator": "Sense Bank"
      }
    },
    {
      "displayName": "Service Credit Union",
      "id": "servicecreditunion-f961e2",
      "locationSet": {"include": ["de", "us"]},
      "tags": {
        "amenity": "bank",
        "brand": "Service Credit Union",
        "brand:wikidata": "Q7455675",
        "name": "Service Credit Union"
      }
    },
    {
      "displayName": "Servus Credit Union",
      "id": "servuscreditunion-e1345b",
      "locationSet": {"include": ["ca"]},
      "tags": {
        "alt_name": "Servus",
        "amenity": "bank",
        "brand": "Servus Credit Union",
        "brand:wikidata": "Q2274396",
        "name": "Servus Credit Union"
      }
    },
    {
      "displayName": "Seylan Bank",
      "id": "seylanbank-358381",
      "locationSet": {"include": ["lk"]},
      "tags": {
        "amenity": "bank",
        "brand": "Seylan Bank",
        "brand:wikidata": "Q3532083",
        "name": "Seylan Bank"
      }
    },
    {
      "displayName": "Sicoob",
      "id": "sicoob-0ed44d",
      "locationSet": {"include": ["br"]},
      "tags": {
        "amenity": "bank",
        "brand": "Sicoob",
        "brand:wikidata": "Q28679754",
        "name": "Sicoob"
      }
    },
    {
      "displayName": "Sicredi",
      "id": "sicredi-0ed44d",
      "locationSet": {"include": ["br"]},
      "tags": {
        "amenity": "bank",
        "brand": "Sicredi",
        "brand:wikidata": "Q3483060",
        "name": "Sicredi"
      }
    },
    {
      "displayName": "Simmons Bank",
      "id": "simmonsbank-ea2e2d",
      "locationSet": {"include": ["us"]},
      "tags": {
        "amenity": "bank",
        "brand": "Simmons Bank",
        "brand:wikidata": "Q28402389",
        "name": "Simmons Bank"
      }
    },
    {
      "displayName": "SKB Banka",
      "id": "skbbanka-30392e",
      "locationSet": {"include": ["si"]},
      "tags": {
        "amenity": "bank",
        "brand": "SKB Banka",
        "brand:wikidata": "Q93363069",
        "name": "SKB Banka"
      }
    },
    {
      "displayName": "Skipton Building Society",
      "id": "skiptonbuildingsociety-e1e9d0",
      "locationSet": {"include": ["gb"]},
      "tags": {
        "amenity": "bank",
        "brand": "Skipton Building Society",
        "brand:wikidata": "Q16931747",
        "name": "Skipton Building Society"
      }
    },
    {
      "displayName": "Slatinska banka",
      "id": "slatinskabanka-6f3d3b",
      "locationSet": {"include": ["hr"]},
      "tags": {
        "amenity": "bank",
        "brand": "Slatinska banka",
        "brand:wikidata": "Q125756415",
        "name": "Slatinska banka"
      }
    },
    {
      "displayName": "Slovenská sporiteľňa",
      "id": "slovenskasporitelna-6a1dfb",
      "locationSet": {"include": ["sk"]},
      "tags": {
        "amenity": "bank",
        "brand": "Slovenská sporiteľňa",
        "brand:wikidata": "Q7541907",
        "name": "Slovenská sporiteľňa"
      }
    },
    {
      "displayName": "SMBC信託銀行",
      "id": "smbctrustbank-d7a9e7",
      "locationSet": {"include": ["jp"]},
      "tags": {
        "amenity": "bank",
        "brand": "SMBC信託銀行",
        "brand:en": "SMBC Trust Bank",
        "brand:wikidata": "Q17218805",
        "name": "SMBC信託銀行",
        "name:en": "SMBC Trust Bank"
      }
    },
    {
      "displayName": "SNS Bank",
      "id": "snsbank-fb21a8",
      "locationSet": {"include": ["nl"]},
      "tags": {
        "amenity": "bank",
        "brand": "SNS Bank",
        "brand:wikidata": "Q1857899",
        "name": "SNS Bank"
      }
    },
    {
      "displayName": "Société Générale",
      "id": "societegenerale-703d51",
      "locationSet": {
        "include": ["001"],
        "exclude": [
          "ae",
          "bg",
          "ci",
          "fr",
          "gh",
          "ma",
          "qa",
          "sa"
        ]
      },
      "tags": {
        "amenity": "bank",
        "brand": "Société Générale",
        "brand:wikidata": "Q270363",
        "name": "Société Générale"
      }
    },
    {
      "displayName": "Société Générale (FR)",
      "id": "sg-b30a91",
      "locationSet": {"include": ["fx"]},
      "matchNames": ["société générale"],
      "tags": {
        "amenity": "bank",
        "brand": "SG",
        "brand:wikidata": "Q270363",
        "name": "SG"
      }
    },
    {
      "displayName": "Société Générale (Ghana)",
      "id": "societegenerale-9d35ea",
      "locationSet": {"include": ["gh"]},
      "tags": {
        "amenity": "bank",
        "brand": "Société Générale",
        "brand:wikidata": "Q270363",
        "name": "Société Générale",
        "operator": "Société Générale Ghana Limited",
        "operator:type": "public",
        "operator:wikidata": "Q7390038"
      }
    },
    {
      "displayName": "Société Générale (الشركة العامة)",
      "id": "576e54-11534a",
      "locationSet": {"include": ["ma"]},
      "matchNames": [
        "société générale",
        "société générale سوسيتيه جنرال",
        "سوسيتيه جنرال"
      ],
      "tags": {
        "amenity": "bank",
        "brand": "Société générale Maroc الشركة العامة",
        "brand:ar": "الشركة العامة",
        "brand:fr": "Société générale Maroc",
        "brand:wikidata": "Q3488352",
        "name": "Société générale Maroc الشركة العامة",
        "name:ar": "الشركة العامة",
        "name:fr": "Société générale Maroc"
      }
    },
    {
      "displayName": "Société générale Côte d’Ivoire",
      "id": "societegeneralecotedivoire-720a42",
      "locationSet": {"include": ["ci"]},
      "matchNames": [
        "agence sgbci",
        "société générale"
      ],
      "tags": {
        "amenity": "bank",
        "brand": "Société générale Côte d’Ivoire",
        "brand:wikidata": "Q3488360",
        "name": "Société générale Côte d’Ivoire",
        "name:fr": "Société générale Côte d’Ivoire",
        "old_name": "SGBCI"
      }
    },
    {
      "displayName": "Société Marseillaise de Crédit",
      "id": "societemarseillaisedecredit-ad79d4",
      "locationSet": {"include": ["fr"]},
      "tags": {
        "amenity": "bank",
        "brand": "Société Marseillaise de Crédit",
        "brand:wikidata": "Q3488479",
        "name": "Société Marseillaise de Crédit"
      }
    },
    {
      "displayName": "South Indian Bank",
      "id": "southindianbank-34f411",
      "locationSet": {"include": ["in"]},
      "tags": {
        "amenity": "bank",
        "brand": "South Indian Bank",
        "brand:wikidata": "Q2044973",
        "name": "South Indian Bank"
      }
    },
    {
      "displayName": "South State Bank",
      "id": "southstatebank-ea2e2d",
      "locationSet": {"include": ["us"]},
      "tags": {
        "amenity": "bank",
        "brand": "South State Bank",
        "brand:wikidata": "Q55633597",
        "name": "South State Bank"
      }
    },
    {
      "displayName": "Southern Bank",
      "id": "southernbank-ea2e2d",
      "locationSet": {"include": ["us"]},
      "tags": {
        "amenity": "bank",
        "brand": "Southern Bank",
        "brand:wikidata": "Q7569660",
        "name": "Southern Bank"
      }
    },
    {
      "displayName": "Sparda-Bank",
      "id": "spardabank-a7f91c",
      "locationSet": {
        "include": [
          "de-by.geojson",
          "de-hb.geojson",
          "de-ni.geojson",
          "de-nw.geojson"
        ]
      },
      "tags": {
        "amenity": "bank",
        "brand": "Sparda-Bank",
        "brand:wikidata": "Q2307136",
        "name": "Sparda-Bank"
      }
    },
    {
      "displayName": "Sparda-Bank (Österreich)",
      "id": "spardabank-694ab5",
      "locationSet": {"include": ["at"]},
      "matchNames": ["sparda bank austria"],
      "tags": {
        "amenity": "bank",
        "brand": "Sparda-Bank",
        "brand:wikidata": "Q2307139",
        "name": "Sparda-Bank"
      }
    },
    {
      "displayName": "Sparda-Bank Baden-Württemberg",
      "id": "spardabankbadenwurttemberg-5068f2",
      "locationSet": {
        "include": ["de-bw.geojson"]
      },
      "matchNames": [
        "sparda-bank",
        "sparda-bank baden-württemberg eg",
        "sparda-bank bw"
      ],
      "tags": {
        "amenity": "bank",
        "brand": "Sparda-Bank Baden-Württemberg",
        "brand:wikidata": "Q1637412",
        "name": "Sparda-Bank Baden-Württemberg"
      }
    },
    {
      "displayName": "Sparda-Bank Berlin",
      "id": "spardabankberlin-d82d38",
      "locationSet": {
        "include": [
          "de-bb.geojson",
          "de-be.geojson",
          "de-mv.geojson",
          "de-sn.geojson",
          "de-st.geojson",
          "de-th.geojson"
        ]
      },
      "matchNames": [
        "sparda-bank",
        "sparda-bank berlin eg"
      ],
      "tags": {
        "amenity": "bank",
        "brand": "Sparda-Bank Berlin",
        "brand:wikidata": "Q1656189",
        "name": "Sparda-Bank Berlin"
      }
    },
    {
      "displayName": "Sparda-Bank Hamburg",
      "id": "spardabankhamburg-b869bd",
      "locationSet": {
        "include": [
          "de-hh.geojson",
          "de-sh.geojson"
        ]
      },
      "matchNames": [
        "sparda-bank",
        "sparda-bank hamburg eg"
      ],
      "tags": {
        "amenity": "bank",
        "brand": "Sparda-Bank Hamburg",
        "brand:wikidata": "Q1231375",
        "name": "Sparda-Bank Hamburg"
      }
    },
    {
      "displayName": "Sparda-Bank Hessen",
      "id": "spardabankhessen-9ffcae",
      "locationSet": {
        "include": ["de-he.geojson"]
      },
      "matchNames": [
        "sparda-bank",
        "sparda-bank hessen eg"
      ],
      "tags": {
        "amenity": "bank",
        "brand": "Sparda-Bank Hessen",
        "brand:wikidata": "Q2307146",
        "name": "Sparda-Bank Hessen"
      }
    },
    {
      "displayName": "Sparda-Bank Südwest",
      "id": "spardabanksudwest-75cfbb",
      "locationSet": {
        "include": [
          "de-rp.geojson",
          "de-sl.geojson"
        ]
      },
      "matchNames": [
        "sparda-bank",
        "sparda-bank südwest eg",
        "sparda-bank sw"
      ],
      "tags": {
        "amenity": "bank",
        "brand": "Sparda-Bank Südwest",
        "brand:wikidata": "Q2307136",
        "name": "Sparda-Bank Südwest"
      }
    },
    {
      "displayName": "Sparkassen",
      "id": "sparkassen-f2a422",
      "locationSet": {
        "include": ["ba", "me", "rs", "si"]
      },
      "tags": {
        "amenity": "bank",
        "brand": "Sparkassen",
        "brand:wikidata": "Q1555572",
        "name": "Sparkassen"
      }
    },
    {
      "displayName": "St. Galler Kantonalbank",
      "id": "stgallerkantonalbank-74b036",
      "locationSet": {"include": ["ch"]},
      "tags": {
        "amenity": "bank",
        "brand": "St. Galler Kantonalbank",
        "brand:wikidata": "Q2316809",
        "name": "St. Galler Kantonalbank",
        "short_name": "SGKB"
      }
    },
    {
      "displayName": "St.George",
      "id": "stgeorge-f304bd",
      "locationSet": {"include": ["au"]},
      "matchNames": ["st.george bank"],
      "tags": {
        "amenity": "bank",
        "brand": "St.George",
        "brand:wikidata": "Q1606050",
        "name": "St.George"
      }
    },
    {
      "displayName": "Stanbic Bank",
      "id": "stanbicbank-8a3497",
      "locationSet": {
        "include": ["001"],
        "exclude": ["gh"]
      },
      "tags": {
        "amenity": "bank",
        "brand": "Stanbic Bank",
        "brand:wikidata": "Q7597999",
        "name": "Stanbic Bank"
      }
    },
    {
      "displayName": "Stanbic Bank (Ghana)",
      "id": "stanbicbank-9d35ea",
      "locationSet": {"include": ["gh"]},
      "tags": {
        "amenity": "bank",
        "brand": "Standard Bank",
        "brand:wikidata": "Q1576610",
        "name": "Stanbic Bank",
        "operator": "Stanbic Bank Ghana Limited",
        "operator:type": "public"
      }
    },
    {
      "displayName": "Standard Bank",
      "id": "standardbank-b7a026",
      "locationSet": {"include": ["001"]},
      "tags": {
        "amenity": "bank",
        "brand": "Standard Bank",
        "brand:wikidata": "Q1576610",
        "name": "Standard Bank"
      }
    },
    {
      "displayName": "Standard Chartered",
      "id": "standardchartered-7273f3",
      "locationSet": {
        "include": ["001"],
        "exclude": ["cn", "gh"]
      },
      "matchNames": ["standard chartered bank"],
      "tags": {
        "amenity": "bank",
        "brand": "Standard Chartered",
        "brand:wikidata": "Q548278",
        "name": "Standard Chartered"
      }
    },
    {
      "displayName": "Standard Chartered (Ghana)",
      "id": "standardchartered-9d35ea",
      "locationSet": {"include": ["gh"]},
      "tags": {
        "amenity": "bank",
        "brand": "Standard Chartered",
        "brand:wikidata": "Q548278",
        "name": "Standard Chartered",
        "operator": "Standard Chartered Ghana",
        "operator:type": "public",
        "operator:wikidata": "Q7598195"
      }
    },
    {
      "displayName": "State Bank of India",
      "id": "statebankofindia-f20878",
      "locationSet": {
        "include": ["001"],
        "exclude": ["cn", "pl"]
      },
      "matchNames": ["sbi atm"],
      "tags": {
        "amenity": "bank",
        "brand": "State Bank of India",
        "brand:wikidata": "Q1340361",
        "name": "State Bank of India",
        "short_name": "SBI"
      }
    },
    {
      "displayName": "State Bank of India (California)",
      "id": "statebankofindiacalifornia-cf92b8",
      "locationSet": {
        "include": ["us-ca.geojson"]
      },
      "tags": {
        "amenity": "bank",
        "brand": "State Bank of India (California)",
        "brand:wikidata": "Q27920062",
        "name": "State Bank of India (California)",
        "short_name": "SBIC"
      }
    },
    {
      "displayName": "State Employees Credit Union (Maryland)",
      "id": "stateemployeescreditunion-06946f",
      "locationSet": {
        "include": [[-77, 39, 250]]
      },
      "tags": {
        "amenity": "bank",
        "brand": "State Employees Credit Union",
        "brand:wikidata": "Q100386180",
        "name": "State Employees Credit Union",
        "short_name": "SECU"
      }
    },
    {
      "displayName": "State Employees Credit Union (New Mexico)",
      "id": "stateemployeescreditunion-1e2f31",
      "locationSet": {
        "include": [[-106, 34, 450]]
      },
      "tags": {
        "amenity": "bank",
        "brand": "State Employees Credit Union",
        "brand:wikidata": "Q100272713",
        "name": "State Employees Credit Union",
        "short_name": "State ECU"
      }
    },
    {
      "displayName": "State Employees Credit Union (North Carolina)",
      "id": "stateemployeescreditunion-cc7b9c",
      "locationSet": {
        "include": [[-80, 35, 450]]
      },
      "tags": {
        "amenity": "bank",
        "brand": "State Employees Credit Union",
        "brand:wikidata": "Q7603196",
        "name": "State Employees Credit Union",
        "short_name": "SECU"
      }
    },
    {
      "displayName": "Steiermärkische Sparkasse",
      "id": "steiermarkischesparkasse-694ab5",
      "locationSet": {"include": ["at"]},
      "tags": {
        "amenity": "bank",
        "brand": "Steiermärkische Sparkasse",
        "brand:wikidata": "Q1555572",
        "name": "Steiermärkische Sparkasse"
      }
    },
    {
      "displayName": "Summit Bank",
      "id": "summitbank-da5806",
      "locationSet": {"include": ["pk"]},
      "tags": {
        "amenity": "bank",
        "brand": "Summit Bank",
        "brand:wikidata": "Q7637775",
        "name": "Summit Bank"
      }
    },
    {
      "displayName": "Suncoast Credit Union",
      "id": "suncoastcreditunion-9ffb0f",
      "locationSet": {
        "include": ["us-fl.geojson"]
      },
      "tags": {
        "amenity": "bank",
        "brand": "Suncoast Credit Union",
        "brand:wikidata": "Q7639057",
        "name": "Suncoast Credit Union"
      }
    },
    {
      "displayName": "Suncorp",
      "id": "suncorp-f304bd",
      "locationSet": {"include": ["au"]},
      "tags": {
        "amenity": "bank",
        "brand": "Suncorp",
        "brand:wikidata": "Q24189567",
        "name": "Suncorp"
      }
    },
    {
      "displayName": "SunTrust",
      "id": "suntrust-ea2e2d",
      "locationSet": {"include": ["us"]},
      "matchNames": ["suntrust bank"],
      "tags": {
        "amenity": "bank",
        "brand": "SunTrust",
        "brand:wikidata": "Q181507",
        "name": "SunTrust"
      }
    },
    {
      "displayName": "Supervielle",
      "id": "supervielle-841353",
      "locationSet": {"include": ["ar"]},
      "tags": {
        "amenity": "bank",
        "brand": "Supervielle",
        "brand:wikidata": "Q5718035",
        "name": "Supervielle"
      }
    },
    {
      "displayName": "Swedbank",
      "id": "swedbank-2cd0b2",
      "locationSet": {
        "include": ["ee", "lt", "lv", "se"]
      },
      "tags": {
        "amenity": "bank",
        "brand": "Swedbank",
        "brand:wikidata": "Q1145493",
        "name": "Swedbank"
      }
    },
    {
      "displayName": "Sydbank",
      "id": "sydbank-9eeba7",
      "locationSet": {
        "include": ["de", "dk", "se"]
      },
      "tags": {
        "amenity": "bank",
        "brand": "Sydbank",
        "brand:wikidata": "Q825159",
        "name": "Sydbank"
      }
    },
    {
      "displayName": "Syndicate Bank",
      "id": "syndicatebank-34f411",
      "locationSet": {"include": ["in"]},
      "tags": {
        "amenity": "bank",
        "brand": "Syndicate Bank",
        "brand:wikidata": "Q2004088",
        "name": "Syndicate Bank"
      }
    },
    {
      "displayName": "Synovus",
      "id": "synovus-ea2e2d",
      "locationSet": {"include": ["us"]},
      "tags": {
        "amenity": "bank",
        "brand": "Synovus",
        "brand:wikidata": "Q3508889",
        "name": "Synovus"
      }
    },
    {
      "displayName": "Takarékbank",
      "id": "takarekbank-60884a",
      "locationSet": {"include": ["hu"]},
      "matchNames": [
        "takarékpénztár",
        "takarékszövetkezet"
      ],
      "tags": {
        "amenity": "bank",
        "brand": "Takarékbank",
        "brand:wikidata": "Q30324674",
        "name": "Takarékbank"
      }
    },
    {
      "displayName": "Tamil Nadu Grama Bank",
      "id": "tamilnadugramabank-34f411",
      "locationSet": {"include": ["in"]},
      "tags": {
        "amenity": "bank",
        "brand": "Tamil Nadu Grama Bank",
        "brand:en": "Tamil Nadu Grama Bank",
        "brand:ta": "தமிழ்நாடு கிராம வங்கி",
        "brand:wikidata": "Q108166718",
        "name": "Tamil Nadu Grama Bank",
        "name:en": "Tamil Nadu Grama Bank",
        "name:ta": "தமிழ்நாடு கிராம வங்கி"
      }
    },
    {
      "displayName": "Tamilnad Mercantile Bank Limited",
      "id": "tamilnadmercantilebanklimited-34f411",
      "locationSet": {"include": ["in"]},
      "tags": {
        "amenity": "bank",
        "brand": "Tamilnad Mercantile Bank Limited",
        "brand:wikidata": "Q2044991",
        "name": "Tamilnad Mercantile Bank Limited"
      }
    },
    {
      "displayName": "Tangerine",
      "id": "tangerine-e1345b",
      "locationSet": {"include": ["ca"]},
      "tags": {
        "amenity": "bank",
        "brand": "Tangerine",
        "brand:wikidata": "Q15238797",
        "name": "Tangerine"
      }
    },
    {
      "displayName": "Targobank",
      "id": "targobank-236711",
      "locationSet": {"include": ["de", "es"]},
      "tags": {
        "amenity": "bank",
        "brand": "Targobank",
        "brand:wikidata": "Q1455437",
        "name": "Targobank"
      }
    },
    {
      "displayName": "Tatra banka",
      "id": "tatrabanka-6a1dfb",
      "locationSet": {"include": ["sk"]},
      "tags": {
        "amenity": "bank",
        "brand": "Tatra banka",
        "brand:wikidata": "Q1718069",
        "name": "Tatra banka"
      }
    },
    {
      "displayName": "Taytay sa Kauswagan",
      "id": "taytaysakauswagan-431f82",
      "locationSet": {"include": ["ph"]},
      "tags": {
        "amenity": "bank",
        "brand": "Taytay sa Kauswagan",
        "brand:wikidata": "Q72361196",
        "name": "Taytay sa Kauswagan"
      }
    },
    {
      "displayName": "TBI Bank",
      "id": "tbibank-126296",
      "locationSet": {"include": ["bg"]},
      "matchNames": ["tbi"],
      "tags": {
        "amenity": "bank",
        "brand": "TBI Bank",
        "brand:wikidata": "Q30632901",
        "name": "TBI Bank"
      }
    },
    {
      "displayName": "TBI Money",
      "id": "tbimoney-9a9a30",
      "locationSet": {"include": ["ro"]},
      "tags": {
        "amenity": "bank",
        "brand": "TBI Money",
        "name": "TBI Money"
      }
    },
    {
      "displayName": "TD Bank (Canada)",
      "id": "td-e1345b",
      "locationSet": {"include": ["ca"]},
      "matchNames": ["td bank"],
      "tags": {
        "alt_name": "TD Canada Trust",
        "amenity": "bank",
        "brand": "TD",
        "brand:wikidata": "Q1080670",
        "name": "TD"
      }
    },
    {
      "displayName": "TD Bank (USA)",
      "id": "tdbank-ea2e2d",
      "locationSet": {"include": ["us"]},
      "tags": {
        "amenity": "bank",
        "brand": "TD Bank",
        "brand:wikidata": "Q7669891",
        "name": "TD Bank",
        "short_name": "TD"
      }
    },
    {
      "displayName": "TEB",
      "id": "teb-a30806",
      "locationSet": {"include": ["tr"]},
      "matchNames": ["türk ekonomi bankası"],
      "tags": {
        "amenity": "bank",
        "brand": "TEB",
        "brand:wikidata": "Q7862447",
        "name": "TEB"
      }
    },
    {
      "displayName": "Techcombank",
      "id": "techcombank-a28d32",
      "locationSet": {"include": ["vn"]},
      "tags": {
        "amenity": "bank",
        "brand": "Techcombank",
        "brand:wikidata": "Q10541776",
        "name": "Techcombank"
      }
    },
    {
      "displayName": "Tesoro",
      "id": "tesoro-0269b0",
      "locationSet": {"include": ["ve"]},
      "tags": {
        "amenity": "bank",
        "brand": "Tesoro",
        "brand:wikidata": "Q5718196",
        "name": "Tesoro",
        "official_name": "Banco del Tesoro"
      }
    },
    {
      "displayName": "Texim Bank",
      "id": "teximbank-126296",
      "locationSet": {"include": ["bg"]},
      "tags": {
        "amenity": "bank",
        "brand": "Texim Bank",
        "brand:wikidata": "Q126365110",
        "name": "Texim Bank"
      }
    },
    {
      "displayName": "The Co-operative Bank",
      "id": "thecooperativebank-e1e9d0",
      "locationSet": {"include": ["gb"]},
      "matchNames": ["co-op bank"],
      "tags": {
        "amenity": "bank",
        "brand": "The Co-operative Bank",
        "brand:wikidata": "Q3520318",
        "name": "The Co-operative Bank"
      }
    },
    {
      "displayName": "The Nottingham",
      "id": "thenottingham-390947",
      "locationSet": {"include": ["gb-eng"]},
      "matchNames": [
        "nottingham building society"
      ],
      "tags": {
        "amenity": "bank",
        "brand": "The Nottingham",
        "brand:wikidata": "Q7063598",
        "name": "The Nottingham"
      }
    },
    {
      "displayName": "Thurgauer Kantonalbank",
      "id": "thurgauerkantonalbank-74b036",
      "locationSet": {"include": ["ch"]},
      "tags": {
        "amenity": "bank",
        "brand": "Thurgauer Kantonalbank",
        "brand:wikidata": "Q2430020",
        "name": "Thurgauer Kantonalbank",
        "short_name": "TKB"
      }
    },
    {
      "displayName": "Tripura Gramin Bank",
      "id": "tripuragraminbank-34f411",
      "locationSet": {"include": ["in"]},
      "tags": {
        "amenity": "bank",
        "brand": "Tripura Gramin Bank",
        "brand:bn": "ত্রিপুরা গ্রামীণ ব্যাঙ্ক",
        "brand:en": "Tripura Gramin Bank",
        "brand:hi": "त्रिपुरा ग्रामीण बैंक",
        "brand:wikidata": "Q18354573",
        "name": "Tripura Gramin Bank",
        "name:bn": "ত্রিপুরা গ্রামীণ ব্যাঙ্ক",
        "name:en": "Tripura Gramin Bank",
        "name:hi": "त्रिपुरा ग्रामीण बैंक"
      }
    },
    {
      "displayName": "Truist",
      "id": "truist-ea2e2d",
      "locationSet": {"include": ["us"]},
      "matchNames": [
        "truist bank",
        "truist financial"
      ],
      "tags": {
        "amenity": "bank",
        "brand": "Truist",
        "brand:wikidata": "Q795486",
        "name": "Truist"
      }
    },
    {
      "displayName": "TSB (New Zealand)",
      "id": "tsb-279fc5",
      "locationSet": {"include": ["nz"]},
      "tags": {
        "amenity": "bank",
        "brand": "TSB",
        "brand:wikidata": "Q7671559",
        "name": "TSB"
      }
    },
    {
      "displayName": "TSB (United Kingdom)",
      "id": "tsb-e1e9d0",
      "locationSet": {"include": ["gb"]},
      "matchNames": ["tsb bank"],
      "tags": {
        "amenity": "bank",
        "brand": "TSB",
        "brand:wikidata": "Q7671560",
        "name": "TSB"
      }
    },
    {
      "displayName": "Türkiye Finans",
      "id": "turkiyefinans-a30806",
      "locationSet": {"include": ["tr"]},
      "tags": {
        "amenity": "bank",
        "brand": "Türkiye Finans",
        "brand:wikidata": "Q6073140",
        "name": "Türkiye Finans"
      }
    },
    {
      "displayName": "Türkiye İş Bankası",
      "id": "turkiyeisbankasi-a30806",
      "locationSet": {"include": ["tr"]},
      "matchNames": [
        "isbank",
        "isbankasi",
        "isbankasiatm"
      ],
      "tags": {
        "amenity": "bank",
        "brand": "Türkiye İş Bankası",
        "brand:wikidata": "Q909613",
        "name": "Türkiye İş Bankası"
      }
    },
    {
      "displayName": "U.S. Bank",
      "id": "usbank-ea2e2d",
      "locationSet": {"include": ["us"]},
      "tags": {
        "amenity": "bank",
        "brand": "U.S. Bank",
        "brand:wikidata": "Q739084",
        "name": "U.S. Bank"
      }
    },
    {
      "displayName": "UBA",
      "id": "uba-95540f",
      "locationSet": {
        "include": [
          "bf",
          "bj",
          "cd",
          "cg",
          "ci",
          "cm",
          "fr",
          "ga",
          "gb",
          "gh",
          "gn",
          "ke",
          "lr",
          "ml",
          "mz",
          "ng",
          "sl",
          "sn",
          "td",
          "tz",
          "ug",
          "us",
          "zm"
        ]
      },
      "tags": {
        "amenity": "bank",
        "brand": "UBA",
        "brand:wikidata": "Q513457",
        "name": "UBA",
        "official_name": "United Bank for Africa"
      }
    },
    {
      "displayName": "UBI Banca",
      "id": "ubibanca-7b36b5",
      "locationSet": {"include": ["it"]},
      "tags": {
        "amenity": "bank",
        "brand": "UBI Banca",
        "brand:wikidata": "Q1476162",
        "name": "UBI Banca"
      }
    },
    {
      "displayName": "UBS",
      "id": "ubs-b7a026",
      "locationSet": {"include": ["001"]},
      "tags": {
        "amenity": "bank",
        "brand": "UBS",
        "brand:wikidata": "Q193199",
        "name": "UBS"
      }
    },
    {
      "displayName": "UCO Bank",
      "id": "ucobank-34f411",
      "locationSet": {"include": ["in"]},
      "tags": {
        "amenity": "bank",
        "brand": "UCO Bank",
        "brand:wikidata": "Q2005310",
        "name": "UCO Bank"
      }
    },
    {
      "displayName": "UCPB Savings Bank",
      "id": "ucpbsavingsbank-431f82",
      "locationSet": {"include": ["ph"]},
      "tags": {
        "amenity": "bank",
        "brand": "UCPB Savings Bank",
        "brand:wikidata": "Q112161529",
        "name": "UCPB Savings Bank",
        "short_name": "UCPB"
      }
    },
    {
      "displayName": "UIB",
      "id": "uib-367f6f",
      "locationSet": {"include": ["tn"]},
      "tags": {
        "amenity": "bank",
        "brand": "UIB",
        "brand:wikidata": "Q3550305",
        "name": "UIB",
        "name:ar": "الاتحاد الدولي للبنوك",
        "name:en": "UIB",
        "official_name": "Union internationale de banques"
      }
    },
    {
      "displayName": "Ujjivan Small Finance Bank",
      "id": "ujjivansmallfinancebank-34f411",
      "locationSet": {"include": ["in"]},
      "matchNames": ["ujjivan"],
      "tags": {
        "amenity": "bank",
        "brand": "Ujjivan Small Finance Bank",
        "brand:wikidata": "Q42529272",
        "name": "Ujjivan Small Finance Bank"
      }
    },
    {
      "displayName": "UkrSibbank",
      "id": "ukrsibbank-c8dc19",
      "locationSet": {"include": ["ua"]},
      "matchNames": ["bnp paribas", "укрсіббанк"],
      "tags": {
        "amenity": "bank",
        "brand": "UkrSibbank",
        "brand:en": "UkrSibbank",
        "brand:uk": "УкрСиббанк",
        "brand:wikidata": "Q1976290",
        "name": "UkrSibbank",
        "name:en": "UkrSibbank",
        "name:uk": "УкрСиббанк"
      }
    },
    {
      "displayName": "Ulster Bank",
      "id": "ulsterbank-018fb8",
      "locationSet": {"include": ["gb", "ie"]},
      "tags": {
        "amenity": "bank",
        "brand": "Ulster Bank",
        "brand:wikidata": "Q2613366",
        "name": "Ulster Bank"
      }
    },
    {
      "displayName": "UMB Bank",
      "id": "umbbank-ea2e2d",
      "locationSet": {"include": ["us"]},
      "tags": {
        "amenity": "bank",
        "brand": "UMB Bank",
        "brand:wikidata": "Q7865088",
        "name": "UMB Bank"
      }
    },
    {
      "displayName": "Umpqua Bank",
      "id": "umpquabank-ea2e2d",
      "locationSet": {"include": ["us"]},
      "tags": {
        "amenity": "bank",
        "brand": "Umpqua Bank",
        "brand:wikidata": "Q7881772",
        "name": "Umpqua Bank"
      }
    },
    {
      "displayName": "Unex Bank",
      "id": "unexbank-c8dc19",
      "locationSet": {"include": ["ua"]},
      "tags": {
        "amenity": "bank",
        "brand": "Unex Bank",
        "brand:en": "Unex Bank",
        "brand:uk": "Юнекс Банк",
        "brand:wikidata": "Q97305672",
        "name": "Unex Bank",
        "name:en": "Unex Bank",
        "name:uk": "Юнекс Банк"
      }
    },
    {
      "displayName": "UNI",
      "id": "uni-e1345b",
      "locationSet": {"include": ["ca"]},
      "matchNames": [
        "caisse populaire",
        "caisse populaire acadienne"
      ],
      "tags": {
        "amenity": "bank",
        "brand": "UNI",
        "brand:wikidata": "Q2933348",
        "name": "UNI",
        "official_name": "UNI Coopération financière"
      }
    },
    {
      "displayName": "Unibank",
      "id": "unibank-9c44ae",
      "locationSet": {"include": ["am"]},
      "tags": {
        "amenity": "bank",
        "brand": "Յունիբանկ",
        "brand:en": "Unibank",
        "brand:hy": "Յունիբանկ",
        "brand:ru": "Юнибанк",
        "brand:wikidata": "Q116033349",
        "name": "Յունիբանկ",
        "name:en": "Unibank",
        "name:hy": "Յունիբանկ",
        "name:ru": "Юнибанк"
      }
    },
    {
      "displayName": "Unicaja Banco",
      "id": "unicajabanco-ce59ab",
      "locationSet": {"include": ["es"]},
      "tags": {
        "amenity": "bank",
        "brand": "Unicaja Banco",
        "brand:wikidata": "Q2543704",
        "name": "Unicaja Banco",
        "short_name": "Unicaja"
      }
    },
    {
      "displayName": "Unicred",
      "id": "unicred-0ed44d",
      "locationSet": {"include": ["br"]},
      "tags": {
        "amenity": "bank",
        "brand": "Unicred",
        "brand:wikidata": "Q10387649",
        "name": "Unicred"
      }
    },
    {
      "displayName": "UniCredit Bank",
      "id": "unicreditbank-ff6e1c",
      "locationSet": {
        "include": [
          "ba",
          "cz",
          "hu",
          "it",
          "ro",
          "rs",
          "ru",
          "si",
          "sk"
        ]
      },
      "matchNames": [
        "unicredit",
        "unicredit banca",
        "unicredit s.p.a."
      ],
      "tags": {
        "amenity": "bank",
        "brand": "UniCredit Bank",
        "brand:wikidata": "Q45568",
        "name": "UniCredit Bank"
      }
    },
    {
      "displayName": "Union Bank (USA)",
      "id": "unionbank-ea2e2d",
      "locationSet": {"include": ["us"]},
      "matchNames": [
        "mufg union bank",
        "union bank of california"
      ],
      "tags": {
        "alt_name": "UnionBank",
        "amenity": "bank",
        "brand": "Union Bank",
        "brand:wikidata": "Q1442804",
        "name": "Union Bank"
      }
    },
    {
      "displayName": "Union Bank of India",
      "id": "unionbankofindia-34f411",
      "locationSet": {"include": ["in"]},
      "tags": {
        "amenity": "bank",
        "brand": "Union Bank of India",
        "brand:wikidata": "Q2004078",
        "name": "Union Bank of India"
      }
    },
    {
      "displayName": "Union Savings Bank",
      "id": "unionsavingsbank-ea2e2d",
      "locationSet": {"include": ["us"]},
      "tags": {
        "amenity": "bank",
        "brand": "Union Savings Bank",
        "brand:wikidata": "Q69206498",
        "name": "Union Savings Bank"
      }
    },
    {
      "displayName": "UnionBank (Philippines)",
      "id": "unionbank-431f82",
      "locationSet": {"include": ["ph"]},
      "matchNames": [
        "unionbank of the philippines"
      ],
      "tags": {
        "amenity": "bank",
        "brand": "UnionBank",
        "brand:wikidata": "Q7885403",
        "name": "UnionBank"
      }
    },
    {
      "displayName": "Unipol",
      "id": "unipol-7b36b5",
      "locationSet": {"include": ["it"]},
      "matchNames": ["unipol banca"],
      "tags": {
        "amenity": "bank",
        "brand": "Unipol",
        "brand:wikidata": "Q1503818",
        "name": "Unipol"
      }
    },
    {
      "displayName": "United Bank (Connecticut)",
      "id": "unitedbank-28419b",
      "locationSet": {
        "include": [
          "peoples_united_bank_ct.geojson"
        ]
      },
      "note": "Merged into People's United Bank (Q7165802) in 2019, see https://en.wikipedia.org/wiki/United_Financial_Bancorp",
      "tags": {
        "amenity": "bank",
        "brand": "United Bank",
        "brand:wikidata": "Q16959074",
        "name": "United Bank"
      }
    },
    {
      "displayName": "United Bank (West Virginia)",
      "id": "unitedbank-d6a32a",
      "locationSet": {
        "include": [
          "us-dc.geojson",
          "us-md.geojson",
          "us-nc.geojson",
          "us-pa.geojson",
          "us-sc.geojson",
          "us-va.geojson",
          "us-wv.geojson"
        ]
      },
      "tags": {
        "amenity": "bank",
        "brand": "United Bank",
        "brand:wikidata": "Q16920636",
        "name": "United Bank"
      }
    },
    {
      "displayName": "United Bank of India",
      "id": "unitedbankofindia-34f411",
      "locationSet": {"include": ["in"]},
      "tags": {
        "amenity": "bank",
        "brand": "United Bank of India",
        "brand:wikidata": "Q2003237",
        "name": "United Bank of India"
      }
    },
    {
      "displayName": "United Community Bank",
      "id": "unitedcommunitybank-ea2e2d",
      "locationSet": {"include": ["us"]},
      "tags": {
        "amenity": "bank",
        "brand": "United Community Bank",
        "brand:wikidata": "Q7887635",
        "name": "United Community Bank"
      }
    },
    {
      "displayName": "United Federal Credit Union",
      "id": "unitedfederalcreditunion-2e0d3f",
      "locationSet": {
        "include": [
          "us-ar.geojson",
          "us-in.geojson",
          "us-mi.geojson",
          "us-nc.geojson",
          "us-nv.geojson",
          "us-oh.geojson"
        ]
      },
      "tags": {
        "amenity": "bank",
        "brand": "United Federal Credit Union",
        "brand:wikidata": "Q7887758",
        "name": "United Federal Credit Union"
      }
    },
    {
      "displayName": "Unitus",
      "id": "unitus-181391",
      "locationSet": {
        "include": [
          "us-or.geojson",
          "us-wa.geojson"
        ]
      },
      "tags": {
        "alt_name": "Unitus Community Credit Union",
        "amenity": "bank",
        "brand": "Unitus",
        "brand:wikidata": "Q124039542",
        "name": "Unitus"
      }
    },
    {
      "displayName": "Universal Bank",
      "id": "universalbank-c8dc19",
      "locationSet": {"include": ["ua"]},
      "tags": {
        "amenity": "bank",
        "brand": "Universal Bank",
        "brand:en": "Universal Bank",
        "brand:uk": "Універсал Банк",
        "brand:wikidata": "Q12164628",
        "name": "Universal Bank",
        "name:en": "Universal Bank",
        "name:uk": "Універсал Банк"
      }
    },
    {
      "displayName": "Universal Merchant Bank",
      "id": "universalmerchantbank-9d35ea",
      "locationSet": {"include": ["gh"]},
      "tags": {
        "amenity": "bank",
        "brand": "Universal Merchant Bank",
        "brand:wikidata": "Q19604603",
        "name": "Universal Merchant Bank",
        "operator": "Universal Merchant Bank Limited",
        "operator:type": "private",
        "operator:wikidata": "Q19604603",
        "short_name": "UMB"
      }
    },
    {
      "displayName": "UOB",
      "id": "uob-dadccc",
      "locationSet": {
        "include": [
          "au",
          "bn",
          "ca",
          "cn",
          "gb",
          "hk",
          "id",
          "in",
          "jp",
          "kr",
          "mm",
          "my",
          "ph",
          "sg",
          "th",
          "us",
          "vn"
        ]
      },
      "matchNames": ["united overseas bank"],
      "tags": {
        "amenity": "bank",
        "brand": "UOB",
        "brand:wikidata": "Q2064074",
        "brand:zh": "大华银行",
        "name": "UOB",
        "name:zh": "大华银行"
      }
    },
    {
      "displayName": "Urner Kantonalbank",
      "id": "urnerkantonalbank-74b036",
      "locationSet": {"include": ["ch"]},
      "tags": {
        "amenity": "bank",
        "brand": "Urner Kantonalbank",
        "brand:wikidata": "Q17051583",
        "name": "Urner Kantonalbank",
        "short_name": "UKB"
      }
    },
    {
      "displayName": "USAA",
      "id": "usaa-ea2e2d",
      "locationSet": {"include": ["us"]},
      "tags": {
        "amenity": "bank",
        "brand": "USAA",
        "brand:wikidata": "Q7865722",
        "name": "USAA",
        "official_name": "United Services Automobile Association"
      }
    },
    {
      "displayName": "Uttarakhand Gramin Bank",
      "id": "uttarakhandgraminbank-34f411",
      "locationSet": {"include": ["in"]},
      "matchNames": ["gramin bank"],
      "tags": {
        "amenity": "bank",
        "brand": "Uttarakhand Gramin Bank",
        "brand:wikidata": "Q29467293",
        "name": "Uttarakhand Gramin Bank"
      }
    },
    {
      "displayName": "Vakıf Katılım",
      "id": "vakifkatilim-a30806",
      "locationSet": {"include": ["tr"]},
      "matchNames": ["turkiye vakiflar bankasi"],
      "tags": {
        "amenity": "bank",
        "brand": "Vakıf Katılım",
        "brand:wikidata": "Q31188912",
        "name": "Vakıf Katılım"
      }
    },
    {
      "displayName": "Vakıfbank",
      "id": "vakifbank-a30806",
      "locationSet": {"include": ["tr"]},
      "tags": {
        "amenity": "bank",
        "brand": "Vakıfbank",
        "brand:wikidata": "Q1148521",
        "name": "Vakıfbank"
      }
    },
    {
      "displayName": "Valiant",
      "id": "valiant-74b036",
      "locationSet": {"include": ["ch"]},
      "tags": {
        "amenity": "bank",
        "brand": "Valiant",
        "brand:wikidata": "Q2509061",
        "name": "Valiant"
      }
    },
    {
      "displayName": "Vancity",
      "id": "vancity-e1345b",
      "locationSet": {"include": ["ca"]},
      "matchNames": ["vancouver city savings"],
      "tags": {
        "amenity": "bank",
        "brand": "Vancity",
        "brand:wikidata": "Q7914085",
        "name": "Vancity",
        "official_name": "Vancouver City Savings Credit Union"
      }
    },
    {
      "displayName": "VeloBank",
      "id": "velobank-68054b",
      "locationSet": {"include": ["pl"]},
      "tags": {
        "amenity": "bank",
        "brand": "VeloBank",
        "name": "VeloBank"
      }
    },
    {
      "displayName": "Veneto Banca",
      "id": "venetobanca-7b36b5",
      "locationSet": {"include": ["it"]},
      "tags": {
        "amenity": "bank",
        "brand": "Veneto Banca",
        "brand:wikidata": "Q3127221",
        "name": "Veneto Banca"
      }
    },
    {
      "displayName": "Victoriabank",
      "id": "victoriabank-59fea4",
      "locationSet": {"include": ["md"]},
      "tags": {
        "amenity": "bank",
        "brand": "Victoriabank",
        "brand:wikidata": "Q4052675",
        "name": "Victoriabank"
      }
    },
    {
      "displayName": "Vietcombank",
      "id": "vietcombank-a28d32",
      "locationSet": {"include": ["vn"]},
      "tags": {
        "amenity": "bank",
        "brand": "Vietcombank",
        "brand:wikidata": "Q6122995",
        "name": "Vietcombank"
      }
    },
    {
      "displayName": "VietinBank",
      "id": "vietinbank-a28d32",
      "locationSet": {"include": ["vn"]},
      "tags": {
        "amenity": "bank",
        "brand": "VietinBank",
        "brand:wikidata": "Q7928459",
        "name": "VietinBank"
      }
    },
    {
      "displayName": "Virgin Money",
      "id": "virginmoney-e1e9d0",
      "locationSet": {"include": ["gb"]},
      "matchNames": [
        "clydesdale",
        "clydesdale bank"
      ],
      "note": "osmlab#4667 - Clydesdale Bank branches have been rebranded to become Virgin Money.",
      "tags": {
        "amenity": "bank",
        "brand": "Virgin Money",
        "brand:wikidata": "Q2527746",
        "name": "Virgin Money"
      }
    },
    {
      "displayName": "ViviBanca",
      "id": "vivibanca-7b36b5",
      "locationSet": {"include": ["it"]},
      "matchNames": ["vivi banca network"],
      "tags": {
        "amenity": "bank",
        "brand": "ViviBanca",
        "brand_wikidata": "Q125266757",
        "name": "ViviBanca"
      }
    },
    {
      "displayName": "Volksbank Köln Bonn eG",
      "id": "volksbankkolnbonneg-1180cf",
      "locationSet": {"include": ["de"]},
      "tags": {
        "amenity": "bank",
        "brand": "Volksbank Köln Bonn eG",
        "brand:wikidata": "Q41680844",
        "name": "Volksbank Köln Bonn eG"
      }
    },
    {
      "displayName": "Všeobecná úverová banka",
      "id": "vseobecnauverovabanka-6a1dfb",
      "locationSet": {"include": ["sk"]},
      "matchNames": ["vub bank", "vub banka"],
      "tags": {
        "amenity": "bank",
        "brand": "Všeobecná úverová banka",
        "brand:wikidata": "Q12778981",
        "name": "Všeobecná úverová banka",
        "short_name": "VUB"
      }
    },
    {
      "displayName": "VTB Armenia",
      "id": "vtb-9c44ae",
      "locationSet": {"include": ["am"]},
      "tags": {
        "amenity": "bank",
        "brand": "ՎՏԲ",
        "brand:en": "VTB",
        "brand:hy": "ՎՏԲ",
        "brand:ru": "ВТБ",
        "brand:wikidata": "Q85983660",
        "name": "ՎՏԲ",
        "name:en": "VTB",
        "name:hy": "ՎՏԲ",
        "name:ru": "ВТБ"
      }
    },
    {
      "displayName": "WaFd Bank",
      "id": "wafdbank-ea2e2d",
      "locationSet": {"include": ["us"]},
      "tags": {
        "alt_name": "Washington Federal",
        "amenity": "bank",
        "brand": "WaFd Bank",
        "brand:wikidata": "Q7971859",
        "name": "WaFd Bank"
      }
    },
    {
      "displayName": "WebsterBank",
      "id": "websterbank-ea2e2d",
      "locationSet": {"include": ["us"]},
      "tags": {
        "amenity": "bank",
        "brand": "WebsterBank",
        "brand:wikidata": "Q7978891",
        "name": "WebsterBank"
      }
    },
    {
      "displayName": "Wells Fargo",
      "id": "wellsfargo-ea2e2d",
      "locationSet": {"include": ["us"]},
      "matchNames": ["wells fargo bank"],
      "tags": {
        "amenity": "bank",
        "brand": "Wells Fargo",
        "brand:wikidata": "Q744149",
        "name": "Wells Fargo"
      }
    },
    {
      "displayName": "WesBanco",
      "id": "wesbanco-ea2e2d",
      "locationSet": {"include": ["us"]},
      "tags": {
        "amenity": "bank",
        "brand": "WesBanco",
        "brand:wikidata": "Q7983629",
        "name": "WesBanco"
      }
    },
    {
      "displayName": "Western Union",
      "id": "westernunion-b7a026",
      "locationSet": {"include": ["001"]},
      "tags": {
        "amenity": "bank",
        "brand": "Western Union",
        "brand:wikidata": "Q861042",
        "name": "Western Union"
      }
    },
    {
      "displayName": "Westpac",
      "id": "westpac-510934",
      "locationSet": {"include": ["au", "nz"]},
      "tags": {
        "amenity": "bank",
        "brand": "Westpac",
        "brand:wikidata": "Q2031726",
        "name": "Westpac"
      }
    },
    {
      "displayName": "Wings Financial Credit Union",
      "id": "wingsfinancialcreditunion-ea2e2d",
      "locationSet": {"include": ["us"]},
      "tags": {
        "amenity": "bank",
        "brand": "Wings Financial Credit Union",
        "brand:wikidata": "Q8025267",
        "name": "Wings Financial Credit Union"
      }
    },
    {
      "displayName": "Woodforest National Bank",
      "id": "woodforestnationalbank-ea2e2d",
      "locationSet": {"include": ["us"]},
      "tags": {
        "amenity": "bank",
        "brand": "Woodforest National Bank",
        "brand:wikidata": "Q7224975",
        "name": "Woodforest National Bank"
      }
    },
    {
      "displayName": "WSFS Bank",
      "id": "wsfsbank-ecc1eb",
      "locationSet": {
        "include": [
          "us-de.geojson",
          "us-nj.geojson",
          "us-nv.geojson",
          "us-pa.geojson",
          "us-va.geojson"
        ]
      },
      "tags": {
        "amenity": "bank",
        "brand": "WSFS Bank",
        "brand:wikidata": "Q7955609",
        "name": "WSFS Bank"
      }
    },
    {
      "displayName": "Yapı Kredi",
      "id": "yapikredi-a30806",
      "locationSet": {"include": ["tr"]},
      "tags": {
        "amenity": "bank",
        "brand": "Yapı Kredi",
        "brand:wikidata": "Q8049138",
        "name": "Yapı Kredi"
      }
    },
    {
      "displayName": "Yes Bank",
      "id": "yesbank-34f411",
      "locationSet": {"include": ["in"]},
      "tags": {
        "amenity": "bank",
        "brand": "Yes Bank",
        "brand:wikidata": "Q2040394",
        "name": "Yes Bank"
      }
    },
    {
      "displayName": "Yorkshire Bank",
      "id": "yorkshirebank-e1e9d0",
      "locationSet": {"include": ["gb"]},
      "tags": {
        "amenity": "bank",
        "brand": "Yorkshire Bank",
        "brand:wikidata": "Q8055678",
        "name": "Yorkshire Bank"
      }
    },
    {
      "displayName": "Yorkshire Building Society",
      "id": "yorkshirebuildingsociety-e1e9d0",
      "locationSet": {"include": ["gb"]},
      "matchNames": [
        "yorkshire building society agency"
      ],
      "tags": {
        "amenity": "bank",
        "brand": "Yorkshire Building Society",
        "brand:wikidata": "Q12073381",
        "name": "Yorkshire Building Society"
      }
    },
    {
      "displayName": "Zagrebačka banka",
      "id": "zagrebackabanka-6f3d3b",
      "locationSet": {"include": ["hr"]},
      "tags": {
        "amenity": "bank",
        "brand": "Zagrebačka banka",
        "brand:wikidata": "Q140381",
        "name": "Zagrebačka banka",
        "short_name": "ZaBa"
      }
    },
    {
      "displayName": "Zaman-Bank",
      "id": "zamanbank-033b31",
      "locationSet": {"include": ["kz"]},
      "tags": {
        "amenity": "bank",
        "brand": "Zaman-Bank",
        "brand:wikidata": "Q4185641",
        "name": "Zaman-Bank",
        "name:kk": "Заман-Банк",
        "name:ru": "Заман-Банк",
        "official_name": "Islamic Bank “Zaman-Bank” JSC",
        "official_name:kk": "«Заман-Банк «Ислам банкі» АҚ",
        "official_name:ru": "АО «Исламский банк «Заман-Банк»"
      }
    },
    {
      "displayName": "Zenith Bank",
      "id": "zenithbank-603eac",
      "locationSet": {
        "include": [
          "gb",
          "gh",
          "gm",
          "ng",
          "sl",
          "za"
        ]
      },
      "tags": {
        "amenity": "bank",
        "brand": "Zenith Bank",
        "brand:wikidata": "Q5978240",
        "name": "Zenith Bank"
      }
    },
    {
      "displayName": "Zions Bank",
      "id": "zionsbank-ea2e2d",
      "locationSet": {"include": ["us"]},
      "tags": {
        "amenity": "bank",
        "brand": "Zions Bank",
        "brand:wikidata": "Q8072576",
        "name": "Zions Bank"
      }
    },
    {
      "displayName": "Ziraat Bank",
      "id": "ziraatbank-126296",
      "locationSet": {"include": ["bg"]},
      "tags": {
        "amenity": "bank",
        "brand": "Ziraat Bank",
        "brand:wikidata": "Q126365093",
        "name": "Ziraat Bank"
      }
    },
    {
      "displayName": "Ziraat Bankası",
      "id": "ziraatbankasi-a30806",
      "locationSet": {"include": ["tr"]},
      "matchNames": ["t.c. ziraat bankası"],
      "tags": {
        "amenity": "bank",
        "brand": "Ziraat Bankası",
        "brand:wikidata": "Q696003",
        "name": "Ziraat Bankası"
      }
    },
    {
      "displayName": "Ziraat Katılım",
      "id": "ziraatkatilim-a30806",
      "locationSet": {"include": ["tr"]},
      "tags": {
        "amenity": "bank",
        "brand": "Ziraat Katılım",
        "brand:wikidata": "Q20476458",
        "name": "Ziraat Katılım"
      }
    },
    {
      "displayName": "Zuger Kantonalbank",
      "id": "zugerkantonalbank-74b036",
      "locationSet": {"include": ["ch"]},
      "tags": {
        "amenity": "bank",
        "brand": "Zuger Kantonalbank",
        "brand:wikidata": "Q228365",
        "name": "Zuger Kantonalbank"
      }
    },
    {
      "displayName": "Zürcher Kantonalbank",
      "id": "zurcherkantonalbank-74b036",
      "locationSet": {"include": ["ch"]},
      "tags": {
        "amenity": "bank",
        "brand": "Zürcher Kantonalbank",
        "brand:wikidata": "Q248476",
        "name": "Zürcher Kantonalbank",
        "short_name": "ZKB"
      }
    },
    {
      "displayName": "Εθνική Τράπεζα",
      "id": "nationalbankofgreece-f14c4e",
      "locationSet": {"include": ["gr"]},
      "matchNames": ["nat bank of greece"],
      "tags": {
        "amenity": "bank",
        "brand": "Εθνική Τράπεζα",
        "brand:el": "Εθνική Τράπεζα",
        "brand:en": "National Bank of Greece",
        "brand:wikidata": "Q1816028",
        "name": "Εθνική Τράπεζα",
        "name:el": "Εθνική Τράπεζα",
        "name:en": "National Bank of Greece"
      }
    },
    {
      "displayName": "Τράπεζα Πειραιώς",
      "id": "piraeusbank-f14c4e",
      "locationSet": {"include": ["gr"]},
      "tags": {
        "amenity": "bank",
        "brand": "Τράπεζα Πειραιώς",
        "brand:el": "Τράπεζα Πειραιώς",
        "brand:en": "Piraeus Bank",
        "brand:wikidata": "Q3312",
        "name": "Τράπεζα Πειραιώς",
        "name:el": "Τράπεζα Πειραιώς",
        "name:en": "Piraeus Bank",
        "short_name": "Πειραιώς",
        "short_name:el": "Πειραιώς",
        "short_name:en": "Piraeus"
      }
    },
    {
      "displayName": "А-Банк",
      "id": "abank-c8dc19",
      "locationSet": {"include": ["ua"]},
      "matchNames": [
        "accent-bank",
        "акцент-банк"
      ],
      "tags": {
        "amenity": "bank",
        "brand": "А-Банк",
        "brand:en": "A-Bank",
        "brand:uk": "А-Банк",
        "brand:wikidata": "Q28705400",
        "name": "А-Банк",
        "name:en": "A-Bank",
        "name:uk": "А-Банк"
      }
    },
    {
      "displayName": "Абсолютбанк",
      "id": "absolutbank-4aad73",
      "locationSet": {"include": ["by"]},
      "tags": {
        "amenity": "bank",
        "brand": "Абсолютбанк",
        "brand:be": "Абсалютбанк",
        "brand:en": "Absolutbank",
        "brand:ru": "Абсолютбанк",
        "brand:wikidata": "Q13028148",
        "name": "Абсолютбанк",
        "name:be": "Абсалютбанк",
        "name:en": "Absolutbank",
        "name:ru": "Абсолютбанк"
      }
    },
    {
      "displayName": "Авангард",
      "id": "avangardbank-0eb427",
      "locationSet": {"include": ["ru"]},
      "tags": {
        "amenity": "bank",
        "brand": "Авангард",
        "brand:en": "Avangard Bank",
        "brand:ru": "Авангард",
        "brand:wikidata": "Q62122617",
        "name": "Авангард",
        "name:en": "Avangard Bank",
        "name:ru": "Авангард"
      }
    },
    {
      "displayName": "Азиатско-Тихоокеанский Банк",
      "id": "asianpacificbank-0eb427",
      "locationSet": {"include": ["ru"]},
      "tags": {
        "amenity": "bank",
        "brand": "Азиатско-Тихоокеанский Банк",
        "brand:en": "Asian-Pacific Bank",
        "brand:ru": "Азиатско-Тихоокеанский Банк",
        "brand:wikidata": "Q4058304",
        "name": "Азиатско-Тихоокеанский Банк",
        "name:en": "Asian-Pacific Bank",
        "name:ru": "Азиатско-Тихоокеанский Банк"
      }
    },
    {
      "displayName": "Ак Барс Банк",
      "id": "akbarsbank-0eb427",
      "locationSet": {"include": ["ru"]},
      "tags": {
        "amenity": "bank",
        "brand": "Ак Барс Банк",
        "brand:en": "Ak Bars Bank",
        "brand:ru": "Ак Барс Банк",
        "brand:wikidata": "Q4059103",
        "name": "Ак Барс Банк",
        "name:en": "Ak Bars Bank",
        "name:ru": "Ак Барс Банк"
      }
    },
    {
      "displayName": "Акордбанк",
      "id": "accordbank-c8dc19",
      "locationSet": {"include": ["ua"]},
      "matchNames": ["акорд"],
      "tags": {
        "amenity": "bank",
        "brand": "Акордбанк",
        "brand:en": "Accordbank",
        "brand:uk": "Акордбанк",
        "brand:wikidata": "Q116871518",
        "name": "Акордбанк",
        "name:en": "Accordbank",
        "name:uk": "Акордбанк"
      }
    },
    {
      "displayName": "Альфа-Банк (Беларусь)",
      "id": "alfabank-4aad73",
      "locationSet": {"include": ["by"]},
      "tags": {
        "amenity": "bank",
        "brand": "Альфа-Банк",
        "brand:be": "Альфа-Банк",
        "brand:en": "Alfa-Bank",
        "brand:ru": "Альфа-Банк",
        "brand:wikidata": "Q3919652",
        "name": "Альфа-Банк",
        "name:be": "Альфа-Банк",
        "name:en": "Alfa-Bank",
        "name:ru": "Альфа-Банк"
      }
    },
    {
      "displayName": "Альфа-Банк (Россия)",
      "id": "alfabank-0eb427",
      "locationSet": {"include": ["ru"]},
      "tags": {
        "amenity": "bank",
        "brand": "Альфа-Банк",
        "brand:en": "Alfa-Bank",
        "brand:ru": "Альфа-Банк",
        "brand:wikidata": "Q1377835",
        "name": "Альфа-Банк",
        "name:en": "Alfa-Bank",
        "name:ru": "Альфа-Банк"
      }
    },
    {
      "displayName": "Банк ВТБ (Беларусь)",
      "id": "vtbbank-4aad73",
      "locationSet": {"include": ["by"]},
      "matchNames": ["втб", "втб банк"],
      "tags": {
        "amenity": "bank",
        "brand": "Банк ВТБ",
        "brand:be": "Банк ВТБ",
        "brand:en": "VTB Bank",
        "brand:ru": "Банк ВТБ",
        "brand:wikidata": "Q6703916",
        "name": "Банк ВТБ",
        "name:be": "Банк ВТБ",
        "name:en": "VTB Bank",
        "name:ru": "Банк ВТБ"
      }
    },
    {
      "displayName": "Банк Дабрабыт",
      "id": "bankdabrabyt-4aad73",
      "locationSet": {"include": ["by"]},
      "matchNames": ["дабрабыт"],
      "tags": {
        "amenity": "bank",
        "brand": "Банк Дабрабыт",
        "brand:be": "Банк Дабрабыт",
        "brand:en": "Bank Dabrabyt",
        "brand:ru": "Банк Дабрабыт",
        "brand:wikidata": "Q13028634",
        "name": "Банк Дабрабыт",
        "name:be": "Банк Дабрабыт",
        "name:en": "Bank Dabrabyt",
        "name:ru": "Банк Дабрабыт"
      }
    },
    {
      "displayName": "Банк Кредит Дніпро",
      "id": "bankcreditdnipro-c8dc19",
      "locationSet": {"include": ["ua"]},
      "matchNames": [
        "credit dnipro",
        "кредит дніпро"
      ],
      "tags": {
        "amenity": "bank",
        "brand": "Банк Кредит Дніпро",
        "brand:en": "Bank Credit Dnipro",
        "brand:uk": "Банк Кредит Дніпро",
        "brand:wikidata": "Q61374251",
        "name": "Банк Кредит Дніпро",
        "name:en": "Bank Credit Dnipro",
        "name:uk": "Банк Кредит Дніпро"
      }
    },
    {
      "displayName": "Банк Львів",
      "id": "banklviv-c8dc19",
      "locationSet": {"include": ["ua"]},
      "matchNames": ["lviv", "львів"],
      "tags": {
        "amenity": "bank",
        "brand": "Банк Львів",
        "brand:en": "Bank Lviv",
        "brand:uk": "Банк Львів",
        "brand:wikidata": "Q12119076",
        "name": "Банк Львів",
        "name:en": "Bank Lviv",
        "name:uk": "Банк Львів"
      }
    },
    {
      "displayName": "Банк Південний",
      "id": "pivdennybank-c8dc19",
      "locationSet": {"include": ["ua"]},
      "matchNames": [
        "bank pivdenny",
        "bank pivdennyi",
        "pivdenny",
        "pivdennyi",
        "південний"
      ],
      "tags": {
        "amenity": "bank",
        "brand": "Банк Південний",
        "brand:en": "Pivdenny Bank",
        "brand:uk": "Банк Південний",
        "brand:wikidata": "Q4362353",
        "name": "Банк Південний",
        "name:en": "Pivdenny Bank",
        "name:uk": "Банк Південний"
      }
    },
    {
      "displayName": "Банк Решение",
      "id": "resheniebank-4aad73",
      "locationSet": {"include": ["by"]},
      "tags": {
        "amenity": "bank",
        "brand": "Банк Решение",
        "brand:be": "Банк Рашэнне",
        "brand:en": "Reshenie Bank",
        "brand:ru": "Банк Решение",
        "brand:wikidata": "Q13033027",
        "name": "Банк Решение",
        "name:be": "Банк Рашэнне",
        "name:en": "Reshenie Bank",
        "name:ru": "Банк Решение"
      }
    },
    {
      "displayName": "Банк Санкт-Петербург",
      "id": "bankofsaintpetersburg-0eb427",
      "locationSet": {"include": ["ru"]},
      "matchNames": ["санкт-петербург"],
      "tags": {
        "amenity": "bank",
        "brand": "Банк Санкт-Петербург",
        "brand:en": "Bank of Saint Petersburg",
        "brand:wikidata": "Q4407652",
        "name": "Банк Санкт-Петербург",
        "name:en": "Bank of Saint Petersburg"
      }
    },
    {
      "displayName": "Банка ДСК",
      "id": "dskbank-126296",
      "locationSet": {"include": ["bg"]},
      "matchNames": [
        "dsk",
        "société générale",
        "societe generale експресбанк",
        "дск",
        "експресбанк"
      ],
      "tags": {
        "amenity": "bank",
        "brand": "Банка ДСК",
        "brand:bg": "Банка ДСК",
        "brand:en": "DSK Bank",
        "brand:wikidata": "Q5206146",
        "name": "Банка ДСК",
        "name:bg": "Банка ДСК",
        "name:en": "DSK Bank"
      }
    },
    {
      "displayName": "Белагропромбанк",
      "id": "belagroprombank-4aad73",
      "locationSet": {"include": ["by"]},
      "tags": {
        "amenity": "bank",
        "brand": "Белагропромбанк",
        "brand:be": "Белаграпрамбанк",
        "brand:en": "Belagroprom Bank",
        "brand:ru": "Белагропромбанк",
        "brand:wikidata": "Q1991373",
        "name": "Белагропромбанк",
        "name:be": "Белаграпрамбанк",
        "name:en": "Belagroprom Bank",
        "name:ru": "Белагропромбанк"
      }
    },
    {
      "displayName": "Беларусбанк",
      "id": "belarusbank-4aad73",
      "locationSet": {"include": ["by"]},
      "matchNames": [
        "беларусьбанк",
        "белорусбанк"
      ],
      "tags": {
        "amenity": "bank",
        "brand": "Беларусбанк",
        "brand:be": "Беларусбанк",
        "brand:en": "Belarusbank",
        "brand:ru": "Беларусбанк",
        "brand:wikidata": "Q1997334",
        "name": "Беларусбанк",
        "name:be": "Беларусбанк",
        "name:en": "Belarusbank",
        "name:ru": "Беларусбанк"
      }
    },
    {
      "displayName": "БелВЭБ",
      "id": "belveb-4aad73",
      "locationSet": {"include": ["by"]},
      "tags": {
        "alt_name:ru": "Белвнешэкономбанк",
        "amenity": "bank",
        "brand": "БелВЭБ",
        "brand:be": "БелВЭБ",
        "brand:en": "BelVEB",
        "brand:ru": "БелВЭБ",
        "brand:wikidata": "Q3919664",
        "name": "БелВЭБ",
        "name:be": "БелВЭБ",
        "name:en": "BelVEB",
        "name:ru": "БелВЭБ"
      }
    },
    {
      "displayName": "Белгазпромбанк",
      "id": "belgazprombank-4aad73",
      "locationSet": {"include": ["by"]},
      "tags": {
        "amenity": "bank",
        "brand": "Белгазпромбанк",
        "brand:be": "Белгазпрамбанк",
        "brand:en": "Belgazprombank",
        "brand:ru": "Белгазпромбанк",
        "brand:wikidata": "Q3919670",
        "name": "Белгазпромбанк",
        "name:be": "Белгазпрамбанк",
        "name:en": "Belgazprombank",
        "name:ru": "Белгазпромбанк"
      }
    },
    {
      "displayName": "Белинвестбанк",
      "id": "belinvestbank-4aad73",
      "locationSet": {"include": ["by"]},
      "tags": {
        "amenity": "bank",
        "brand": "Белинвестбанк",
        "brand:be": "Белінвестбанк",
        "brand:en": "Belinvestbank",
        "brand:ru": "Белинвестбанк",
        "brand:wikidata": "Q4081940",
        "name": "Белинвестбанк",
        "name:be": "Белінвестбанк",
        "name:en": "Belinvestbank",
        "name:ru": "Белинвестбанк"
      }
    },
    {
      "displayName": "Бинбанк",
      "id": "bandnbank-0eb427",
      "locationSet": {"include": ["ru"]},
      "tags": {
        "amenity": "bank",
        "brand": "Бинбанк",
        "brand:en": "B&N Bank",
        "brand:wikidata": "Q4086829",
        "name": "Бинбанк",
        "name:en": "B&N Bank"
      }
    },
    {
      "displayName": "БНБ-Банк",
      "id": "bnbbank-4aad73",
      "locationSet": {"include": ["by"]},
      "tags": {
        "amenity": "bank",
        "brand": "БНБ-Банк",
        "brand:be": "БНБ-Банк",
        "brand:en": "BNB-Bank",
        "brand:ru": "БНБ-Банк",
        "brand:wikidata": "Q3920002",
        "name": "БНБ-Банк",
        "name:be": "БНБ-Банк",
        "name:en": "BNB-Bank",
        "name:ru": "БНБ-Банк"
      }
    },
    {
      "displayName": "БСБ Банк",
      "id": "bsbbank-4aad73",
      "locationSet": {"include": ["by"]},
      "matchNames": ["белсвиссбанк"],
      "tags": {
        "amenity": "bank",
        "brand": "БСБ Банк",
        "brand:be": "БСБ Банк",
        "brand:en": "BSB Bank",
        "brand:ru": "БСБ Банк",
        "brand:wikidata": "Q3919666",
        "name": "БСБ Банк",
        "name:be": "БСБ Банк",
        "name:en": "BSB Bank",
        "name:ru": "БСБ Банк"
      }
    },
    {
      "displayName": "БТА Банк (Беларусь)",
      "id": "btabank-4aad73",
      "locationSet": {"include": ["by"]},
      "tags": {
        "amenity": "bank",
        "brand": "БТА Банк",
        "brand:be": "БТА Банк",
        "brand:en": "BTA Bank",
        "brand:ru": "БТА Банк",
        "brand:wikidata": "Q13028600",
        "name": "БТА Банк",
        "name:be": "БТА Банк",
        "name:en": "BTA Bank",
        "name:ru": "БТА Банк"
      }
    },
    {
      "displayName": "БТА Банк (Україна)",
      "id": "btabank-c8dc19",
      "locationSet": {"include": ["ua"]},
      "tags": {
        "amenity": "bank",
        "brand": "БТА Банк",
        "brand:en": "BTA Bank",
        "brand:uk": "БТА Банк",
        "brand:wikidata": "Q797060",
        "name": "БТА Банк",
        "name:en": "BTA Bank",
        "name:uk": "БТА Банк"
      }
    },
    {
      "displayName": "Българо-американска кредитна банка",
      "id": "bacb-126296",
      "locationSet": {"include": ["bg"]},
      "tags": {
        "amenity": "bank",
        "brand": "БАКБ",
        "brand:wikidata": "Q108851955",
        "full_name": "Българо-американска кредитна банка",
        "full_name:en": "Bulgarian-American Credit Bank",
        "name": "БАКБ",
        "name:en": "BACB"
      }
    },
    {
      "displayName": "Возрождение",
      "id": "vozrozhdeniebank-0eb427",
      "locationSet": {"include": ["ru"]},
      "tags": {
        "amenity": "bank",
        "brand": "Возрождение",
        "brand:en": "Vozrozhdenie Bank",
        "brand:wikidata": "Q4114952",
        "name": "Возрождение",
        "name:en": "Vozrozhdenie Bank"
      }
    },
    {
      "displayName": "Восточный",
      "id": "vostochnybank-0eb427",
      "locationSet": {"include": ["ru"]},
      "tags": {
        "amenity": "bank",
        "brand": "Восточный",
        "brand:en": "Vostochny Bank",
        "brand:wikidata": "Q4126657",
        "name": "Восточный",
        "name:en": "Vostochny Bank"
      }
    },
    {
      "displayName": "ВТБ (Россия)",
      "id": "vtbbank-0eb427",
      "locationSet": {"include": ["ru"]},
      "matchNames": ["втб банк москвы"],
      "tags": {
        "amenity": "bank",
        "brand": "ВТБ",
        "brand:en": "VTB Bank",
        "brand:wikidata": "Q1549389",
        "name": "ВТБ",
        "name:en": "VTB Bank"
      }
    },
    {
      "displayName": "Газпромбанк",
      "id": "gazprombank-0eb427",
      "locationSet": {"include": ["ru"]},
      "tags": {
        "amenity": "bank",
        "brand": "Газпромбанк",
        "brand:en": "Gazprombank",
        "brand:wikidata": "Q1924338",
        "name": "Газпромбанк",
        "name:en": "Gazprombank"
      }
    },
    {
      "displayName": "Генбанк",
      "id": "3b7e11-0eb427",
      "locationSet": {"include": ["ru"]},
      "tags": {
        "amenity": "bank",
        "brand": "Генбанк",
        "brand:wikidata": "Q62122630",
        "name": "Генбанк"
      }
    },
    {
      "displayName": "Дельта Банк",
      "id": "deltabank-4aad73",
      "locationSet": {"include": ["by"]},
      "tags": {
        "amenity": "bank",
        "brand": "Дельта Банк",
        "brand:be": "Дэльта Банк",
        "brand:en": "Delta Bank",
        "brand:ru": "Дельта Банк",
        "brand:wikidata": "Q13030724",
        "name": "Дельта Банк",
        "name:be": "Дэльта Банк",
        "name:en": "Delta Bank",
        "name:ru": "Дельта Банк"
      }
    },
    {
      "displayName": "Зенит",
      "id": "zenit-0eb427",
      "locationSet": {"include": ["ru"]},
      "tags": {
        "amenity": "bank",
        "brand": "Зенит",
        "brand:en": "Zenit",
        "brand:ru": "Зенит",
        "brand:wikidata": "Q4191388",
        "name": "Зенит",
        "name:en": "Zenit",
        "name:ru": "Зенит"
      }
    },
    {
      "displayName": "Инвестбанк",
      "id": "investbank-126296",
      "locationSet": {"include": ["bg"]},
      "tags": {
        "alt_name:en": "ibank",
        "amenity": "bank",
        "brand": "Инвестбанк",
        "brand:wikidata": "Q110583516",
        "name": "Инвестбанк",
        "name:bg": "Инвестбанк",
        "name:en": "Investbank"
      }
    },
    {
      "displayName": "Індустріалбанк",
      "id": "industrialbank-c8dc19",
      "locationSet": {"include": ["ua"]},
      "matchNames": ["індустріал"],
      "tags": {
        "amenity": "bank",
        "brand": "Індустріалбанк",
        "brand:en": "IndustrialBank",
        "brand:uk": "Індустріалбанк",
        "brand:wikidata": "Q12074471",
        "name": "Індустріалбанк",
        "name:en": "IndustrialBank",
        "name:uk": "Індустріалбанк"
      }
    },
    {
      "displayName": "Комерцијална банка",
      "id": "a53bba-39118c",
      "locationSet": {"include": ["mk"]},
      "matchNames": [
        "комерцијална банка ад скопје"
      ],
      "tags": {
        "amenity": "bank",
        "brand": "Комерцијална банка",
        "brand:wikidata": "Q114290410",
        "name": "Комерцијална банка"
      }
    },
    {
      "displayName": "Комінвестбанк",
      "id": "cominvestbank-c8dc19",
      "locationSet": {"include": ["ua"]},
      "matchNames": [
        "commercial investment bank",
        "комерційний інвестиційний банк"
      ],
      "tags": {
        "amenity": "bank",
        "brand": "Комінвестбанк",
        "brand:en": "Cominvestbank",
        "brand:uk": "Комінвестбанк",
        "brand:wikidata": "Q56367673",
        "name": "Комінвестбанк",
        "name:en": "Cominvestbank",
        "name:uk": "Комінвестбанк"
      }
    },
    {
      "displayName": "Кубань Кредит",
      "id": "9e75dd-0eb427",
      "locationSet": {"include": ["ru"]},
      "tags": {
        "amenity": "bank",
        "brand": "Кубань Кредит",
        "name": "Кубань Кредит"
      }
    },
    {
      "displayName": "МетаБанк",
      "id": "metabank-c8dc19",
      "locationSet": {"include": ["ua"]},
      "tags": {
        "amenity": "bank",
        "brand": "МетаБанк",
        "brand:en": "MetaBank",
        "brand:uk": "МетаБанк",
        "brand:wikidata": "Q12122840",
        "name": "МетаБанк",
        "name:en": "MetaBank",
        "name:uk": "МетаБанк"
      }
    },
    {
      "displayName": "Московский индустриальный банк",
      "id": "moscowindustrialbank-0eb427",
      "locationSet": {"include": ["ru"]},
      "tags": {
        "amenity": "bank",
        "brand": "Московский индустриальный банк",
        "brand:en": "Moscow Industrial Bank",
        "brand:wikidata": "Q4304145",
        "name": "Московский индустриальный банк",
        "name:en": "Moscow Industrial Bank"
      }
    },
    {
      "displayName": "Московский кредитный банк",
      "id": "creditbankofmoscow-0eb427",
      "locationSet": {"include": ["ru"]},
      "tags": {
        "amenity": "bank",
        "brand": "Московский кредитный банк",
        "brand:en": "Credit Bank of Moscow",
        "brand:wikidata": "Q4304175",
        "name": "Московский кредитный банк",
        "name:en": "Credit Bank of Moscow"
      }
    },
    {
      "displayName": "Мособлбанк",
      "id": "mosoblbank-0eb427",
      "locationSet": {"include": ["ru"]},
      "tags": {
        "amenity": "bank",
        "brand": "Мособлбанк",
        "brand:en": "Mosobl Bank",
        "brand:wikidata": "Q4304446",
        "name": "Мособлбанк",
        "name:en": "Mosobl Bank"
      }
    },
    {
      "displayName": "МТБанк",
      "id": "mtbank-4aad73",
      "locationSet": {"include": ["by"]},
      "matchNames": [
        "idea bank",
        "идея банк",
        "ідэя банк"
      ],
      "tags": {
        "amenity": "bank",
        "brand": "МТБанк",
        "brand:be": "МТБанк",
        "brand:en": "MTBank",
        "brand:ru": "МТБанк",
        "brand:wikidata": "Q13031624",
        "name": "МТБанк",
        "name:be": "МТБанк",
        "name:en": "MTBank",
        "name:ru": "МТБанк"
      }
    },
    {
      "displayName": "МТС Банк",
      "id": "mtsbank-0eb427",
      "locationSet": {"include": ["ru"]},
      "tags": {
        "amenity": "bank",
        "brand": "МТС Банк",
        "brand:en": "MTS Bank",
        "brand:wikidata": "Q1667422",
        "name": "МТС Банк",
        "name:en": "MTS Bank"
      }
    },
    {
      "displayName": "НЛБ Тутунска Банка",
      "id": "nlbtutunskabanka-39118c",
      "locationSet": {"include": ["mk"]},
      "matchNames": ["нлб"],
      "tags": {
        "amenity": "bank",
        "brand": "NLB",
        "brand:wikidata": "Q114289559",
        "name": "НЛБ Тутунска Банка",
        "name:en": "NLB Tutunska Banka"
      }
    },
    {
      "displayName": "ОББ* (България)",
      "id": "ubb-126296",
      "locationSet": {"include": ["bg"]},
      "matchNames": [
        "kbc",
        "kbc bank",
        "raiffeisen",
        "raiffeisenbank",
        "кей би си банк",
        "райфайзен",
        "райфайзенбанк"
      ],
      "tags": {
        "amenity": "bank",
        "brand": "ОББ*",
        "brand:en": "UBB*",
        "brand:wikidata": "Q7283808",
        "name:bg": "ОББ*",
        "name:en": "UBB*"
      }
    },
    {
      "displayName": "Обединена Българска Банка",
      "id": "unitedbulgarianbank-126296",
      "locationSet": {"include": ["bg"]},
      "tags": {
        "amenity": "bank",
        "brand": "Обединена Българска Банка",
        "brand:en": "United Bulgarian Bank",
        "brand:wikidata": "Q7887555",
        "name": "Обединена Българска Банка",
        "name:en": "United Bulgarian Bank",
        "short_name:bg": "ОББ",
        "short_name:en": "UBB"
      }
    },
    {
      "displayName": "Общинска банка",
      "id": "municipalbank-126296",
      "locationSet": {"include": ["bg"]},
      "tags": {
        "amenity": "bank",
        "brand": "Общинска банка",
        "brand:bg": "Общинска банка",
        "brand:en": "Municipal Bank",
        "brand:wikidata": "Q12289109",
        "name": "Общинска банка",
        "name:bg": "Общинска банка",
        "name:en": "Municipal Bank"
      }
    },
    {
      "displayName": "Открытие",
      "id": "ce06bd-0eb427",
      "locationSet": {"include": ["ru"]},
      "matchNames": ["банк открытие"],
      "tags": {
        "amenity": "bank",
        "brand": "Открытие",
        "brand:wikidata": "Q4327204",
        "name": "Открытие"
      }
    },
    {
      "displayName": "ОТП Банк (Россия)",
      "id": "otpbank-0eb427",
      "locationSet": {"include": ["ru"]},
      "tags": {
        "amenity": "bank",
        "brand": "ОТП Банк",
        "brand:en": "OTP Bank",
        "brand:ru": "ОТП Банк",
        "brand:wikidata": "Q912778",
        "name": "ОТП Банк",
        "name:en": "OTP Bank",
        "name:ru": "ОТП Банк",
        "short_name": "ОТП"
      }
    },
    {
      "displayName": "Ощадбанк",
      "id": "oschadbank-c8dc19",
      "locationSet": {"include": ["ua"]},
      "matchNames": [
        "joint stock company \"state savings bank of ukraine\"",
        "jsc \"oschadbank\"",
        "oshchadbank",
        "state savings bank of ukraine",
        "акціонерне товариство \"державний ощадний банк україни\"",
        "ат ощадбанк",
        "банкомат ощадбанку",
        "відділення ощадбанку",
        "ощад"
      ],
      "tags": {
        "amenity": "bank",
        "brand": "Ощадбанк",
        "brand:en": "Oschadbank",
        "brand:uk": "Ощадбанк",
        "brand:wikidata": "Q4340839",
        "name": "Ощадбанк",
        "name:en": "Oschadbank",
        "name:uk": "Ощадбанк"
      }
    },
    {
      "displayName": "Паритетбанк",
      "id": "paritetbank-4aad73",
      "locationSet": {"include": ["by"]},
      "tags": {
        "amenity": "bank",
        "brand": "Паритетбанк",
        "brand:be": "Парытэтбанк",
        "brand:en": "Paritetbank",
        "brand:ru": "Паритетбанк",
        "brand:wikidata": "Q13031909",
        "name": "Паритетбанк",
        "name:be": "Парытэтбанк",
        "name:en": "Paritetbank",
        "name:ru": "Паритетбанк"
      }
    },
    {
      "displayName": "Полтава-Банк",
      "id": "poltavabank-c8dc19",
      "locationSet": {"include": ["ua"]},
      "tags": {
        "amenity": "bank",
        "brand": "Полтава-Банк",
        "brand:en": "Poltava-Bank",
        "brand:uk": "Полтава-Банк",
        "brand:wikidata": "Q123579535",
        "name": "Полтава-Банк",
        "name:en": "Poltava-Bank",
        "name:uk": "Полтава-Банк"
      }
    },
    {
      "displayName": "Почта Банк",
      "id": "postbank-0eb427",
      "locationSet": {"include": ["ru"]},
      "tags": {
        "amenity": "bank",
        "brand": "Почта Банк",
        "brand:en": "Post Bank",
        "brand:wikidata": "Q24930461",
        "name": "Почта Банк",
        "name:en": "Post Bank"
      }
    },
    {
      "displayName": "Пощенска банка",
      "id": "postbank-126296",
      "locationSet": {"include": ["bg"]},
      "tags": {
        "amenity": "bank",
        "brand": "Пощенска банка",
        "brand:wikidata": "Q7234083",
        "name": "Пощенска банка",
        "name:en": "Postbank"
      }
    },
    {
      "displayName": "Правекс-Банк",
      "id": "pravexbank-c8dc19",
      "locationSet": {"include": ["ua"]},
      "matchNames": [
        "intesa sanpaolo",
        "pravex",
        "ат \"правекс банк\"",
        "правекс"
      ],
      "tags": {
        "amenity": "bank",
        "brand": "Правекс-Банк",
        "brand:en": "Pravex Bank",
        "brand:uk": "Правекс-Банк",
        "brand:wikidata": "Q7238870",
        "name": "Правекс-Банк",
        "name:en": "Pravex Bank",
        "name:uk": "Правекс-Банк"
      }
    },
    {
      "displayName": "ПриватБанк",
      "id": "privatbank-c8dc19",
      "locationSet": {"include": ["ua"]},
      "matchNames": [
        "privat",
        "банкомат приватбанк",
        "банкомат приватбанка",
        "банкомат приватбанку",
        "відділення приватбанк",
        "відділення приватбанку",
        "кб приватбанк",
        "пат кб \"приватбанк\"",
        "привабанк",
        "приват",
        "приват банкомат"
      ],
      "tags": {
        "amenity": "bank",
        "brand": "ПриватБанк",
        "brand:en": "PrivatBank",
        "brand:uk": "ПриватБанк",
        "brand:wikidata": "Q1515015",
        "name": "ПриватБанк",
        "name:en": "PrivatBank",
        "name:uk": "ПриватБанк"
      }
    },
    {
      "displayName": "Приднестровский Сбербанк",
      "id": "pridnestroviansavingsbank-59fea4",
      "locationSet": {"include": ["md"]},
      "matchNames": ["приднестровский cбербанк"],
      "tags": {
        "amenity": "bank",
        "brand": "Приднестровский Сбербанк",
        "brand:en": "Pridnestrovian Savings Bank",
        "brand:ru": "Приднестровский Сбербанк",
        "brand:wikidata": "Q4378147",
        "name": "Приднестровский Сбербанк",
        "name:en": "Pridnestrovian Savings Bank",
        "name:ru": "Приднестровский Сбербанк"
      }
    },
    {
      "displayName": "Приорбанк",
      "id": "priorbank-4aad73",
      "locationSet": {"include": ["by"]},
      "tags": {
        "amenity": "bank",
        "brand": "Приорбанк",
        "brand:be": "Пріорбанк",
        "brand:be-tarask": "Прыёрбанк",
        "brand:en": "PriorBank",
        "brand:ru": "Приорбанк",
        "brand:wikidata": "Q3919658",
        "name": "Приорбанк",
        "name:be": "Пріорбанк",
        "name:be-tarask": "Прыёрбанк",
        "name:en": "PriorBank",
        "name:ru": "Приорбанк"
      }
    },
    {
      "displayName": "ПроКредит Банк (България)",
      "id": "procreditbank-126296",
      "locationSet": {"include": ["bg"]},
      "matchNames": ["procredit", "прокредит"],
      "tags": {
        "amenity": "bank",
        "brand": "ПроКредит Банк",
        "brand:bg": "ПроКредит Банк",
        "brand:en": "ProCredit Bank",
        "brand:wikidata": "Q122763238",
        "name": "ПроКредит Банк",
        "name:bg": "ПроКредит Банк",
        "name:en": "ProCredit Bank"
      }
    },
    {
      "displayName": "Промсвязьбанк",
      "id": "promsvyazbank-0eb427",
      "locationSet": {"include": ["ru"]},
      "tags": {
        "amenity": "bank",
        "brand": "Промсвязьбанк",
        "brand:en": "Promsvyazbank",
        "brand:wikidata": "Q649100",
        "name": "Промсвязьбанк",
        "name:en": "Promsvyazbank"
      }
    },
    {
      "displayName": "ПУМБ",
      "id": "firstukrainianinternationalbank-c8dc19",
      "locationSet": {"include": ["ua"]},
      "matchNames": [
        "fuib",
        "pumb",
        "відділення пумб",
        "перший український міжнародний банк"
      ],
      "tags": {
        "amenity": "bank",
        "brand": "ПУМБ",
        "brand:en": "First Ukrainian International Bank",
        "brand:uk": "ПУМБ",
        "brand:wikidata": "Q4341156",
        "name": "ПУМБ",
        "name:en": "First Ukrainian International Bank",
        "name:uk": "ПУМБ"
      }
    },
    {
      "displayName": "Райффайзен",
      "id": "raiffeisenbank-0eb427",
      "locationSet": {"include": ["ru"]},
      "tags": {
        "amenity": "bank",
        "brand": "Райффайзен",
        "brand:en": "Raiffeisen Bank",
        "brand:ru": "Райффайзен",
        "brand:wikidata": "Q4389244",
        "name": "Райффайзен",
        "name:en": "Raiffeisen Bank",
        "name:ru": "Райффайзен"
      }
    },
    {
      "displayName": "РГС Банк",
      "id": "rgsbank-0eb427",
      "locationSet": {"include": ["ru"]},
      "matchNames": [
        "rosgosstrakh bank",
        "росгосстрах банк"
      ],
      "tags": {
        "amenity": "bank",
        "brand": "РГС Банк",
        "brand:en": "RGS Bank",
        "brand:ru": "РГС Банк",
        "brand:wikidata": "Q4397742",
        "name": "РГС Банк",
        "name:en": "RGS Bank",
        "name:ru": "РГС Банк"
      }
    },
    {
      "displayName": "Ренессанс Кредит",
      "id": "renaissancecredit-0eb427",
      "locationSet": {"include": ["ru"]},
      "tags": {
        "amenity": "bank",
        "brand": "Ренессанс Кредит",
        "brand:en": "Renaissance Credit",
        "brand:ru": "Ренессанс Кредит",
        "brand:wikidata": "Q16691879",
        "name": "Ренессанс Кредит",
        "name:en": "Renaissance Credit",
        "name:ru": "Ренессанс Кредит"
      }
    },
    {
      "displayName": "РНКБ",
      "id": "f27cb2-0eb427",
      "locationSet": {"include": ["ru"]},
      "tags": {
        "amenity": "bank",
        "brand": "РНКБ",
        "brand:wikidata": "Q16912944",
        "name": "РНКБ"
      }
    },
    {
      "displayName": "Росбанк",
      "id": "rosbank-0eb427",
      "locationSet": {"include": ["ru"]},
      "tags": {
        "amenity": "bank",
        "brand": "Росбанк",
        "brand:en": "Rosbank",
        "brand:ru": "Росбанк",
        "brand:wikidata": "Q1119857",
        "name": "Росбанк",
        "name:en": "Rosbank",
        "name:ru": "Росбанк"
      }
    },
    {
      "displayName": "Россельхозбанк",
      "id": "rosselkhozbank-0eb427",
      "locationSet": {"include": ["ru"]},
      "tags": {
        "amenity": "bank",
        "brand": "Россельхозбанк",
        "brand:en": "Rosselkhozbank",
        "brand:ru": "Россельхозбанк",
        "brand:wikidata": "Q3920226",
        "name": "Россельхозбанк",
        "name:en": "Rosselkhozbank",
        "name:ru": "Россельхозбанк"
      }
    },
    {
      "displayName": "РРБ-Банк",
      "id": "gbdbank-4aad73",
      "locationSet": {"include": ["by"]},
      "tags": {
        "alt_name:ru": "Банк роста и развития бизнеса",
        "amenity": "bank",
        "brand": "РРБ-Банк",
        "brand:be": "РРБ-Банк",
        "brand:en": "GBD-Bank",
        "brand:ru": "РРБ-Банк",
        "brand:wikidata": "Q13032120",
        "name": "РРБ-Банк",
        "name:be": "РРБ-Банк",
        "name:en": "GBD-Bank",
        "name:ru": "РРБ-Банк"
      }
    },
    {
      "displayName": "Русский Стандарт",
      "id": "russianstandardbank-0eb427",
      "locationSet": {"include": ["ru"]},
      "tags": {
        "amenity": "bank",
        "brand": "Русский Стандарт",
        "brand:en": "Russian Standard Bank",
        "brand:ru": "Русский Стандарт",
        "brand:wikidata": "Q4400854",
        "name": "Русский Стандарт",
        "name:en": "Russian Standard Bank",
        "name:ru": "Русский Стандарт"
      }
    },
    {
      "displayName": "Сбер Банк (Беларусь)",
      "id": "sberbank-4aad73",
      "locationSet": {"include": ["by"]},
      "matchNames": ["бпс-сбербанк"],
      "tags": {
        "amenity": "bank",
        "brand": "Сбер Банк",
        "brand:en": "Sber Bank",
        "brand:wikidata": "Q2074915",
        "name": "Сбер Банк",
        "name:be": "Сбер Банк",
        "name:en": "Sber Bank",
        "name:ru": "Сбер Банк"
      }
    },
    {
      "displayName": "Сбербанк",
      "id": "sberbank-0eb427",
      "locationSet": {"include": ["ru"]},
      "matchNames": [
        "cбербанк",
        "cбербанк россии",
        "savings bank russian fed.",
        "сбер",
        "сбербанк россии"
      ],
      "tags": {
        "amenity": "bank",
        "brand": "Сбербанк",
        "brand:en": "Sberbank",
        "brand:ru": "Сбербанк",
        "brand:wikidata": "Q205012",
        "name": "Сбербанк",
        "name:en": "Sberbank",
        "name:ru": "Сбербанк"
      }
    },
    {
      "displayName": "Совкомбанк",
      "id": "sovcombank-0eb427",
      "locationSet": {"include": ["ru"]},
      "tags": {
        "amenity": "bank",
        "brand": "Совкомбанк",
        "brand:en": "Sovcom Bank",
        "brand:ru": "Совкомбанк",
        "brand:wikidata": "Q4426566",
        "name": "Совкомбанк",
        "name:en": "Sovcom Bank",
        "name:ru": "Совкомбанк"
      }
    },
    {
      "displayName": "СтатусБанк",
      "id": "statusbank-4aad73",
      "locationSet": {"include": ["by"]},
      "tags": {
        "amenity": "bank",
        "brand": "СтатусБанк",
        "brand:be": "СтатусБанк",
        "brand:en": "StatusBank",
        "brand:ru": "СтатусБанк",
        "brand:wikidata": "Q13134338",
        "name": "СтатусБанк",
        "name:be": "СтатусБанк",
        "name:en": "StatusBank",
        "name:ru": "СтатусБанк"
      }
    },
    {
      "displayName": "Стопанска банка Битола",
      "id": "c62c01-39118c",
      "locationSet": {"include": ["mk"]},
      "tags": {
        "amenity": "bank",
        "brand": "Стопанска банка Битола",
        "brand:wikidata": "Q114289630",
        "name": "Стопанска банка Битола"
      }
    },
    {
      "displayName": "Стопанска банка Скопје",
      "id": "67eeb1-39118c",
      "locationSet": {"include": ["mk"]},
      "matchNames": [
        "стопанска банка ад - скопје"
      ],
      "tags": {
        "amenity": "bank",
        "brand": "Стопанска банка Скопје",
        "brand:wikidata": "Q114289637",
        "name": "Стопанска банка Скопје"
      }
    },
    {
      "displayName": "Таскомбанк",
      "id": "tascombank-c8dc19",
      "locationSet": {"include": ["ua"]},
      "tags": {
        "amenity": "bank",
        "brand": "Таскомбанк",
        "brand:en": "Tascombank",
        "brand:uk": "Таскомбанк",
        "brand:wikidata": "Q28669246",
        "name": "Таскомбанк",
        "name:en": "Tascombank",
        "name:uk": "Таскомбанк"
      }
    },
    {
      "displayName": "Технобанк",
      "id": "technobank-4aad73",
      "locationSet": {"include": ["by"]},
      "tags": {
        "amenity": "bank",
        "brand": "Технобанк",
        "brand:be": "Тэхнабанк",
        "brand:en": "Technobank",
        "brand:ru": "Технобанк",
        "brand:wikidata": "Q13033069",
        "name": "Технобанк",
        "name:be": "Тэхнабанк",
        "name:en": "Technobank",
        "name:ru": "Технобанк"
      }
    },
    {
      "displayName": "ТК Банк",
      "id": "tcbank-4aad73",
      "locationSet": {"include": ["by"]},
      "tags": {
        "alt_name:ru": "Банк торговый капитал",
        "amenity": "bank",
        "brand": "ТК Банк",
        "brand:be": "ГК Банк",
        "brand:en": "TC Bank",
        "brand:ru": "ТК Банк",
        "brand:wikidata": "Q13028633",
        "name": "ТК Банк",
        "name:be": "ГК Банк",
        "name:en": "TC Bank",
        "name:ru": "ТК Банк"
      }
    },
    {
      "displayName": "Төрийн банк",
      "id": "statebank-031586",
      "locationSet": {"include": ["mn"]},
      "tags": {
        "amenity": "bank",
        "brand": "Төрийн банк",
        "brand:en": "State Bank",
        "brand:mn": "Төрийн банк",
        "brand:wikidata": "Q7766381",
        "name": "Төрийн банк",
        "name:en": "State Bank",
        "name:mn": "Төрийн банк"
      }
    },
    {
      "displayName": "Укргазбанк",
      "id": "ukrgasbank-c8dc19",
      "locationSet": {"include": ["ua"]},
      "matchNames": ["аб \"укргазбанк\""],
      "tags": {
        "amenity": "bank",
        "brand": "Укргазбанк",
        "brand:en": "Ukrgasbank",
        "brand:uk": "Укргазбанк",
        "brand:wikidata": "Q4470692",
        "name": "Укргазбанк",
        "name:en": "Ukrgasbank",
        "name:uk": "Укргазбанк"
      }
    },
    {
      "displayName": "Укрексімбанк",
      "id": "ukreximbank-c8dc19",
      "locationSet": {"include": ["ua"]},
      "matchNames": [
        "exim-банк",
        "ukrexim",
        "ат укрексімбанк",
        "укрексім"
      ],
      "tags": {
        "amenity": "bank",
        "brand": "Укрексімбанк",
        "brand:en": "Ukreximbank",
        "brand:uk": "Укрексімбанк",
        "brand:wikidata": "Q4470728",
        "name": "Укрексімбанк",
        "name:en": "Ukreximbank",
        "name:uk": "Укрексімбанк"
      }
    },
    {
      "displayName": "УНИБанка",
      "id": "unibank-39118c",
      "locationSet": {"include": ["mk"]},
      "tags": {
        "amenity": "bank",
        "brand": "УНИБанка",
        "brand:wikidata": "Q114289571",
        "name": "УНИБанка",
        "name:en": "UNIBank"
      }
    },
    {
      "displayName": "УниКредит Булбанк",
      "id": "unicreditbulbank-126296",
      "locationSet": {"include": ["bg"]},
      "matchNames": ["булбанк", "уникредит"],
      "tags": {
        "amenity": "bank",
        "brand": "УниКредит Булбанк",
        "brand:wikidata": "Q7884635",
        "name": "УниКредит Булбанк",
        "name:en": "UniCredit Bulbank"
      }
    },
    {
      "displayName": "Уралсиб",
      "id": "uralsibbank-0eb427",
      "locationSet": {"include": ["ru"]},
      "tags": {
        "amenity": "bank",
        "brand": "Уралсиб",
        "brand:en": "Uralsib Bank",
        "brand:ru": "Уралсиб",
        "brand:wikidata": "Q4476693",
        "name": "Уралсиб",
        "name:en": "Uralsib Bank",
        "name:ru": "Уралсиб"
      }
    },
    {
      "displayName": "Уральский банк реконструкции и развития",
      "id": "uralbankforreconstructionanddevelopment-0eb427",
      "locationSet": {"include": ["ru"]},
      "matchNames": ["убрр"],
      "tags": {
        "amenity": "bank",
        "brand": "Уральский банк реконструкции и развития",
        "brand:en": "Ural Bank for Reconstruction and Development",
        "brand:ru": "Уральский банк реконструкции и развития",
        "brand:wikidata": "Q4476745",
        "name": "Уральский банк реконструкции и развития",
        "name:en": "Ural Bank for Reconstruction and Development",
        "name:ru": "Уральский банк реконструкции и развития",
        "short_name": "УБРиР",
        "short_name:ru": "УБРиР"
      }
    },
    {
      "displayName": "Франсабанк",
      "id": "fransabank-4aad73",
      "locationSet": {"include": ["by"]},
      "tags": {
        "amenity": "bank",
        "brand": "Франсабанк",
        "brand:be": "Франсабанк",
        "brand:en": "Fransabank",
        "brand:ru": "Франсабанк",
        "brand:wikidata": "Q13033234",
        "name": "Франсабанк",
        "name:be": "Франсабанк",
        "name:en": "Fransabank",
        "name:ru": "Франсабанк"
      }
    },
    {
      "displayName": "Хаан банк",
      "id": "khanbank-031586",
      "locationSet": {"include": ["mn"]},
      "tags": {
        "amenity": "bank",
        "brand": "Хаан банк",
        "brand:en": "Khan Bank",
        "brand:mn": "Хаан банк",
        "brand:wikidata": "Q25632240",
        "name": "Хаан банк",
        "name:en": "Khan Bank",
        "name:mn": "Хаан банк"
      }
    },
    {
      "displayName": "Халк Банка (Северна Македонија)",
      "id": "halkbank-39118c",
      "locationSet": {"include": ["mk"]},
      "matchNames": ["халкбанк"],
      "tags": {
        "amenity": "bank",
        "brand": "Halkbank",
        "brand:wikidata": "Q3593818",
        "name": "Halkbank",
        "name:mk": "Халк Банка"
      }
    },
    {
      "displayName": "Хоум Кредит",
      "id": "homecreditandfinancebank-0eb427",
      "locationSet": {"include": ["ru"]},
      "tags": {
        "amenity": "bank",
        "brand": "Хоум Кредит",
        "brand:en": "Home Credit & Finance Bank",
        "brand:ru": "Хоум Кредит",
        "brand:wikidata": "Q4500466",
        "name": "Хоум Кредит",
        "name:en": "Home Credit & Finance Bank",
        "name:ru": "Хоум Кредит"
      }
    },
    {
      "displayName": "Централна Кооперативна Банка",
      "id": "centralcooperativebank-126296",
      "locationSet": {"include": ["bg"]},
      "tags": {
        "amenity": "bank",
        "brand": "Централна Кооперативна Банка",
        "brand:bg": "Централна Кооперативна Банка",
        "brand:en": "Central Cooperative Bank",
        "brand:wikidata": "Q2944755",
        "name": "Централна Кооперативна Банка",
        "name:bg": "Централна Кооперативна Банка",
        "name:en": "Central Cooperative Bank",
        "short_name:bg": "ЦКБ",
        "short_name:en": "CCBank"
      }
    },
    {
      "displayName": "Централна Кооперативна Банка Скопје",
      "id": "centralcooperativebank-39118c",
      "locationSet": {"include": ["mk"]},
      "tags": {
        "amenity": "bank",
        "brand": "Централна Кооперативна Банка",
        "brand:en": "Central Cooperative Bank",
        "brand:mk": "Централна Кооперативна Банка",
        "brand:wikidata": "Q114290462",
        "name": "Централна Кооперативна Банка",
        "name:en": "Central Cooperative Bank",
        "name:mk": "Централна Кооперативна Банка",
        "short_name:en": "CCBank",
        "short_name:mk": "ЦКБ"
      }
    },
    {
      "displayName": "Цептер Банк",
      "id": "zepterbank-4aad73",
      "locationSet": {"include": ["by"]},
      "tags": {
        "amenity": "bank",
        "brand": "Цептер Банк",
        "brand:be": "Цэптар Банк",
        "brand:en": "Zepter Bank",
        "brand:ru": "Цептер Банк",
        "brand:wikidata": "Q13033367",
        "name": "Цептер Банк",
        "name:be": "Цэптар Банк",
        "name:en": "Zepter Bank",
        "name:ru": "Цептер Банк"
      }
    },
    {
      "displayName": "Шпаркасе",
      "id": "120ff6-39118c",
      "locationSet": {"include": ["mk"]},
      "matchNames": [
        "охридска банка",
        "шпаркасе банка"
      ],
      "tags": {
        "amenity": "bank",
        "brand": "Шпаркасе",
        "brand:wikidata": "Q1555572",
        "name": "Шпаркасе",
        "name:mk": "Sparkassen"
      }
    },
    {
      "displayName": "ЮниКредит Банк",
      "id": "unicreditbank-0eb427",
      "locationSet": {"include": ["ru"]},
      "tags": {
        "amenity": "bank",
        "brand": "ЮниКредит Банк",
        "brand:en": "UniCredit Bank",
        "brand:ru": "ЮниКредит Банк",
        "brand:wikidata": "Q727011",
        "name": "ЮниКредит Банк",
        "name:en": "UniCredit Bank",
        "name:ru": "ЮниКредит Банк"
      }
    },
    {
      "displayName": "ბაზისბანკი",
      "id": "basisbank-293074",
      "locationSet": {"include": ["ge"]},
      "tags": {
        "amenity": "bank",
        "bic": "CBASGE22",
        "brand": "ბაზისბანკი",
        "brand:en": "BasisBank",
        "brand:ka": "ბაზისბანკი",
        "brand:ru": "БазисБанк",
        "brand:wikidata": "Q16365625",
        "name": "ბაზისბანკი",
        "name:en": "BasisBank",
        "name:ka": "ბაზისბანკი",
        "name:ru": "БазисБанк",
        "operator:wikidata": "Q16365625"
      }
    },
    {
      "displayName": "ბანკი ქართუ",
      "id": "cartubank-293074",
      "locationSet": {"include": ["ge"]},
      "tags": {
        "amenity": "bank",
        "bic": "CRTUGE22",
        "brand": "ბანკი ქართუ",
        "brand:en": "Cartu Bank",
        "brand:ka": "ბანკი ქართუ",
        "brand:ru": "Карту Банк",
        "name": "ბანკი ქართუ",
        "name:en": "Cartu Bank",
        "name:ka": "ბანკი ქართუ",
        "name:ru": "Карту Банк"
      }
    },
    {
      "displayName": "ზირაათ ბანკი",
      "id": "ziraatbank-293074",
      "locationSet": {"include": ["ge"]},
      "tags": {
        "amenity": "bank",
        "bic": "TCZBGE22",
        "brand": "ზირაათ ბანკი",
        "brand:en": "Ziraat Bank",
        "brand:ka": "ზირაათ ბანკი",
        "brand:ru": "Зираат Банк",
        "brand:tr": "Ziraat Bankası",
        "brand:wikidata": "Q696003",
        "name": "ზირაათ ბანკი",
        "name:en": "Ziraat Bank",
        "name:ka": "ზირაათ ბანკი",
        "name:ru": "Зираат Банк",
        "name:tr": "Ziraat Bankası"
      }
    },
    {
      "displayName": "თიბისი ბანკი",
      "id": "tbcbank-293074",
      "locationSet": {"include": ["ge"]},
      "tags": {
        "amenity": "bank",
        "bic": "TBCBGE22",
        "brand": "თიბისი ბანკი",
        "brand:en": "TBC Bank",
        "brand:ka": "თიბისი ბანკი",
        "brand:ru": "ТиБиСи Банк",
        "brand:wikidata": "Q2620975",
        "name": "თიბისი ბანკი",
        "name:en": "TBC Bank",
        "name:ka": "თიბისი ბანკი",
        "name:ru": "ТиБиСи Банк",
        "operator:wikidata": "Q2620975",
        "short_name:en": "TBC",
        "short_name:ka": "თიბისი",
        "short_name:ru": "ТиБиСи"
      }
    },
    {
      "displayName": "იშბანკი",
      "id": "isbank-293074",
      "locationSet": {"include": ["ge"]},
      "tags": {
        "amenity": "bank",
        "bic": "ISBKGE22",
        "brand": "იშბანკი",
        "brand:en": "IsBank",
        "brand:ka": "იშბანკი",
        "brand:ru": "ИшБанк",
        "brand:tr": "İşBank",
        "brand:wikidata": "Q909613",
        "name": "იშბანკი",
        "name:en": "IsBank",
        "name:ka": "იშბანკი",
        "name:ru": "ИшБанк",
        "name:tr": "İşBank",
        "operator": "სს იშბანკი საქართველო",
        "operator:ka": "სს იშბანკი საქართველო"
      }
    },
    {
      "displayName": "კრედო ბანკი",
      "id": "credobank-293074",
      "locationSet": {"include": ["ge"]},
      "tags": {
        "amenity": "bank",
        "bic": "JSCRGE22",
        "brand": "კრედო ბანკი",
        "brand:en": "Credo Bank",
        "brand:ka": "კრედო ბანკი",
        "brand:ru": "Кредо Банк",
        "name": "კრედო ბანკი",
        "name:en": "Credo Bank",
        "name:ka": "კრედო ბანკი",
        "name:ru": "Кредо Банк",
        "short_name:en": "Credo",
        "short_name:ka": "კრედო",
        "short_name:ru": "Кредо"
      }
    },
    {
      "displayName": "კრისტალი",
      "id": "crystal-293074",
      "locationSet": {"include": ["ge"]},
      "tags": {
        "amenity": "bank",
        "brand": "კრისტალი",
        "brand:en": "Crystal",
        "brand:ka": "კრისტალი",
        "brand:ru": "Кристал",
        "name": "კრისტალი",
        "name:en": "Crystal",
        "name:ka": "კრისტალი",
        "name:ru": "Кристал"
      }
    },
    {
      "displayName": "ლიბერთი ბანკი",
      "id": "liberty-293074",
      "locationSet": {"include": ["ge"]},
      "tags": {
        "amenity": "bank",
        "bic": "LBRTGE22",
        "brand": "ლიბერთი",
        "brand:en": "Liberty",
        "brand:ka": "ლიბერთი",
        "brand:ru": "Либерти",
        "brand:wikidata": "Q6541585",
        "name": "ლიბერთი",
        "name:en": "Liberty",
        "name:ka": "ლიბერთი",
        "name:ru": "Либерти",
        "operator:wikidata": "Q6541585"
      }
    },
    {
      "displayName": "პროკრედიტ ბანკი",
      "id": "procreditbank-293074",
      "locationSet": {"include": ["ge"]},
      "matchNames": ["procredit"],
      "tags": {
        "amenity": "bank",
        "bic": "MIBGGE22",
        "brand": "პროკრედიტ ბანკი",
        "brand:en": "ProCredit Bank",
        "brand:ka": "პროკრედიტ ბანკი",
        "brand:ru": "ПроКредит Банк",
        "name": "პროკრედიტ ბანკი",
        "name:en": "ProCredit Bank",
        "name:ka": "პროკრედიტ ბანკი",
        "name:ru": "ПроКредит Банк"
      }
    },
    {
      "displayName": "რე|ბანკი",
      "id": "c01edb-293074",
      "locationSet": {"include": ["ge"]},
      "tags": {
        "amenity": "bank",
        "bic": "PAHAGE22",
        "brand": "რე|ბანკი",
        "brand:en": "Re|Bank",
        "brand:ka": "რე|ბანკი",
        "brand:ru": "Ре|Банк",
        "name": "რე|ბანკი",
        "name:en": "Re|Bank",
        "name:ka": "რე|ბანკი",
        "name:ru": "Ре|Банк",
        "operator": "პაშა ბანკი საქართველო",
        "operator:ka": "პაშა ბანკი საქართველო"
      }
    },
    {
      "displayName": "საქართველოს ბანკი",
      "id": "solo-293074",
      "locationSet": {"include": ["ge"]},
      "tags": {
        "amenity": "bank",
        "bic": "BAGAGE22",
        "brand": "საქართველოს ბანკი",
        "brand:en": "Bank of Georgia",
        "brand:ka": "საქართველოს ბანკი",
        "brand:ru": "Банк Грузии",
        "brand:tr": "Gürcistan Bankası",
        "brand:wikidata": "Q2469733",
        "name": "სოლო",
        "name:en": "Solo",
        "name:ka": "სოლო",
        "name:ru": "Соло",
        "operator:wikidata": "Q2469733"
      }
    },
    {
      "displayName": "ტერაბანკი",
      "id": "terabank-293074",
      "locationSet": {"include": ["ge"]},
      "tags": {
        "amenity": "bank",
        "bic": "TEBAGE22",
        "brand": "ტერაბანკი",
        "brand:en": "Terabank",
        "brand:ka": "ტერაბანკი",
        "brand:ru": "Терабанк",
        "name": "ტერაბანკი",
        "name:en": "Terabank",
        "name:ka": "ტერაბანკი",
        "name:ru": "Терабанк"
      }
    },
    {
      "displayName": "ხალიკ ბანკი",
      "id": "halykbank-293074",
      "locationSet": {"include": ["ge"]},
      "tags": {
        "amenity": "bank",
        "bic": "HABGGE22",
        "brand": "ხალიკ ბანკი",
        "brand:en": "Halyk Bank",
        "brand:ka": "ხალიკ ბანკი",
        "brand:kk": "Халық Банкі",
        "brand:ru": "Халык Банк",
        "brand:wikidata": "Q1046186",
        "name": "ხალიკ ბანკი",
        "name:en": "Halyk Bank",
        "name:ka": "ხალიკ ბანკი",
        "name:kk": "Халық Банкі",
        "name:ru": "Халык Банк",
        "operator": "ხალიკ ბანკი საქართველო",
        "operator:ka": "ხალიკ ბანკი საქართველო"
      }
    },
    {
      "displayName": "בנק אגוד",
      "id": "unionbankofisrael-563f7f",
      "locationSet": {"include": ["il"]},
      "tags": {
        "alt_name:en": "Bank Igud",
        "amenity": "bank",
        "brand": "בנק אגוד",
        "brand:en": "Union Bank of Israel",
        "brand:he": "בנק אגוד",
        "brand:wikidata": "Q2903265",
        "name": "בנק אגוד",
        "name:en": "Union Bank of Israel",
        "name:he": "בנק אגוד"
      }
    },
    {
      "displayName": "בנק אוצר החייל",
      "id": "bankotsarhahayal-563f7f",
      "locationSet": {"include": ["il"]},
      "tags": {
        "amenity": "bank",
        "brand": "בנק אוצר החייל",
        "brand:en": "Bank Otsar Ha-Hayal",
        "brand:he": "בנק אוצר החייל",
        "brand:wikidata": "Q2900674",
        "name": "בנק אוצר החייל",
        "name:en": "Bank Otsar Ha-Hayal",
        "name:he": "בנק אוצר החייל"
      }
    },
    {
      "displayName": "בנק דיסקונט",
      "id": "bankdiscount-563f7f",
      "locationSet": {"include": ["il"]},
      "tags": {
        "amenity": "bank",
        "brand": "בנק דיסקונט לישראל",
        "brand:en": "Israel Discount Bank",
        "brand:he": "בנק דיסקונט לישראל",
        "brand:wikidata": "Q250362",
        "name": "בנק דיסקונט",
        "name:en": "Bank Discount",
        "name:he": "בנק דיסקונט"
      }
    },
    {
      "displayName": "בנק הפועלים",
      "id": "bankhapoalim-563f7f",
      "locationSet": {"include": ["il"]},
      "tags": {
        "amenity": "bank",
        "brand": "בנק הפועלים",
        "brand:en": "Bank Hapoalim",
        "brand:he": "בנק הפועלים",
        "brand:wikidata": "Q2666775",
        "name": "בנק הפועלים",
        "name:en": "Bank Hapoalim",
        "name:he": "בנק הפועלים"
      }
    },
    {
      "displayName": "בנק יהד",
      "id": "bankyahav-563f7f",
      "locationSet": {"include": ["il"]},
      "tags": {
        "amenity": "bank",
        "brand": "בנק יהד",
        "brand:en": "Bank Yahav",
        "brand:he": "בנק יהד",
        "brand:wikidata": "Q7187611",
        "name": "בנק יהד",
        "name:en": "Bank Yahav",
        "name:he": "בנק יהד"
      }
    },
    {
      "displayName": "בנק ירושלים",
      "id": "bankofjerusalem-563f7f",
      "locationSet": {"include": ["il"]},
      "tags": {
        "amenity": "bank",
        "brand": "בנק ירושלים",
        "brand:en": "Bank of Jerusalem",
        "brand:he": "בנק ירושלים",
        "brand:wikidata": "Q2900227",
        "name": "בנק ירושלים",
        "name:en": "Bank of Jerusalem",
        "name:he": "בנק ירושלים"
      }
    },
    {
      "displayName": "בנק לאומי",
      "id": "bankleumi-563f7f",
      "locationSet": {"include": ["il"]},
      "tags": {
        "amenity": "bank",
        "brand": "בנק לאומי",
        "brand:en": "Bank Leumi",
        "brand:he": "בנק לאומי",
        "brand:wikidata": "Q806641",
        "name": "בנק לאומי",
        "name:en": "Bank Leumi",
        "name:he": "בנק לאומי"
      }
    },
    {
      "displayName": "בנק מסד",
      "id": "bankmassad-563f7f",
      "locationSet": {"include": ["il"]},
      "tags": {
        "amenity": "bank",
        "brand": "בנק מסד",
        "brand:en": "Bank Massad",
        "brand:he": "בנק מסד",
        "brand:wikidata": "Q7187667",
        "name": "בנק מסד",
        "name:en": "Bank Massad",
        "name:he": "בנק מסד"
      }
    },
    {
      "displayName": "הבנק הבינלאומי",
      "id": "firstinternationalbankofisrael-563f7f",
      "locationSet": {"include": ["il"]},
      "tags": {
        "amenity": "bank",
        "brand": "הבנק הבינלאומי",
        "brand:en": "First International Bank of Israel",
        "brand:he": "הבנק הבינלאומי",
        "brand:wikidata": "Q2777497",
        "name": "הבנק הבינלאומי",
        "name:en": "First International Bank of Israel",
        "name:he": "הבנק הבינלאומי"
      }
    },
    {
      "displayName": "מזרחי טפחות",
      "id": "bankmizrahitefahot-563f7f",
      "locationSet": {"include": ["il"]},
      "tags": {
        "amenity": "bank",
        "brand": "מזרחי טפחות",
        "brand:en": "Mizrahi-Tefahot",
        "brand:he": "מזרחי טפחות",
        "brand:wikidata": "Q2777129",
        "name": "בנק מזרחי טפחות",
        "name:en": "Bank Mizrahi-Tefahot",
        "name:he": "בנק מזרחי טפחות"
      }
    },
    {
      "displayName": "إتش إس بي سي السعودية",
      "id": "hsbcsaudiarabia-8f3bad",
      "locationSet": {"include": ["sa"]},
      "tags": {
        "alt_name:en": "HSBCSaudi",
        "amenity": "bank",
        "brand": "إتش إس بي سي السعودية",
        "brand:ar": "إتش إس بي سي السعودية",
        "brand:en": "HSBC Saudi Arabia",
        "brand:wikidata": "Q5635879",
        "name": "إتش إس بي سي السعودية",
        "name:ar": "إتش إس بي سي السعودية",
        "name:en": "HSBC Saudi Arabia"
      }
    },
    {
      "displayName": "اسٹینڈرڈ چارٹرڈ",
      "id": "standardchartered-da5806",
      "locationSet": {"include": ["pk"]},
      "tags": {
        "amenity": "bank",
        "brand": "اسٹینڈرڈ چارٹرڈ",
        "brand:en": "Standard Chartered",
        "brand:ur": "اسٹینڈرڈ چارٹرڈ",
        "brand:wikidata": "Q7598200",
        "name": "اسٹینڈرڈ چارٹرڈ",
        "name:en": "Standard Chartered",
        "name:ur": "اسٹینڈرڈ چارٹرڈ",
        "short_name": "ایس سی بی"
      }
    },
    {
      "displayName": "البنك الأهلي السعودي",
      "id": "saudinationalbank-8f3bad",
      "locationSet": {"include": ["sa"]},
      "matchNames": [
        "national commercial bank",
        "ncb",
        "samba",
        "البنك الأهلي",
        "البنك الأهلي التجاري",
        "سامبا",
        "مجموعة سامبا المالية"
      ],
      "tags": {
        "alt_name:en": "SNB",
        "amenity": "bank",
        "brand": "البنك الأهلي السعودي",
        "brand:ar": "البنك الأهلي السعودي",
        "brand:en": "Saudi National Bank",
        "brand:wikidata": "Q1518238",
        "name": "البنك الأهلي السعودي",
        "name:ar": "البنك الأهلي السعودي",
        "name:en": "Saudi National Bank"
      }
    },
    {
      "displayName": "البنك الأول",
      "id": "alawwalbank-8f3bad",
      "locationSet": {"include": ["sa"]},
      "tags": {
        "amenity": "bank",
        "brand": "البنك الأول",
        "brand:ar": "البنك الأول",
        "brand:en": "Alawwal Bank",
        "brand:wikidata": "Q2693351",
        "name": "البنك الأول",
        "name:ar": "البنك الأول",
        "name:en": "Alawwal Bank"
      }
    },
    {
      "displayName": "البنك السعودي البريطاني",
      "id": "saudibritishbank-8f3bad",
      "locationSet": {"include": ["sa"]},
      "tags": {
        "alt_name:en": "SABB",
        "amenity": "bank",
        "brand": "البنك السعودي البريطاني",
        "brand:ar": "البنك السعودي البريطاني",
        "brand:en": "Saudi British Bank",
        "brand:wikidata": "Q4166519",
        "name": "البنك السعودي البريطاني",
        "name:ar": "البنك السعودي البريطاني",
        "name:en": "Saudi British Bank"
      }
    },
    {
      "displayName": "البنك السعودي الفرنسي",
      "id": "banquesaudifransi-8f3bad",
      "locationSet": {"include": ["sa"]},
      "tags": {
        "alt_name:en": "BSF",
        "amenity": "bank",
        "brand": "البنك السعودي الفرنسي",
        "brand:ar": "البنك السعودي الفرنسي",
        "brand:en": "Banque Saudi Fransi",
        "brand:wikidata": "Q7181252",
        "name": "البنك السعودي الفرنسي",
        "name:ar": "البنك السعودي الفرنسي",
        "name:en": "Banque Saudi Fransi"
      }
    },
    {
      "displayName": "البنك السعودي للاستثمار",
      "id": "saudiinvestmentbank-8f3bad",
      "locationSet": {"include": ["sa"]},
      "tags": {
        "alt_name:en": "SAIB",
        "amenity": "bank",
        "brand": "البنك السعودي للاستثمار",
        "brand:ar": "البنك السعودي للاستثمار",
        "brand:en": "Saudi Investment Bank",
        "brand:wikidata": "Q12184641",
        "name": "البنك السعودي للاستثمار",
        "name:ar": "البنك السعودي للاستثمار",
        "name:en": "Saudi Investment Bank"
      }
    },
    {
      "displayName": "البنك العربي",
      "id": "9c3298-b7a026",
      "locationSet": {"include": ["001"]},
      "tags": {
        "amenity": "bank",
        "brand": "البنك العربي",
        "name": "البنك العربي"
      }
    },
    {
      "displayName": "البنك العربي الوطني",
      "id": "arabnationalbank-8f3bad",
      "locationSet": {"include": ["sa"]},
      "tags": {
        "alt_name:en": "ANB",
        "amenity": "bank",
        "brand": "البنك العربي الوطني",
        "brand:ar": "البنك العربي الوطني",
        "brand:en": "Arab National Bank",
        "brand:wikidata": "Q4783214",
        "name": "البنك العربي الوطني",
        "name:ar": "البنك العربي الوطني",
        "name:en": "Arab National Bank"
      }
    },
    {
      "displayName": "البنك العربي لتونس",
      "id": "arabtunisianbank-367f6f",
      "locationSet": {"include": ["tn"]},
      "tags": {
        "amenity": "bank",
        "brand": "البنك العربي لتونس",
        "brand:ar": "البنك العربي لتونس",
        "brand:en": "Arab Tunisian Bank",
        "brand:wikidata": "Q2859329",
        "name": "البنك العربي لتونس",
        "name:ar": "البنك العربي لتونس",
        "name:en": "Arab Tunisian Bank",
        "short_name": "ATB"
      }
    },
    {
      "displayName": "البنك الوطني الجزائري",
      "id": "nationalbankofalgeria-47c9bd",
      "locationSet": {"include": ["dz"]},
      "tags": {
        "amenity": "bank",
        "brand": "البنك الوطني الجزائري",
        "brand:en": "National Bank of Algeria",
        "brand:wikidata": "Q2883410",
        "name": "البنك الوطني الجزائري",
        "name:en": "National Bank of Algeria"
      }
    },
    {
      "displayName": "بانک آینده",
      "id": "ayandehbank-cdfa72",
      "locationSet": {"include": ["ir"]},
      "tags": {
        "amenity": "bank",
        "brand": "بانک آینده",
        "brand:en": "Ayandeh Bank",
        "brand:wikidata": "Q5938144",
        "name": "بانک آینده",
        "name:en": "Ayandeh Bank"
      }
    },
    {
      "displayName": "بانک اقتصاد نوین",
      "id": "enbank-cdfa72",
      "locationSet": {"include": ["ir"]},
      "tags": {
        "amenity": "bank",
        "brand": "بانک اقتصاد نوین",
        "brand:en": "EN Bank",
        "brand:wikidata": "Q5323768",
        "name": "بانک اقتصاد نوین",
        "name:en": "EN Bank"
      }
    },
    {
      "displayName": "بانک انصار",
      "id": "ansarbank-cdfa72",
      "locationSet": {"include": ["ir"]},
      "tags": {
        "amenity": "bank",
        "brand": "بانک انصار",
        "brand:en": "Ansar Bank",
        "brand:fa": "بانک انصار",
        "brand:wikidata": "Q5862675",
        "name": "بانک انصار",
        "name:en": "Ansar Bank",
        "name:fa": "بانک انصار"
      }
    },
    {
      "displayName": "بانک ایران زمین",
      "id": "1bf094-cdfa72",
      "locationSet": {"include": ["ir"]},
      "tags": {
        "amenity": "bank",
        "brand": "بانک ایران زمین",
        "brand:wikidata": "Q5934423",
        "name": "بانک ایران زمین"
      }
    },
    {
      "displayName": "بانک پارسیان",
      "id": "parsianbank-cdfa72",
      "locationSet": {"include": ["ir"]},
      "tags": {
        "amenity": "bank",
        "brand": "بانک پارسیان",
        "brand:en": "Parsian Bank",
        "brand:wikidata": "Q2410404",
        "name": "بانک پارسیان",
        "name:en": "Parsian Bank"
      }
    },
    {
      "displayName": "بانک پاسارگاد",
      "id": "bankpasargad-cdfa72",
      "locationSet": {"include": ["ir"]},
      "tags": {
        "amenity": "bank",
        "brand": "بانک پاسارگاد",
        "brand:en": "Bank Pasargad",
        "brand:wikidata": "Q4855962",
        "name": "بانک پاسارگاد",
        "name:en": "Bank Pasargad"
      }
    },
    {
      "displayName": "بانک تجارت",
      "id": "667eb5-cdfa72",
      "locationSet": {"include": ["ir"]},
      "tags": {
        "amenity": "bank",
        "brand": "بانک تجارت",
        "brand:wikidata": "Q7695198",
        "name": "بانک تجارت"
      }
    },
    {
      "displayName": "بانک توسعه تعاون",
      "id": "9d24d1-cdfa72",
      "locationSet": {"include": ["ir"]},
      "tags": {
        "amenity": "bank",
        "brand": "بانک توسعه تعاون",
        "brand:wikidata": "Q5684450",
        "name": "بانک توسعه تعاون"
      }
    },
    {
      "displayName": "بانک دی",
      "id": "bankday-cdfa72",
      "locationSet": {"include": ["ir"]},
      "tags": {
        "amenity": "bank",
        "brand": "بانک دی",
        "brand:en": "Bank Day",
        "brand:fa": "بانک دی",
        "brand:wikidata": "Q5942230",
        "name": "بانک دی",
        "name:en": "Bank Day",
        "name:fa": "بانک دی"
      }
    },
    {
      "displayName": "بانک رفاه",
      "id": "refahbank-cdfa72",
      "locationSet": {"include": ["ir"]},
      "matchNames": ["بانک رفاه کارگران"],
      "tags": {
        "amenity": "bank",
        "brand": "بانک رفاه",
        "brand:en": "Refah Bank",
        "brand:wikidata": "Q7307083",
        "name": "بانک رفاه",
        "name:en": "Refah Bank"
      }
    },
    {
      "displayName": "بانک سامان",
      "id": "samanbank-cdfa72",
      "locationSet": {"include": ["ir"]},
      "tags": {
        "amenity": "bank",
        "brand": "بانک سامان",
        "brand:en": "Saman Bank",
        "brand:wikidata": "Q4117676",
        "name": "بانک سامان",
        "name:en": "Saman Bank"
      }
    },
    {
      "displayName": "بانک سپه",
      "id": "banksepah-cdfa72",
      "locationSet": {"include": ["ir"]},
      "tags": {
        "amenity": "bank",
        "brand": "بانک سپه",
        "brand:en": "Bank Sepah",
        "brand:wikidata": "Q2882624",
        "name": "بانک سپه",
        "name:en": "Bank Sepah"
      }
    },
    {
      "displayName": "بانک سرمایه",
      "id": "sarmayehbank-cdfa72",
      "locationSet": {"include": ["ir"]},
      "tags": {
        "amenity": "bank",
        "brand": "بانک سرمایه",
        "brand:en": "Sarmayeh Bank",
        "brand:wikidata": "Q7424291",
        "name": "بانک سرمایه",
        "name:en": "Sarmayeh Bank"
      }
    },
    {
      "displayName": "بانک سینا",
      "id": "sinabank-cdfa72",
      "locationSet": {"include": ["ir"]},
      "tags": {
        "amenity": "bank",
        "brand": "بانک سینا",
        "brand:en": "Sina Bank",
        "brand:wikidata": "Q10860246",
        "name": "بانک سینا",
        "name:en": "Sina Bank"
      }
    },
    {
      "displayName": "بانک شهر",
      "id": "shahrbank-cdfa72",
      "locationSet": {"include": ["ir"]},
      "tags": {
        "amenity": "bank",
        "brand": "بانک شهر",
        "brand:en": "Shahr Bank",
        "brand:fa": "بانک شهر",
        "brand:wikidata": "Q5941033",
        "name": "بانک شهر",
        "name:en": "Shahr Bank",
        "name:fa": "بانک شهر"
      }
    },
    {
      "displayName": "بانک صادرات",
      "id": "banksaderatiran-cdfa72",
      "locationSet": {"include": ["ir"]},
      "matchNames": [
        "بانک صادرات ایران",
        "صادرات"
      ],
      "tags": {
        "amenity": "bank",
        "brand": "بانک صادرات",
        "brand:en": "Bank Saderat Iran",
        "brand:fa": "بانک صادرات",
        "brand:wikidata": "Q2882608",
        "name": "بانک صادرات",
        "name:en": "Bank Saderat Iran",
        "name:fa": "بانک صادرات"
      }
    },
    {
      "displayName": "بانک قرض الحسنه مهر ایران",
      "id": "qarzalhasanehmehriranbank-cdfa72",
      "locationSet": {"include": ["ir"]},
      "tags": {
        "amenity": "bank",
        "brand": "بانک قرض الحسنه مهر ایران",
        "brand:en": "Qarz Al-Hasaneh Mehr Iran Bank",
        "brand:fa": "بانک قرض الحسنه مهر ایران",
        "brand:wikidata": "Q18327813",
        "name": "بانک قرض الحسنه مهر ایران",
        "name:en": "Qarz Al-Hasaneh Mehr Iran Bank",
        "name:fa": "بانک قرض الحسنه مهر ایران",
        "short_name": "QMB"
      }
    },
    {
      "displayName": "بانک قوامین",
      "id": "ghavaminbank-cdfa72",
      "locationSet": {"include": ["ir"]},
      "tags": {
        "amenity": "bank",
        "brand": "بانک قوامین",
        "brand:en": "Ghavamin Bank",
        "brand:fa": "بانک قوامین",
        "brand:wikidata": "Q10860253",
        "name": "بانک قوامین",
        "name:en": "Ghavamin Bank",
        "name:fa": "بانک قوامین"
      }
    },
    {
      "displayName": "بانک کشاورزی",
      "id": "bankkeshavarziiran-cdfa72",
      "locationSet": {"include": ["ir"]},
      "tags": {
        "amenity": "bank",
        "brand": "بانک کشاورزی",
        "brand:en": "Bank Keshavarzi Iran",
        "brand:wikidata": "Q6395007",
        "name": "بانک کشاورزی",
        "name:en": "Bank Keshavarzi Iran"
      }
    },
    {
      "displayName": "بانک گردشگری",
      "id": "e8042c-cdfa72",
      "locationSet": {"include": ["ir"]},
      "tags": {
        "amenity": "bank",
        "brand": "بانک گردشگری",
        "name": "بانک گردشگری"
      }
    },
    {
      "displayName": "بانک مسکن",
      "id": "bankmaskan-cdfa72",
      "locationSet": {"include": ["ir"]},
      "tags": {
        "amenity": "bank",
        "brand": "بانک مسکن",
        "brand:en": "Bank Maskan",
        "brand:wikidata": "Q4855942",
        "name": "بانک مسکن",
        "name:en": "Bank Maskan"
      }
    },
    {
      "displayName": "بانک ملت",
      "id": "bankmellat-cdfa72",
      "locationSet": {"include": ["ir"]},
      "tags": {
        "amenity": "bank",
        "brand": "بانک ملت",
        "brand:en": "Bank Mellat",
        "brand:wikidata": "Q4855944",
        "name": "بانک ملت",
        "name:en": "Bank Mellat"
      }
    },
    {
      "displayName": "بانک ملی",
      "id": "bankmelliiran-cdfa72",
      "locationSet": {"include": ["ir"]},
      "matchNames": ["بانک ملی ایران", "ملی"],
      "tags": {
        "amenity": "bank",
        "brand": "بانک ملی",
        "brand:en": "Bank Melli Iran",
        "brand:wikidata": "Q806640",
        "name": "بانک ملی",
        "name:en": "Bank Melli Iran"
      }
    },
    {
      "displayName": "بانک مهر اقتصاد",
      "id": "mehreqtesadbank-cdfa72",
      "locationSet": {"include": ["ir"]},
      "tags": {
        "amenity": "bank",
        "brand": "بانک مهر اقتصاد",
        "brand:wikidata": "Q5942921",
        "name": "بانک مهر اقتصاد",
        "name:en": "Mehr Eqtesad Bank"
      }
    },
    {
      "displayName": "بنك البلاد",
      "id": "bankalbilad-8f3bad",
      "locationSet": {"include": ["sa"]},
      "tags": {
        "alt_name:en": "Al Bilad Bank",
        "amenity": "bank",
        "brand": "بنك البلاد",
        "brand:ar": "بنك البلاد",
        "brand:en": "Bank Albilad",
        "brand:wikidata": "Q4166498",
        "name": "بنك البلاد",
        "name:ar": "بنك البلاد",
        "name:en": "Bank Albilad"
      }
    },
    {
      "displayName": "بنك الجزيرة",
      "id": "bankaljazira-8f3bad",
      "locationSet": {"include": ["sa"]},
      "tags": {
        "alt_name:en": "BAJ",
        "amenity": "bank",
        "brand": "بنك الجزيرة",
        "brand:ar": "بنك الجزيرة",
        "brand:en": "Bank Aljazira",
        "brand:wikidata": "Q12199341",
        "name": "بنك الجزيرة",
        "name:ar": "بنك الجزيرة",
        "name:en": "Bank Aljazira"
      }
    },
    {
      "displayName": "بنك الرياض",
      "id": "riyadbank-8f3bad",
      "locationSet": {"include": ["sa"]},
      "tags": {
        "amenity": "bank",
        "brand": "بنك الرياض",
        "brand:ar": "بنك الرياض",
        "brand:en": "Riyad Bank",
        "brand:wikidata": "Q3433985",
        "name": "بنك الرياض",
        "name:ar": "بنك الرياض",
        "name:en": "Riyad Bank"
      }
    },
    {
      "displayName": "بنك تونس العربي الدولي",
      "id": "arabinternationalbankoftunisia-367f6f",
      "locationSet": {"include": ["tn"]},
      "tags": {
        "amenity": "bank",
        "brand": "بنك تونس العربي الدولي",
        "brand:en": "Arab International Bank of Tunisia",
        "brand:wikidata": "Q690739",
        "name": "بنك تونس العربي الدولي",
        "name:en": "Arab International Bank of Tunisia"
      }
    },
    {
      "displayName": "پست بانک",
      "id": "postbankofiran-cdfa72",
      "locationSet": {"include": ["ir"]},
      "tags": {
        "amenity": "bank",
        "brand": "پست بانک",
        "brand:en": "Post Bank of Iran",
        "brand:wikidata": "Q7233625",
        "name": "پست بانک",
        "name:en": "Post Bank of Iran"
      }
    },
    {
      "displayName": "جے ایس بینک",
      "id": "jsbank-da5806",
      "locationSet": {"include": ["pk"]},
      "tags": {
        "amenity": "bank",
        "brand": "جے ایس بینک",
        "brand:wikidata": "Q6108986",
        "name": "جے ایس بینک",
        "name:en": "JS Bank",
        "name:ks": "جے ایس بینک",
        "name:ur": "جے ایس بینک",
        "short_name": "جے ایس بی"
      }
    },
    {
      "displayName": "سوسيتيه جنرال",
      "id": "societegenerale-3601cd",
      "locationSet": {
        "include": ["ae", "qa", "sa"]
      },
      "tags": {
        "amenity": "bank",
        "brand": "سوسيتيه جنرال",
        "brand:ar": "سوسيتيه جنرال",
        "brand:en": "Société Générale",
        "brand:wikidata": "Q270363",
        "name": "سوسيتيه جنرال",
        "name:ar": "سوسيتيه جنرال",
        "name:en": "Société Générale"
      }
    },
    {
      "displayName": "مصرف الإنماء",
      "id": "alinmabank-8f3bad",
      "locationSet": {"include": ["sa"]},
      "tags": {
        "alt_name": "الإنماء",
        "alt_name:en": "alinma",
        "amenity": "bank",
        "brand": "مصرف الإنماء",
        "brand:ar": "مصرف الإنماء",
        "brand:en": "Alinma Bank",
        "brand:wikidata": "Q4120111",
        "name": "مصرف الإنماء",
        "name:ar": "مصرف الإنماء",
        "name:en": "Alinma Bank"
      }
    },
    {
      "displayName": "مصرف الراجحي",
      "id": "333979-c05ba5",
      "locationSet": {
        "include": ["jo", "kw", "sa"]
      },
      "tags": {
        "amenity": "bank",
        "brand": "مصرف الراجحي",
        "brand:wikidata": "Q1761176",
        "name": "مصرف الراجحي"
      }
    },
    {
      "displayName": "مصرف الزيتونة",
      "id": "2e6f93-367f6f",
      "locationSet": {"include": ["tn"]},
      "tags": {
        "amenity": "bank",
        "brand": "مصرف الزيتونة",
        "brand:ar": "مصرف الزيتونة",
        "brand:fr": "Banque Zitouna",
        "brand:wikidata": "Q2882969",
        "name": "مصرف الزيتونة",
        "name:ar": "مصرف الزيتونة",
        "name:fr": "Banque Zitouna"
      }
    },
    {
      "displayName": "نیشنل بینک آف پاکستان",
      "id": "nationalbankofpakistan-da5806",
      "locationSet": {"include": ["pk"]},
      "tags": {
        "amenity": "bank",
        "brand": "نیشنل بینک آف پاکستان",
        "brand:ar": "البنك الوطني الباكستاني",
        "brand:ur": "نیشنل بینک آف پاکستان",
        "brand:wikidata": "Q2883425",
        "name": "نیشنل بینک آف پاکستان",
        "name:ar": "البنك الوطني الباكستاني",
        "name:en": "National Bank of Pakistan",
        "name:fa": "بانک ملی پاکستان",
        "name:sd": "نيشنل بينڪ آف پاڪستان",
        "name:ur": "نیشنل بینک آف پاکستان"
      }
    },
    {
      "displayName": "یونائیٹڈ بینک لمیٹڈ",
      "id": "unitedbanklimited-da5806",
      "locationSet": {"include": ["pk"]},
      "matchNames": [
        "ubl",
        "ubl bank",
        "united bank limited pakistan"
      ],
      "tags": {
        "amenity": "bank",
        "brand": "یونائیٹڈ بینک لمیٹڈ",
        "brand:ar": "البنك المتحد المحدود الباكستاني",
        "brand:ur": "یونائیٹڈ بینک لمیٹڈ",
        "brand:wikidata": "Q7887504",
        "name": "یونائیٹڈ بینک لمیٹڈ",
        "name:ar": "البنك المتحد المحدود الباكستاني",
        "name:en": "United Bank Limited",
        "name:fa": "یونایتد بنک",
        "name:pnb": "یونائیٹڈ بینک لمیٹڈ",
        "name:ur": "یونائیٹڈ بینک لمیٹڈ",
        "short_name": "یو بی ایل"
      }
    },
    {
      "displayName": "অগ্রণী ব্যাংক",
      "id": "agranibank-240b09",
      "locationSet": {"include": ["bd"]},
      "matchNames": [
        "agrani bank limited",
        "agrani bank limited অগ্রণী ব্যাংক লিমিটেড",
        "agrani bank ltd",
        "agrani bank ltd অগ্রণী ব্যাংক লিমিটেড",
        "অগ্রণী ব্যাংক লিমিটেড"
      ],
      "tags": {
        "amenity": "bank",
        "brand": "অগ্রণী ব্যাংক",
        "brand:bn": "অগ্রণী ব্যাংক",
        "brand:en": "Agrani Bank",
        "brand:wikidata": "Q517050",
        "name": "অগ্রণী ব্যাংক",
        "name:bn": "অগ্রণী ব্যাংক",
        "name:en": "Agrani Bank"
      }
    },
    {
      "displayName": "গ্রামীণ ব্যাংক",
      "id": "grameenbank-240b09",
      "locationSet": {"include": ["bd"]},
      "tags": {
        "amenity": "bank",
        "brand": "গ্রামীণ ব্যাংক",
        "brand:bn": "গ্রামীণ ব্যাংক",
        "brand:en": "Grameen Bank",
        "brand:wikidata": "Q188567",
        "name": "গ্রামীণ ব্যাংক",
        "name:bn": "গ্রামীণ ব্যাংক",
        "name:en": "Grameen Bank"
      }
    },
    {
      "displayName": "জনতা ব্যাংক লিমিটেড",
      "id": "janatabanklimited-240b09",
      "locationSet": {"include": ["bd"]},
      "matchNames": [
        "janata bank",
        "janata bank limited জনতা ব্যাংক লিমিটেড"
      ],
      "tags": {
        "amenity": "bank",
        "brand": "জনতা ব্যাংক লিমিটেড",
        "brand:bn": "জনতা ব্যাংক লিমিটেড",
        "brand:en": "Janata Bank Limited",
        "brand:wikidata": "Q3347028",
        "name": "জনতা ব্যাংক লিমিটেড",
        "name:bn": "জনতা ব্যাংক লিমিটেড",
        "name:en": "Janata Bank Limited"
      }
    },
    {
      "displayName": "বাংলাদেশ কৃষি ব্যাংক",
      "id": "bangladeshkrishibank-240b09",
      "locationSet": {"include": ["bd"]},
      "tags": {
        "amenity": "bank",
        "brand": "বাংলাদেশ কৃষি ব্যাংক",
        "brand:bn": "বাংলাদেশ কৃষি ব্যাংক",
        "brand:en": "Bangladesh Krishi Bank",
        "brand:wikidata": "Q16345932",
        "name": "বাংলাদেশ কৃষি ব্যাংক",
        "name:bn": "বাংলাদেশ কৃষি ব্যাংক",
        "name:en": "Bangladesh Krishi Bank"
      }
    },
    {
      "displayName": "সোনালী ব্যাংক লিমিটেড",
      "id": "sonalibank-240b09",
      "locationSet": {"include": ["bd"]},
      "matchNames": [
        "sonali bank limited",
        "sonali bank limited সোনালী ব্যাংক লিমিটেড"
      ],
      "tags": {
        "amenity": "bank",
        "brand": "সোনালী ব্যাংক লিমিটেড",
        "brand:bn": "সোনালী ব্যাংক লিমিটেড",
        "brand:en": "Sonali Bank",
        "brand:wikidata": "Q3350382",
        "name": "সোনালী ব্যাংক লিমিটেড",
        "name:bn": "সোনালী ব্যাংক লিমিটেড",
        "name:en": "Sonali Bank"
      }
    },
    {
      "displayName": "กรุงศรี",
      "id": "bankofayudhya-3229f1",
      "locationSet": {"include": ["th"]},
      "tags": {
        "alt_name:en": "Krungsri",
        "amenity": "bank",
        "brand": "กรุงศรี",
        "brand:en": "Bank of Ayudhya",
        "brand:th": "กรุงศรี",
        "brand:wikidata": "Q782537",
        "name": "กรุงศรี",
        "name:en": "Bank of Ayudhya",
        "name:th": "กรุงศรี"
      }
    },
    {
      "displayName": "ธนาคารกรุงเทพ",
      "id": "bangkokbank-3229f1",
      "locationSet": {"include": ["th"]},
      "matchNames": ["กรุงเทพ"],
      "tags": {
        "amenity": "bank",
        "brand": "ธนาคารกรุงเทพ",
        "brand:en": "Bangkok Bank",
        "brand:th": "ธนาคารกรุงเทพ",
        "brand:wikidata": "Q806483",
        "name": "ธนาคารกรุงเทพ",
        "name:en": "Bangkok Bank",
        "name:th": "ธนาคารกรุงเทพ"
      }
    },
    {
      "displayName": "ธนาคารกรุงไทย",
      "id": "krungthaibank-3229f1",
      "locationSet": {"include": ["th"]},
      "matchNames": ["krung", "krungthai"],
      "tags": {
        "amenity": "bank",
        "brand": "ธนาคารกรุงไทย",
        "brand:en": "Krung Thai Bank",
        "brand:th": "ธนาคารกรุงไทย",
        "brand:wikidata": "Q962865",
        "name": "ธนาคารกรุงไทย",
        "name:en": "Krung Thai Bank",
        "name:th": "ธนาคารกรุงไทย"
      }
    },
    {
      "displayName": "ธนาคารกสิกรไทย",
      "id": "kasikornbank-3229f1",
      "locationSet": {"include": ["th"]},
      "matchNames": ["กสิกร"],
      "tags": {
        "amenity": "bank",
        "brand": "ธนาคารกสิกรไทย",
        "brand:en": "Kasikornbank",
        "brand:th": "ธนาคารกสิกรไทย",
        "brand:wikidata": "Q276557",
        "name": "ธนาคารกสิกรไทย",
        "name:en": "Kasikornbank",
        "name:th": "ธนาคารกสิกรไทย"
      }
    },
    {
      "displayName": "ธนาคารทหารไทย",
      "id": "tmbthanachartbank-3229f1",
      "locationSet": {"include": ["th"]},
      "matchNames": [
        "tmb",
        "tmb bank",
        "ttb bank",
        "ทหารไทย"
      ],
      "tags": {
        "amenity": "bank",
        "brand": "ธนาคารทหารไทย",
        "brand:en": "TMBThanachart Bank",
        "brand:th": "ธนาคารทหารไทย",
        "brand:wikidata": "Q1527826",
        "name": "ธนาคารทหารไทย",
        "name:en": "TMBThanachart Bank",
        "name:th": "ธนาคารทหารไทย",
        "short_name": "ttb"
      }
    },
    {
      "displayName": "ธนาคารไทยพาณิชย์",
      "id": "siamcommercialbank-3229f1",
      "locationSet": {"include": ["th"]},
      "matchNames": ["scb"],
      "tags": {
        "amenity": "bank",
        "brand": "ธนาคารไทยพาณิชย์",
        "brand:en": "Siam Commercial Bank",
        "brand:th": "ธนาคารไทยพาณิชย์",
        "brand:wikidata": "Q2038986",
        "name": "ธนาคารไทยพาณิชย์",
        "name:en": "Siam Commercial Bank",
        "name:th": "ธนาคารไทยพาณิชย์"
      }
    },
    {
      "displayName": "ธนาคารเพื่อการเกษตรและสหกรณ์การเกษตร",
      "id": "bankforagricultureandagriculturalcooperatives-3229f1",
      "locationSet": {"include": ["th"]},
      "matchNames": ["baac", "ธ.ก.ส."],
      "tags": {
        "amenity": "bank",
        "brand": "ธนาคารเพื่อการเกษตรและสหกรณ์การเกษตร",
        "brand:en": "Bank for Agriculture and Agricultural Co-operatives",
        "brand:th": "ธนาคารเพื่อการเกษตรและสหกรณ์การเกษตร",
        "brand:wikidata": "Q23043470",
        "name": "ธนาคารเพื่อการเกษตรและสหกรณ์การเกษตร",
        "name:en": "Bank for Agriculture and Agricultural Co-operatives",
        "name:th": "ธนาคารเพื่อการเกษตรและสหกรณ์การเกษตร"
      }
    },
    {
      "displayName": "ธนาคารออมสิน",
      "id": "governmentsavingsbank-3229f1",
      "locationSet": {"include": ["th"]},
      "matchNames": ["gsb"],
      "tags": {
        "amenity": "bank",
        "brand": "ธนาคารออมสิน",
        "brand:en": "Government Savings Bank",
        "brand:th": "ธนาคารออมสิน",
        "brand:wikidata": "Q6579041",
        "name": "ธนาคารออมสิน",
        "name:en": "Government Savings Bank",
        "name:th": "ธนาคารออมสิน"
      }
    },
    {
      "displayName": "농협",
      "id": "nonghyupbank-10d607",
      "locationSet": {"include": ["kr"]},
      "matchNames": ["nh", "nh bank"],
      "tags": {
        "amenity": "bank",
        "brand": "농협",
        "brand:ko": "농협",
        "brand:wikidata": "Q15283673",
        "name": "농협",
        "name:en": "Nonghyup Bank",
        "name:ko": "농협",
        "name:ko-Latn": "Nonghyeop"
      }
    },
    {
      "displayName": "신한은행",
      "id": "shinhanbank-10d607",
      "locationSet": {"include": ["kr"]},
      "tags": {
        "amenity": "bank",
        "brand": "신한은행",
        "brand:en": "Shinhan Bank",
        "brand:ko": "신한은행",
        "brand:wikidata": "Q487230",
        "name": "신한은행",
        "name:en": "Shinhan Bank",
        "name:ko": "신한은행"
      }
    },
    {
      "displayName": "신협",
      "id": "469dac-10d607",
      "locationSet": {"include": ["kr"]},
      "matchNames": ["신용협동조합", "신협중앙회"],
      "tags": {
        "amenity": "bank",
        "brand": "신협",
        "brand:ko": "신협",
        "name": "신협",
        "name:ko": "신협"
      }
    },
    {
      "displayName": "우리은행",
      "id": "wooribank-10d607",
      "locationSet": {"include": ["kr"]},
      "tags": {
        "amenity": "bank",
        "brand": "우리은행",
        "brand:en": "Woori Bank",
        "brand:ko": "우리은행",
        "brand:wikidata": "Q494369",
        "name": "우리은행",
        "name:en": "Woori Bank",
        "name:ko": "우리은행"
      }
    },
    {
      "displayName": "하나은행",
      "id": "kebhanabank-10d607",
      "locationSet": {"include": ["kr"]},
      "matchNames": ["keb하나은행"],
      "tags": {
        "amenity": "bank",
        "brand": "하나은행",
        "brand:en": "KEB Hana Bank",
        "brand:ko": "하나은행",
        "brand:wikidata": "Q484047",
        "name": "하나은행",
        "name:en": "KEB Hana Bank",
        "name:ko": "하나은행"
      }
    },
    {
      "displayName": "イオン銀行",
      "id": "aeonbank-d7a9e7",
      "locationSet": {"include": ["jp"]},
      "matchNames": ["aeon financial service co"],
      "tags": {
        "amenity": "bank",
        "brand": "イオン銀行",
        "brand:en": "Aeon Bank",
        "brand:ja": "イオン銀行",
        "brand:wikidata": "Q11286327",
        "name": "イオン銀行",
        "name:en": "Aeon Bank",
        "name:ja": "イオン銀行"
      }
    },
    {
      "displayName": "きらぼし銀行",
      "id": "kiraboshibank-d7a9e7",
      "locationSet": {"include": ["jp"]},
      "tags": {
        "amenity": "bank",
        "brand": "きらぼし銀行",
        "brand:en": "Kiraboshi Bank",
        "brand:ja": "きらぼし銀行",
        "brand:wikidata": "Q11390660",
        "name": "きらぼし銀行",
        "name:en": "Kiraboshi Bank",
        "name:ja": "きらぼし銀行"
      }
    },
    {
      "displayName": "スルガ銀行",
      "id": "surugabank-d7a9e7",
      "locationSet": {"include": ["jp"]},
      "tags": {
        "amenity": "bank",
        "brand": "スルガ銀行",
        "brand:en": "Suruga Bank",
        "brand:ja": "スルガ銀行",
        "brand:wikidata": "Q11313470",
        "name": "スルガ銀行",
        "name:en": "Suruga Bank",
        "name:ja": "スルガ銀行"
      }
    },
    {
      "displayName": "セブン銀行",
      "id": "sevenbank-d7a9e7",
      "locationSet": {"include": ["jp"]},
      "matchNames": ["7銀行"],
      "tags": {
        "amenity": "bank",
        "brand": "セブン銀行",
        "brand:en": "Seven Bank",
        "brand:ja": "セブン銀行",
        "brand:wikidata": "Q7457182",
        "name": "セブン銀行",
        "name:en": "Seven Bank",
        "name:ja": "セブン銀行"
      }
    },
    {
      "displayName": "みずほ銀行",
      "id": "mizuhobank-d7a9e7",
      "locationSet": {"include": ["jp"]},
      "tags": {
        "amenity": "bank",
        "brand": "みずほ銀行",
        "brand:en": "Mizuho Bank",
        "brand:ja": "みずほ銀行",
        "brand:wikidata": "Q2882956",
        "name": "みずほ銀行",
        "name:en": "Mizuho Bank",
        "name:ja": "みずほ銀行"
      }
    },
    {
      "displayName": "ゆうちょ銀行",
      "id": "japanpostbank-d7a9e7",
      "locationSet": {"include": ["jp"]},
      "tags": {
        "amenity": "bank",
        "brand": "ゆうちょ銀行",
        "brand:en": "Japan Post Bank",
        "brand:ja": "ゆうちょ銀行",
        "brand:wikidata": "Q907103",
        "name": "ゆうちょ銀行",
        "name:en": "Japan Post Bank",
        "name:ja": "ゆうちょ銀行"
      }
    },
    {
      "displayName": "りそな銀行",
      "id": "resonabank-d7a9e7",
      "locationSet": {"include": ["jp"]},
      "tags": {
        "amenity": "bank",
        "brand": "りそな銀行",
        "brand:en": "Resona Bank",
        "brand:ja": "りそな銀行",
        "brand:wikidata": "Q11281447",
        "name": "りそな銀行",
        "name:en": "Resona Bank",
        "name:ja": "りそな銀行"
      }
    },
    {
      "displayName": "三井住友信託銀行",
      "id": "sumitomomitsuitrustbank-d7a9e7",
      "locationSet": {"include": ["jp"]},
      "tags": {
        "amenity": "bank",
        "brand": "三井住友信託銀行",
        "brand:en": "Sumitomo Mitsui Trust Bank",
        "brand:ja": "三井住友信託銀行",
        "brand:wikidata": "Q5215421",
        "name": "三井住友信託銀行",
        "name:en": "Sumitomo Mitsui Trust Bank",
        "name:ja": "三井住友信託銀行"
      }
    },
    {
      "displayName": "三井住友銀行",
      "id": "sumitomomitsuibankingcorporation-d7a9e7",
      "locationSet": {"include": ["jp"]},
      "tags": {
        "amenity": "bank",
        "brand": "三井住友銀行",
        "brand:en": "Sumitomo Mitsui Banking Corporation",
        "brand:ja": "三井住友銀行",
        "brand:wikidata": "Q2660418",
        "name": "三井住友銀行",
        "name:en": "Sumitomo Mitsui Banking Corporation",
        "name:ja": "三井住友銀行",
        "short_name:en": "SMBC"
      }
    },
    {
      "displayName": "三信商業銀行",
      "id": "cotacommercialbank-47d9e2",
      "locationSet": {"include": ["tw"]},
      "matchNames": [
        "cota bank",
        "三信",
        "三信商銀",
        "三信銀行"
      ],
      "tags": {
        "amenity": "bank",
        "brand": "三信商業銀行",
        "brand:en": "COTA Commercial Bank",
        "brand:wikidata": "Q10865324",
        "brand:zh": "三信商業銀行",
        "name": "三信商業銀行",
        "name:en": "COTA Commercial Bank",
        "name:nan": "Sam-sìn Siong-gia̍p Gîn-hâng",
        "name:nan-HJ": "三信商業銀行",
        "name:nan-POJ": "Sam-sìn Siong-gia̍p Gîn-hâng",
        "name:nan-TL": "Sam-sìn Siong-gia̍p Gîn-hâng",
        "name:zh": "三信商業銀行"
      }
    },
    {
      "displayName": "三菱UFJ信託銀行",
      "id": "mitsubishiufjtrustandbankingcorporation-d7a9e7",
      "locationSet": {"include": ["jp"]},
      "tags": {
        "amenity": "bank",
        "brand": "三菱UFJ信託銀行",
        "brand:en": "Mitsubishi UFJ Trust and Banking Corporation",
        "brand:ja": "三菱UFJ信託銀行",
        "brand:wikidata": "Q6883178",
        "name": "三菱UFJ信託銀行",
        "name:en": "Mitsubishi UFJ Trust and Banking Corporation",
        "name:ja": "三菱UFJ信託銀行"
      }
    },
    {
      "displayName": "三菱UFJ銀行",
      "id": "mufgbank-d7a9e7",
      "locationSet": {"include": ["jp"]},
      "matchNames": ["三菱東京ufj銀行"],
      "tags": {
        "amenity": "bank",
        "brand": "三菱UFJ銀行",
        "brand:en": "MUFG Bank",
        "brand:ja": "三菱UFJ銀行",
        "brand:wikidata": "Q988284",
        "name": "三菱UFJ銀行",
        "name:en": "MUFG Bank",
        "name:ja": "三菱UFJ銀行"
      }
    },
    {
      "displayName": "上海农商银行",
      "id": "shanghairuralcommercialbank-da74c0",
      "locationSet": {"include": ["cn"]},
      "matchNames": ["上海农村商业银行"],
      "tags": {
        "amenity": "bank",
        "brand": "上海农商银行",
        "brand:en": "Shanghai Rural Commercial Bank",
        "brand:wikidata": "Q10867749",
        "brand:zh": "上海农商银行",
        "name": "上海农商银行",
        "name:en": "Shanghai Rural Commercial Bank",
        "name:zh": "上海农商银行"
      }
    },
    {
      "displayName": "上海商業儲蓄銀行",
      "id": "shanghaicommercialandsavingsbank-47d9e2",
      "locationSet": {"include": ["tw"]},
      "matchNames": [
        "scsb",
        "上海商銀",
        "上海銀行",
        "上銀"
      ],
      "tags": {
        "amenity": "bank",
        "brand": "上海商業儲蓄銀行",
        "brand:en": "Shanghai Commercial and Savings Bank",
        "brand:wikidata": "Q4207208",
        "brand:zh": "上海商業儲蓄銀行",
        "name": "上海商業儲蓄銀行",
        "name:en": "Shanghai Commercial and Savings Bank",
        "name:nan": "Siōng-hái Siong-gia̍p Lia̍p-chek Gûn-hâng",
        "name:nan-HJ": "上海商業粒積銀行",
        "name:nan-POJ": "Siōng-hái Siong-gia̍p Lia̍p-chek Gûn-hâng",
        "name:nan-TL": "Siōng-hái Siong-gia̍p Lia̍p-tsik Gûn-hâng",
        "name:zh": "上海商業儲蓄銀行"
      }
    },
    {
      "displayName": "上海商業銀行 Shanghai Commercial Bank",
      "id": "shanghaicommercialbank-442838",
      "locationSet": {"include": ["hk"]},
      "matchNames": ["上商", "上海商行"],
      "tags": {
        "amenity": "bank",
        "brand": "上海商業銀行 Shanghai Commercial Bank",
        "brand:en": "Shanghai Commercial Bank",
        "brand:wikidata": "Q7488421",
        "brand:zh": "上海商業銀行",
        "brand:zh-Hans": "上海商业银行",
        "brand:zh-Hant": "上海商業銀行",
        "name": "上海商業銀行 Shanghai Commercial Bank",
        "name:en": "Shanghai Commercial Bank",
        "name:zh": "上海商業銀行",
        "name:zh-Hans": "上海商业银行",
        "name:zh-Hant": "上海商業銀行",
        "short_name": "SCB"
      }
    },
    {
      "displayName": "上海浦东发展银行",
      "id": "shanghaipudongdevelopmentbank-da74c0",
      "locationSet": {"include": ["cn"]},
      "matchNames": ["上海浦发银行", "浦发", "浦发银行"],
      "tags": {
        "amenity": "bank",
        "brand": "上海浦东发展银行",
        "brand:en": "Shanghai Pudong Development Bank",
        "brand:wikidata": "Q1479076",
        "brand:zh": "上海浦东发展银行",
        "name": "上海浦东发展银行",
        "name:en": "Shanghai Pudong Development Bank",
        "name:zh": "上海浦东发展银行"
      }
    },
    {
      "displayName": "上海银行",
      "id": "bankofshanghai-da74c0",
      "locationSet": {"include": ["cn"]},
      "tags": {
        "amenity": "bank",
        "brand": "上海银行",
        "brand:en": "Bank of Shanghai",
        "brand:wikidata": "Q4208351",
        "brand:zh": "上海银行",
        "name": "上海银行",
        "name:en": "Bank of Shanghai",
        "name:zh": "上海银行"
      }
    },
    {
      "displayName": "东亚银行",
      "id": "bankofeastasia-267261",
      "locationSet": {
        "include": ["cn"],
        "exclude": ["hk"]
      },
      "tags": {
        "amenity": "bank",
        "brand": "东亚银行",
        "brand:en": "Bank of East Asia",
        "brand:wikidata": "Q806679",
        "brand:zh": "东亚银行",
        "name": "东亚银行",
        "name:en": "Bank of East Asia",
        "name:zh": "东亚银行"
      }
    },
    {
      "displayName": "中信銀行（國際） China CITIC Bank International",
      "id": "chinaciticbankinternational-442838",
      "locationSet": {"include": ["hk"]},
      "tags": {
        "amenity": "bank",
        "brand": "中信銀行 China CITIC Bank",
        "brand:en": "China CITIC Bank",
        "brand:wikidata": "Q38960",
        "brand:zh": "中信銀行",
        "brand:zh-Hans": "中信银行",
        "brand:zh-Hant": "中信銀行",
        "name": "中信銀行（國際） China CITIC Bank International",
        "name:en": "China CITIC Bank International",
        "name:zh": "中信銀行（國際）",
        "name:zh-Hans": "中信银行（国际）",
        "name:zh-Hant": "中信銀行（國際）"
      }
    },
    {
      "displayName": "中信银行",
      "id": "chinaciticbank-267261",
      "locationSet": {
        "include": ["cn"],
        "exclude": ["hk"]
      },
      "tags": {
        "amenity": "bank",
        "brand": "中信银行",
        "brand:en": "China CITIC Bank",
        "brand:wikidata": "Q38960",
        "brand:zh": "中信银行",
        "name": "中信银行",
        "name:en": "China CITIC Bank",
        "name:zh": "中信银行"
      }
    },
    {
      "displayName": "中原银行",
      "id": "zhongyuanbank-da74c0",
      "locationSet": {"include": ["cn"]},
      "tags": {
        "amenity": "bank",
        "brand": "中原银行",
        "brand:en": "Zhongyuan Bank",
        "brand:wikidata": "Q15936363",
        "brand:zh": "中原银行",
        "name": "中原银行",
        "name:en": "Zhongyuan Bank",
        "name:zh": "中原银行"
      }
    },
    {
      "displayName": "中国光大银行",
      "id": "chinaeverbrightbank-da74c0",
      "locationSet": {"include": ["cn"]},
      "matchNames": ["光大", "光大银行"],
      "tags": {
        "amenity": "bank",
        "brand": "中国光大银行",
        "brand:en": "China Everbright Bank",
        "brand:wikidata": "Q10873167",
        "brand:zh": "中国光大银行",
        "name": "中国光大银行",
        "name:en": "China Everbright Bank",
        "name:zh": "中国光大银行"
      }
    },
    {
      "displayName": "中国农业银行",
      "id": "agriculturalbankofchina-da74c0",
      "locationSet": {"include": ["cn"]},
      "matchNames": [
        "agricultural bank china",
        "农业银行",
        "农行"
      ],
      "tags": {
        "amenity": "bank",
        "brand": "中国农业银行",
        "brand:en": "Agricultural Bank of China",
        "brand:wikidata": "Q26298",
        "brand:zh": "中国农业银行",
        "name": "中国农业银行",
        "name:en": "Agricultural Bank of China",
        "name:zh": "中国农业银行"
      }
    },
    {
      "displayName": "中国工商銀行 (Japan)",
      "id": "industrialandcommercialbankofchina-d7a9e7",
      "locationSet": {"include": ["jp"]},
      "tags": {
        "amenity": "bank",
        "brand": "中国工商銀行",
        "brand:en": "Industrial and Commercial Bank of China",
        "brand:ja": "中国工商銀行",
        "brand:wikidata": "Q26463",
        "brand:zh": "中国工商银行",
        "name": "中国工商銀行",
        "name:en": "Industrial and Commercial Bank of China",
        "name:ja": "中国工商銀行",
        "name:zh": "中国工商银行"
      }
    },
    {
      "displayName": "中国工商银行",
      "id": "industrialandcommercialbankofchina-d2dfa9",
      "locationSet": {
        "include": ["cn"],
        "exclude": ["hk", "mo"]
      },
      "matchNames": ["工商银行", "工行"],
      "tags": {
        "amenity": "bank",
        "brand": "中国工商银行",
        "brand:en": "Industrial and Commercial Bank of China",
        "brand:wikidata": "Q26463",
        "brand:zh": "中国工商银行",
        "name": "中国工商银行",
        "name:en": "Industrial and Commercial Bank of China",
        "name:zh": "中国工商银行"
      }
    },
    {
      "displayName": "中国建设银行",
      "id": "chinaconstructionbank-d2dfa9",
      "locationSet": {
        "include": ["cn"],
        "exclude": ["hk", "mo"]
      },
      "matchNames": ["建行", "建设银行"],
      "tags": {
        "amenity": "bank",
        "brand": "中国建设银行",
        "brand:en": "China Construction Bank",
        "brand:wikidata": "Q26299",
        "brand:zh": "中国建设银行",
        "name": "中国建设银行",
        "name:en": "China Construction Bank",
        "name:zh": "中国建设银行"
      }
    },
    {
      "displayName": "中国民生银行",
      "id": "chinaminshengbank-da74c0",
      "locationSet": {"include": ["cn"]},
      "matchNames": ["民生银行"],
      "tags": {
        "amenity": "bank",
        "brand": "中国民生银行",
        "brand:en": "China Minsheng Bank",
        "brand:wikidata": "Q911543",
        "brand:zh": "中国民生银行",
        "name": "中国民生银行",
        "name:en": "China Minsheng Bank",
        "name:zh": "中国民生银行"
      }
    },
    {
      "displayName": "中国邮政储蓄银行",
      "id": "postalsavingsbankofchina-da74c0",
      "locationSet": {"include": ["cn"]},
      "matchNames": ["邮储银行", "邮政储蓄银行", "邮政银行"],
      "tags": {
        "amenity": "bank",
        "brand": "中国邮政储蓄银行",
        "brand:en": "Postal Savings Bank of China",
        "brand:wikidata": "Q986744",
        "brand:zh": "中国邮政储蓄银行",
        "name": "中国邮政储蓄银行",
        "name:en": "Postal Savings Bank of China",
        "name:zh": "中国邮政储蓄银行"
      }
    },
    {
      "displayName": "中国银行",
      "id": "bankofchina-d2dfa9",
      "locationSet": {
        "include": ["cn"],
        "exclude": ["hk", "mo"]
      },
      "matchNames": ["中行"],
      "tags": {
        "amenity": "bank",
        "brand": "中国银行",
        "brand:en": "Bank of China",
        "brand:wikidata": "Q790068",
        "brand:zh": "中国银行",
        "name": "中国银行",
        "name:en": "Bank of China",
        "name:zh": "中国银行"
      }
    },
    {
      "displayName": "中國信託商業銀行",
      "id": "ctbcbank-47d9e2",
      "locationSet": {"include": ["tw"]},
      "matchNames": [
        "ctbc",
        "ctcb",
        "中信商銀",
        "中信銀",
        "中信銀行",
        "中國信託"
      ],
      "tags": {
        "amenity": "bank",
        "brand": "中國信託商業銀行",
        "brand:en": "CTBC Bank",
        "brand:wikidata": "Q5100191",
        "brand:zh": "中國信託商業銀行",
        "name": "中國信託商業銀行",
        "name:en": "CTBC Bank",
        "name:nan": "Tiong-kok Sìn-thok Siong-gia̍p Gûn-hâng",
        "name:nan-HJ": "中國信託商業銀行",
        "name:nan-POJ": "Tiong-kok Sìn-thok Siong-gia̍p Gûn-hâng",
        "name:nan-TL": "Tiong-kok Sìn-thok Siong-gia̍p Gûn-hâng",
        "name:zh": "中國信託商業銀行"
      }
    },
    {
      "displayName": "中國工商銀行（亞洲） Industrial and Commercial Bank of China (Asia)",
      "id": "icbcasia-442838",
      "locationSet": {"include": ["hk"]},
      "matchNames": [
        "icbc",
        "工商銀行",
        "工行",
        "工銀",
        "工銀（亞洲）",
        "工銀亞洲"
      ],
      "tags": {
        "amenity": "bank",
        "brand": "中國工商銀行",
        "brand:en": "Industrial and Commercial Bank of China",
        "brand:wikidata": "Q26463",
        "brand:zh": "中國工商銀行",
        "brand:zh-Hans": "中国工商银行",
        "brand:zh-Hant": "中國工商銀行",
        "name": "中國工商銀行（亞洲） ICBC (Asia)",
        "name:en": "ICBC (Asia)",
        "name:zh": "中國工商銀行（亞洲）",
        "name:zh-Hans": "中国工商银行（亚洲）",
        "name:zh-Hant": "中國工商銀行（亞洲）"
      }
    },
    {
      "displayName": "中國建設銀行 Banco de Construção da China",
      "id": "chinaconstructionbank-fa24a7",
      "locationSet": {"include": ["mo"]},
      "matchNames": ["ccb", "建行", "建設銀行"],
      "tags": {
        "amenity": "bank",
        "brand": "中國建設銀行 Banco de Construção da China",
        "brand:en": "China Construction Bank",
        "brand:pt": "Banco de Construção da China",
        "brand:wikidata": "Q26299",
        "brand:zh": "中國建設銀行",
        "brand:zh-Hans": "中国建设银行",
        "brand:zh-Hant": "中國建設銀行",
        "name": "中國建設銀行 Banco de Construção da China",
        "name:en": "China Construction Bank",
        "name:pt": "Banco de Construção da China",
        "name:zh": "中國建設銀行",
        "name:zh-Hans": "中国建设银行",
        "name:zh-Hant": "中國建設銀行"
      }
    },
    {
      "displayName": "中國建設銀行（亞洲） China Construction Bank (Asia)",
      "id": "ccbasia-442838",
      "locationSet": {"include": ["hk"]},
      "matchNames": [
        "ccb",
        "建行",
        "建行（亞洲）",
        "建行亞洲",
        "建設銀行"
      ],
      "tags": {
        "amenity": "bank",
        "brand": "中國建設銀行 China Construction Bank",
        "brand:en": "China Construction Bank",
        "brand:wikidata": "Q26299",
        "brand:zh": "中國建設銀行",
        "brand:zh-Hans": "中国建设银行",
        "brand:zh-Hant": "中國建設銀行",
        "name": "中國建設銀行（亞洲） CCB (Asia)",
        "name:en": "CCB (Asia)",
        "name:zh": "中國建設銀行（亞洲）",
        "name:zh-Hans": "中国建设银行（亚洲）",
        "name:zh-Hant": "中國建設銀行（亞洲）"
      }
    },
    {
      "displayName": "中國銀行",
      "id": "bankofchina-fa24a7",
      "locationSet": {"include": ["mo"]},
      "matchNames": ["中行", "中銀", "中銀澳門"],
      "tags": {
        "amenity": "bank",
        "brand": "中國銀行",
        "brand:en": "Bank of China",
        "brand:pt": "Banco da China",
        "brand:wikidata": "Q790068",
        "brand:zh": "中國銀行",
        "brand:zh-Hans": "中国银行",
        "brand:zh-Hant": "中國銀行",
        "name": "中國銀行 Banco da China",
        "name:en": "Bank of China",
        "name:pt": "Banco da China",
        "name:zh": "中國銀行",
        "name:zh-Hans": "中国银行",
        "name:zh-Hant": "中國銀行"
      }
    },
    {
      "displayName": "中國銀行（香港） Bank of China (Hong Kong)",
      "id": "bankofchinahongkong-442838",
      "locationSet": {"include": ["hk"]},
      "matchNames": [
        "boc",
        "bochk",
        "中行",
        "中銀",
        "中銀香港"
      ],
      "tags": {
        "amenity": "bank",
        "brand": "中國銀行 Bank of China",
        "brand:en": "Bank of China",
        "brand:wikidata": "Q790068",
        "brand:zh": "中國銀行（香港）",
        "brand:zh-Hans": "中国银行（香港）",
        "brand:zh-Hant": "中國銀行（香港）",
        "name": "中國銀行（香港） Bank of China (Hong Kong)",
        "name:en": "Bank of China (Hong Kong)",
        "name:zh": "中國銀行（香港）",
        "name:zh-Hans": "中国银行（香港）",
        "name:zh-Hant": "中國銀行（香港）"
      }
    },
    {
      "displayName": "云南省农村信用社",
      "id": "yunnanruralcreditcooperatives-d2dfa9",
      "locationSet": {
        "include": ["cn"],
        "exclude": ["hk", "mo"]
      },
      "tags": {
        "amenity": "bank",
        "brand": "云南省农村信用社",
        "brand:en": "Yunnan Rural Credit Cooperatives",
        "brand:wikidata": "Q114321959",
        "brand:zh": "云南省农村信用社",
        "name": "云南省农村信用社",
        "name:en": "Yunnan Rural Credit Cooperatives",
        "name:zh": "云南省农村信用社",
        "official_name": "云南省农村信用社联合社"
      }
    },
    {
      "displayName": "交通銀行 Bank of Communications",
      "id": "bankofcommunications-442838",
      "locationSet": {"include": ["hk"]},
      "matchNames": ["交行"],
      "tags": {
        "amenity": "bank",
        "brand": "交通銀行 Bank of Communications",
        "brand:en": "Bank of Communications",
        "brand:wikidata": "Q806680",
        "brand:zh-Hans": "交通银行",
        "brand:zh-Hant": "交通銀行",
        "name": "交通銀行 Bank of Communications",
        "name:en": "Bank of Communications",
        "name:zh": "交通銀行",
        "name:zh-Hans": "交通银行",
        "name:zh-Hant": "交通銀行"
      }
    },
    {
      "displayName": "交通银行",
      "id": "bankofcommunications-267261",
      "locationSet": {
        "include": ["cn"],
        "exclude": ["hk"]
      },
      "matchNames": ["交行"],
      "tags": {
        "amenity": "bank",
        "brand": "交通银行",
        "brand:en": "Bank of Communications",
        "brand:wikidata": "Q806680",
        "brand:zh": "交通银行",
        "name": "交通银行",
        "name:en": "Bank of Communications",
        "name:zh": "交通银行"
      }
    },
    {
      "displayName": "京城商業銀行",
      "id": "kingstownbank-47d9e2",
      "locationSet": {"include": ["tw"]},
      "matchNames": [
        "ktb",
        "京城商銀",
        "京城銀",
        "京城銀行"
      ],
      "tags": {
        "amenity": "bank",
        "brand": "京城商業銀行",
        "brand:wikidata": "Q10883132",
        "brand:zh": "京城商業銀行",
        "name": "京城商業銀行",
        "name:en": "King's Town Bank",
        "name:nan": "Kiaⁿ-siâⁿ Siong-gia̍p Gûn-hâng",
        "name:nan-HJ": "京城商業銀行",
        "name:nan-POJ": "Kiaⁿ-siâⁿ Siong-gia̍p Gûn-hâng",
        "name:nan-TL": "Kiann-siânn Siong-gia̍p Gûn-hâng",
        "name:zh": "京城商業銀行"
      }
    },
    {
      "displayName": "京葉銀行",
      "id": "keiyobank-d7a9e7",
      "locationSet": {"include": ["jp"]},
      "tags": {
        "alt_name:en": "αBANK",
        "amenity": "bank",
        "brand": "京葉銀行",
        "brand:en": "Keiyo Bank",
        "brand:ja": "京葉銀行",
        "brand:wikidata": "Q11374734",
        "name": "京葉銀行",
        "name:en": "Keiyo Bank",
        "name:ja": "京葉銀行"
      }
    },
    {
      "displayName": "京都中央信用金庫",
      "id": "kyotochuoshinkinbank-d7a9e7",
      "locationSet": {"include": ["jp"]},
      "tags": {
        "amenity": "bank",
        "brand": "京都中央信用金庫",
        "brand:en": "Kyoto Chuo Shinkin Bank",
        "brand:ja": "京都中央信用金庫",
        "brand:wikidata": "Q11374844",
        "name": "京都中央信用金庫",
        "name:en": "Kyoto Chuo Shinkin Bank",
        "name:ja": "京都中央信用金庫"
      }
    },
    {
      "displayName": "京都銀行",
      "id": "bankofkyoto-d7a9e7",
      "locationSet": {"include": ["jp"]},
      "tags": {
        "amenity": "bank",
        "brand": "京都銀行",
        "brand:en": "Bank of Kyoto",
        "brand:ja": "京都銀行",
        "brand:wikidata": "Q11375713",
        "name": "京都銀行",
        "name:en": "Bank of Kyoto",
        "name:ja": "京都銀行"
      }
    },
    {
      "displayName": "伊予銀行",
      "id": "iyobank-d7a9e7",
      "locationSet": {"include": ["jp"]},
      "matchNames": ["いよぎん"],
      "tags": {
        "amenity": "bank",
        "brand": "伊予銀行",
        "brand:en": "Iyo Bank",
        "brand:ja": "伊予銀行",
        "brand:wikidata": "Q2895314",
        "name": "伊予銀行",
        "name:en": "Iyo Bank",
        "name:ja": "伊予銀行"
      }
    },
    {
      "displayName": "元大商業銀行",
      "id": "yuantacommercialbank-47d9e2",
      "locationSet": {"include": ["tw"]},
      "matchNames": [
        "tc bank",
        "yuanta bank",
        "元大商銀",
        "元大銀行",
        "大眾商業銀行",
        "大眾商銀",
        "大眾銀行"
      ],
      "tags": {
        "amenity": "bank",
        "brand": "元大商業銀行",
        "brand:en": "Yuanta Commercial Bank",
        "brand:wikidata": "Q10889602",
        "brand:zh": "元大商業銀行",
        "name": "元大商業銀行",
        "name:en": "Yuanta Commercial Bank",
        "name:nan": "Goân-tāi Siong-gia̍p Gûn-hâng",
        "name:nan-HJ": "元大商業銀行",
        "name:nan-POJ": "Goân-tāi Siong-gia̍p Gûn-hâng",
        "name:nan-TL": "Guân-tāi Siong-gia̍p Gûn-hâng",
        "name:zh": "元大商業銀行"
      }
    },
    {
      "displayName": "兆豐國際商業銀行",
      "id": "megainternationalcommercialbank-47d9e2",
      "locationSet": {"include": ["tw"]},
      "matchNames": [
        "mega bank",
        "兆豐",
        "兆豐商銀",
        "兆豐銀",
        "兆豐銀行"
      ],
      "tags": {
        "amenity": "bank",
        "brand": "兆豐國際商業銀行",
        "brand:en": "Mega International Commercial Bank",
        "brand:wikidata": "Q709757",
        "brand:zh": "兆豐國際商業銀行",
        "name": "兆豐國際商業銀行",
        "name:en": "Mega International Commercial Bank",
        "name:nan": "Tiāu-hong Kok-chè Siong-gia̍p Gîn-hâng",
        "name:nan-HJ": "兆豐國際商業銀行",
        "name:nan-POJ": "Tiāu-hong Kok-chè Siong-gia̍p Gîn-hâng",
        "name:nan-TL": "Tiāu-hong Kok-tsè Siong-gia̍p Gîn-hâng",
        "name:zh": "兆豐國際商業銀行"
      }
    },
    {
      "displayName": "八十二銀行",
      "id": "hachijunibank-d7a9e7",
      "locationSet": {"include": ["jp"]},
      "matchNames": ["82銀行"],
      "tags": {
        "amenity": "bank",
        "brand": "八十二銀行",
        "brand:en": "Hachijuni Bank",
        "brand:ja": "八十二銀行",
        "brand:wikidata": "Q11390608",
        "name": "八十二銀行",
        "name:en": "Hachijuni Bank",
        "name:ja": "八十二銀行"
      }
    },
    {
      "displayName": "兴业银行",
      "id": "industrialbank-da74c0",
      "locationSet": {"include": ["cn"]},
      "tags": {
        "amenity": "bank",
        "brand": "兴业银行",
        "brand:en": "Industrial Bank",
        "brand:wikidata": "Q1410821",
        "brand:zh": "兴业银行",
        "name": "兴业银行",
        "name:en": "Industrial Bank",
        "name:zh": "兴业银行"
      }
    },
    {
      "displayName": "凱基商業銀行",
      "id": "kgicommercialbank-47d9e2",
      "locationSet": {"include": ["tw"]},
      "matchNames": [
        "cosmos bank",
        "kgi bank",
        "凱基",
        "凱基商銀",
        "凱基銀",
        "凱基銀行",
        "萬泰",
        "萬泰商業銀行",
        "萬泰商銀",
        "萬泰銀",
        "萬泰銀行"
      ],
      "tags": {
        "amenity": "bank",
        "brand": "凱基商業銀行",
        "brand:en": "KGI Commercial Bank",
        "brand:wikidata": "Q19851918",
        "brand:zh": "凱基商業銀行",
        "name": "凱基商業銀行",
        "name:en": "KGI Commercial Bank",
        "name:nan": "Khái-ki Siong-gia̍p Gîn-hâng",
        "name:nan-HJ": "凱基商業銀行",
        "name:nan-POJ": "Khái-ki Siong-gia̍p Gîn-hâng",
        "name:nan-TL": "Khái-ki Siong-gia̍p Gîn-hâng",
        "name:zh": "凱基商業銀行"
      }
    },
    {
      "displayName": "創興銀行 Chong Hing Bank",
      "id": "chonghingbank-075cf6",
      "locationSet": {"include": ["hk", "mo"]},
      "matchNames": ["創興"],
      "tags": {
        "amenity": "bank",
        "brand": "創興銀行 Chong Hing Bank",
        "brand:en": "Chong Hing Bank",
        "brand:wikidata": "Q5104600",
        "brand:zh": "創興銀行",
        "brand:zh-Hans": "创兴银行",
        "brand:zh-Hant": "創興銀行",
        "name": "創興銀行 Chong Hing Bank",
        "name:en": "Chong Hing Bank",
        "name:zh": "創興銀行",
        "name:zh-Hans": "创兴银行",
        "name:zh-Hant": "創興銀行"
      }
    },
    {
      "displayName": "北京农商银行",
      "id": "beijingruralcommercialbank-da74c0",
      "locationSet": {"include": ["cn"]},
      "matchNames": ["北京农村商业银行"],
      "tags": {
        "amenity": "bank",
        "brand": "北京农商银行",
        "brand:en": "Beijing Rural Commercial Bank",
        "brand:wikidata": "Q10902046",
        "brand:zh": "北京农商银行",
        "name": "北京农商银行",
        "name:en": "Beijing Rural Commercial Bank",
        "name:zh": "北京农商银行"
      }
    },
    {
      "displayName": "北京银行",
      "id": "bankofbeijing-da74c0",
      "locationSet": {"include": ["cn"]},
      "tags": {
        "amenity": "bank",
        "brand": "北京银行",
        "brand:en": "Bank of Beijing",
        "brand:wikidata": "Q39146",
        "brand:zh": "北京银行",
        "name": "北京银行",
        "name:en": "Bank of Beijing",
        "name:zh": "北京银行"
      }
    },
    {
      "displayName": "北洋銀行",
      "id": "northpacificbank-d7a9e7",
      "locationSet": {"include": ["jp"]},
      "tags": {
        "amenity": "bank",
        "brand": "北洋銀行",
        "brand:en": "North Pacific Bank",
        "brand:ja": "北洋銀行",
        "brand:wikidata": "Q11402354",
        "name": "北洋銀行",
        "name:en": "North Pacific Bank",
        "name:ja": "北洋銀行"
      }
    },
    {
      "displayName": "北海道銀行",
      "id": "hokkaidobank-d7a9e7",
      "locationSet": {"include": ["jp"]},
      "tags": {
        "amenity": "bank",
        "brand": "北海道銀行",
        "brand:en": "Hokkaido Bank",
        "brand:ja": "北海道銀行",
        "brand:wikidata": "Q5878076",
        "name": "北海道銀行",
        "name:en": "Hokkaido Bank",
        "name:ja": "北海道銀行"
      }
    },
    {
      "displayName": "十六銀行",
      "id": "jurokubank-d7a9e7",
      "locationSet": {"include": ["jp"]},
      "tags": {
        "amenity": "bank",
        "brand": "十六銀行",
        "brand:en": "Juroku Bank",
        "brand:ja": "十六銀行",
        "brand:wikidata": "Q11404883",
        "name": "十六銀行",
        "name:en": "Juroku Bank",
        "name:ja": "十六銀行"
      }
    },
    {
      "displayName": "千葉興業銀行",
      "id": "chibakogyobank-d7a9e7",
      "locationSet": {"include": ["jp"]},
      "tags": {
        "amenity": "bank",
        "brand": "千葉興業銀行",
        "brand:en": "Chiba Kogyo Bank",
        "brand:ja": "千葉興業銀行",
        "brand:wikidata": "Q11406742",
        "name": "千葉興業銀行",
        "name:en": "Chiba Kogyo Bank",
        "name:ja": "千葉興業銀行"
      }
    },
    {
      "displayName": "千葉銀行",
      "id": "chibabank-d7a9e7",
      "locationSet": {"include": ["jp"]},
      "matchNames": ["ちばぎん"],
      "tags": {
        "amenity": "bank",
        "brand": "千葉銀行",
        "brand:en": "The Chiba Bank",
        "brand:ja": "千葉銀行",
        "brand:wikidata": "Q1071712",
        "name": "千葉銀行",
        "name:en": "Chiba Bank",
        "name:ja": "千葉銀行"
      }
    },
    {
      "displayName": "华夏银行",
      "id": "huaxiabank-da74c0",
      "locationSet": {"include": ["cn"]},
      "tags": {
        "amenity": "bank",
        "brand": "华夏银行",
        "brand:en": "Huaxia Bank",
        "brand:wikidata": "Q1595443",
        "brand:zh": "华夏银行",
        "name": "华夏银行",
        "name:en": "Huaxia Bank",
        "name:zh": "华夏银行"
      }
    },
    {
      "displayName": "南京银行",
      "id": "bankofnanjing-da74c0",
      "locationSet": {"include": ["cn"]},
      "tags": {
        "amenity": "bank",
        "brand": "南京银行",
        "brand:en": "Bank of Nanjing",
        "brand:wikidata": "Q6850542",
        "brand:zh": "南京银行",
        "name": "南京银行",
        "name:en": "Bank of Nanjing",
        "name:zh": "南京银行"
      }
    },
    {
      "displayName": "南洋商業銀行 Nanyang Commercial Bank",
      "id": "nanyangcommercialbank-442838",
      "locationSet": {"include": ["hk"]},
      "matchNames": ["南洋商業"],
      "tags": {
        "amenity": "bank",
        "brand": "南洋商業銀行 Nanyang Commercial Bank",
        "brand:en": "Nanyang Commercial Bank",
        "brand:wikidata": "Q3335816",
        "brand:zh": "南洋商業銀行",
        "brand:zh-Hans": "南洋商业银行",
        "brand:zh-Hant": "南洋商業銀行",
        "name": "南洋商業銀行 NCB",
        "name:en": "Nanyang Commercial Bank",
        "name:zh": "南洋商業銀行",
        "name:zh-Hans": "南洋商业银行",
        "name:zh-Hant": "南洋商業銀行",
        "short_name": "NCB"
      }
    },
    {
      "displayName": "南都銀行",
      "id": "nantobank-e30a8e",
      "locationSet": {
        "include": ["cn", "hk", "jp"]
      },
      "tags": {
        "amenity": "bank",
        "brand": "南都銀行",
        "brand:en": "Nanto Bank",
        "brand:ja": "南都銀行",
        "brand:wikidata": "Q4045062",
        "name": "南都銀行",
        "name:en": "Nanto Bank",
        "name:ja": "南都銀行"
      }
    },
    {
      "displayName": "台中商業銀行",
      "id": "taichungbank-47d9e2",
      "locationSet": {"include": ["tw"]},
      "matchNames": ["台中商銀", "台中銀", "台中銀行"],
      "tags": {
        "amenity": "bank",
        "brand": "台中商業銀行",
        "brand:en": "Taichung Bank",
        "brand:wikidata": "Q6136958",
        "brand:zh": "台中商業銀行",
        "name": "台中商業銀行",
        "name:en": "Taichung Bank",
        "name:nan": "Tâi-tiong Siong-gia̍p Gûn-hâng",
        "name:nan-HJ": "台中商業銀行",
        "name:nan-POJ": "Tâi-tiong Siong-gia̍p Gûn-hâng",
        "name:nan-TL": "Tâi-tiong Siong-gia̍p Gûn-hâng",
        "name:zh": "台中商業銀行"
      }
    },
    {
      "displayName": "台北富邦商業銀行",
      "id": "taipeifubonbank-47d9e2",
      "locationSet": {"include": ["tw"]},
      "matchNames": [
        "baodao bank",
        "baodao commercial bank",
        "jihsun bank",
        "tfc",
        "台北富邦",
        "台北富邦銀",
        "台北富邦銀行",
        "台北銀",
        "台北銀行",
        "富邦銀",
        "富邦銀行",
        "寶島商業銀行",
        "寶島商銀",
        "寶島銀行",
        "日盛",
        "日盛商銀",
        "日盛國際商業銀行",
        "日盛銀行"
      ],
      "tags": {
        "amenity": "bank",
        "brand": "台北富邦商業銀行",
        "brand:en": "Taipei Fubon Bank",
        "brand:wikidata": "Q697293",
        "brand:zh": "台北富邦商業銀行",
        "name": "台北富邦商業銀行",
        "name:en": "Taipei Fubon Bank",
        "name:nan": "Tâi-pak Hù-pang Siong-gia̍p Gîn-hâng",
        "name:nan-HJ": "台北富邦商業銀行",
        "name:nan-POJ": "Tâi-pak Hù-pang Siong-gia̍p Gîn-hâng",
        "name:nan-TL": "Tâi-pak Hù-pang Siong-gia̍p Gîn-hâng",
        "name:zh": "台北富邦商業銀行"
      }
    },
    {
      "displayName": "台新國際商業銀行",
      "id": "taishininternationalbank-47d9e2",
      "locationSet": {"include": ["tw"]},
      "matchNames": [
        "taishin bank",
        "tsib",
        "台新銀",
        "台新銀行"
      ],
      "tags": {
        "amenity": "bank",
        "brand": "台新國際商業銀行",
        "brand:en": "Taishin International Bank",
        "brand:wikidata": "Q7676420",
        "brand:zh": "台新國際商業銀行",
        "name": "台新國際商業銀行",
        "name:en": "Taishin International Bank",
        "name:nan": "Tâi-sin Kok-chè Siong-gia̍p Gîn-hâng",
        "name:nan-HJ": "台新國際商業銀行",
        "name:nan-POJ": "Tâi-sin Kok-chè Siong-gia̍p Gîn-hâng",
        "name:nan-TL": "Tâi-sin Kok-tsè Siong-gia̍p Gîn-hâng",
        "name:zh": "台新國際商業銀行"
      }
    },
    {
      "displayName": "合作金庫商業銀行",
      "id": "taiwancooperativebank-47d9e2",
      "locationSet": {"include": ["tw"]},
      "matchNames": [
        "合作金庫",
        "合作金庫銀行",
        "合庫",
        "合庫商銀",
        "合庫銀",
        "合庫銀行"
      ],
      "tags": {
        "amenity": "bank",
        "brand": "合作金庫商業銀行",
        "brand:en": "Taiwan Cooperative Bank",
        "brand:wikidata": "Q701540",
        "brand:zh": "合作金庫商業銀行",
        "name": "合作金庫商業銀行",
        "name:en": "Taiwan Cooperative Bank",
        "name:nan": "Ha̍p-chok Kim-khò͘ Siong-gia̍p Gîn-hâng",
        "name:nan-HJ": "合作金庫商業銀行",
        "name:nan-POJ": "Ha̍p-chok Kim-khò͘ Siong-gia̍p Gîn-hâng",
        "name:nan-TL": "Ha̍p-tsok Kim-khòo Siong-gia̍p Gîn-hâng",
        "name:zh": "合作金庫商業銀行"
      }
    },
    {
      "displayName": "商工中金",
      "id": "shokochukinbank-d7a9e7",
      "locationSet": {"include": ["jp"]},
      "tags": {
        "amenity": "bank",
        "brand": "商工中金",
        "brand:en": "Shoko Chukin Bank",
        "brand:ja": "商工中金",
        "brand:wikidata": "Q11418759",
        "name": "商工中金",
        "name:en": "Shoko Chukin Bank",
        "name:ja": "商工中金"
      }
    },
    {
      "displayName": "国泰银行",
      "id": "cathaybank-f11880",
      "locationSet": {"include": ["cn", "tw"]},
      "tags": {
        "amenity": "bank",
        "brand": "国泰银行",
        "brand:en": "Cathay Bank",
        "brand:wikidata": "Q4189507",
        "brand:zh": "国泰银行",
        "name": "国泰银行",
        "name:en": "Cathay Bank",
        "name:zh": "国泰银行"
      }
    },
    {
      "displayName": "國泰世華商業銀行",
      "id": "cathayunitedbank-47d9e2",
      "locationSet": {"include": ["tw"]},
      "matchNames": ["cub", "國泰世華", "國泰世華銀行"],
      "tags": {
        "amenity": "bank",
        "brand": "國泰世華商業銀行",
        "brand:en": "Cathay United Bank",
        "brand:wikidata": "Q702656",
        "brand:zh": "國泰世華商業銀行",
        "name": "國泰世華商業銀行",
        "name:en": "Cathay United Bank",
        "name:nan": "Kok-thài Sè-hoâ Siong-gia̍p Gîn-hâng",
        "name:nan-HJ": "國泰世華商業銀行",
        "name:nan-POJ": "Kok-thài Sè-hoâ Siong-gia̍p Gîn-hâng",
        "name:nan-TL": "Kok-thài Sè-huâ Siong-gia̍p Gîn-hâng",
        "name:zh": "國泰世華商業銀行"
      }
    },
    {
      "displayName": "埼玉りそな銀行",
      "id": "saitamaresonabank-d7a9e7",
      "locationSet": {"include": ["jp"]},
      "tags": {
        "amenity": "bank",
        "brand": "埼玉りそな銀行",
        "brand:en": "Saitama Resona Bank",
        "brand:ja": "埼玉りそな銀行",
        "brand:wikidata": "Q4671591",
        "name": "埼玉りそな銀行",
        "name:en": "Saitama Resona Bank",
        "name:ja": "埼玉りそな銀行"
      }
    },
    {
      "displayName": "多摩信用金庫",
      "id": "tamashinkinbank-d7a9e7",
      "locationSet": {"include": ["jp"]},
      "tags": {
        "alt_name": "たましん",
        "alt_name:en": "Tamashin",
        "amenity": "bank",
        "brand": "多摩信用金庫",
        "brand:en": "Tama Shinkin Bank",
        "brand:ja": "多摩信用金庫",
        "brand:wikidata": "Q11430719",
        "name": "多摩信用金庫",
        "name:en": "Tama Shinkin Bank",
        "name:ja": "多摩信用金庫"
      }
    },
    {
      "displayName": "大新銀行 Dah Sing Bank",
      "id": "dahsingbank-442838",
      "locationSet": {"include": ["hk"]},
      "matchNames": ["大新"],
      "tags": {
        "amenity": "bank",
        "brand": "大新銀行 Dah Sing Bank",
        "brand:en": "Dah Sing Bank",
        "brand:wikidata": "Q5208707",
        "brand:zh": "大新銀行",
        "brand:zh-Hans": "大新银行",
        "brand:zh-Hant": "大新銀行",
        "name": "大新銀行 Dah Sing Bank",
        "name:en": "Dah Sing Bank",
        "name:zh": "大新銀行",
        "name:zh-Hans": "大新银行",
        "name:zh-Hant": "大新銀行"
      }
    },
    {
      "displayName": "大眾銀行（香港） Public Bank (Hong Kong)",
      "id": "publicbankhongkong-442838",
      "locationSet": {"include": ["hk"]},
      "tags": {
        "amenity": "bank",
        "brand": "大眾銀行 Public Bank",
        "brand:en": "Public Bank",
        "brand:wikidata": "Q3046561",
        "brand:zh": "大眾銀行",
        "brand:zh-Hans": "大众银行",
        "brand:zh-Hant": "大眾銀行",
        "name": "大眾銀行（香港） Public Bank (Hong Kong)",
        "name:en": "Public Bank (Hong Kong)",
        "name:zh": "大眾銀行（香港）",
        "name:zh-Hans": "大众银行（香港）",
        "name:zh-Hant": "大眾銀行（香港）"
      }
    },
    {
      "displayName": "大西洋銀行 Banco Nacional Ultramarino",
      "id": "2997e9-fa24a7",
      "locationSet": {"include": ["mo"]},
      "matchNames": ["bnu"],
      "tags": {
        "amenity": "bank",
        "brand": "大西洋銀行 Banco Nacional Ultramarino",
        "brand:pt": "Banco Nacional Ultramarino",
        "brand:wikidata": "Q806190",
        "brand:zh": "大西洋銀行",
        "name": "大西洋銀行 Banco Nacional Ultramarino",
        "name:pt": "Banco Nacional Ultramarino",
        "name:zh": "大西洋銀行"
      }
    },
    {
      "displayName": "大豐銀行 Banco Tai Fung",
      "id": "taifungbank-fa24a7",
      "locationSet": {"include": ["mo"]},
      "tags": {
        "amenity": "bank",
        "brand": "大豐銀行 Banco Tai Fung",
        "brand:en": "Tai Fung Bank",
        "brand:pt": "Banco Tai Fung",
        "brand:wikidata": "Q10938051",
        "brand:zh": "大豐銀行",
        "name": "大豐銀行 Banco Tai Fung",
        "name:en": "Tai Fung Bank",
        "name:pt": "Banco Tai Fung",
        "name:zh": "大豐銀行"
      }
    },
    {
      "displayName": "天津银行",
      "id": "bankoftianjin-da74c0",
      "locationSet": {"include": ["cn"]},
      "tags": {
        "amenity": "bank",
        "brand": "天津银行",
        "brand:en": "Bank of Tianjin",
        "brand:wikidata": "Q10940359",
        "brand:zh": "天津银行",
        "name": "天津银行",
        "name:en": "Bank of Tianjin",
        "name:zh": "天津银行"
      }
    },
    {
      "displayName": "宁波银行",
      "id": "bankofningbo-da74c0",
      "locationSet": {"include": ["cn"]},
      "tags": {
        "amenity": "bank",
        "brand": "宁波银行",
        "brand:en": "Bank of Ningbo",
        "brand:wikidata": "Q4856166",
        "brand:zh": "宁波银行",
        "name": "宁波银行",
        "name:en": "Bank of Ningbo",
        "name:zh": "宁波银行"
      }
    },
    {
      "displayName": "安泰商業銀行",
      "id": "entiecommercialbank-47d9e2",
      "locationSet": {"include": ["tw"]},
      "matchNames": [
        "entie bank",
        "安泰商銀",
        "安泰銀行"
      ],
      "tags": {
        "amenity": "bank",
        "brand": "安泰商業銀行",
        "brand:en": "Entie Commercial Bank",
        "brand:wikidata": "Q10946952",
        "brand:zh": "安泰商業銀行",
        "name": "安泰商業銀行",
        "name:en": "Entie Commercial Bank",
        "name:nan": "An-thài Siong-gia̍p Gîn-hâng",
        "name:nan-HJ": "安泰商業銀行",
        "name:nan-POJ": "An-thài Siong-gia̍p Gîn-hâng",
        "name:nan-TL": "An-thài Siong-gia̍p Gîn-hâng",
        "name:zh": "安泰商業銀行"
      }
    },
    {
      "displayName": "富邦銀行 Fubon Bank",
      "id": "fubonbank-442838",
      "locationSet": {"include": ["hk"]},
      "tags": {
        "amenity": "bank",
        "brand": "富邦銀行 Fubon Bank",
        "brand:en": "Fubon Bank",
        "brand:wikidata": "Q5506911",
        "brand:zh": "富邦銀行",
        "brand:zh-Hans": "富邦银行",
        "brand:zh-Hant": "富邦銀行",
        "name": "富邦銀行 Fubon Bank",
        "name:en": "Fubon Bank",
        "name:zh": "富邦銀行",
        "name:zh-Hans": "富邦银行",
        "name:zh-Hant": "富邦銀行"
      }
    },
    {
      "displayName": "山梨中央銀行",
      "id": "yamanashichuobank-d7a9e7",
      "locationSet": {"include": ["jp"]},
      "tags": {
        "amenity": "bank",
        "brand": "山梨中央銀行",
        "brand:en": "Yamanashi Chuo Bank",
        "brand:ja": "山梨中央銀行",
        "brand:wikidata": "Q11469601",
        "name": "山梨中央銀行",
        "name:en": "Yamanashi Chuo Bank",
        "name:ja": "山梨中央銀行"
      }
    },
    {
      "displayName": "工銀澳門 ICBC",
      "id": "icbc-fa24a7",
      "locationSet": {"include": ["mo"]},
      "matchNames": [
        "中國工商銀行（澳門）",
        "工商銀行",
        "工行",
        "工銀"
      ],
      "tags": {
        "amenity": "bank",
        "brand": "中國工商銀行",
        "brand:en": "Industrial and Commercial Bank of China",
        "brand:wikidata": "Q26463",
        "brand:zh": "中國工商銀行",
        "brand:zh-Hans": "中国工商银行",
        "brand:zh-Hant": "中國工商銀行",
        "name": "工銀澳門 ICBC",
        "name:en": "ICBC",
        "name:zh": "工銀澳門",
        "name:zh-Hans": "工银澳门",
        "name:zh-Hant": "工銀澳門"
      }
    },
    {
      "displayName": "常陽銀行",
      "id": "joyobank-d7a9e7",
      "locationSet": {"include": ["jp"]},
      "tags": {
        "amenity": "bank",
        "brand": "常陽銀行",
        "brand:en": "Joyo Bank",
        "brand:ja": "常陽銀行",
        "brand:wikidata": "Q6297774",
        "name": "常陽銀行",
        "name:en": "Joyo Bank",
        "name:ja": "常陽銀行"
      }
    },
    {
      "displayName": "平安银行",
      "id": "pinganbank-da74c0",
      "locationSet": {"include": ["cn"]},
      "tags": {
        "amenity": "bank",
        "brand": "平安银行",
        "brand:en": "Ping An Bank",
        "brand:wikidata": "Q7195659",
        "brand:zh": "平安银行",
        "name": "平安银行",
        "name:en": "Ping An Bank",
        "name:zh": "平安银行"
      }
    },
    {
      "displayName": "广发银行",
      "id": "chinaguangfabank-da74c0",
      "locationSet": {"include": ["cn"]},
      "matchNames": ["广发"],
      "tags": {
        "amenity": "bank",
        "brand": "广发银行",
        "brand:en": "China Guangfa Bank",
        "brand:wikidata": "Q3118744",
        "brand:zh": "广发银行",
        "name": "广发银行",
        "name:en": "China Guangfa Bank",
        "name:zh": "广发银行"
      }
    },
    {
      "displayName": "彰化商業銀行",
      "id": "changhwabank-47d9e2",
      "locationSet": {"include": ["tw"]},
      "matchNames": [
        "ccb",
        "chb",
        "彰化商銀",
        "彰化銀行",
        "彰銀"
      ],
      "tags": {
        "amenity": "bank",
        "brand": "彰化商業銀行",
        "brand:en": "Chang Hwa Bank",
        "brand:wikidata": "Q5071627",
        "brand:zh": "彰化商業銀行",
        "name": "彰化商業銀行",
        "name:en": "Chang Hwa Bank",
        "name:nan": "Chiong-hòa Siong-gia̍p Gîn-hâng",
        "name:nan-HJ": "彰化商業銀行",
        "name:nan-POJ": "Chiong-hòa Siong-gia̍p Gîn-hâng",
        "name:nan-TL": "Tsiong-huà Siong-gia̍p Gîn-hâng",
        "name:zh": "彰化商業銀行"
      }
    },
    {
      "displayName": "徽商银行",
      "id": "huishangbank-da74c0",
      "locationSet": {"include": ["cn"]},
      "tags": {
        "amenity": "bank",
        "brand": "徽商银行",
        "brand:en": "Huishang Bank",
        "brand:wikidata": "Q11071935",
        "brand:zh": "徽商银行",
        "name": "徽商银行",
        "name:en": "Huishang Bank",
        "name:zh": "徽商银行"
      }
    },
    {
      "displayName": "恒丰银行",
      "id": "hengfengbank-da74c0",
      "locationSet": {"include": ["cn"]},
      "matchNames": ["恒丰", "烟台住房储蓄银行"],
      "tags": {
        "amenity": "bank",
        "brand": "恒丰银行",
        "brand:en": "HengFeng Bank",
        "brand:wikidata": "Q11072892",
        "brand:zh": "恒丰银行",
        "name": "恒丰银行",
        "name:en": "HengFeng Bank",
        "name:zh": "恒丰银行"
      }
    },
    {
      "displayName": "恒生銀行 Hang Seng Bank",
      "id": "hangsengbank-075cf6",
      "locationSet": {"include": ["hk", "mo"]},
      "matchNames": [
        "hang sang bank",
        "hase",
        "hsb",
        "恆生",
        "恆生銀行",
        "恒生"
      ],
      "tags": {
        "amenity": "bank",
        "brand": "恒生銀行 Hang Seng Bank",
        "brand:en": "Hang Seng Bank",
        "brand:wikidata": "Q1575470",
        "brand:zh": "恒生銀行",
        "brand:zh-Hans": "恒生银行",
        "brand:zh-Hant": "恒生銀行",
        "name": "恒生銀行 Hang Seng Bank",
        "name:en": "Hang Seng Bank",
        "name:zh": "恒生銀行",
        "name:zh-Hans": "恒生银行",
        "name:zh-Hant": "恒生銀行"
      }
    },
    {
      "displayName": "愛知銀行",
      "id": "aichibank-d7a9e7",
      "locationSet": {"include": ["jp"]},
      "tags": {
        "amenity": "bank",
        "brand": "愛知銀行",
        "brand:en": "Aichi Bank",
        "brand:ja": "愛知銀行",
        "brand:wikidata": "Q746428",
        "name": "愛知銀行",
        "name:en": "Aichi Bank",
        "name:ja": "愛知銀行"
      }
    },
    {
      "displayName": "招商永隆銀行 CMB Wing Lung Bank",
      "id": "cmbwinglungbank-442838",
      "locationSet": {"include": ["hk"]},
      "matchNames": [
        "cmb",
        "wing lung bank",
        "wlb",
        "招商永隆",
        "永隆",
        "永隆銀行"
      ],
      "tags": {
        "amenity": "bank",
        "brand": "招商永隆銀行 CMB Wing Lung Bank",
        "brand:en": "CMB Wing Lung Bank",
        "brand:wikidata": "Q8025114",
        "brand:zh": "招商永隆銀行",
        "brand:zh-Hans": "招商永隆银行",
        "brand:zh-Hant": "招商永隆銀行",
        "name": "招商永隆銀行 CMB Wing Lung Bank",
        "name:en": "CMB Wing Lung Bank",
        "name:zh": "招商永隆銀行",
        "name:zh-Hans": "招商永隆银行",
        "name:zh-Hant": "招商永隆銀行"
      }
    },
    {
      "displayName": "招商银行",
      "id": "chinamerchantsbank-da74c0",
      "locationSet": {"include": ["cn"]},
      "matchNames": ["招行"],
      "tags": {
        "amenity": "bank",
        "brand": "招商银行",
        "brand:en": "China Merchants Bank",
        "brand:wikidata": "Q1073327",
        "brand:zh": "招商银行",
        "name": "招商银行",
        "name:en": "China Merchants Bank",
        "name:zh": "招商银行"
      }
    },
    {
      "displayName": "日本銀行",
      "id": "bankofjapan-d7a9e7",
      "locationSet": {"include": ["jp"]},
      "tags": {
        "amenity": "bank",
        "brand": "日本銀行",
        "brand:en": "Bank of Japan",
        "brand:ja": "日本銀行",
        "brand:wikidata": "Q333101",
        "name": "日本銀行",
        "name:en": "Bank of Japan",
        "name:ja": "日本銀行"
      }
    },
    {
      "displayName": "星展（台灣）商業銀行",
      "id": "dbsbanktaiwan-47d9e2",
      "locationSet": {"include": ["tw"]},
      "matchNames": [
        "citibank",
        "dbs",
        "occb",
        "僑銀",
        "台灣星展",
        "台灣花旗",
        "星展台灣",
        "花旗（台灣）商業銀行",
        "花旗台灣",
        "花旗商銀",
        "花旗銀行",
        "華僑商業銀行",
        "華僑銀行"
      ],
      "tags": {
        "amenity": "bank",
        "brand": "星展銀行",
        "brand:en": "DBS Bank",
        "brand:wikidata": "Q705417",
        "brand:zh": "星展銀行",
        "name": "星展（台灣）商業銀行",
        "name:en": "DBS Bank Taiwan",
        "name:zh": "星展（台灣）商業銀行"
      }
    },
    {
      "displayName": "星展銀行 DBS",
      "id": "dbs-075cf6",
      "locationSet": {"include": ["hk", "mo"]},
      "tags": {
        "amenity": "bank",
        "brand": "星展銀行 DBS",
        "brand:en": "DBS",
        "brand:wikidata": "Q705417",
        "brand:zh": "星展銀行",
        "brand:zh-Hans": "星展银行",
        "brand:zh-Hant": "星展銀行",
        "name": "星展銀行 DBS",
        "name:en": "DBS",
        "name:zh": "星展銀行",
        "name:zh-Hans": "星展银行",
        "name:zh-Hant": "星展銀行"
      }
    },
    {
      "displayName": "星展银行",
      "id": "dbs-d2dfa9",
      "locationSet": {
        "include": ["cn"],
        "exclude": ["hk", "mo"]
      },
      "tags": {
        "amenity": "bank",
        "brand": "星展银行",
        "brand:en": "DBS",
        "brand:wikidata": "Q705417",
        "brand:zh": "星展银行",
        "brand:zh-Hans": "星展银行",
        "brand:zh-Hant": "星展銀行",
        "name": "星展银行",
        "name:en": "DBS",
        "name:zh": "星展银行",
        "name:zh-Hans": "星展银行",
        "name:zh-Hant": "星展銀行"
      }
    },
    {
      "displayName": "杭州银行",
      "id": "bankokhangzhou-da74c0",
      "locationSet": {"include": ["cn"]},
      "tags": {
        "amenity": "bank",
        "brand": "杭州银行",
        "brand:en": "Bank ok Hangzhou",
        "brand:wikidata": "Q11102645",
        "brand:zh": "杭州银行",
        "name": "杭州银行",
        "name:en": "Bank ok Hangzhou",
        "name:zh": "杭州银行"
      }
    },
    {
      "displayName": "東亞銀行 Bank of East Asia",
      "id": "bankofeastasia-442838",
      "locationSet": {"include": ["hk"]},
      "matchNames": ["東亞"],
      "tags": {
        "amenity": "bank",
        "brand": "東亞銀行 Bank of East Asia",
        "brand:en": "Bank of East Asia",
        "brand:wikidata": "Q806679",
        "brand:zh-Hans": "东亚银行",
        "brand:zh-Hant": "東亞銀行",
        "name": "東亞銀行 BEA",
        "name:en": "Bank of East Asia",
        "name:zh": "東亞銀行",
        "name:zh-Hans": "东亚银行",
        "name:zh-Hant": "東亞銀行",
        "short_name": "BEA"
      }
    },
    {
      "displayName": "東京ベイ信金",
      "id": "tokyobayshinkinbank-d7a9e7",
      "locationSet": {"include": ["jp"]},
      "tags": {
        "amenity": "bank",
        "brand": "東京ベイ信金",
        "brand:en": "Tokyo Bay Shinkin Bank",
        "brand:ja": "東京ベイ信金",
        "brand:wikidata": "Q11524392",
        "name": "東京ベイ信金",
        "name:en": "Tokyo Bay Shinkin Bank",
        "name:ja": "東京ベイ信金"
      }
    },
    {
      "displayName": "東日本銀行",
      "id": "higashinipponbank-d7a9e7",
      "locationSet": {"include": ["jp"]},
      "tags": {
        "amenity": "bank",
        "brand": "東日本銀行",
        "brand:en": "Higashi-Nippon Bank",
        "brand:ja": "東日本銀行",
        "brand:wikidata": "Q11527211",
        "name": "東日本銀行",
        "name:en": "Higashi-Nippon Bank",
        "name:ja": "東日本銀行"
      }
    },
    {
      "displayName": "板信商業銀行",
      "id": "bankofpanshin-47d9e2",
      "locationSet": {"include": ["tw"]},
      "matchNames": ["板信商銀", "板信銀行"],
      "tags": {
        "amenity": "bank",
        "brand": "板信商業銀行",
        "brand:en": "Bank of Panshin",
        "brand:wikidata": "Q11104946",
        "brand:zh": "板信商業銀行",
        "name": "板信商業銀行",
        "name:en": "Bank of Panshin",
        "name:nan": "Pán-sìn Siong-gia̍p Gîn-hâng",
        "name:nan-HJ": "板信商業銀行",
        "name:nan-POJ": "Pán-sìn Siong-gia̍p Gîn-hâng",
        "name:nan-TL": "Pán-sìn Siong-gia̍p Gîn-hâng",
        "name:zh": "板信商業銀行"
      }
    },
    {
      "displayName": "横浜銀行",
      "id": "bankofyokohama-d7a9e7",
      "locationSet": {"include": ["jp"]},
      "tags": {
        "amenity": "bank",
        "brand": "横浜銀行",
        "brand:en": "Bank of Yokohama",
        "brand:ja": "横浜銀行",
        "brand:wikidata": "Q2744340",
        "name": "横浜銀行",
        "name:en": "Bank of Yokohama",
        "name:ja": "横浜銀行"
      }
    },
    {
      "displayName": "武蔵野銀行",
      "id": "musashinobank-d7a9e7",
      "locationSet": {"include": ["jp"]},
      "tags": {
        "amenity": "bank",
        "brand": "武蔵野銀行",
        "brand:en": "Musashino Bank",
        "brand:ja": "武蔵野銀行",
        "brand:wikidata": "Q11546449",
        "name": "武蔵野銀行",
        "name:en": "Musashino Bank",
        "name:ja": "武蔵野銀行"
      }
    },
    {
      "displayName": "永豐商業銀行",
      "id": "banksinopac-47d9e2",
      "locationSet": {"include": ["tw"]},
      "matchNames": [
        "北商銀",
        "台北商銀",
        "台北國際商銀行",
        "建華商業銀行",
        "建華商銀",
        "建華銀行",
        "永豐商銀",
        "永豐銀",
        "永豐銀行",
        "華信商業銀行",
        "華信商銀",
        "華信銀行"
      ],
      "tags": {
        "amenity": "bank",
        "brand": "永豐商業銀行",
        "brand:en": "Bank SinoPac",
        "brand:wikidata": "Q11132721",
        "brand:zh": "永豐商業銀行",
        "name": "永豐商業銀行",
        "name:en": "Bank SinoPac",
        "name:nan": "Éng-hong Siong-gia̍p Gîn-hâng",
        "name:nan-HJ": "永豐商業銀行",
        "name:nan-POJ": "Éng-hong Siong-gia̍p Gîn-hâng",
        "name:nan-TL": "Íng-hong Siong-gia̍p Gîn-hâng",
        "name:zh": "永豐商業銀行"
      }
    },
    {
      "displayName": "江苏银行",
      "id": "bankofjiangsu-da74c0",
      "locationSet": {"include": ["cn"]},
      "tags": {
        "amenity": "bank",
        "brand": "江苏银行",
        "brand:en": "Bank of Jiangsu",
        "brand:wikidata": "Q11135108",
        "brand:zh": "江苏银行",
        "name": "江苏银行",
        "name:en": "Bank of Jiangsu",
        "name:zh": "江苏银行"
      }
    },
    {
      "displayName": "沖縄海邦銀行",
      "id": "okinawakaihobank-d7a9e7",
      "locationSet": {"include": ["jp"]},
      "tags": {
        "amenity": "bank",
        "brand": "沖縄海邦銀行",
        "brand:en": "Okinawa Kaiho Bank",
        "brand:ja": "沖縄海邦銀行",
        "brand:wikidata": "Q11552709",
        "name": "沖縄海邦銀行",
        "name:en": "Okinawa Kaiho Bank",
        "name:ja": "沖縄海邦銀行"
      }
    },
    {
      "displayName": "洛阳银行",
      "id": "bankofluoyang-da74c0",
      "locationSet": {"include": ["cn"]},
      "tags": {
        "amenity": "bank",
        "brand": "洛阳银行",
        "brand:en": "Bank of Luoyang",
        "brand:wikidata": "Q11146242",
        "brand:zh": "洛阳银行",
        "name": "洛阳银行",
        "name:en": "Bank of Luoyang",
        "name:zh": "洛阳银行"
      }
    },
    {
      "displayName": "浙商银行",
      "id": "chinazheshangbank-da74c0",
      "locationSet": {"include": ["cn"]},
      "tags": {
        "amenity": "bank",
        "brand": "浙商银行",
        "brand:en": "China Zheshang Bank",
        "brand:wikidata": "Q15924407",
        "brand:zh": "浙商银行",
        "name": "浙商银行",
        "name:en": "China Zheshang Bank",
        "name:zh": "浙商银行"
      }
    },
    {
      "displayName": "渣打國際商業銀行",
      "id": "standardcharteredtaiwan-47d9e2",
      "locationSet": {"include": ["tw"]},
      "matchNames": [
        "scb",
        "新竹國際商業銀行",
        "新竹銀行",
        "渣打",
        "渣打銀行"
      ],
      "tags": {
        "amenity": "bank",
        "brand": "渣打國際商業銀行",
        "brand:en": "Standard Chartered Taiwan",
        "brand:wikidata": "Q62267023",
        "brand:zh": "渣打國際商業銀行",
        "name": "渣打國際商業銀行",
        "name:en": "Standard Chartered Taiwan",
        "name:zh": "渣打國際商業銀行"
      }
    },
    {
      "displayName": "渣打銀行 Standard Chartered",
      "id": "standardchartered-442838",
      "locationSet": {"include": ["hk"]},
      "matchNames": ["sc", "渣打"],
      "tags": {
        "amenity": "bank",
        "brand": "渣打銀行 Standard Chartered",
        "brand:en": "Standard Chartered",
        "brand:wikidata": "Q548278",
        "brand:zh": "渣打銀行",
        "brand:zh-Hans": "渣打银行",
        "brand:zh-Hant": "渣打銀行",
        "name": "渣打銀行 Standard Chartered",
        "name:en": "Standard Chartered",
        "name:zh": "渣打銀行",
        "name:zh-Hans": "渣打银行",
        "name:zh-Hant": "渣打銀行"
      }
    },
    {
      "displayName": "渣打银行",
      "id": "standardchartered-267261",
      "locationSet": {
        "include": ["cn"],
        "exclude": ["hk"]
      },
      "matchNames": ["渣打"],
      "tags": {
        "amenity": "bank",
        "brand": "渣打银行",
        "brand:en": "Standard Chartered",
        "brand:wikidata": "Q548278",
        "brand:zh": "渣打银行",
        "name": "渣打银行",
        "name:en": "Standard Chartered",
        "name:zh": "渣打银行"
      }
    },
    {
      "displayName": "渤海银行",
      "id": "chinabohaibank-da74c0",
      "locationSet": {"include": ["cn"]},
      "tags": {
        "amenity": "bank",
        "brand": "渤海银行",
        "brand:en": "China Bohai Bank",
        "brand:wikidata": "Q4208326",
        "brand:zh": "渤海银行",
        "name": "渤海银行",
        "name:en": "China Bohai Bank",
        "name:zh": "渤海银行"
      }
    },
    {
      "displayName": "滙豐（台灣）商業銀行",
      "id": "hsbcbanktaiwan-47d9e2",
      "locationSet": {"include": ["tw"]},
      "matchNames": [
        "hbtw",
        "hsbc taiwan",
        "中華商業銀行",
        "中華商銀",
        "中華銀行",
        "匯豐",
        "匯豐台灣",
        "匯豐商銀",
        "匯豐銀行",
        "台灣匯豐",
        "台灣滙豐",
        "滙豐台灣",
        "滙豐商銀",
        "滙豐銀行"
      ],
      "tags": {
        "amenity": "bank",
        "brand": "HSBC",
        "brand:en": "HSBC",
        "brand:wikidata": "Q5635861",
        "brand:zh": "滙豐",
        "brand:zh-Hans": "汇丰",
        "brand:zh-Hant": "滙豐",
        "name": "滙豐（台灣）商業銀行",
        "name:en": "HSBC Bank Taiwan",
        "name:zh": "滙豐（台灣）商業銀行"
      }
    },
    {
      "displayName": "澳門商業銀行 Banco Comercial de Macau",
      "id": "f9b3fb-fa24a7",
      "locationSet": {"include": ["mo"]},
      "matchNames": ["bcm"],
      "tags": {
        "amenity": "bank",
        "brand": "澳門商業銀行 Banco Comercial de Macau",
        "brand:pt": "Banco Comercial de Macau",
        "brand:wikidata": "Q22099041",
        "brand:zh": "澳門商業銀行",
        "name": "澳門商業銀行 Banco Comercial de Macau",
        "name:pt": "Banco Comercial de Macau",
        "name:zh": "澳門商業銀行"
      }
    },
    {
      "displayName": "澳門國際銀行 Banco Luso Internacional",
      "id": "lusointernationalbanking-fa24a7",
      "locationSet": {"include": ["mo"]},
      "tags": {
        "amenity": "bank",
        "brand": "澳門國際銀行 Banco Luso Internacional",
        "brand:en": "Luso International Banking",
        "brand:pt": "Banco Luso Internacional",
        "brand:wikidata": "Q15934810",
        "brand:zh": "澳門國際銀行",
        "name": "澳門國際銀行 Banco Luso Internacional",
        "name:en": "Luso International Banking",
        "name:pt": "Banco Luso Internacional",
        "name:zh": "澳門國際銀行"
      }
    },
    {
      "displayName": "玉山商業銀行",
      "id": "esuncommercialbank-47d9e2",
      "locationSet": {"include": ["tw"]},
      "matchNames": ["玉山銀", "玉山銀行"],
      "tags": {
        "amenity": "bank",
        "brand": "玉山商業銀行",
        "brand:en": "E.SUN Commercial Bank",
        "brand:wikidata": "Q5321663",
        "name": "玉山商業銀行",
        "name:en": "E.SUN Commercial Bank",
        "name:nan": "Gio̍k-san Siong-gia̍p Gîn-hâng",
        "name:nan-HJ": "玉山商業銀行",
        "name:nan-POJ": "Gio̍k-san Siong-gia̍p Gîn-hâng",
        "name:nan-TL": "Gio̍k-san Siong-gia̍p Gîn-hâng",
        "name:zh": "玉山商業銀行"
      }
    },
    {
      "displayName": "瑞興商業銀行",
      "id": "taipeistarbank-47d9e2",
      "locationSet": {"include": ["tw"]},
      "matchNames": [
        "bank of taipei",
        "大台北商業銀行",
        "大台北銀行",
        "瑞興商銀",
        "瑞興銀",
        "瑞興銀行",
        "稻江商業銀行",
        "稻江商銀",
        "稻江銀行"
      ],
      "tags": {
        "amenity": "bank",
        "brand": "瑞興商業銀行",
        "brand:en": "Taipei Star Bank",
        "brand:wikidata": "Q10933886",
        "brand:zh": "瑞興商業銀行",
        "name": "瑞興商業銀行",
        "name:en": "Taipei Star Bank",
        "name:nan": "Sūi-heng Siong-gia̍p Gîn-hâng",
        "name:nan-HJ": "瑞興商業銀行",
        "name:nan-POJ": "Sūi-heng Siong-gia̍p Gîn-hâng",
        "name:nan-TL": "Suī-hing Siong-gia̍p Gîn-hâng",
        "name:zh": "瑞興商業銀行"
      }
    },
    {
      "displayName": "百五銀行",
      "id": "c48abb-d7a9e7",
      "locationSet": {"include": ["jp"]},
      "note": "This bank have 2 English name, Hyakugo Bank or Frontier Bank, let Japanese community decide it.",
      "tags": {
        "amenity": "bank",
        "brand": "百五銀行",
        "brand:wikidata": "Q11580676",
        "name": "百五銀行"
      }
    },
    {
      "displayName": "盤谷銀行 Bangkok Bank",
      "id": "bangkokbank-442838",
      "locationSet": {"include": ["hk"]},
      "tags": {
        "amenity": "bank",
        "brand": "盤谷銀行 Bangkok Bank",
        "brand:en": "Bangkok Bank",
        "brand:wikidata": "Q806483",
        "brand:zh": "盤谷銀行",
        "brand:zh-Hans": "盘谷银行",
        "brand:zh-Hant": "盤谷銀行",
        "name": "盤谷銀行 Bangkok Bank",
        "name:en": "Bangkok Bank",
        "name:zh": "盤谷銀行",
        "name:zh-Hans": "盘谷银行",
        "name:zh-Hant": "盤谷銀行"
      }
    },
    {
      "displayName": "立橋銀行 Well Link Bank",
      "id": "welllinkbank-fa24a7",
      "locationSet": {"include": ["mo"]},
      "matchNames": ["wlb", "wlbank"],
      "tags": {
        "amenity": "bank",
        "brand": "立橋銀行 Well Link Bank",
        "brand:en": "Well Link Bank",
        "brand:pt": "Banco Well Link",
        "brand:wikidata": "Q117599325",
        "brand:zh": "立橋銀行",
        "name": "立橋銀行 Well Link Bank",
        "name:en": "Well Link Bank",
        "name:pt": "Banco Well Link",
        "name:zh": "立橋銀行"
      }
    },
    {
      "displayName": "第一商業銀行",
      "id": "firstcommercialbank-47d9e2",
      "locationSet": {"include": ["tw"]},
      "matchNames": [
        "fcb",
        "first bank",
        "一銀",
        "第一商銀",
        "第一銀",
        "第一銀行"
      ],
      "tags": {
        "amenity": "bank",
        "brand": "第一商業銀行",
        "brand:en": "First Commercial Bank",
        "brand:wikidata": "Q11602128",
        "name": "第一商業銀行",
        "name:en": "First Commercial Bank",
        "name:nan": "Tē-it Siong-gia̍p Gîn-hâng",
        "name:nan-HJ": "第一商業銀行",
        "name:nan-POJ": "Tē-it Siong-gia̍p Gîn-hâng",
        "name:nan-TL": "Tē-it Siong-gia̍p Gîn-hâng",
        "name:zh": "第一商業銀行"
      }
    },
    {
      "displayName": "聯邦商業銀行",
      "id": "unionbankoftaiwan-47d9e2",
      "locationSet": {"include": ["tw"]},
      "matchNames": [
        "ubot",
        "聯邦商銀",
        "聯邦銀",
        "聯邦銀行"
      ],
      "tags": {
        "amenity": "bank",
        "brand": "聯邦商業銀行",
        "brand:en": "Union Bank of Taiwan",
        "brand:wikidata": "Q15927195",
        "name": "聯邦商業銀行",
        "name:en": "Union Bank of Taiwan",
        "name:nan": "Liân-pang Siong-gia̍p Gîn-hâng",
        "name:nan-HJ": "聯邦商業銀行",
        "name:nan-POJ": "Liân-pang Siong-gia̍p Gîn-hâng",
        "name:nan-TL": "Liân-pang Siong-gia̍p Gîn-hâng",
        "name:zh": "聯邦商業銀行"
      }
    },
    {
      "displayName": "臺灣中小企業銀行",
      "id": "taiwanbusinessbank-47d9e2",
      "locationSet": {"include": ["tw"]},
      "matchNames": [
        "tbb",
        "台企銀",
        "台灣中小企業銀行",
        "台灣中小企銀",
        "台灣企銀",
        "臺企銀",
        "臺灣中小企銀",
        "臺灣企銀"
      ],
      "tags": {
        "amenity": "bank",
        "brand": "臺灣中小企業銀行",
        "brand:en": "Taiwan Business Bank",
        "brand:wikidata": "Q15913812",
        "name": "臺灣中小企業銀行",
        "name:en": "Taiwan Business Bank",
        "name:nan": "Tâi-oân Tiong-sió Khì-gia̍p Gîn-hâng",
        "name:nan-HJ": "臺灣中小企業銀行",
        "name:nan-POJ": "Tâi-oân Tiong-sió Khì-gia̍p Gîn-hâng",
        "name:nan-TL": "Tâi-uân Tiong-sió Khì-gia̍p Gîn-hâng",
        "name:zh": "臺灣中小企業銀行"
      }
    },
    {
      "displayName": "臺灣土地銀行",
      "id": "landbankoftaiwan-47d9e2",
      "locationSet": {"include": ["tw"]},
      "matchNames": ["台灣土地銀行", "土地銀行", "土銀"],
      "tags": {
        "amenity": "bank",
        "brand": "臺灣土地銀行",
        "brand:en": "Land Bank of Taiwan",
        "brand:wikidata": "Q717592",
        "brand:zh": "臺灣土地銀行",
        "name": "臺灣土地銀行",
        "name:en": "Land Bank of Taiwan",
        "name:hak": "Thòi-vân Thú-thi Ngiùn-hòng",
        "name:nan": "Tâi-oân Thó͘-tē Gîn-hâng",
        "name:nan-HJ": "臺灣土地銀行",
        "name:nan-POJ": "Tâi-oân Thó͘-tē Gîn-hâng",
        "name:nan-TL": "Tâi-uân Thóo-tē Gîn-hâng",
        "name:zh": "臺灣土地銀行"
      }
    },
    {
      "displayName": "臺灣新光商業銀行",
      "id": "shinkongcommercialbank-47d9e2",
      "locationSet": {"include": ["tw"]},
      "matchNames": [
        "sk bank",
        "skcb",
        "台灣新光商業銀行",
        "新光商銀",
        "新光銀",
        "新光銀行"
      ],
      "tags": {
        "amenity": "bank",
        "brand": "臺灣新光商業銀行",
        "brand:en": "Shin Kong Commercial Bank",
        "brand:wikidata": "Q15909616",
        "brand:zh": "臺灣新光商業銀行",
        "name": "臺灣新光商業銀行",
        "name:en": "Shin Kong Commercial Bank",
        "name:nan": "Tâi-oân Sin-kong Siong-gia̍p Gîn-hâng",
        "name:nan-HJ": "臺灣新光商業銀行",
        "name:nan-POJ": "Tâi-oân Sin-kong Siong-gia̍p Gîn-hâng",
        "name:nan-TL": "Tâi-uân Sin-kong Siong-gia̍p Gîn-hâng",
        "name:zh": "臺灣新光商業銀行"
      }
    },
    {
      "displayName": "臺灣銀行",
      "id": "bankoftaiwan-47d9e2",
      "locationSet": {"include": ["tw"]},
      "matchNames": [
        "bot",
        "taiwan bank",
        "台灣銀行",
        "台銀",
        "臺銀"
      ],
      "tags": {
        "amenity": "bank",
        "brand": "臺灣銀行",
        "brand:en": "Bank of Taiwan",
        "brand:wikidata": "Q706533",
        "brand:zh": "臺灣銀行",
        "name": "臺灣銀行",
        "name:en": "Bank of Taiwan",
        "name:hak": "Thòi-vân Ngiùn-hòng",
        "name:nan": "Tâi-oân Gîn-hâng",
        "name:nan-HJ": "臺灣銀行",
        "name:nan-POJ": "Tâi-oân Gîn-hâng",
        "name:nan-TL": "Tâi-uân Gîn-hâng",
        "name:zh": "臺灣銀行"
      }
    },
    {
      "displayName": "芝信用金庫",
      "id": "shibashinkinbank-d7a9e7",
      "locationSet": {"include": ["jp"]},
      "tags": {
        "amenity": "bank",
        "brand": "芝信用金庫",
        "brand:en": "Shiba Shinkin Bank",
        "brand:ja": "芝信用金庫",
        "brand:wikidata": "Q11614605",
        "name": "芝信用金庫",
        "name:en": "Shiba Shinkin Bank",
        "name:ja": "芝信用金庫"
      }
    },
    {
      "displayName": "花旗銀行 Citibank",
      "id": "citibank-442838",
      "locationSet": {"include": ["hk"]},
      "matchNames": ["花旗"],
      "tags": {
        "amenity": "bank",
        "brand": "花旗銀行 Citibank",
        "brand:en": "Citibank",
        "brand:wikidata": "Q857063",
        "brand:zh": "花旗銀行",
        "brand:zh-Hans": "花旗银行",
        "brand:zh-Hant": "花旗銀行",
        "name": "花旗銀行 Citibank",
        "name:en": "Citibank",
        "name:zh": "花旗銀行",
        "name:zh-Hans": "花旗银行",
        "name:zh-Hant": "花旗銀行",
        "short_name": "Citi"
      }
    },
    {
      "displayName": "華僑銀行 Banco OCBC",
      "id": "ocbcbank-fa24a7",
      "locationSet": {"include": ["mo"]},
      "matchNames": [
        "banco ocbc weng hang",
        "banco weng hang",
        "ocbc",
        "whb",
        "wing hang bank",
        "永亨",
        "永亨銀行",
        "華僑",
        "華僑永亨銀行"
      ],
      "tags": {
        "amenity": "bank",
        "brand": "華僑銀行 Banco OCBC",
        "brand:en": "OCBC Bank",
        "brand:pt": "Banco OCBC",
        "brand:wikidata": "Q837147",
        "brand:zh": "華僑銀行",
        "brand:zh-Hans": "华侨银行",
        "brand:zh-Hant": "華僑銀行",
        "name": "華僑銀行 Banco OCBC",
        "name:en": "OCBC Bank",
        "name:pt": "Banco OCBC",
        "name:zh": "華僑銀行",
        "name:zh-Hans": "华侨银行",
        "name:zh-Hant": "華僑銀行"
      }
    },
    {
      "displayName": "華僑銀行 OCBC Bank",
      "id": "ocbcbank-442838",
      "locationSet": {"include": ["hk"]},
      "matchNames": [
        "ocbc",
        "ocbc wing hang bank",
        "whb",
        "wing hang bank",
        "永亨",
        "永亨銀行",
        "華僑",
        "華僑永亨銀行"
      ],
      "tags": {
        "amenity": "bank",
        "brand": "華僑銀行 OCBC Bank",
        "brand:en": "OCBC Bank",
        "brand:wikidata": "Q837147",
        "brand:zh": "華僑銀行",
        "brand:zh-Hans": "华侨银行",
        "brand:zh-Hant": "華僑銀行",
        "name": "華僑銀行 OCBC Bank",
        "name:en": "OCBC Bank",
        "name:zh": "華僑銀行",
        "name:zh-Hans": "华侨银行",
        "name:zh-Hant": "華僑銀行"
      }
    },
    {
      "displayName": "華南商業銀行",
      "id": "huanancommercialbank-47d9e2",
      "locationSet": {"include": ["tw"]},
      "matchNames": [
        "hua nan bank",
        "華南商銀",
        "華南銀行",
        "華銀"
      ],
      "tags": {
        "amenity": "bank",
        "brand": "華南商業銀行",
        "brand:en": "Hua Nan Commercial Bank",
        "brand:wikidata": "Q11620043",
        "brand:zh": "華南商業銀行",
        "name": "華南商業銀行",
        "name:en": "Hua Nan Commercial Bank",
        "name:nan": "Hoâ-lâm Siong-gia̍p Gîn-hâng",
        "name:nan-HJ": "華南商業銀行",
        "name:nan-POJ": "Hoâ-lâm Siong-gia̍p Gîn-hâng",
        "name:nan-TL": "Huâ-lâm Siong-gia̍p Gîn-hâng",
        "name:zh": "華南商業銀行"
      }
    },
    {
      "displayName": "華泰商業銀行",
      "id": "hwataicommercialbank-47d9e2",
      "locationSet": {"include": ["tw"]},
      "matchNames": [
        "hwatai bank",
        "華泰商銀",
        "華泰銀行"
      ],
      "tags": {
        "amenity": "bank",
        "brand": "華泰商業銀行",
        "brand:en": "Hwatai Commercial Bank",
        "brand:wikidata": "Q17500686",
        "brand:zh": "華泰商業銀行",
        "name": "華泰商業銀行",
        "name:en": "Hwatai Commercial Bank",
        "name:nan": "Hoâ-thài Siong-gia̍p Gîn-hâng",
        "name:nan-HJ": "華泰商業銀行",
        "name:nan-POJ": "Hoâ-thài Siong-gia̍p Gîn-hâng",
        "name:nan-TL": "Huâ-thài Siong-gia̍p Gîn-hâng",
        "name:zh": "華泰商業銀行"
      }
    },
    {
      "displayName": "近畿大阪銀行",
      "id": "kinkiosakabank-d7a9e7",
      "locationSet": {"include": ["jp"]},
      "tags": {
        "amenity": "bank",
        "brand": "近畿大阪銀行",
        "brand:en": "The Kinki Osaka Bank",
        "brand:ja": "近畿大阪銀行",
        "brand:wikidata": "Q11638628",
        "name": "近畿大阪銀行",
        "name:en": "Kinki Osaka Bank",
        "name:ja": "近畿大阪銀行"
      }
    },
    {
      "displayName": "遠東國際商業銀行",
      "id": "fareasterninternationalbank-47d9e2",
      "locationSet": {"include": ["tw"]},
      "matchNames": [
        "feib",
        "遠東商銀",
        "遠東銀",
        "遠東銀行",
        "遠銀"
      ],
      "tags": {
        "amenity": "bank",
        "brand": "遠東國際商業銀行",
        "brand:en": "Far Eastern International Bank",
        "brand:wikidata": "Q15911143",
        "brand:zh": "遠東國際商業銀行",
        "name": "遠東國際商業銀行",
        "name:en": "Far Eastern International Bank",
        "name:nan": "Oán-tong Kok-chè Siong-gia̍p Gîn-hâng",
        "name:nan-HJ": "遠東國際商業銀行",
        "name:nan-POJ": "Oán-tong Kok-chè Siong-gia̍p Gîn-hâng",
        "name:nan-TL": "Uán-tong Kok-tsè Siong-gia̍p Gîn-hâng",
        "name:zh": "遠東國際商業銀行"
      }
    },
    {
      "displayName": "陽信商業銀行",
      "id": "sunnycommercialbank-47d9e2",
      "locationSet": {"include": ["tw"]},
      "matchNames": [
        "sunny bank",
        "陽信商銀",
        "陽信銀行"
      ],
      "tags": {
        "amenity": "bank",
        "brand": "陽信商業銀行",
        "brand:en": "Sunny Commercial Bank",
        "brand:wikidata": "Q11658759",
        "brand:zh": "陽信商業銀行",
        "name": "陽信商業銀行",
        "name:en": "Sunny Commercial Bank",
        "name:nan": "Iông-sìn Siong-gia̍p Gîn-hâng",
        "name:nan-HJ": "陽信商業銀行",
        "name:nan-POJ": "Iông-sìn Siong-gia̍p Gîn-hâng",
        "name:nan-TL": "Iông-sìn Siong-gia̍p Gîn-hâng",
        "name:zh": "陽信商業銀行"
      }
    },
    {
      "displayName": "集友銀行 Chiyu Banking Corporation",
      "id": "chiyubankingcorporation-442838",
      "locationSet": {"include": ["hk"]},
      "tags": {
        "amenity": "bank",
        "brand": "集友銀行 Chiyu Banking Corporation",
        "brand:en": "Chiyu Banking Corporation",
        "brand:wikidata": "Q877121",
        "brand:zh": "集友銀行",
        "brand:zh-Hans": "集友银行",
        "brand:zh-Hant": "集友銀行",
        "name": "集友銀行 Chiyu Banking Corporation",
        "name:en": "Chiyu Banking Corporation",
        "name:zh": "集友銀行",
        "name:zh-Hans": "集友银行",
        "name:zh-Hant": "集友銀行"
      }
    },
    {
      "displayName": "静岡銀行",
      "id": "shizuokabank-d7a9e7",
      "locationSet": {"include": ["jp"]},
      "tags": {
        "amenity": "bank",
        "brand": "静岡銀行",
        "brand:en": "Shizuoka Bank",
        "brand:ja": "静岡銀行",
        "brand:wikidata": "Q7499501",
        "name": "静岡銀行",
        "name:en": "Shizuoka Bank",
        "name:ja": "静岡銀行"
      }
    },
    {
      "displayName": "香港上海滙豐銀行 HSBC",
      "id": "hsbc-075cf6",
      "locationSet": {"include": ["hk", "mo"]},
      "matchNames": ["hsbc hong kong", "滙豐"],
      "tags": {
        "amenity": "bank",
        "brand": "香港上海滙豐銀行 HSBC",
        "brand:en": "HSBC",
        "brand:wikidata": "Q190464",
        "brand:zh": "香港上海滙豐銀行",
        "brand:zh-Hans": "香港上海汇丰银行",
        "brand:zh-Hant": "香港上海滙豐銀行",
        "name": "滙豐銀行 HSBC",
        "name:en": "HSBC",
        "name:zh": "滙豐銀行",
        "name:zh-Hans": "汇丰银行",
        "name:zh-Hant": "滙豐銀行"
      }
    },
    {
      "displayName": "高雄銀行",
      "id": "bankofkaohsiung-47d9e2",
      "locationSet": {"include": ["tw"]},
      "matchNames": ["bok", "高銀", "高雄市銀行", "高雄銀"],
      "tags": {
        "amenity": "bank",
        "brand": "高雄銀行",
        "brand:en": "Bank of Kaohsiung",
        "brand:wikidata": "Q11673248",
        "brand:zh": "高雄銀行",
        "name": "高雄銀行",
        "name:en": "Bank of Kaohsiung",
        "name:nan": "Ko-hiông Gîn-hâng",
        "name:nan-HJ": "高雄銀行",
        "name:nan-POJ": "Ko-hiông Gîn-hâng",
        "name:nan-TL": "Ko-hiông Gîn-hâng",
        "name:zh": "高雄銀行"
      }
    },
    {
      "displayName": "鹿児島銀行",
      "id": "kagoshimabank-d7a9e7",
      "locationSet": {"include": ["jp"]},
      "tags": {
        "amenity": "bank",
        "brand": "鹿児島銀行",
        "brand:en": "Kagoshima Bank",
        "brand:ja": "鹿児島銀行",
        "brand:wikidata": "Q11677008",
        "name": "鹿児島銀行",
        "name:en": "Kagoshima Bank",
        "name:ja": "鹿児島銀行"
      }
    }
  ]
}<|MERGE_RESOLUTION|>--- conflicted
+++ resolved
@@ -22,8 +22,6 @@
   },
   "items": [
     {
-<<<<<<< HEAD
-=======
       "displayName": "Bank Pocztowy",
       "locationSet": {"include": ["pl"]},
       "tags": {
@@ -34,17 +32,6 @@
       }
     },
     {
-      "displayName": "Krakowski Bank Spółdzielczy",
-      "locationSet": {"include": ["pl"]},
-      "tags": {
-        "amenity": "bank",
-        "brand": "Krakowski Bank Spółdzielczy",
-        "brand:wikidata": "Q11747876",
-        "name": "Krakowski Bank Spółdzielczy"
-      }
-    },
-    {
->>>>>>> 4bf3d200
       "displayName": "1st Security Bank",
       "id": "1stsecuritybank-181391",
       "locationSet": {
