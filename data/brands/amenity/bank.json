{
  "properties": {
    "path": "brands/amenity/bank",
    "exclude": {
      "generic": [
        "^(atm|bank|credit union)$",
        "^(银行|銀行)$",
        "^cajero automatico bancared$",
        "^банк$",
        "^بانک$"
      ],
      "named": [
        "^(bank spółdzielczy|lbs|pko)$",
        "^(bank zachodni|bz) wbk$",
        "^(landesbau|bau|kreis|stadt)?sparkasse.*$",
        "^american crypto atm$",
        "^volks(bank)?-?\\s?(und )?raiffeisenbank$",
        "^volksbank$",
        "^vr[ -]bank$"
      ]
    }
  },
  "items": [
    {
<<<<<<< HEAD
      "displayName": "Bank Pocztowy",
      "locationSet": {"include": ["pl"]},
      "tags": {
        "amenity": "bank",
        "brand": "Bank Pocztowy",
        "brand:wikidata": "Q4034834",
        "name": "Bank Pocztowy"
=======
      "displayName": "Krakowski Bank Spółdzielczy",
      "locationSet": {"include": ["pl"]},
      "tags": {
        "amenity": "bank",
        "brand": "Krakowski Bank Spółdzielczy",
        "brand:wikidata": "Q11747876",
        "name": "Krakowski Bank Spółdzielczy"
>>>>>>> f852dcce
      }
    },
    {
      "displayName": "1st Security Bank",
      "id": "1stsecuritybank-181391",
      "locationSet": {
        "include": [
          "us-or.geojson",
          "us-wa.geojson"
        ]
      },
      "tags": {
        "amenity": "bank",
        "brand": "1st Security Bank",
        "brand:wikidata": "Q116890483",
        "name": "1st Security Bank"
      }
    },
    {
      "displayName": "3 Banka",
      "id": "3bank-e9ea45",
      "locationSet": {"include": ["rs"]},
      "tags": {
        "amenity": "bank",
        "brand": "3 Банка",
        "brand:sr": "3 Банка",
        "brand:sr-Latn": "3 Banka",
        "brand:wikidata": "Q114345230",
        "name": "3 Банка",
        "name:en": "3 Bank",
        "name:sr": "3 Банка",
        "name:sr-Latn": "3 Banka"
      }
    },
    {
      "displayName": "365.bank",
      "id": "365bank-6a1dfb",
      "locationSet": {"include": ["sk"]},
      "matchNames": ["365 banka"],
      "tags": {
        "amenity": "bank",
        "brand": "365.bank",
        "brand:wikidata": "Q7237158",
        "name": "365.bank",
        "official_name": "365.bank, a.s."
      }
    },
    {
      "displayName": "Aargauische Kantonalbank",
      "id": "aargauischekantonalbank-74b036",
      "locationSet": {"include": ["ch"]},
      "tags": {
        "amenity": "bank",
        "brand": "Aargauische Kantonalbank",
        "brand:wikidata": "Q301269",
        "name": "Aargauische Kantonalbank",
        "short_name": "AKB"
      }
    },
    {
      "displayName": "Abanca",
      "id": "abanca-151324",
      "locationSet": {"include": ["es", "pt"]},
      "tags": {
        "amenity": "bank",
        "brand": "Abanca",
        "brand:wikidata": "Q9598744",
        "name": "Abanca",
        "official_name": "ABANCA Corporación Bancaria"
      }
    },
    {
      "displayName": "ABN AMRO",
      "id": "abnamro-fb21a8",
      "locationSet": {"include": ["nl"]},
      "tags": {
        "amenity": "bank",
        "brand": "ABN AMRO",
        "brand:wikidata": "Q287471",
        "name": "ABN AMRO",
        "official_name": "ABN AMRO Bank N.V."
      }
    },
    {
      "displayName": "Abound Credit Union",
      "id": "aboundcreditunion-1458de",
      "locationSet": {
        "include": ["us-ky.geojson"]
      },
      "tags": {
        "amenity": "bank",
        "brand": "Abound Credit Union",
        "brand:wikidata": "Q110677059",
        "name": "Abound Credit Union"
      }
    },
    {
      "displayName": "ABSA",
      "id": "absa-50d637",
      "locationSet": {"include": ["za"]},
      "tags": {
        "amenity": "bank",
        "brand": "ABSA",
        "brand:wikidata": "Q58641733",
        "name": "ABSA"
      }
    },
    {
      "displayName": "Absa (Ghana)",
      "id": "absa-9d35ea",
      "locationSet": {"include": ["gh"]},
      "tags": {
        "amenity": "bank",
        "brand": "Absa",
        "brand:wikidata": "Q58641733",
        "name": "Absa",
        "operator": "Absa Bank Ghana Limited",
        "operator:type": "public",
        "operator:wikidata": "Q96371413"
      }
    },
    {
      "displayName": "ACBA",
      "id": "acba-9c44ae",
      "locationSet": {"include": ["am"]},
      "tags": {
        "amenity": "bank",
        "brand": "ԱԿԲԱ",
        "brand:en": "ACBA",
        "brand:hy": "ԱԿԲԱ",
        "brand:ru": "АКБА",
        "brand:wikidata": "Q55602923",
        "name": "ԱԿԲԱ",
        "name:en": "ACBA",
        "name:hy": "ԱԿԲԱ",
        "name:ru": "АКБА"
      }
    },
    {
      "displayName": "Access Bank",
      "id": "accessbank-193d4e",
      "locationSet": {
        "include": [
          "cd",
          "gb",
          "gm",
          "mz",
          "rw",
          "sl",
          "zm"
        ]
      },
      "matchNames": ["diamond bank"],
      "tags": {
        "amenity": "bank",
        "brand": "Access Bank",
        "brand:wikidata": "Q4672418",
        "name": "Access Bank"
      }
    },
    {
      "displayName": "Access Bank (Ghana)",
      "id": "accessbank-9d35ea",
      "locationSet": {"include": ["gh"]},
      "tags": {
        "amenity": "bank",
        "brand": "Access Bank",
        "brand:wikidata": "Q4672420",
        "name": "Access Bank",
        "operator": "Access Bank Ghana Plc",
        "operator:type": "public",
        "operator:wikidata": "Q24915128"
      }
    },
    {
      "displayName": "ActivoBank",
      "id": "activobank-4028ed",
      "locationSet": {"include": ["pt"]},
      "tags": {
        "amenity": "bank",
        "brand": "ActivoBank",
        "brand:wikidata": "Q9581725",
        "name": "ActivoBank"
      }
    },
    {
      "displayName": "ADB (Ghana)",
      "id": "adb-9d35ea",
      "locationSet": {"include": ["gh"]},
      "tags": {
        "alt_name": "Agricultural Development Bank",
        "amenity": "bank",
        "brand": "ADB",
        "brand:wikidata": "Q4693885",
        "name": "ADB",
        "operator": "Agricultural Development Bank of Ghana",
        "operator:type": "parastatal",
        "operator:wikidata": "Q4693885"
      }
    },
    {
      "displayName": "Addiko Bank",
      "id": "addikobank-975383",
      "locationSet": {
        "include": ["ba", "hr", "me", "rs", "si"]
      },
      "tags": {
        "amenity": "bank",
        "brand": "Addiko Bank",
        "brand:wikidata": "Q27926559",
        "name": "Addiko Bank"
      }
    },
    {
      "displayName": "Affin Bank",
      "id": "affinbank-8ab35f",
      "locationSet": {"include": ["my"]},
      "tags": {
        "amenity": "bank",
        "brand": "Affin Bank",
        "brand:wikidata": "Q4688929",
        "name": "Affin Bank"
      }
    },
    {
      "displayName": "Affinity Credit Union",
      "id": "affinitycreditunion-e1345b",
      "locationSet": {"include": ["ca"]},
      "matchNames": ["affinity"],
      "tags": {
        "amenity": "bank",
        "brand": "Affinity Credit Union",
        "brand:wikidata": "Q4688969",
        "name": "Affinity Credit Union"
      }
    },
    {
      "displayName": "African Bank",
      "id": "africanbank-50d637",
      "locationSet": {"include": ["za"]},
      "tags": {
        "amenity": "bank",
        "brand": "African Bank Limited",
        "brand:wikidata": "Q4689703",
        "name": "African Bank"
      }
    },
    {
      "displayName": "Agibank",
      "id": "agibank-0ed44d",
      "locationSet": {"include": ["br"]},
      "tags": {
        "amenity": "bank",
        "brand": "Agibank",
        "brand:wikidata": "Q51882324",
        "name": "Agibank"
      }
    },
    {
      "displayName": "Agram banka",
      "id": "agrambanka-6f3d3b",
      "locationSet": {"include": ["hr"]},
      "tags": {
        "amenity": "bank",
        "brand": "Agram banka",
        "brand:wikidata": "Q125756504",
        "name": "Agram banka"
      }
    },
    {
      "displayName": "Agribank (USA)",
      "id": "agribank-ea2e2d",
      "locationSet": {"include": ["us"]},
      "tags": {
        "amenity": "bank",
        "brand": "Agribank",
        "brand:wikidata": "Q4693829",
        "name": "Agribank"
      }
    },
    {
      "displayName": "Agribank (Việt Nam)",
      "id": "agribank-a28d32",
      "locationSet": {"include": ["vn"]},
      "tags": {
        "amenity": "bank",
        "brand": "Agribank",
        "brand:wikidata": "Q1924723",
        "name": "Agribank",
        "official_name": "Ngân hàng Nông nghiệp và Phát triển Nông thôn Việt Nam",
        "official_name:en": "Vietnam Bank for Agriculture and Rural Development"
      }
    },
    {
      "displayName": "Agribank (Zimbabwe)",
      "id": "agribank-ce50d7",
      "locationSet": {"include": ["zw"]},
      "tags": {
        "amenity": "bank",
        "brand": "Agribank",
        "brand:wikidata": "Q4693887",
        "name": "Agribank"
      }
    },
    {
      "displayName": "Agrobank",
      "id": "agrobank-8ab35f",
      "locationSet": {"include": ["my"]},
      "tags": {
        "amenity": "bank",
        "brand": "Agrobank",
        "brand:wikidata": "Q4694216",
        "name": "Agrobank"
      }
    },
    {
      "displayName": "AIB",
      "id": "aib-018fb8",
      "locationSet": {"include": ["gb", "ie"]},
      "matchNames": [
        "aib bank",
        "allied irish bank"
      ],
      "tags": {
        "amenity": "bank",
        "brand": "AIB",
        "brand:wikidata": "Q1642179",
        "name": "AIB",
        "official_name": "Allied Irish Banks"
      }
    },
    {
      "displayName": "AIK banka",
      "id": "aikbanka-e9ea45",
      "locationSet": {"include": ["rs"]},
      "matchNames": ["аик банк"],
      "tags": {
        "amenity": "bank",
        "brand": "AIK banka",
        "brand:wikidata": "Q293650",
        "name": "AIK banka",
        "name:en": "AIK bank",
        "name:sr": "АИК банка",
        "name:sr-Latn": "AIK banka"
      }
    },
    {
      "displayName": "Akbank",
      "id": "akbank-a30806",
      "locationSet": {"include": ["tr"]},
      "tags": {
        "amenity": "bank",
        "brand": "Akbank",
        "brand:wikidata": "Q416624",
        "name": "Akbank"
      }
    },
    {
      "displayName": "Aktia",
      "id": "aktia-22526e",
      "locationSet": {"include": ["fi"]},
      "tags": {
        "amenity": "bank",
        "brand": "Aktia",
        "brand:wikidata": "Q4353753",
        "name": "Aktia"
      }
    },
    {
      "displayName": "Ålandsbanken",
      "id": "alandsbanken-22526e",
      "locationSet": {"include": ["fi"]},
      "tags": {
        "amenity": "bank",
        "brand": "Ålandsbanken",
        "brand:wikidata": "Q4349236",
        "name": "Ålandsbanken"
      }
    },
    {
      "displayName": "Alior Bank",
      "id": "aliorbank-68054b",
      "locationSet": {"include": ["pl"]},
      "tags": {
        "amenity": "bank",
        "brand": "Alior Bank",
        "brand:wikidata": "Q9148395",
        "name": "Alior Bank"
      }
    },
    {
      "displayName": "Allahabad Bank",
      "id": "allahabadbank-34f411",
      "locationSet": {"include": ["in"]},
      "tags": {
        "amenity": "bank",
        "brand": "Allahabad Bank",
        "brand:wikidata": "Q2018840",
        "name": "Allahabad Bank"
      }
    },
    {
      "displayName": "Alliance Bank",
      "id": "alliancebank-8ab35f",
      "locationSet": {"include": ["my"]},
      "tags": {
        "amenity": "bank",
        "brand": "Alliance Bank",
        "brand:wikidata": "Q16827441",
        "name": "Alliance Bank"
      }
    },
    {
      "displayName": "Allianz",
      "id": "allianz-126296",
      "locationSet": {"include": ["bg"]},
      "tags": {
        "amenity": "bank",
        "brand": "Allianz",
        "brand:wikidata": "Q487292",
        "name": "Allianz",
        "name:bg": "Алианц"
      }
    },
    {
      "displayName": "Allied Bank (defunct bank in Philipiness)",
      "id": "alliedbank-431f82",
      "locationSet": {"include": ["ph"]},
      "tags": {
        "amenity": "bank",
        "brand": "Allied Bank",
        "brand:wikidata": "Q4732555",
        "name": "Allied Bank"
      }
    },
    {
      "displayName": "Allied Bank (Pakistan)",
      "id": "alliedbank-4c5401",
      "locationSet": {"include": ["bh", "pk"]},
      "tags": {
        "amenity": "bank",
        "brand": "Allied Bank Limited",
        "brand:en": "Allied Bank Limited",
        "brand:ur": "الائیڈ بینک لمیٹڈ",
        "brand:wikidata": "Q4732553",
        "name": "Allied Bank",
        "name:en": "Allied Bank",
        "name:ur": "الائیڈ بینک"
      }
    },
    {
      "displayName": "Almora Urban Cooperative Bank Limited",
      "id": "almoraurbancooperativebanklimited-34f411",
      "locationSet": {"include": ["in"]},
      "matchNames": [
        "almora urban bank",
        "almora urban cooperative bank"
      ],
      "tags": {
        "amenity": "bank",
        "brand": "Almora Urban Cooperative Bank Limited",
        "brand:wikidata": "Q74121721",
        "name": "Almora Urban Cooperative Bank Limited"
      }
    },
    {
      "displayName": "Alpha Bank",
      "id": "alphabank-438bef",
      "locationSet": {
        "include": ["cy", "gr", "ro"]
      },
      "tags": {
        "amenity": "bank",
        "brand": "Alpha Bank",
        "brand:wikidata": "Q747394",
        "name": "Alpha Bank"
      }
    },
    {
      "displayName": "Alterna Savings",
      "id": "alternasavings-e1345b",
      "locationSet": {"include": ["ca"]},
      "matchNames": ["alterna"],
      "tags": {
        "amenity": "bank",
        "brand": "Alterna Savings",
        "brand:wikidata": "Q4736322",
        "name": "Alterna Savings"
      }
    },
    {
      "displayName": "Alternatif Bank",
      "id": "alternatifbank-a30806",
      "locationSet": {"include": ["tr"]},
      "tags": {
        "amenity": "bank",
        "brand": "Alternatif Bank",
        "brand:wikidata": "Q4736403",
        "name": "Alternatif Bank"
      }
    },
    {
      "displayName": "AmBank",
      "id": "ambank-8ab35f",
      "locationSet": {"include": ["my"]},
      "tags": {
        "amenity": "bank",
        "brand": "AmBank",
        "brand:wikidata": "Q4132947",
        "name": "AmBank"
      }
    },
    {
      "displayName": "AMEN",
      "id": "amen-367f6f",
      "locationSet": {"include": ["tn"]},
      "matchNames": ["بنك الأمان"],
      "tags": {
        "amenity": "bank",
        "brand": "AMEN",
        "brand:wikidata": "Q2842699",
        "name": "AMEN"
      }
    },
    {
      "displayName": "Ameriabank",
      "id": "ameriabank-9c44ae",
      "locationSet": {"include": ["am"]},
      "tags": {
        "amenity": "bank",
        "brand": "Ամերիաբանկ",
        "brand:en": "Ameriabank",
        "brand:hy": "Ամերիաբանկ",
        "brand:ru": "Америабанк",
        "brand:wikidata": "Q4742492",
        "name": "Ամերիաբանկ",
        "name:en": "Ameriabank",
        "name:hy": "Ամերիաբանկ",
        "name:ru": "Америабанк"
      }
    },
    {
      "displayName": "America First Credit Union",
      "id": "americafirstcreditunion-ea2e2d",
      "locationSet": {"include": ["us"]},
      "tags": {
        "amenity": "bank",
        "brand": "America First Credit Union",
        "brand:wikidata": "Q4742758",
        "name": "America First Credit Union",
        "short_name": "AFCU"
      }
    },
    {
      "displayName": "Ameris Bank",
      "id": "amerisbank-246182",
      "locationSet": {
        "include": [
          "us-al.geojson",
          "us-fl.geojson",
          "us-ga.geojson",
          "us-nc.geojson",
          "us-sc.geojson"
        ]
      },
      "matchNames": [
        "ameris bancorp",
        "fidelity bank"
      ],
      "tags": {
        "amenity": "bank",
        "brand": "Ameris Bank",
        "brand:wikidata": "Q124102372",
        "name": "Ameris Bank"
      }
    },
    {
      "displayName": "AMP",
      "id": "amp-510934",
      "locationSet": {"include": ["au", "nz"]},
      "matchNames": ["amp bank"],
      "tags": {
        "amenity": "bank",
        "brand": "AMP",
        "brand:wikidata": "Q295261",
        "name": "AMP",
        "official_name": "AMP Limited"
      }
    },
    {
      "displayName": "Anadolubank",
      "id": "anadolubank-a30806",
      "locationSet": {"include": ["tr"]},
      "tags": {
        "amenity": "bank",
        "brand": "Anadolubank",
        "brand:wikidata": "Q4750773",
        "name": "Anadolubank"
      }
    },
    {
      "displayName": "Andhra Bank",
      "id": "andhrabank-34f411",
      "locationSet": {"include": ["in"]},
      "tags": {
        "amenity": "bank",
        "brand": "Andhra Bank",
        "brand:wikidata": "Q2003476",
        "name": "Andhra Bank"
      }
    },
    {
      "displayName": "Andhra Pradesh Grameena Vikas Bank",
      "id": "andhrapradeshgrameenavikasbank-34f411",
      "locationSet": {"include": ["in"]},
      "matchNames": ["apgvb"],
      "tags": {
        "amenity": "bank",
        "brand": "Andhra Pradesh Grameena Vikas Bank",
        "brand:en": "Andhra Pradesh Grameena Vikas Bank",
        "brand:te": "ఆంధ్ర‌ప్ర‌దేశ్ గ్రామీణ వికాస్ బ్యాంక్",
        "brand:wikidata": "Q18109664",
        "name": "Andhra Pradesh Grameena Vikas Bank",
        "name:en": "Andhra Pradesh Grameena Vikas Bank",
        "name:te": "ఆంధ్ర‌ప్ర‌దేశ్ గ్రామీణ వికాస్ బ్యాంక్"
      }
    },
    {
      "displayName": "Androscoggin Bank",
      "id": "androscogginbank-b5f099",
      "locationSet": {
        "include": ["us-me.geojson"]
      },
      "tags": {
        "amenity": "bank",
        "brand": "Androscoggin Bank",
        "brand:wikidata": "Q104865424",
        "name": "Androscoggin Bank"
      }
    },
    {
      "displayName": "ANZ",
      "id": "anz-510934",
      "locationSet": {"include": ["au", "nz"]},
      "matchNames": ["anz bank"],
      "tags": {
        "amenity": "bank",
        "brand": "ANZ",
        "brand:wikidata": "Q714641",
        "name": "ANZ",
        "official_name": "Australia and New Zealand Banking Group Limited"
      }
    },
    {
      "displayName": "Appenzeller Kantonalbank",
      "id": "appenzellerkantonalbank-74b036",
      "locationSet": {"include": ["ch"]},
      "tags": {
        "amenity": "bank",
        "brand": "Appenzeller Kantonalbank",
        "brand:wikidata": "Q620963",
        "name": "Appenzeller Kantonalbank",
        "short_name": "APPKB"
      }
    },
    {
      "displayName": "Apple Bank",
      "id": "applebank-ea2e2d",
      "locationSet": {"include": ["us"]},
      "tags": {
        "amenity": "bank",
        "brand": "Apple Bank",
        "brand:wikidata": "Q4781125",
        "name": "Apple Bank"
      }
    },
    {
      "displayName": "Araratbank",
      "id": "araratbank-9c44ae",
      "locationSet": {"include": ["am"]},
      "tags": {
        "amenity": "bank",
        "brand": "Արարատբանկ",
        "brand:en": "Araratbank",
        "brand:hy": "Արարատբանկ",
        "brand:ru": "Араратбанк",
        "brand:wikidata": "Q56000968",
        "name": "Արարատբանկ",
        "name:en": "Araratbank",
        "name:hy": "Արարատբանկ",
        "name:ru": "Араратбанк"
      }
    },
    {
      "displayName": "Ardshinbank",
      "id": "ardshinbank-9c44ae",
      "locationSet": {"include": ["am"]},
      "tags": {
        "amenity": "bank",
        "brand": "Արդշինբանկ",
        "brand:en": "Ardshinbank",
        "brand:hy": "Արդշինբանկ",
        "brand:ru": "Ардшинбанк",
        "brand:wikidata": "Q4787755",
        "name": "Արդշինբանկ",
        "name:en": "Ardshinbank",
        "name:hy": "Արդշինբանկ",
        "name:ru": "Ардшинбанк"
      }
    },
    {
      "displayName": "Argenta",
      "id": "argenta-c47d60",
      "locationSet": {
        "include": ["be", "lu", "nl"]
      },
      "tags": {
        "amenity": "bank",
        "brand": "Argenta",
        "brand:wikidata": "Q932856",
        "name": "Argenta"
      }
    },
    {
      "displayName": "Armbusinessbank",
      "id": "armbusinessbank-9c44ae",
      "locationSet": {"include": ["am"]},
      "tags": {
        "amenity": "bank",
        "brand": "Հայբիզնեսբանկ",
        "brand:en": "Armbusinessbank",
        "brand:hy": "Հայբիզնեսբանկ",
        "brand:ru": "Армбизнесбанк",
        "brand:wikidata": "Q111109064",
        "name": "Հայբիզնեսբանկ",
        "name:en": "Armbusinessbank",
        "name:hy": "Հայբիզնեսբանկ",
        "name:ru": "Армбизнесбанк",
        "short_name": "ՀԲԲ",
        "short_name:en": "ABB",
        "short_name:hy": "ՀԲԲ",
        "short_name:ru": "АББ"
      }
    },
    {
      "displayName": "Armeconombank",
      "id": "armeconombank-9c44ae",
      "locationSet": {"include": ["am"]},
      "tags": {
        "amenity": "bank",
        "brand": "Հայէկոնոմբանկ",
        "brand:en": "Armeconombank",
        "brand:hy": "Հայէկոնոմբանկ",
        "brand:ru": "Армэкономбанк",
        "brand:wikidata": "Q60609529",
        "name": "Հայէկոնոմբանկ",
        "name:en": "Armeconombank",
        "name:hy": "Հայէկոնոմբանկ",
        "name:ru": "Армэкономбанк",
        "short_name": "ՀԷԲ",
        "short_name:en": "AEB",
        "short_name:hy": "ՀԷԲ",
        "short_name:ru": "АЭБ"
      }
    },
    {
      "displayName": "ArmSwissBank",
      "id": "armswissbank-9c44ae",
      "locationSet": {"include": ["am"]},
      "tags": {
        "amenity": "bank",
        "brand": "Արմսվիսբանկ",
        "brand:en": "ArmSwissBank",
        "brand:hy": "Արմսվիսբանկ",
        "brand:ru": "Армсвисбанк",
        "brand:wikidata": "Q4792453",
        "name": "Արմսվիսբանկ",
        "name:en": "ArmSwissBank",
        "name:hy": "Արմսվիսբանկ",
        "name:ru": "Армсвисбанк"
      }
    },
    {
      "displayName": "Artsakhbank",
      "id": "artsakhbank-9c44ae",
      "locationSet": {"include": ["am"]},
      "tags": {
        "amenity": "bank",
        "brand": "Արցախբանկ",
        "brand:en": "Artsakhbank",
        "brand:hy": "Արցախբանկ",
        "brand:ru": "Арцахбанк",
        "brand:wikidata": "Q4070920",
        "name": "Արցախբանկ",
        "name:en": "Artsakhbank",
        "name:hy": "Արցախբանկ",
        "name:ru": "Арцахбанк"
      }
    },
    {
      "displayName": "Arvest Bank",
      "id": "arvestbank-ea2e2d",
      "locationSet": {"include": ["us"]},
      "tags": {
        "amenity": "bank",
        "brand": "Arvest Bank",
        "brand:wikidata": "Q4802393",
        "name": "Arvest Bank"
      }
    },
    {
      "displayName": "ASB Bank",
      "id": "asbbank-279fc5",
      "locationSet": {"include": ["nz"]},
      "tags": {
        "amenity": "bank",
        "brand": "ASB Bank",
        "brand:wikidata": "Q297214",
        "name": "ASB Bank"
      }
    },
    {
      "displayName": "Asia United Bank",
      "id": "asiaunitedbank-431f82",
      "locationSet": {"include": ["ph"]},
      "tags": {
        "amenity": "bank",
        "brand": "Asia United Bank",
        "brand:wikidata": "Q4806482",
        "name": "Asia United Bank",
        "short_name": "AUB"
      }
    },
    {
      "displayName": "Askari Bank (عسکری بینک)",
      "id": "askaribank-da5806",
      "locationSet": {"include": ["pk"]},
      "tags": {
        "amenity": "bank",
        "brand": "Askari Bank",
        "brand:en": "Askari Bank",
        "brand:ur": "عسکری بینک",
        "brand:wikidata": "Q4807137",
        "name": "Askari Bank",
        "name:en": "Askari Bank",
        "name:ur": "عسکری بینک"
      }
    },
    {
      "displayName": "Assam Gramin Vikash Bank",
      "id": "assamgraminvikashbank-34f411",
      "locationSet": {"include": ["in"]},
      "tags": {
        "amenity": "bank",
        "brand": "Assam Gramin Vikash Bank",
        "brand:wikidata": "Q24041756",
        "name": "Assam Gramin Vikash Bank"
      }
    },
    {
      "displayName": "Associated Bank",
      "id": "associatedbank-ea2e2d",
      "locationSet": {"include": ["us"]},
      "tags": {
        "amenity": "bank",
        "brand": "Associated Bank",
        "brand:wikidata": "Q4809155",
        "name": "Associated Bank"
      }
    },
    {
      "displayName": "ATB Financial",
      "id": "atbfinancial-5e244f",
      "locationSet": {
        "include": ["ca-ab.geojson"]
      },
      "tags": {
        "amenity": "bank",
        "brand": "ATB Financial",
        "brand:wikidata": "Q298762",
        "name": "ATB Financial",
        "official_name": "Alberta Treasury Branches"
      }
    },
    {
      "displayName": "Atlantic Union Bank",
      "id": "atlanticunionbank-ea2e2d",
      "locationSet": {"include": ["us"]},
      "tags": {
        "amenity": "bank",
        "brand": "Atlantic Union Bank",
        "brand:wikidata": "Q5453249",
        "name": "Atlantic Union Bank"
      }
    },
    {
      "displayName": "Attijariwafa Bank (التجاري وفا بنك)",
      "id": "attijariwafabank-c1cae6",
      "locationSet": {
        "include": [
          "ae",
          "be",
          "bf",
          "bj",
          "ca",
          "cd",
          "cg",
          "ch",
          "ci",
          "cm",
          "eg",
          "es",
          "fr",
          "ga",
          "gb-eng",
          "it",
          "ma",
          "mr",
          "nl",
          "sa",
          "sn",
          "tg",
          "tn"
        ]
      },
      "matchNames": [
        "attijariwafa bank التجاري وفا بنك"
      ],
      "tags": {
        "amenity": "bank",
        "brand": "Attijariwafa Bank",
        "brand:ar": "التجاري وفا بنك",
        "brand:en": "Attijariwafa Bank",
        "brand:wikidata": "Q758052",
        "name:ar": "التجاري وفا بنك",
        "name:en": "Attijariwafa Bank"
      }
    },
    {
      "displayName": "AU Small Finance Bank",
      "id": "ausmallfinancebank-34f411",
      "locationSet": {"include": ["in"]},
      "matchNames": ["au bank"],
      "tags": {
        "amenity": "bank",
        "brand": "AU Small Finance Bank",
        "brand:wikidata": "Q48729722",
        "name": "AU Small Finance Bank"
      }
    },
    {
      "displayName": "AXA",
      "id": "axa-b7a026",
      "locationSet": {"include": ["001"]},
      "tags": {
        "amenity": "bank",
        "brand": "AXA",
        "brand:wikidata": "Q160054",
        "name": "AXA"
      }
    },
    {
      "displayName": "Axis Bank",
      "id": "axisbank-34f411",
      "locationSet": {"include": ["in"]},
      "matchNames": ["axis"],
      "tags": {
        "amenity": "bank",
        "brand": "Axis Bank",
        "brand:wikidata": "Q2003549",
        "name": "Axis Bank"
      }
    },
    {
      "displayName": "BAC Credomatic",
      "id": "baccredomatic-a7c666",
      "locationSet": {
        "include": [
          "cr",
          "gt",
          "hn",
          "ni",
          "pa",
          "sv"
        ]
      },
      "matchNames": ["bac"],
      "tags": {
        "amenity": "bank",
        "brand": "BAC Credomatic",
        "brand:wikidata": "Q5715556",
        "name": "BAC Credomatic"
      }
    },
    {
      "displayName": "BADR Banque",
      "id": "badrbanque-47c9bd",
      "locationSet": {"include": ["dz"]},
      "tags": {
        "amenity": "bank",
        "brand": "BADR Banque",
        "brand:wikidata": "Q2883031",
        "name": "BADR Banque"
      }
    },
    {
      "displayName": "BAI",
      "id": "bai-706633",
      "locationSet": {"include": ["ao"]},
      "matchNames": [
        "banco africano de investimentos"
      ],
      "tags": {
        "amenity": "bank",
        "brand": "BAI",
        "brand:wikidata": "Q806172",
        "name": "BAI",
        "official_name": "Banco Angolano de Investimentos"
      }
    },
    {
      "displayName": "Banamex",
      "id": "banamex-574575",
      "locationSet": {"include": ["mx"]},
      "matchNames": [
        "banco nacional de mexico",
        "citibanamex",
        "citibankbanamex"
      ],
      "tags": {
        "amenity": "bank",
        "brand": "Banamex",
        "brand:wikidata": "Q749474",
        "name": "Banamex",
        "official_name": "Grupo Financiero Banamex"
      }
    },
    {
      "displayName": "Banca Afirme",
      "id": "bancaafirme-574575",
      "locationSet": {"include": ["mx"]},
      "tags": {
        "amenity": "bank",
        "brand": "Banca Afirme",
        "brand:wikidata": "Q60825526",
        "name": "Banca Afirme"
      }
    },
    {
      "displayName": "Banca Agricola Popolare di Ragusa",
      "id": "bancaagricolapopolarediragusa-7b36b5",
      "locationSet": {"include": ["it"]},
      "tags": {
        "amenity": "bank",
        "brand": "Banca Agricola Popolare di Ragusa",
        "brand:wikidata": "Q3633687",
        "name": "Banca Agricola Popolare di Ragusa"
      }
    },
    {
      "displayName": "Banca Carige",
      "id": "bancacarige-7b36b5",
      "locationSet": {"include": ["it"]},
      "tags": {
        "amenity": "bank",
        "brand": "Banca Carige",
        "brand:wikidata": "Q3633695",
        "name": "Banca Carige"
      }
    },
    {
      "displayName": "Banca di Asti",
      "id": "bancadiasti-7b36b5",
      "locationSet": {"include": ["it"]},
      "tags": {
        "amenity": "bank",
        "brand": "Banca di Asti",
        "brand:wikidata": "Q3661919",
        "name": "Banca di Asti",
        "official_name": "Cassa di Risparmio di Asti"
      }
    },
    {
      "displayName": "Banca Generali",
      "id": "bancagenerali-7b36b5",
      "locationSet": {"include": ["it"]},
      "matchNames": ["banca generali private"],
      "tags": {
        "amenity": "bank",
        "brand": "Banca Generali",
        "brand:wikidata": "Q3633705",
        "name": "Banca Generali"
      }
    },
    {
      "displayName": "Banca Intesa",
      "id": "bancaintesa-4a6838",
      "locationSet": {"include": ["it", "rs"]},
      "tags": {
        "amenity": "bank",
        "brand": "Banca Intesa",
        "brand:wikidata": "Q647092",
        "name": "Banca Intesa"
      }
    },
    {
      "displayName": "Banca March",
      "id": "bancamarch-ce59ab",
      "locationSet": {"include": ["es"]},
      "tags": {
        "amenity": "bank",
        "brand": "Banca March",
        "brand:wikidata": "Q578252",
        "name": "Banca March"
      }
    },
    {
      "displayName": "Banca Mediolanum",
      "id": "bancamediolanum-7b36b5",
      "locationSet": {"include": ["it"]},
      "tags": {
        "amenity": "bank",
        "brand": "Banca Mediolanum",
        "brand:wikidata": "Q3633712",
        "name": "Banca Mediolanum"
      }
    },
    {
      "displayName": "Banca Popolare di Bari",
      "id": "bancapopolaredibari-7b36b5",
      "locationSet": {"include": ["it"]},
      "tags": {
        "amenity": "bank",
        "brand": "Banca Popolare di Bari",
        "brand:wikidata": "Q3633730",
        "name": "Banca Popolare di Bari"
      }
    },
    {
      "displayName": "Banca Popolare di Cividale",
      "id": "bancapopolaredicividale-7b36b5",
      "locationSet": {"include": ["it"]},
      "matchNames": ["civibank"],
      "tags": {
        "amenity": "bank",
        "brand": "Banca Popolare di Cividale",
        "brand:wikidata": "Q15639942",
        "name": "Banca Popolare di Cividale"
      }
    },
    {
      "displayName": "Banca Popolare di Milano",
      "id": "bancapopolaredimilano-7b36b5",
      "locationSet": {"include": ["it"]},
      "matchNames": ["bpm"],
      "tags": {
        "amenity": "bank",
        "brand": "Banca Popolare di Milano",
        "brand:wikidata": "Q806154",
        "name": "Banca Popolare di Milano"
      }
    },
    {
      "displayName": "Banca Popolare di Novara",
      "id": "bancapopolaredinovara-7b36b5",
      "locationSet": {"include": ["it"]},
      "tags": {
        "amenity": "bank",
        "brand": "Banca Popolare di Novara",
        "brand:wikidata": "Q3633742",
        "name": "Banca Popolare di Novara"
      }
    },
    {
      "displayName": "Banca Popolare di Sondrio",
      "id": "bancapopolaredisondrio-7b36b5",
      "locationSet": {"include": ["it"]},
      "tags": {
        "amenity": "bank",
        "brand": "Banca Popolare di Sondrio",
        "brand:wikidata": "Q686176",
        "name": "Banca Popolare di Sondrio"
      }
    },
    {
      "displayName": "Banca Popolare di Verona",
      "id": "bancapopolarediverona-7b36b5",
      "locationSet": {"include": ["it"]},
      "tags": {
        "amenity": "bank",
        "brand": "Banca Popolare di Verona",
        "brand:wikidata": "Q3167468",
        "name": "Banca Popolare di Verona"
      }
    },
    {
      "displayName": "Banca Popolare di Vicenza",
      "id": "bancapopolaredivicenza-7b36b5",
      "locationSet": {"include": ["it"]},
      "tags": {
        "amenity": "bank",
        "brand": "Banca Popolare di Vicenza",
        "brand:wikidata": "Q3127200",
        "name": "Banca Popolare di Vicenza"
      }
    },
    {
      "displayName": "Banca Românească",
      "id": "bancaromaneasca-9a9a30",
      "locationSet": {"include": ["ro"]},
      "tags": {
        "amenity": "bank",
        "brand": "Banca Românească",
        "brand:wikidata": "Q4854052",
        "name": "Banca Românească"
      }
    },
    {
      "displayName": "Banca Sella",
      "id": "bancasella-7b36b5",
      "locationSet": {"include": ["it"]},
      "matchNames": [
        "banca sella holding s.p.a.",
        "banca sella s.p.a.",
        "gruppo banca sella",
        "sella"
      ],
      "tags": {
        "amenity": "bank",
        "brand": "Banca Sella",
        "brand:wikidata": "Q3633749",
        "name": "Banca Sella"
      }
    },
    {
      "displayName": "Banca Transilvania",
      "id": "bancatransilvania-9a9a30",
      "locationSet": {"include": ["ro"]},
      "tags": {
        "amenity": "bank",
        "brand": "Banca Transilvania",
        "brand:wikidata": "Q806161",
        "name": "Banca Transilvania"
      }
    },
    {
      "displayName": "Bancaribe",
      "id": "bancaribe-0269b0",
      "locationSet": {"include": ["ve"]},
      "tags": {
        "amenity": "bank",
        "brand": "Bancaribe",
        "brand:wikidata": "Q5717827",
        "name": "Bancaribe"
      }
    },
    {
      "displayName": "BancaStato",
      "id": "bancastato-72646c",
      "locationSet": {
        "include": ["ch-ti.geojson"]
      },
      "matchNames": ["banca dello stato"],
      "tags": {
        "amenity": "bank",
        "brand": "BancaStato",
        "brand:wikidata": "Q806158",
        "name": "BancaStato",
        "official_name": "Banca dello Stato del Cantone Ticino"
      }
    },
    {
      "displayName": "Banco Agrario",
      "id": "bancoagrario-d049bf",
      "locationSet": {"include": ["co"]},
      "tags": {
        "amenity": "bank",
        "brand": "Banco Agrario",
        "brand:wikidata": "Q20013358",
        "name": "Banco Agrario",
        "official_name": "Banco Agrario de Colombia"
      }
    },
    {
      "displayName": "Banco AV Villas",
      "id": "bancoavvillas-d049bf",
      "locationSet": {"include": ["co"]},
      "tags": {
        "amenity": "bank",
        "brand": "Banco AV Villas",
        "brand:wikidata": "Q4854068",
        "name": "Banco AV Villas"
      }
    },
    {
      "displayName": "Banco Azteca",
      "id": "bancoazteca-a695fe",
      "locationSet": {
        "include": [
          "gt",
          "hn",
          "mx",
          "pa",
          "pe",
          "sv"
        ]
      },
      "tags": {
        "amenity": "bank",
        "brand": "Banco Azteca",
        "brand:wikidata": "Q4854076",
        "name": "Banco Azteca"
      }
    },
    {
      "displayName": "Banco Bicentenario",
      "id": "bancobicentenario-0269b0",
      "locationSet": {"include": ["ve"]},
      "tags": {
        "amenity": "bank",
        "brand": "Banco Bicentenario",
        "brand:wikidata": "Q5728123",
        "name": "Banco Bicentenario"
      }
    },
    {
      "displayName": "Banco BISA",
      "id": "bancobisa-66977e",
      "locationSet": {"include": ["bo"]},
      "matchNames": ["bisa"],
      "tags": {
        "amenity": "bank",
        "brand": "Banco BISA",
        "brand:wikidata": "Q21044225",
        "name": "Banco BISA"
      }
    },
    {
      "displayName": "Banco BMG",
      "id": "bancobmg-0ed44d",
      "locationSet": {"include": ["br"]},
      "tags": {
        "amenity": "bank",
        "brand": "Banco BMG",
        "brand:wikidata": "Q16496437",
        "name": "Banco BMG"
      }
    },
    {
      "displayName": "Banco BPI (Portugal)",
      "id": "bancobpi-4028ed",
      "locationSet": {"include": ["pt"]},
      "tags": {
        "amenity": "bank",
        "brand": "Banco BPI",
        "brand:wikidata": "Q537886",
        "name": "Banco BPI",
        "official_name": "Banco Português de Investimento",
        "short_name": "BPI"
      }
    },
    {
      "displayName": "Banco BPM",
      "id": "bancobpm-7b36b5",
      "locationSet": {"include": ["it"]},
      "matchNames": [
        "banca bpm",
        "banco bpm s.p.a."
      ],
      "tags": {
        "amenity": "bank",
        "brand": "Banco BPM",
        "brand:wikidata": "Q27331643",
        "name": "Banco BPM"
      }
    },
    {
      "displayName": "Banco Caja Social",
      "id": "bancocajasocial-d049bf",
      "locationSet": {"include": ["co"]},
      "tags": {
        "amenity": "bank",
        "brand": "Banco Caja Social",
        "brand:wikidata": "Q5717869",
        "name": "Banco Caja Social"
      }
    },
    {
      "displayName": "Banco Ciudad",
      "id": "bancociudad-841353",
      "locationSet": {"include": ["ar"]},
      "tags": {
        "amenity": "bank",
        "brand": "Banco Ciudad",
        "brand:wikidata": "Q4856204",
        "name": "Banco Ciudad",
        "official_name": "Banco Ciudad de Buenos Aires"
      }
    },
    {
      "displayName": "Banco Continental (Paraguay)",
      "id": "bancocontinental-82a931",
      "locationSet": {"include": ["py"]},
      "tags": {
        "amenity": "bank",
        "brand": "Banco Continental",
        "brand:wikidata": "Q62054564",
        "name": "Banco Continental"
      }
    },
    {
      "displayName": "Banco Continental (Perú)",
      "id": "bancocontinental-e2ab80",
      "locationSet": {"include": ["pe"]},
      "tags": {
        "amenity": "bank",
        "brand": "Banco Continental",
        "brand:wikidata": "Q4835089",
        "name": "Banco Continental"
      }
    },
    {
      "displayName": "Banco CTT",
      "id": "bancoctt-4028ed",
      "locationSet": {"include": ["pt"]},
      "tags": {
        "amenity": "bank",
        "brand": "Banco CTT",
        "brand:wikidata": "Q65161642",
        "name": "Banco CTT"
      }
    },
    {
      "displayName": "Banco da Amazônia",
      "id": "bancodaamazonia-0ed44d",
      "locationSet": {"include": ["br"]},
      "tags": {
        "amenity": "bank",
        "brand": "Banco da Amazônia",
        "brand:wikidata": "Q16496429",
        "name": "Banco da Amazônia"
      }
    },
    {
      "displayName": "Banco de Bogotá",
      "id": "bancodebogota-d049bf",
      "locationSet": {"include": ["co"]},
      "tags": {
        "amenity": "bank",
        "brand": "Banco de Bogotá",
        "brand:wikidata": "Q4854122",
        "name": "Banco de Bogotá"
      }
    },
    {
      "displayName": "Banco de Brasília",
      "id": "bancodebrasilia-0ed44d",
      "locationSet": {"include": ["br"]},
      "tags": {
        "amenity": "bank",
        "brand": "BRB",
        "brand:wikidata": "Q4854119",
        "name": "Banco de Brasília",
        "short_name": "BRB"
      }
    },
    {
      "displayName": "Banco de Chile",
      "id": "bancodechile-dbf1ad",
      "locationSet": {"include": ["cl"]},
      "tags": {
        "amenity": "bank",
        "brand": "Banco de Chile",
        "brand:wikidata": "Q2882085",
        "name": "Banco de Chile"
      }
    },
    {
      "displayName": "Banco de Córdoba",
      "id": "bancodecordoba-841353",
      "locationSet": {"include": ["ar"]},
      "tags": {
        "amenity": "bank",
        "brand": "Banco de Córdoba",
        "brand:wikidata": "Q5718071",
        "name": "Banco de Córdoba",
        "official_name": "Banco de la Provincia de Córdoba S.A.",
        "short_name": "Bancor"
      }
    },
    {
      "displayName": "Banco de Crédito y Comercio",
      "id": "bancodecreditoycomercio-23df77",
      "locationSet": {"include": ["cu"]},
      "matchNames": ["bandec"],
      "tags": {
        "amenity": "bank",
        "brand": "Banco de Crédito y Comercio",
        "brand:wikidata": "Q113137945",
        "name": "Banco de Crédito y Comercio"
      }
    },
    {
      "displayName": "Banco de Desarrollo Banrural",
      "id": "bancodedesarrollobanrural-2713d7",
      "locationSet": {"include": ["gt"]},
      "tags": {
        "amenity": "bank",
        "brand": "Banco de Desarrollo Banrural",
        "brand:wikidata": "Q5719130",
        "name": "Banco de Desarrollo Banrural"
      }
    },
    {
      "displayName": "Banco de Fomento Angola (BFA)",
      "id": "bancodefomentoangolabfa-706633",
      "locationSet": {"include": ["ao"]},
      "tags": {
        "amenity": "bank",
        "brand": "Banco de Fomento Angola (BFA)",
        "brand:wikidata": "Q806197",
        "name": "Banco de Fomento Angola (BFA)"
      }
    },
    {
      "displayName": "Banco de la Nación (Argentina)",
      "id": "bancodelanacion-841353",
      "locationSet": {"include": ["ar"]},
      "tags": {
        "amenity": "bank",
        "brand": "Banco de la Nación",
        "brand:wikidata": "Q2883376",
        "name": "Banco de la Nación"
      }
    },
    {
      "displayName": "Banco de la Nación (Perú)",
      "id": "bancodelanacion-e2ab80",
      "locationSet": {"include": ["pe"]},
      "tags": {
        "amenity": "bank",
        "brand": "Banco de la Nación",
        "brand:wikidata": "Q4856206",
        "name": "Banco de la Nación"
      }
    },
    {
      "displayName": "Banco de La Pampa",
      "id": "bancodelapampa-841353",
      "locationSet": {"include": ["ar"]},
      "tags": {
        "amenity": "bank",
        "brand": "Banco de La Pampa",
        "name": "Banco de La Pampa"
      }
    },
    {
      "displayName": "Banco de Occidente (Colombia)",
      "id": "bancodeoccidente-d049bf",
      "locationSet": {"include": ["co"]},
      "tags": {
        "amenity": "bank",
        "brand": "Banco de Occidente",
        "brand:wikidata": "Q4854127",
        "name": "Banco de Occidente"
      }
    },
    {
      "displayName": "Banco de Occidente (Honduras)",
      "id": "bancodeoccidente-321983",
      "locationSet": {"include": ["hn"]},
      "tags": {
        "amenity": "bank",
        "brand": "Banco de Occidente",
        "brand:wikidata": "Q5718117",
        "name": "Banco de Occidente"
      }
    },
    {
      "displayName": "Banco de Venezuela",
      "id": "bancodevenezuela-0269b0",
      "locationSet": {"include": ["ve"]},
      "matchNames": ["de venezuela", "venezuela"],
      "tags": {
        "amenity": "bank",
        "brand": "Banco de Venezuela",
        "brand:wikidata": "Q517093",
        "name": "Banco de Venezuela"
      }
    },
    {
      "displayName": "Banco del Austro",
      "id": "bancodelaustro-01e191",
      "locationSet": {"include": ["ec"]},
      "tags": {
        "amenity": "bank",
        "brand": "Banco del Austro",
        "brand:wikidata": "Q62122344",
        "name": "Banco del Austro"
      }
    },
    {
      "displayName": "Banco del Bienestar",
      "id": "bancodelbienestar-574575",
      "locationSet": {"include": ["mx"]},
      "matchNames": ["bansefi"],
      "tags": {
        "amenity": "bank",
        "brand": "Banco del Bienestar",
        "brand:wikidata": "Q5719137",
        "name": "Banco del Bienestar"
      }
    },
    {
      "displayName": "Banco Desio",
      "id": "bancodesio-7b36b5",
      "locationSet": {"include": ["it"]},
      "tags": {
        "amenity": "bank",
        "brand": "Banco Desio",
        "brand:wikidata": "Q3633825",
        "name": "Banco Desio"
      }
    },
    {
      "displayName": "Banco di Napoli",
      "id": "bancodinapoli-7b36b5",
      "locationSet": {"include": ["it"]},
      "tags": {
        "amenity": "bank",
        "brand": "Banco di Napoli",
        "brand:wikidata": "Q3633835",
        "name": "Banco di Napoli"
      }
    },
    {
      "displayName": "Banco di Sardegna",
      "id": "bancodisardegna-7b36b5",
      "locationSet": {"include": ["it"]},
      "tags": {
        "amenity": "bank",
        "brand": "Banco di Sardegna",
        "brand:wikidata": "Q806205",
        "name": "Banco di Sardegna"
      }
    },
    {
      "displayName": "Banco di Sicilia",
      "id": "bancodisicilia-7b36b5",
      "locationSet": {"include": ["it"]},
      "tags": {
        "amenity": "bank",
        "brand": "Banco di Sicilia",
        "brand:wikidata": "Q3633842",
        "name": "Banco di Sicilia"
      }
    },
    {
      "displayName": "Banco do Brasil",
      "id": "bancodobrasil-0ed44d",
      "locationSet": {"include": ["br"]},
      "tags": {
        "amenity": "bank",
        "brand": "Banco do Brasil",
        "brand:wikidata": "Q610817",
        "name": "Banco do Brasil"
      }
    },
    {
      "displayName": "Banco do Nordeste",
      "id": "bancodonordeste-0ed44d",
      "locationSet": {"include": ["br"]},
      "tags": {
        "amenity": "bank",
        "brand": "Banco do Nordeste",
        "brand:wikidata": "Q4854137",
        "name": "Banco do Nordeste",
        "short_name": "BNB"
      }
    },
    {
      "displayName": "Banco Económico",
      "id": "bancoeconomico-66977e",
      "locationSet": {"include": ["bo"]},
      "tags": {
        "amenity": "bank",
        "brand": "Banco Económico",
        "brand:wikidata": "Q4854087",
        "name": "Banco Económico"
      }
    },
    {
      "displayName": "Banco Estado",
      "id": "bancoestado-dbf1ad",
      "locationSet": {"include": ["cl"]},
      "tags": {
        "amenity": "bank",
        "brand": "Banco Estado",
        "brand:wikidata": "Q5718188",
        "name": "Banco Estado",
        "official_name": "Banco del Estado de Chile"
      }
    },
    {
      "displayName": "Banco Falabella",
      "id": "bancofalabella-7e72a9",
      "locationSet": {
        "include": ["cl", "co", "pe"]
      },
      "tags": {
        "amenity": "bank",
        "brand": "Banco Falabella",
        "brand:wikidata": "Q4854088",
        "name": "Banco Falabella"
      }
    },
    {
      "displayName": "Banco Fassil",
      "id": "bancofassil-66977e",
      "locationSet": {"include": ["bo"]},
      "tags": {
        "amenity": "bank",
        "brand": "Banco Fassil",
        "brand:wikidata": "Q62118592",
        "name": "Banco Fassil"
      }
    },
    {
      "displayName": "Banco Fie",
      "id": "bancofie-66977e",
      "locationSet": {"include": ["bo"]},
      "tags": {
        "amenity": "bank",
        "brand": "Banco Fie",
        "brand:wikidata": "Q81782924",
        "name": "Banco Fie",
        "official_name": "Banco para el Fomento a Iniciativas Económicas"
      }
    },
    {
      "displayName": "Banco Fondo Común",
      "id": "bancofondocomun-0269b0",
      "locationSet": {"include": ["ve"]},
      "tags": {
        "amenity": "bank",
        "brand": "Banco Fondo Común",
        "brand:wikidata": "Q5465007",
        "name": "Banco Fondo Común",
        "short_name": "BFC"
      }
    },
    {
      "displayName": "Banco Fortaleza",
      "id": "bancofortaleza-66977e",
      "locationSet": {"include": ["bo"]},
      "tags": {
        "amenity": "bank",
        "brand": "Banco Fortaleza",
        "brand:wikidata": "Q81787643",
        "name": "Banco Fortaleza"
      }
    },
    {
      "displayName": "Banco G&T Continental",
      "id": "bancogandtcontinental-4ca2cd",
      "locationSet": {"include": ["gt", "sv"]},
      "tags": {
        "amenity": "bank",
        "brand": "Banco G&T Continental",
        "brand:wikidata": "Q5717949",
        "name": "Banco G&T Continental"
      }
    },
    {
      "displayName": "Banco Ganadero",
      "id": "bancoganadero-66977e",
      "locationSet": {"include": ["bo"]},
      "tags": {
        "amenity": "bank",
        "brand": "Banco Ganadero",
        "brand:wikidata": "Q81788241",
        "name": "Banco Ganadero",
        "short_name": "BG"
      }
    },
    {
      "displayName": "Banco General",
      "id": "bancogeneral-865fd1",
      "locationSet": {"include": ["cr", "pa"]},
      "tags": {
        "amenity": "bank",
        "brand": "BW-Bank",
        "brand:wikidata": "Q27618271",
        "name": "Banco General"
      }
    },
    {
      "displayName": "Banco Industrial",
      "id": "bancoindustrial-841353",
      "locationSet": {"include": ["ar"]},
      "tags": {
        "amenity": "bank",
        "brand": "Banco Industrial",
        "brand:wikidata": "Q16489444",
        "name": "Banco Industrial"
      }
    },
    {
      "displayName": "Banco Internacional (Chile)",
      "id": "bancointernacional-dbf1ad",
      "locationSet": {"include": ["cl"]},
      "tags": {
        "amenity": "bank",
        "brand": "Banco Internacional",
        "brand:wikidata": "Q56605586",
        "name": "Banco Internacional"
      }
    },
    {
      "displayName": "Banco Internacional (Ecuador)",
      "id": "bancointernacional-01e191",
      "locationSet": {"include": ["ec"]},
      "tags": {
        "amenity": "bank",
        "brand": "Banco Internacional",
        "brand:wikidata": "Q806187",
        "name": "Banco Internacional"
      }
    },
    {
      "displayName": "Banco Mercantil",
      "id": "bancomercantilsantacruz-66977e",
      "locationSet": {"include": ["bo"]},
      "matchNames": ["banco mercantil"],
      "tags": {
        "amenity": "bank",
        "brand": "Banco Mercantil Santa Cruz",
        "brand:wikidata": "Q26250269",
        "name": "Banco Mercantil Santa Cruz",
        "short_name": "BMSC"
      }
    },
    {
      "displayName": "Banco Mercantil do Brasil",
      "id": "bancomercantildobrasil-0ed44d",
      "locationSet": {"include": ["br"]},
      "tags": {
        "amenity": "bank",
        "brand": "Banco Mercantil do Brasil",
        "brand:wikidata": "Q9645252",
        "name": "Banco Mercantil do Brasil"
      }
    },
    {
      "displayName": "Banco Metropolitano",
      "id": "bancometropolitano-23df77",
      "locationSet": {"include": ["cu"]},
      "matchNames": ["banmet"],
      "tags": {
        "amenity": "bank",
        "brand": "Banco Metropolitano",
        "brand:wikidata": "Q62118612",
        "name": "Banco Metropolitano"
      }
    },
    {
      "displayName": "Banco Nación",
      "id": "banconacion-841353",
      "locationSet": {"include": ["ar"]},
      "tags": {
        "amenity": "bank",
        "brand": "Banco Nación",
        "brand:wikidata": "Q2883376",
        "name": "Banco Nación",
        "official_name": "Banco de la Nación Argentina"
      }
    },
    {
      "displayName": "Banco Nacional",
      "id": "banconacional-865fd1",
      "locationSet": {"include": ["cr", "pa"]},
      "tags": {
        "amenity": "bank",
        "brand": "Banco Nacional de Costa Rica",
        "brand:wikidata": "Q2917708",
        "name": "Banco Nacional",
        "official_name": "Banco Nacional de Costa Rica",
        "short_name": "BNCR"
      }
    },
    {
      "displayName": "Banco Nacional de Bolivia",
      "id": "banconacionaldebolivia-66977e",
      "locationSet": {"include": ["bo"]},
      "tags": {
        "amenity": "bank",
        "brand": "Banco Nacional de Bolivia",
        "brand:wikidata": "Q21044226",
        "name": "Banco Nacional de Bolivia",
        "short_name": "BNB"
      }
    },
    {
      "displayName": "Banco Nacional de Crédito",
      "id": "banconacionaldecredito-0269b0",
      "locationSet": {"include": ["ve"]},
      "tags": {
        "amenity": "bank",
        "brand": "Banco Nacional de Crédito",
        "brand:wikidata": "Q4854103",
        "name": "Banco Nacional de Crédito",
        "short_name": "BNC"
      }
    },
    {
      "displayName": "Banco Pastor",
      "id": "bancopastor-ce59ab",
      "locationSet": {"include": ["es"]},
      "tags": {
        "amenity": "bank",
        "brand": "Banco Pastor",
        "brand:wikidata": "Q806193",
        "name": "Banco Pastor",
        "official_name": "Banco Popular Pastor"
      }
    },
    {
      "displayName": "Banco Patagonia",
      "id": "bancopatagonia-841353",
      "locationSet": {"include": ["ar"]},
      "matchNames": ["patagonia"],
      "tags": {
        "amenity": "bank",
        "brand": "Banco Patagonia",
        "brand:wikidata": "Q2882078",
        "name": "Banco Patagonia"
      }
    },
    {
      "displayName": "Banco Pichincha",
      "id": "bancopichincha-6de7b0",
      "locationSet": {
        "include": ["co", "ec", "pe"]
      },
      "tags": {
        "amenity": "bank",
        "brand": "Banco Pichincha",
        "brand:wikidata": "Q4854135",
        "name": "Banco Pichincha"
      }
    },
    {
      "displayName": "Banco Popular de Ahorro",
      "id": "bancopopulardeahorro-23df77",
      "locationSet": {"include": ["cu"]},
      "matchNames": ["bpa"],
      "tags": {
        "amenity": "bank",
        "brand": "Banco Popular de Ahorro",
        "brand:wikidata": "Q62118626",
        "name": "Banco Popular de Ahorro"
      }
    },
    {
      "displayName": "Banco Provincia",
      "id": "bancoprovincia-841353",
      "locationSet": {"include": ["ar"]},
      "tags": {
        "amenity": "bank",
        "brand": "Banco Provincia",
        "brand:wikidata": "Q4856209",
        "name": "Banco Provincia",
        "official_name": "Banco de la Provincia de Buenos Aires"
      }
    },
    {
      "displayName": "Banco Provincia de Neuquén",
      "id": "bancoprovinciadeneuquen-841353",
      "locationSet": {"include": ["ar"]},
      "tags": {
        "amenity": "bank",
        "brand": "Banco Provincia de Neuquén",
        "brand:wikidata": "Q100233006",
        "name": "Banco Provincia de Neuquén"
      }
    },
    {
      "displayName": "Banco Sabadell",
      "id": "bancosabadell-ce59ab",
      "locationSet": {"include": ["es"]},
      "matchNames": ["sabadell"],
      "tags": {
        "amenity": "bank",
        "brand": "Banco Sabadell",
        "brand:ca": "Banc Sabadell",
        "brand:es": "Banco Sabadell",
        "brand:wikidata": "Q762330",
        "name": "Banco Sabadell",
        "name:ca": "Banc Sabadell",
        "name:es": "Banco Sabadell",
        "official_name": "Banco de Sabadell, S.A."
      }
    },
    {
      "displayName": "Banco Safra",
      "id": "bancosafra-0ed44d",
      "locationSet": {"include": ["br"]},
      "tags": {
        "amenity": "bank",
        "brand": "Banco Safra",
        "brand:wikidata": "Q4116096",
        "name": "Banco Safra"
      }
    },
    {
      "displayName": "Banco Santa Fe",
      "id": "bancosantafe-841353",
      "locationSet": {"include": ["ar"]},
      "tags": {
        "amenity": "bank",
        "brand": "Banco Santa Fe",
        "brand:wikidata": "Q6046871",
        "name": "Banco Santa Fe",
        "official_name": "Nuevo Banco de Santa Fe"
      }
    },
    {
      "displayName": "Banco Santander",
      "id": "bancosantander-77aaa4",
      "locationSet": {
        "include": ["001"],
        "exclude": ["de", "gb", "pl", "us"]
      },
      "matchNames": [
        "banco santander banespa",
        "santander",
        "santander méxico"
      ],
      "tags": {
        "amenity": "bank",
        "brand": "Banco Santander",
        "brand:wikidata": "Q6496310",
        "name": "Banco Santander",
        "official_name": "Santander Group"
      }
    },
    {
      "displayName": "Banco Sol (Angola)",
      "id": "bancosol-706633",
      "locationSet": {"include": ["ao"]},
      "tags": {
        "amenity": "bank",
        "brand": "Banco Sol",
        "brand:wikidata": "Q62118744",
        "name": "Banco Sol"
      }
    },
    {
      "displayName": "Banco Sol (Bolivia)",
      "id": "bancosol-66977e",
      "locationSet": {"include": ["bo"]},
      "tags": {
        "amenity": "bank",
        "brand": "Banco Sol",
        "brand:wikidata": "Q62118746",
        "name": "Banco Sol",
        "official_name": "Banco Solidario"
      }
    },
    {
      "displayName": "Banco Unión",
      "id": "bancounion-66977e",
      "locationSet": {"include": ["bo"]},
      "tags": {
        "amenity": "bank",
        "brand": "Banco Unión",
        "brand:wikidata": "Q72315494",
        "name": "Banco Unión",
        "official_name": "Banco de la Unión"
      }
    },
    {
      "displayName": "Bancolombia",
      "id": "bancolombia-d049bf",
      "locationSet": {"include": ["co"]},
      "tags": {
        "amenity": "bank",
        "brand": "Bancolombia",
        "brand:wikidata": "Q806206",
        "name": "Bancolombia"
      }
    },
    {
      "displayName": "Bancomer",
      "id": "bancomer-574575",
      "locationSet": {"include": ["mx"]},
      "tags": {
        "amenity": "bank",
        "brand": "Bancomer",
        "brand:wikidata": "Q2876794",
        "name": "Bancomer"
      }
    },
    {
      "displayName": "Bancpost",
      "id": "bancpost-9a9a30",
      "locationSet": {"include": ["ro"]},
      "tags": {
        "amenity": "bank",
        "brand": "Bancpost",
        "brand:wikidata": "Q4854143",
        "name": "Bancpost"
      }
    },
    {
      "displayName": "Bandhan Bank",
      "id": "bandhanbank-34f411",
      "locationSet": {"include": ["in"]},
      "matchNames": ["bandhan"],
      "tags": {
        "amenity": "bank",
        "brand": "Bandhan Bank",
        "brand:wikidata": "Q19882235",
        "name": "Bandhan Bank"
      }
    },
    {
      "displayName": "Banesco",
      "id": "banesco-0269b0",
      "locationSet": {"include": ["ve"]},
      "tags": {
        "amenity": "bank",
        "brand": "Banesco",
        "brand:wikidata": "Q4854841",
        "name": "Banesco"
      }
    },
    {
      "displayName": "Banese",
      "id": "banese-0ed44d",
      "locationSet": {"include": ["br"]},
      "tags": {
        "amenity": "bank",
        "brand": "Banese",
        "brand:wikidata": "Q16496452",
        "name": "Banese"
      }
    },
    {
      "displayName": "Banestes",
      "id": "banestes-0ed44d",
      "locationSet": {"include": ["br"]},
      "tags": {
        "amenity": "bank",
        "brand": "Banestes",
        "brand:wikidata": "Q4854848",
        "name": "Banestes",
        "official_name": "Banco do Estado do Espírito Santo"
      }
    },
    {
      "displayName": "Bangkok Bank",
      "id": "bangkokbank-d07a84",
      "locationSet": {
        "include": ["001"],
        "exclude": ["hk", "th"]
      },
      "tags": {
        "amenity": "bank",
        "brand": "Bangkok Bank",
        "brand:wikidata": "Q806483",
        "name": "Bangkok Bank"
      }
    },
    {
      "displayName": "Bangor Savings Bank",
      "id": "bangorsavingsbank-af5f1b",
      "locationSet": {
        "include": [
          "us-ma.geojson",
          "us-me.geojson",
          "us-nh.geojson"
        ]
      },
      "tags": {
        "amenity": "bank",
        "brand": "Bangor Savings Bank",
        "brand:wikidata": "Q24060927",
        "name": "Bangor Savings Bank"
      }
    },
    {
      "displayName": "Bank 1 Saar",
      "id": "bank1saar-1180cf",
      "locationSet": {"include": ["de"]},
      "tags": {
        "amenity": "bank",
        "brand": "Bank 1 Saar",
        "brand:wikidata": "Q806608",
        "name": "Bank 1 Saar"
      }
    },
    {
      "displayName": "Bank Al Habib (بينک الحبيب)",
      "id": "bankalhabib-da5806",
      "locationSet": {"include": ["pk"]},
      "tags": {
        "amenity": "bank",
        "brand": "Bank Al Habib",
        "brand:en": "Bank Al Habib",
        "brand:ur": "بينک الحبيب",
        "brand:wikidata": "Q4034833",
        "name": "Bank Al Habib",
        "name:en": "Bank Al Habib",
        "name:ur": "بينک الحبيب"
      }
    },
    {
      "displayName": "Bank Al-Maghrib (بنك المغرب)",
      "id": "2f0a35-11534a",
      "locationSet": {"include": ["ma"]},
      "tags": {
        "amenity": "bank",
        "brand": "Bank Al-Maghrib بنك المغرب",
        "brand:ar": "بنك المغرب",
        "brand:fr": "Bank Al-Maghrib",
        "brand:wikidata": "Q328198",
        "name": "Bank Al-Maghrib بنك المغرب",
        "name:ar": "بنك المغرب",
        "name:fr": "Bank Al-Maghrib"
      }
    },
    {
      "displayName": "Bank Alfalah (بینک الفلاح)",
      "id": "bankalfalah-a78d37",
      "locationSet": {
        "include": ["ae", "af", "bd", "bh", "pk"]
      },
      "matchNames": [
        "bank alfalah limited",
        "habib credit and exchange bank",
        "بینک الفلاح لمیٹڈ"
      ],
      "tags": {
        "amenity": "bank",
        "brand": "Bank Alfalah",
        "brand:en": "Bank Alfalah",
        "brand:ur": "بینک الفلاح",
        "brand:wikidata": "Q4855895",
        "name:en": "Bank Alfalah",
        "name:ur": "بینک الفلاح"
      }
    },
    {
      "displayName": "Bank Austria",
      "id": "bankaustria-694ab5",
      "locationSet": {"include": ["at"]},
      "tags": {
        "amenity": "bank",
        "brand": "Bank Austria",
        "brand:wikidata": "Q697619",
        "name": "Bank Austria"
      }
    },
    {
      "displayName": "Bank BPS",
      "id": "bankbps-68054b",
      "locationSet": {"include": ["pl"]},
      "tags": {
        "amenity": "bank",
        "brand": "Bank Polskiej Spółdzielczości",
        "brand:wikidata": "Q9165001",
        "name": "Bank BPS"
      }
    },
    {
      "displayName": "Bank Bukopin",
      "id": "bankbukopin-aa7852",
      "locationSet": {"include": ["id"]},
      "tags": {
        "amenity": "bank",
        "brand": "Bank Bukopin",
        "brand:wikidata": "Q806620",
        "name": "Bank Bukopin"
      }
    },
    {
      "displayName": "Bank Central Asia",
      "id": "bankcentralasia-aa7852",
      "locationSet": {"include": ["id"]},
      "matchNames": ["bank bca", "bca"],
      "tags": {
        "amenity": "bank",
        "brand": "Bank Central Asia",
        "brand:wikidata": "Q806626",
        "name": "Bank Central Asia"
      }
    },
    {
      "displayName": "Bank Danamon",
      "id": "bankdanamon-aa7852",
      "locationSet": {"include": ["id"]},
      "tags": {
        "amenity": "bank",
        "brand": "Bank Danamon",
        "brand:wikidata": "Q4855913",
        "name": "Bank Danamon"
      }
    },
    {
      "displayName": "Bank Islam",
      "id": "bankislam-8ab35f",
      "locationSet": {"include": ["my"]},
      "tags": {
        "amenity": "bank",
        "brand": "Bank Islam",
        "brand:wikidata": "Q4115279",
        "name": "Bank Islam"
      }
    },
    {
      "displayName": "Bank Jago",
      "id": "bankjago-aa7852",
      "locationSet": {"include": ["id"]},
      "matchNames": ["bank artos indonesia"],
      "tags": {
        "amenity": "bank",
        "brand": "Bank Jago",
        "brand:wikidata": "Q12474471",
        "name": "Bank Jago"
      }
    },
    {
      "displayName": "Bank Mandiri",
      "id": "bankmandiri-aa7852",
      "locationSet": {"include": ["id"]},
      "matchNames": ["mandiri"],
      "tags": {
        "amenity": "bank",
        "brand": "Bank Mandiri",
        "brand:wikidata": "Q806639",
        "name": "Bank Mandiri"
      }
    },
    {
      "displayName": "Bank Mega",
      "id": "bankmega-aa7852",
      "locationSet": {"include": ["id"]},
      "tags": {
        "amenity": "bank",
        "brand": "Bank Mega",
        "brand:wikidata": "Q12474504",
        "name": "Bank Mega"
      }
    },
    {
      "displayName": "Bank Muamalat",
      "id": "bankmuamalat-74c287",
      "locationSet": {"include": ["id", "my"]},
      "tags": {
        "amenity": "bank",
        "brand": "Bank Muamalat",
        "brand:wikidata": "Q4855949",
        "name": "Bank Muamalat"
      }
    },
    {
      "displayName": "Bank of Africa",
      "id": "bankofafrica-dae5c5",
      "locationSet": {
        "include": [
          "bf",
          "bi",
          "bj",
          "cd",
          "ci",
          "dj",
          "et",
          "fr",
          "ke",
          "mg",
          "ml",
          "ne",
          "rw",
          "sn",
          "tg",
          "tz",
          "ug"
        ]
      },
      "tags": {
        "amenity": "bank",
        "brand": "Bank of Africa",
        "brand:wikidata": "Q2882627",
        "name": "Bank of Africa",
        "short_name": "BOA"
      }
    },
    {
      "displayName": "Bank of Africa (Ghana)",
      "id": "bankofafrica-9d35ea",
      "locationSet": {"include": ["gh"]},
      "tags": {
        "alt_name": "BOA Ghana",
        "amenity": "bank",
        "brand": "Bank of Africa",
        "brand:wikidata": "Q2882627",
        "name": "Bank of Africa",
        "operator": "Bank of Africa Ghana Limited",
        "operator:type": "private",
        "operator:wikidata": "Q4856014"
      }
    },
    {
      "displayName": "Bank of America",
      "id": "bankofamerica-ea2e2d",
      "locationSet": {"include": ["us"]},
      "tags": {
        "amenity": "bank",
        "brand": "Bank of America",
        "brand:wikidata": "Q487907",
        "name": "Bank of America"
      }
    },
    {
      "displayName": "Bank of Baroda",
      "id": "bankofbaroda-b7a026",
      "locationSet": {"include": ["001"]},
      "matchNames": [
        "bob",
        "dena bank",
        "vijaya bank"
      ],
      "tags": {
        "amenity": "bank",
        "brand": "Bank of Baroda",
        "brand:wikidata": "Q2003797",
        "name": "Bank of Baroda"
      }
    },
    {
      "displayName": "Bank of Ceylon",
      "id": "bankofceylon-358381",
      "locationSet": {"include": ["lk"]},
      "tags": {
        "amenity": "bank",
        "brand": "Bank of Ceylon",
        "brand:wikidata": "Q2882652",
        "name": "Bank of Ceylon"
      }
    },
    {
      "displayName": "Bank of Commerce",
      "id": "bankofcommerce-431f82",
      "locationSet": {"include": ["ph"]},
      "tags": {
        "amenity": "bank",
        "brand": "Bank of Commerce",
        "brand:wikidata": "Q4856092",
        "name": "Bank of Commerce"
      }
    },
    {
      "displayName": "Bank of Cyprus",
      "id": "bankofcyprus-fe69e8",
      "locationSet": {"include": ["cy"]},
      "tags": {
        "amenity": "bank",
        "brand": "Bank of Cyprus",
        "brand:wikidata": "Q806678",
        "name": "Bank of Cyprus",
        "name:el": "Τράπεζα Κύπρου",
        "name:en": "Bank of Cyprus",
        "name:tr": "Kıbrıs Bankası"
      }
    },
    {
      "displayName": "Bank of Hawaii",
      "id": "bankofhawaii-ea2e2d",
      "locationSet": {"include": ["us"]},
      "tags": {
        "amenity": "bank",
        "brand": "Bank of Hawaii",
        "brand:wikidata": "Q4856124",
        "name": "Bank of Hawaii"
      }
    },
    {
      "displayName": "Bank of India",
      "id": "bankofindia-b7a026",
      "locationSet": {"include": ["001"]},
      "matchNames": ["boi"],
      "tags": {
        "amenity": "bank",
        "brand": "Bank of India",
        "brand:wikidata": "Q2004439",
        "name": "Bank of India"
      }
    },
    {
      "displayName": "Bank of Ireland",
      "id": "bankofireland-018fb8",
      "locationSet": {"include": ["gb", "ie"]},
      "tags": {
        "amenity": "bank",
        "brand": "Bank of Ireland",
        "brand:wikidata": "Q806689",
        "name": "Bank of Ireland"
      }
    },
    {
      "displayName": "Bank of Maharashtra",
      "id": "bankofmaharashtra-34f411",
      "locationSet": {"include": ["in"]},
      "tags": {
        "amenity": "bank",
        "brand": "Bank of Maharashtra",
        "brand:wikidata": "Q2004304",
        "name": "Bank of Maharashtra"
      }
    },
    {
      "displayName": "Bank of New Hampshire",
      "id": "bankofnewhampshire-02b74e",
      "locationSet": {
        "include": [
          "us-me.geojson",
          "us-nh.geojson"
        ]
      },
      "tags": {
        "amenity": "bank",
        "brand": "Bank of New Hampshire",
        "brand:wikidata": "Q106499982",
        "name": "Bank of New Hampshire"
      }
    },
    {
      "displayName": "Bank of New Zealand",
      "id": "bankofnewzealand-279fc5",
      "locationSet": {"include": ["nz"]},
      "matchNames": [
        "bank of new zeland",
        "bnz",
        "bnz bank"
      ],
      "preserveTags": ["^name"],
      "tags": {
        "amenity": "bank",
        "brand": "Bank of New Zealand",
        "brand:wikidata": "Q806687",
        "name": "Bank of New Zealand"
      }
    },
    {
      "displayName": "Bank of Scotland",
      "id": "bankofscotland-e1e9d0",
      "locationSet": {"include": ["gb"]},
      "tags": {
        "amenity": "bank",
        "brand": "Bank of Scotland",
        "brand:wikidata": "Q627381",
        "name": "Bank of Scotland"
      }
    },
    {
      "displayName": "Bank of the Sierra",
      "id": "bankofthesierra-cf92b8",
      "locationSet": {
        "include": ["us-ca.geojson"]
      },
      "tags": {
        "amenity": "bank",
        "brand": "Bank of the Sierra",
        "brand:wikidata": "Q117187407",
        "name": "Bank of the Sierra"
      }
    },
    {
      "displayName": "Bank Pekao",
      "id": "bankpekao-68054b",
      "locationSet": {"include": ["pl"]},
      "matchNames": [
        "pekao",
        "pekao sa",
        "pko sa",
        "polska kasa opieki"
      ],
      "tags": {
        "amenity": "bank",
        "brand": "Bank Pekao",
        "brand:wikidata": "Q806642",
        "name": "Bank Pekao"
      }
    },
    {
      "displayName": "Bank Permata",
      "id": "bankpermata-aa7852",
      "locationSet": {"include": ["id"]},
      "tags": {
        "amenity": "bank",
        "brand": "Bank Permata",
        "brand:wikidata": "Q4855963",
        "name": "Bank Permata"
      }
    },
    {
      "displayName": "Bank Rakyat",
      "id": "bankrakyat-8ab35f",
      "locationSet": {"include": ["my"]},
      "tags": {
        "amenity": "bank",
        "brand": "Bank Rakyat",
        "brand:wikidata": "Q4855964",
        "name": "Bank Rakyat"
      }
    },
    {
      "displayName": "Bank RBK",
      "id": "bankrbk-033b31",
      "locationSet": {"include": ["kz"]},
      "tags": {
        "amenity": "bank",
        "brand": "Bank RBK",
        "brand:wikidata": "Q21843640",
        "name": "Bank RBK",
        "name:kk": "РБК Банкі",
        "name:ru": "Банк РБК",
        "official_name:kk": "«Bank RBK» АҚ",
        "official_name:ru": "АО «Bank RBK»"
      }
    },
    {
      "displayName": "Bank Simpanan Nasional",
      "id": "banksimpanannasional-8ab35f",
      "locationSet": {"include": ["my"]},
      "tags": {
        "amenity": "bank",
        "brand": "Bank Simpanan Nasional",
        "brand:wikidata": "Q4855972",
        "name": "Bank Simpanan Nasional",
        "short_name": "BSN"
      }
    },
    {
      "displayName": "Bank Syariah Indonesia",
      "id": "banksyariahindonesia-aa7852",
      "locationSet": {"include": ["id"]},
      "matchNames": [
        "bank mandiri syariah",
        "bank syariah mandiri",
        "bni syariah",
        "bri syariah"
      ],
      "tags": {
        "amenity": "bank",
        "brand": "Bank Syariah Indonesia",
        "brand:wikidata": "Q105574200",
        "name": "Bank Syariah Indonesia",
        "short_name": "BSI"
      }
    },
    {
      "displayName": "bank99",
      "id": "bank99-694ab5",
      "locationSet": {"include": ["at"]},
      "tags": {
        "amenity": "bank",
        "brand": "bank99",
        "brand:wikidata": "Q91200481",
        "name": "bank99"
      }
    },
    {
      "displayName": "Banka Kombëtare Tregtare",
      "id": "bankakombetaretregtare-c53f64",
      "locationSet": {"include": ["al"]},
      "tags": {
        "amenity": "bank",
        "brand": "Banka Kombëtare Tregtare",
        "brand:wikidata": "Q806702",
        "name": "Banka Kombëtare Tregtare",
        "short_name": "BKT"
      }
    },
    {
      "displayName": "Banka Kovanica",
      "id": "bankakovanica-6f3d3b",
      "locationSet": {"include": ["hr"]},
      "tags": {
        "amenity": "bank",
        "brand": "Banka Kovanica",
        "brand:wikidata": "Q25382167",
        "name": "Banka Kovanica"
      }
    },
    {
      "displayName": "BankFinancial",
      "id": "bankfinancial-ea2e2d",
      "locationSet": {"include": ["us"]},
      "tags": {
        "amenity": "bank",
        "brand": "BankFinancial",
        "brand:wikidata": "Q4855880",
        "name": "BankFinancial"
      }
    },
    {
      "displayName": "Bankia",
      "id": "bankia-ce59ab",
      "locationSet": {"include": ["es"]},
      "tags": {
        "amenity": "bank",
        "brand": "Bankia",
        "brand:wikidata": "Q806807",
        "name": "Bankia"
      }
    },
    {
      "displayName": "Bankinter",
      "id": "bankinter-151324",
      "locationSet": {"include": ["es", "pt"]},
      "tags": {
        "amenity": "bank",
        "brand": "Bankinter",
        "brand:wikidata": "Q806808",
        "name": "Bankinter"
      }
    },
    {
      "displayName": "Bankwest (Australia)",
      "id": "bankwest-f304bd",
      "locationSet": {"include": ["au"]},
      "tags": {
        "amenity": "bank",
        "brand": "Bankwest",
        "brand:wikidata": "Q4856817",
        "name": "Bankwest"
      }
    },
    {
      "displayName": "BankWest (USA)",
      "id": "bankwest-ea2e2d",
      "locationSet": {"include": ["us"]},
      "tags": {
        "amenity": "bank",
        "brand": "BankWest",
        "brand:wikidata": "Q90386673",
        "name": "BankWest"
      }
    },
    {
      "displayName": "Banner Bank",
      "id": "bannerbank-ea2e2d",
      "locationSet": {"include": ["us"]},
      "tags": {
        "amenity": "bank",
        "brand": "Banner Bank",
        "brand:wikidata": "Q4856910",
        "name": "Banner Bank"
      }
    },
    {
      "displayName": "Banorte",
      "id": "banorte-574575",
      "locationSet": {"include": ["mx"]},
      "tags": {
        "amenity": "bank",
        "brand": "Banorte",
        "brand:wikidata": "Q806914",
        "name": "Banorte"
      }
    },
    {
      "displayName": "Banpais",
      "id": "banpais-321983",
      "locationSet": {"include": ["hn"]},
      "tags": {
        "amenity": "bank",
        "brand": "Banpais",
        "brand:wikidata": "Q99196579",
        "name": "Banpais"
      }
    },
    {
      "displayName": "Banpará",
      "id": "banpara-0ed44d",
      "locationSet": {"include": ["br"]},
      "tags": {
        "amenity": "bank",
        "brand": "Banpará",
        "brand:wikidata": "Q16496450",
        "name": "Banpará"
      }
    },
    {
      "displayName": "Banque Atlantique",
      "id": "banqueatlantique-dc0023",
      "locationSet": {
        "include": [
          "bf",
          "bj",
          "ci",
          "cm",
          "ml",
          "ne",
          "sn",
          "tg"
        ]
      },
      "tags": {
        "amenity": "bank",
        "brand": "Banque Atlantique",
        "brand:wikidata": "Q2882890",
        "name": "Banque Atlantique"
      }
    },
    {
      "displayName": "Banque Cantonale de Fribourg",
      "id": "banquecantonaledefribourg-67b150",
      "locationSet": {
        "include": ["ch-fr.geojson"]
      },
      "tags": {
        "amenity": "bank",
        "brand": "Banque Cantonale de Fribourg",
        "brand:de": "Freiburger Kantonalbank",
        "brand:fr": "Banque Cantonale de Fribourg",
        "brand:wikidata": "Q1453871",
        "name": "Banque Cantonale de Fribourg",
        "name:de": "Freiburger Kantonalbank",
        "name:fr": "Banque Cantonale de Fribourg",
        "short_name": "BCF",
        "short_name:de": "FKB",
        "short_name:fr": "BCF"
      }
    },
    {
      "displayName": "Banque Cantonale de Genève",
      "id": "banquecantonaledegeneve-e338fc",
      "locationSet": {
        "include": ["ch-ge.geojson"]
      },
      "tags": {
        "amenity": "bank",
        "brand": "Banque Cantonale de Genève",
        "brand:wikidata": "Q650629",
        "name": "Banque Cantonale de Genève",
        "short_name": "BCGE"
      }
    },
    {
      "displayName": "Banque Cantonale du Jura",
      "id": "banquecantonaledujura-54afa2",
      "locationSet": {
        "include": ["ch-ju.geojson"]
      },
      "tags": {
        "amenity": "bank",
        "brand": "Banque Cantonale du Jura",
        "brand:wikidata": "Q806923",
        "name": "Banque Cantonale du Jura",
        "short_name": "BCJ"
      }
    },
    {
      "displayName": "Banque Cantonale du Valais",
      "id": "banquecantonaleduvalais-43dddb",
      "locationSet": {
        "include": ["ch-vs.geojson"]
      },
      "tags": {
        "amenity": "bank",
        "brand": "Banque Cantonale du Valais",
        "brand:de": "Walliser Kantonalbank",
        "brand:fr": "Banque Cantonale du Valais",
        "brand:wikidata": "Q2543025",
        "name": "Banque Cantonale du Valais",
        "name:de": "Walliser Kantonalbank",
        "name:fr": "Banque Cantonale du Valais",
        "short_name": "BCVS",
        "short_name:de": "WKB",
        "short_name:fr": "BCVS"
      }
    },
    {
      "displayName": "Banque Cantonale Neuchâteloise",
      "id": "banquecantonaleneuchateloise-9b416d",
      "locationSet": {
        "include": ["ch-ne.geojson"]
      },
      "tags": {
        "amenity": "bank",
        "brand": "Banque Cantonale Neuchâteloise",
        "brand:wikidata": "Q688391",
        "name": "Banque Cantonale Neuchâteloise",
        "short_name": "BCN"
      }
    },
    {
      "displayName": "Banque Cantonale Vaudoise",
      "id": "banquecantonalevaudoise-74b036",
      "locationSet": {"include": ["ch"]},
      "tags": {
        "amenity": "bank",
        "brand": "Banque Cantonale Vaudoise",
        "brand:wikidata": "Q685533",
        "name": "Banque Cantonale Vaudoise",
        "short_name": "BCV"
      }
    },
    {
      "displayName": "Banque de France",
      "id": "banquedefrance-ad79d4",
      "locationSet": {"include": ["fr"]},
      "tags": {
        "amenity": "bank",
        "brand": "Banque de France",
        "brand:wikidata": "Q806950",
        "name": "Banque de France"
      }
    },
    {
      "displayName": "Banque de l'Habitat du Mali",
      "id": "banquedelhabitatdumali-edd991",
      "locationSet": {"include": ["ml"]},
      "tags": {
        "amenity": "bank",
        "brand": "Banque de l'Habitat du Mali",
        "brand:wikidata": "Q4857076",
        "name": "Banque de l'Habitat du Mali"
      }
    },
    {
      "displayName": "Banque Dupuy de Parseval",
      "id": "banquedupuydeparseval-ad79d4",
      "locationSet": {"include": ["fr"]},
      "tags": {
        "amenity": "bank",
        "brand": "Banque Dupuy de Parseval",
        "brand:wikidata": "Q2882897",
        "name": "Banque Dupuy de Parseval"
      }
    },
    {
      "displayName": "Banque Laurentienne",
      "id": "banquelaurentienne-e1345b",
      "locationSet": {"include": ["ca"]},
      "tags": {
        "amenity": "bank",
        "brand": "Banque Laurentienne",
        "brand:wikidata": "Q1360087",
        "name": "Banque Laurentienne"
      }
    },
    {
      "displayName": "Banque National de Crédit",
      "id": "banquenationaldecredit-337eff",
      "locationSet": {"include": ["ht"]},
      "tags": {
        "amenity": "bank",
        "brand": "Banque National de Crédit",
        "name": "Banque National de Crédit",
        "short_name": "BNC"
      }
    },
    {
      "displayName": "Banque Nationale",
      "id": "banquenationale-ff5d57",
      "locationSet": {
        "include": ["ca-qc.geojson"]
      },
      "tags": {
        "amenity": "bank",
        "brand": "Banque Nationale",
        "brand:en": "National Bank",
        "brand:fr": "Banque Nationale",
        "brand:wikidata": "Q634298",
        "name": "Banque Nationale",
        "name:en": "National Bank",
        "name:fr": "Banque Nationale",
        "official_name": "Banque Nationale du Canada",
        "official_name:en": "National Bank of Canada",
        "official_name:fr": "Banque Nationale du Canada",
        "short_name:en": "NBC",
        "short_name:fr": "BNC"
      }
    },
    {
      "displayName": "Banque Palatine",
      "id": "banquepalatine-ad79d4",
      "locationSet": {"include": ["fr"]},
      "tags": {
        "amenity": "bank",
        "brand": "Banque Palatine",
        "brand:wikidata": "Q2883429",
        "name": "Banque Palatine"
      }
    },
    {
      "displayName": "Banque Populaire (France)",
      "id": "banquepopulaire-ad79d4",
      "locationSet": {"include": ["fr"]},
      "tags": {
        "amenity": "bank",
        "brand": "Banque Populaire",
        "brand:wikidata": "Q846647",
        "name": "Banque Populaire"
      }
    },
    {
      "displayName": "Banque Populaire (البنك الشعبي)",
      "id": "banquepopulaire-4fc013",
      "locationSet": {
        "include": ["de", "es", "it", "ma", "nl"]
      },
      "matchNames": [
        "banque populaire البنك الشعبي"
      ],
      "tags": {
        "amenity": "bank",
        "brand": "Banque Populaire",
        "brand:ar": "البنك الشعبي",
        "brand:en": "Banque Populaire",
        "brand:wikidata": "Q2883441",
        "name:ar": "البنك الشعبي",
        "name:en": "Banque Populaire"
      }
    },
    {
      "displayName": "Banque populaire Grand Ouest",
      "id": "banquepopulairegrandouest-ad79d4",
      "locationSet": {"include": ["fr"]},
      "tags": {
        "amenity": "bank",
        "brand": "Banque populaire Grand Ouest",
        "brand:wikidata": "Q56653727",
        "name": "Banque populaire Grand Ouest"
      }
    },
    {
      "displayName": "Banregio",
      "id": "banregio-574575",
      "locationSet": {"include": ["mx"]},
      "tags": {
        "amenity": "bank",
        "brand": "Banregio",
        "brand:wikidata": "Q4853573",
        "name": "Banregio"
      }
    },
    {
      "displayName": "Banrisul",
      "id": "banrisul-0ed44d",
      "locationSet": {"include": ["br"]},
      "tags": {
        "amenity": "bank",
        "brand": "Banrisul",
        "brand:wikidata": "Q4857098",
        "name": "Banrisul"
      }
    },
    {
      "displayName": "Banrural",
      "id": "banrural-e6a553",
      "locationSet": {"include": ["gt", "hn"]},
      "tags": {
        "amenity": "bank",
        "brand": "Banrural",
        "brand:wikidata": "Q5719130",
        "name": "Banrural"
      }
    },
    {
      "displayName": "Barclays",
      "id": "barclays-b7a026",
      "locationSet": {"include": ["001"]},
      "matchNames": [
        "barclays bank",
        "barclays bank plc",
        "barclays uk"
      ],
      "tags": {
        "amenity": "bank",
        "brand": "Barclays",
        "brand:wikidata": "Q245343",
        "name": "Barclays"
      }
    },
    {
      "displayName": "Basellandschaftliche Kantonalbank",
      "id": "basellandschaftlichekantonalbank-74b036",
      "locationSet": {"include": ["ch"]},
      "tags": {
        "amenity": "bank",
        "brand": "Basellandschaftliche Kantonalbank",
        "brand:wikidata": "Q809931",
        "name": "Basellandschaftliche Kantonalbank",
        "short_name": "BLKB"
      }
    },
    {
      "displayName": "Basler Kantonalbank",
      "id": "baslerkantonalbank-74b036",
      "locationSet": {"include": ["ch"]},
      "tags": {
        "amenity": "bank",
        "brand": "Basler Kantonalbank",
        "brand:wikidata": "Q810408",
        "name": "Basler Kantonalbank",
        "short_name": "BKB"
      }
    },
    {
      "displayName": "BAWAG PSK",
      "id": "bawagpsk-694ab5",
      "locationSet": {"include": ["at"]},
      "tags": {
        "amenity": "bank",
        "brand": "BAWAG PSK",
        "brand:wikidata": "Q379938",
        "name": "BAWAG PSK"
      }
    },
    {
      "displayName": "BB&T",
      "id": "bbandt-ea2e2d",
      "locationSet": {"include": ["us"]},
      "tags": {
        "amenity": "bank",
        "brand": "BB&T",
        "brand:wikidata": "Q95984154",
        "name": "BB&T",
        "official_name": "Branch Banking and Trust Company"
      }
    },
    {
      "displayName": "BBBank",
      "id": "bbbank-1180cf",
      "locationSet": {"include": ["de"]},
      "tags": {
        "amenity": "bank",
        "brand": "BBBank",
        "brand:wikidata": "Q795504",
        "name": "BBBank"
      }
    },
    {
      "displayName": "BBVA",
      "id": "bbva-b7a026",
      "locationSet": {"include": ["001"]},
      "tags": {
        "amenity": "bank",
        "brand": "BBVA",
        "brand:wikidata": "Q806189",
        "name": "BBVA",
        "official_name": "Banco Bilbao Vizcaya Argentaria"
      }
    },
    {
      "displayName": "BBVA (US)",
      "id": "bbva-ea2e2d",
      "locationSet": {"include": ["us"]},
      "tags": {
        "alt_name": "BBVA Compass",
        "amenity": "bank",
        "brand": "BBVA",
        "brand:wikidata": "Q4835088",
        "name": "BBVA",
        "official_name": "BBVA USA"
      }
    },
    {
      "displayName": "BBVA Bancomer",
      "id": "bbvabancomer-574575",
      "locationSet": {"include": ["mx"]},
      "tags": {
        "amenity": "bank",
        "brand": "BBVA Bancomer",
        "brand:wikidata": "Q2876794",
        "name": "BBVA Bancomer"
      }
    },
    {
      "displayName": "BBVA Continental",
      "id": "bbvacontinental-e2ab80",
      "locationSet": {"include": ["pe"]},
      "tags": {
        "amenity": "bank",
        "brand": "BBVA Continental",
        "brand:wikidata": "Q4835089",
        "name": "BBVA Continental"
      }
    },
    {
      "displayName": "BBVA Francés",
      "id": "bbvafrances-841353",
      "locationSet": {"include": ["ar"]},
      "tags": {
        "amenity": "bank",
        "brand": "BBVA Francés",
        "brand:en": "BBVA France",
        "brand:fr": "BBVA France",
        "brand:wikidata": "Q2876788",
        "name": "BBVA Francés",
        "name:en": "BBVA France",
        "name:fr": "BBVA Francés"
      }
    },
    {
      "displayName": "BBVA Provincial",
      "id": "bbvaprovincial-0269b0",
      "locationSet": {"include": ["ve"]},
      "matchNames": ["banco provincial"],
      "tags": {
        "amenity": "bank",
        "brand": "BBVA Provincial",
        "brand:wikidata": "Q4835087",
        "name": "BBVA Provincial"
      }
    },
    {
      "displayName": "BCC Roma",
      "id": "bccroma-425762",
      "locationSet": {
        "include": [
          "it-abr.geojson",
          "it-laz.geojson",
          "it-mol.geojson",
          "it-ven.geojson"
        ]
      },
      "matchNames": ["bcc"],
      "tags": {
        "amenity": "bank",
        "brand": "BCC Roma",
        "brand:wikidata": "Q25060394",
        "name": "BCC Roma",
        "official_name": "Banca di Credito Cooperativo di Roma"
      }
    },
    {
      "displayName": "BCEE",
      "id": "bcee-d335b6",
      "locationSet": {"include": ["lu"]},
      "tags": {
        "alt_name": "S-Bank",
        "alt_name:lb": "Spuerkeess",
        "amenity": "bank",
        "brand": "BCEE",
        "brand:wikidata": "Q668996",
        "name": "BCEE",
        "official_name": "Banque et Caisse d'Épargne de l'État"
      }
    },
    {
      "displayName": "BCI (Chile)",
      "id": "bci-dbf1ad",
      "locationSet": {"include": ["cl"]},
      "matchNames": ["banco bci"],
      "tags": {
        "amenity": "bank",
        "brand": "BCI",
        "brand:wikidata": "Q2882083",
        "name": "BCI",
        "official_name": "Banco de Crédito e Inversiones"
      }
    },
    {
      "displayName": "BCI (South Africa)",
      "id": "bci-50d637",
      "locationSet": {"include": ["za"]},
      "tags": {
        "amenity": "bank",
        "brand": "BCI",
        "brand:wikidata": "Q9645132",
        "name": "BCI",
        "official_name": "Banco Comercial e de Investimentos"
      }
    },
    {
      "displayName": "BCP (Bolivia)",
      "id": "bcp-66977e",
      "locationSet": {"include": ["bo"]},
      "matchNames": ["banco de crédito"],
      "tags": {
        "amenity": "bank",
        "brand": "BCP",
        "brand:wikidata": "Q16826675",
        "name": "BCP",
        "official_name": "Banco de Crédito de Bolivia"
      }
    },
    {
      "displayName": "BCP (France)",
      "id": "bcp-ad79d4",
      "locationSet": {"include": ["fr"]},
      "matchNames": ["banque bcp"],
      "tags": {
        "amenity": "bank",
        "brand": "BCP",
        "brand:wikidata": "Q118581",
        "name": "BCP"
      }
    },
    {
      "displayName": "BCP (Luxembourg)",
      "id": "bcp-d335b6",
      "locationSet": {"include": ["lu"]},
      "matchNames": ["banque bcp"],
      "tags": {
        "amenity": "bank",
        "brand": "BCP",
        "brand:wikidata": "Q118581",
        "name": "BCP"
      }
    },
    {
      "displayName": "BCP (Perú)",
      "id": "bcp-e2ab80",
      "locationSet": {"include": ["pe"]},
      "tags": {
        "amenity": "bank",
        "brand": "BCP",
        "brand:wikidata": "Q4854124",
        "name": "BCP",
        "official_name": "Banco de Crédito del Perú"
      }
    },
    {
      "displayName": "BCR (Banca Comercială Română)",
      "id": "bcr-9a9a30",
      "locationSet": {"include": ["ro"]},
      "tags": {
        "amenity": "bank",
        "brand": "BCR",
        "brand:wikidata": "Q806149",
        "name": "BCR",
        "official_name": "Banca Comercială Română"
      }
    },
    {
      "displayName": "BCR (Costa Rica)",
      "id": "bcr-8702f4",
      "locationSet": {"include": ["cr"]},
      "tags": {
        "amenity": "bank",
        "brand": "BCR",
        "brand:wikidata": "Q6951632",
        "name": "BCR",
        "official_name": "Banco de Costa Rica"
      }
    },
    {
      "displayName": "BDC",
      "id": "bdc-e1345b",
      "locationSet": {"include": ["ca"]},
      "tags": {
        "amenity": "bank",
        "brand": "BDC",
        "brand:wikidata": "Q2883027",
        "name": "BDC",
        "official_name": "Business Development Bank of Canada"
      }
    },
    {
      "displayName": "BDL, بنك التنمية المحلية",
      "id": "bdl-47c9bd",
      "locationSet": {"include": ["dz"]},
      "tags": {
        "amenity": "bank",
        "brand": "بنك التنمية المحلية",
        "brand:fr": "Banque de Développement Local",
        "brand:wikidata": "Q64410371",
        "name": "BDL",
        "official_name": "بنك التنمية المحلية",
        "official_name:fr": "Banque de Développement Local"
      }
    },
    {
      "displayName": "BDM",
      "id": "bdm-edd991",
      "locationSet": {"include": ["ml"]},
      "tags": {
        "amenity": "bank",
        "brand": "BDM",
        "brand:wikidata": "Q2883022",
        "name": "BDM",
        "official_name": "Banque du Développement du Mali"
      }
    },
    {
      "displayName": "BDO",
      "id": "bdo-431f82",
      "locationSet": {"include": ["ph"]},
      "matchNames": ["bdo unibank"],
      "tags": {
        "alt_name": "Banco de Oro",
        "amenity": "bank",
        "brand": "BDO",
        "brand:wikidata": "Q4854129",
        "name": "BDO"
      }
    },
    {
      "displayName": "BDO Network Bank",
      "id": "bdonetworkbank-431f82",
      "locationSet": {"include": ["ph"]},
      "matchNames": ["one network bank"],
      "tags": {
        "amenity": "bank",
        "brand": "BDO Network Bank",
        "brand:wikidata": "Q7093019",
        "name": "BDO Network Bank"
      }
    },
    {
      "displayName": "BEA (البنك الجزائري الخارجي)",
      "id": "bea-47c9bd",
      "locationSet": {"include": ["dz"]},
      "matchNames": [
        "banque extérieure d'algérie",
        "bea البنك الجزائري الخارجي"
      ],
      "tags": {
        "amenity": "bank",
        "brand": "BEA",
        "brand:ar": "البنك الجزائري الخارجي",
        "brand:en": "BEA",
        "brand:wikidata": "Q86660761",
        "name:ar": "البنك الجزائري الخارجي",
        "name:en": "BEA"
      }
    },
    {
      "displayName": "BECU",
      "id": "becu-ea2e2d",
      "locationSet": {"include": ["us"]},
      "tags": {
        "amenity": "bank",
        "brand": "BECU",
        "brand:wikidata": "Q4835409",
        "name": "BECU"
      }
    },
    {
      "displayName": "Belfius",
      "id": "belfius-96da90",
      "locationSet": {"include": ["be"]},
      "tags": {
        "amenity": "bank",
        "brand": "Belfius",
        "brand:wikidata": "Q1956014",
        "name": "Belfius"
      }
    },
    {
      "displayName": "Bendigo Bank",
      "id": "bendigobank-f304bd",
      "locationSet": {"include": ["au"]},
      "tags": {
        "amenity": "bank",
        "brand": "Bendigo Bank",
        "brand:wikidata": "Q4887077",
        "name": "Bendigo Bank"
      }
    },
    {
      "displayName": "Beobank",
      "id": "beobank-96da90",
      "locationSet": {"include": ["be"]},
      "tags": {
        "amenity": "bank",
        "brand": "Beobank",
        "brand:wikidata": "Q14911971",
        "name": "Beobank"
      }
    },
    {
      "displayName": "Bereke Bank",
      "id": "berekebank-033b31",
      "locationSet": {"include": ["kz"]},
      "matchNames": ["сбер", "сбербанк"],
      "tags": {
        "amenity": "bank",
        "brand": "Bereke Bank",
        "brand:wikidata": "Q4153367",
        "name": "Bereke Bank",
        "name:ru": "Береке Банк",
        "official_name": "Bereke Bank JSC",
        "official_name:kk": "«Bereke Bank» АҚ",
        "official_name:ru": "АО «Bereke Bank»"
      }
    },
    {
      "displayName": "Berliner Volksbank",
      "id": "berlinervolksbank-1180cf",
      "locationSet": {"include": ["de"]},
      "tags": {
        "amenity": "bank",
        "brand": "Berliner Volksbank",
        "brand:wikidata": "Q821855",
        "name": "Berliner Volksbank"
      }
    },
    {
      "displayName": "Berner Kantonalbank",
      "id": "bernerkantonalbank-74b036",
      "locationSet": {"include": ["ch"]},
      "tags": {
        "amenity": "bank",
        "brand": "Berner Kantonalbank",
        "brand:de": "Berner Kantonalbank",
        "brand:fr": "Banque Cantonale Bernoise",
        "brand:wikidata": "Q824579",
        "name": "Berner Kantonalbank",
        "name:de": "Berner Kantonalbank",
        "name:fr": "Banque Cantonale Bernoise",
        "short_name": "BEKB",
        "short_name:de": "BEKB",
        "short_name:fr": "BCBE"
      }
    },
    {
      "displayName": "BGL BNP Paribas",
      "id": "bglbnpparibas-d335b6",
      "locationSet": {"include": ["lu"]},
      "matchNames": ["bnp paribas"],
      "tags": {
        "amenity": "bank",
        "brand": "BGL BNP Paribas",
        "brand:wikidata": "Q795898",
        "name": "BGL BNP Paribas"
      }
    },
    {
      "displayName": "BIAT",
      "id": "biat-367f6f",
      "locationSet": {"include": ["tn"]},
      "tags": {
        "amenity": "bank",
        "brand": "BIAT",
        "brand:wikidata": "Q690739",
        "name": "BIAT",
        "official_name": "Banque internationale arabe de Tunisie"
      }
    },
    {
      "displayName": "Bicentenario",
      "id": "bicentenario-0269b0",
      "locationSet": {"include": ["ve"]},
      "tags": {
        "amenity": "bank",
        "brand": "Bicentenario",
        "brand:wikidata": "Q5728123",
        "name": "Bicentenario"
      }
    },
    {
      "displayName": "Bicici",
      "id": "bicici-720a42",
      "locationSet": {"include": ["ci"]},
      "matchNames": ["agence bicici"],
      "tags": {
        "amenity": "bank",
        "brand": "Bicici",
        "brand:wikidata": "Q1667302",
        "name": "Bicici"
      }
    },
    {
      "displayName": "BIDV",
      "id": "bidv-a28d32",
      "locationSet": {"include": ["vn"]},
      "tags": {
        "amenity": "bank",
        "brand": "BIDV",
        "brand:wikidata": "Q1003180",
        "name": "BIDV",
        "official_name": "Ngân hàng Đầu tư và Phát triển Việt Nam",
        "official_name:en": "Bank for Investment and Development of Vietnam",
        "official_name:vi": "Ngân hàng Đầu tư và Phát triển Việt Nam"
      }
    },
    {
      "displayName": "BIL",
      "id": "bil-d335b6",
      "locationSet": {"include": ["lu"]},
      "tags": {
        "amenity": "bank",
        "brand": "BIL",
        "brand:wikidata": "Q2883404",
        "name": "BIL",
        "official_name": "Banque Internationale à Luxembourg"
      }
    },
    {
      "displayName": "Blue Federal Credit Union",
      "id": "bluefederalcreditunion-406be7",
      "locationSet": {
        "include": [
          "us-co.geojson",
          "us-wy.geojson"
        ]
      },
      "tags": {
        "amenity": "bank",
        "brand": "Blue Federal Credit Union",
        "brand:wikidata": "Q113495617",
        "name": "Blue Federal Credit Union"
      }
    },
    {
      "displayName": "BMCE Bank (البنك المغربي للتجارة الخارجية)",
      "id": "bmcebank-11534a",
      "locationSet": {"include": ["ma"]},
      "matchNames": [
        "bmce",
        "bmce bank البنك المغربي للتجارة الخارجية"
      ],
      "tags": {
        "amenity": "bank",
        "brand": "BMCE Bank",
        "brand:ar": "البنك المغربي للتجارة الخارجية",
        "brand:en": "BMCE Bank",
        "brand:wikidata": "Q2300433",
        "name:ar": "البنك المغربي للتجارة الخارجية",
        "name:en": "BMCE Bank",
        "official_name": "البنك المغربي للتجارة الخارجية",
        "official_name:ar": "البنك المغربي للتجارة الخارجية",
        "official_name:en": "Moroccan Bank of Foreign Commerce"
      }
    },
    {
      "displayName": "BMCI (البنك المغربي للتجارة والصناعة)",
      "id": "bmci-11534a",
      "locationSet": {"include": ["ma"]},
      "matchNames": [
        "bmci bank",
        "bmci البنك المغربي للتجارة والصناعة"
      ],
      "tags": {
        "amenity": "bank",
        "brand": "BMCI",
        "brand:ar": "البنك المغربي للتجارة والصناعة",
        "brand:en": "BMCI",
        "brand:wikidata": "Q2883409",
        "name:ar": "البنك المغربي للتجارة والصناعة",
        "name:en": "BMCI"
      }
    },
    {
      "displayName": "BMN",
      "id": "bmn-ce59ab",
      "locationSet": {"include": ["es"]},
      "tags": {
        "amenity": "bank",
        "brand": "BMN",
        "brand:wikidata": "Q3754900",
        "name": "BMN",
        "official_name": "Banco Mare Nostrum"
      }
    },
    {
      "displayName": "BMO (Canada)",
      "id": "bmo-e1345b",
      "locationSet": {"include": ["ca"]},
      "matchNames": [
        "banque de montréal",
        "bmo bank of montreal",
        "bmo banque de montréal"
      ],
      "tags": {
        "amenity": "bank",
        "brand": "BMO",
        "brand:wikidata": "Q806693",
        "name": "BMO",
        "official_name": "Bank of Montreal"
      }
    },
    {
      "displayName": "BMO (USA)",
      "id": "bmo-ea2e2d",
      "locationSet": {"include": ["us"]},
      "matchNames": [
        "bank of montreal",
        "bank of the west",
        "bmo bank of montreal",
        "bmo harris bank",
        "harris bank"
      ],
      "tags": {
        "amenity": "bank",
        "brand": "BMO",
        "brand:wikidata": "Q4835981",
        "name": "BMO"
      }
    },
    {
      "displayName": "BNA (Algeria)",
      "id": "bna-47c9bd",
      "locationSet": {"include": ["dz"]},
      "tags": {
        "amenity": "bank",
        "brand": "BNA",
        "brand:wikidata": "Q2883410",
        "name": "BNA",
        "official_name": "Banque nationale d'Algérie"
      }
    },
    {
      "displayName": "BNA (Tunisia)",
      "id": "bna-367f6f",
      "locationSet": {"include": ["tn"]},
      "tags": {
        "amenity": "bank",
        "brand": "BNA",
        "brand:wikidata": "Q2883413",
        "name": "BNA"
      }
    },
    {
      "displayName": "BNDA",
      "id": "bnda-edd991",
      "locationSet": {"include": ["ml"]},
      "tags": {
        "amenity": "bank",
        "brand": "BNDA",
        "brand:wikidata": "Q30594734",
        "name": "BNDA",
        "official_name": "Banque Nationale de Développement Agricole"
      }
    },
    {
      "displayName": "BNI",
      "id": "bni-27dfb6",
      "locationSet": {
        "include": [
          "au",
          "ca",
          "gb",
          "hk",
          "id",
          "jp",
          "kr",
          "mm",
          "sg",
          "us"
        ]
      },
      "matchNames": ["bank bni"],
      "tags": {
        "amenity": "bank",
        "brand": "BNI",
        "brand:wikidata": "Q2882611",
        "name": "BNI",
        "official_name": "Bank Negara Indonesia"
      }
    },
    {
      "displayName": "BNL",
      "id": "bnl-7b36b5",
      "locationSet": {"include": ["it"]},
      "tags": {
        "amenity": "bank",
        "brand": "BNL",
        "brand:wikidata": "Q2201225",
        "name": "BNL",
        "official_name": "Banca Nazionale del Lavoro"
      }
    },
    {
      "displayName": "BNP Paribas",
      "id": "bnpparibas-f7d855",
      "locationSet": {
        "include": [
          "ae",
          "af",
          "ar",
          "at",
          "bf",
          "bg",
          "bh",
          "br",
          "ca",
          "ch",
          "ci",
          "cl",
          "co",
          "cz",
          "de",
          "dk",
          "dz",
          "es",
          "fi",
          "fr",
          "gb",
          "gf",
          "gp",
          "hu",
          "ie",
          "il",
          "it",
          "kw",
          "ma",
          "ml",
          "mq",
          "mx",
          "nl",
          "no",
          "pe",
          "pt",
          "qa",
          "re",
          "ro",
          "ru",
          "sa",
          "se",
          "sk",
          "sn",
          "tn",
          "tr",
          "us"
        ]
      },
      "tags": {
        "amenity": "bank",
        "brand": "BNP Paribas",
        "brand:wikidata": "Q499707",
        "name": "BNP Paribas"
      }
    },
    {
      "displayName": "BNP Paribas Bank Polska",
      "id": "bnpparibaspolska-68054b",
      "locationSet": {"include": ["pl"]},
      "matchNames": ["bgż", "bgż bnp paribas"],
      "tags": {
        "amenity": "bank",
        "brand": "BNP Paribas Bank Polska",
        "brand:wikidata": "Q20744004",
        "name": "BNP Paribas Polska"
      }
    },
    {
      "displayName": "BNP Paribas Fortis",
      "id": "bnpparibasfortis-96da90",
      "locationSet": {"include": ["be"]},
      "tags": {
        "amenity": "bank",
        "brand": "BNP Paribas Fortis",
        "brand:wikidata": "Q796827",
        "name": "BNP Paribas Fortis"
      }
    },
    {
      "displayName": "BOC",
      "id": "boc-df101c",
      "locationSet": {
        "include": ["001"],
        "exclude": ["cn"]
      },
      "matchNames": ["bank of china intl"],
      "tags": {
        "amenity": "bank",
        "brand": "BOC",
        "brand:wikidata": "Q790068",
        "name": "BOC",
        "official_name": "Bank of China"
      }
    },
    {
      "displayName": "BOM",
      "id": "bom-f304bd",
      "locationSet": {"include": ["au"]},
      "tags": {
        "amenity": "bank",
        "brand": "BOM",
        "brand:wikidata": "Q4856151",
        "name": "BOM",
        "official_name": "Bank of Melbourne"
      }
    },
    {
      "displayName": "BOQ",
      "id": "boq-f304bd",
      "locationSet": {"include": ["au"]},
      "tags": {
        "amenity": "bank",
        "brand": "BOQ",
        "brand:wikidata": "Q4856173",
        "name": "BOQ",
        "official_name": "Bank of Queensland"
      }
    },
    {
      "displayName": "BPC",
      "id": "bpc-706633",
      "locationSet": {"include": ["ao"]},
      "tags": {
        "amenity": "bank",
        "brand": "BPC",
        "brand:wikidata": "Q4854132",
        "name": "BPC",
        "official_name": "Banco de Poupança e Crédito"
      }
    },
    {
      "displayName": "BPER Banca",
      "id": "bperbanca-7b36b5",
      "locationSet": {"include": ["it"]},
      "matchNames": ["bper"],
      "tags": {
        "amenity": "bank",
        "brand": "BPER Banca",
        "brand:wikidata": "Q806167",
        "name": "BPER Banca",
        "official_name": "Banca Popolare dell'Emilia Romagna"
      }
    },
    {
      "displayName": "BPI (Global)",
      "id": "bpi-b7a026",
      "locationSet": {"include": ["001"]},
      "tags": {
        "amenity": "bank",
        "brand": "BPI",
        "brand:wikidata": "Q2501256",
        "name": "BPI",
        "official_name": "Bank of the Philippine Islands"
      }
    },
    {
      "displayName": "BPI Family Savings Bank",
      "id": "bpifamilysavingsbank-431f82",
      "locationSet": {"include": ["ph"]},
      "tags": {
        "amenity": "bank",
        "brand": "BPI Family Savings Bank",
        "brand:wikidata": "Q94480105",
        "name": "BPI Family Savings Bank"
      }
    },
    {
      "displayName": "Bradesco",
      "id": "bradesco-0ed44d",
      "locationSet": {"include": ["br"]},
      "matchNames": [
        "banco bradesco",
        "banco bradesco sá"
      ],
      "tags": {
        "amenity": "bank",
        "brand": "Bradesco",
        "brand:wikidata": "Q806181",
        "name": "Bradesco"
      }
    },
    {
      "displayName": "BRD",
      "id": "brd-9a9a30",
      "locationSet": {"include": ["ro"]},
      "tags": {
        "amenity": "bank",
        "brand": "BRD",
        "brand:wikidata": "Q796927",
        "name": "BRD"
      }
    },
    {
      "displayName": "BRED",
      "id": "bred-ad79d4",
      "locationSet": {"include": ["fr"]},
      "tags": {
        "amenity": "bank",
        "brand": "BRED",
        "brand:wikidata": "Q2877455",
        "name": "BRED",
        "official_name": "Banque régionale d'escompte et de dépôts"
      }
    },
    {
      "displayName": "BRI",
      "id": "bri-aa7852",
      "locationSet": {"include": ["id"]},
      "matchNames": ["bank bri"],
      "tags": {
        "amenity": "bank",
        "brand": "BRI",
        "brand:wikidata": "Q623042",
        "name": "BRI",
        "official_name": "Bank Rakyat Indonesia"
      }
    },
    {
      "displayName": "BTN",
      "id": "btn-aa7852",
      "locationSet": {"include": ["id"]},
      "tags": {
        "amenity": "bank",
        "brand": "BTN",
        "brand:en": "BTN",
        "brand:id": "BTN",
        "brand:wikidata": "Q12474534",
        "name": "BTN",
        "official_name": "Bank Tabungan Negara"
      }
    },
    {
      "displayName": "BTPN",
      "id": "btpn-aa7852",
      "locationSet": {"include": ["id"]},
      "tags": {
        "amenity": "bank",
        "brand": "BTPN",
        "brand:en": "BTPN",
        "brand:id": "BTPN",
        "brand:wikidata": "Q12474535",
        "name": "BTPN",
        "official_name": "Bank BTPN"
      }
    },
    {
      "displayName": "Budapest Bank",
      "id": "budapestbank-60884a",
      "locationSet": {"include": ["hu"]},
      "tags": {
        "amenity": "bank",
        "brand": "Budapest Bank",
        "brand:wikidata": "Q27493463",
        "name": "Budapest Bank"
      }
    },
    {
      "displayName": "Busey Bank",
      "id": "buseybank-8fb7e1",
      "locationSet": {
        "include": [
          "us-il.geojson",
          "us-in.geojson",
          "us-mo.geojson"
        ]
      },
      "tags": {
        "amenity": "bank",
        "brand": "Busey Bank",
        "brand:wikidata": "Q5001347",
        "name": "Busey Bank"
      }
    },
    {
      "displayName": "BW-Bank",
      "id": "bwbank-1180cf",
      "locationSet": {"include": ["de"]},
      "matchNames": [
        "baden-württembergische bank"
      ],
      "tags": {
        "amenity": "bank",
        "brand": "BW-Bank",
        "brand:wikidata": "Q798891",
        "name": "BW-Bank"
      }
    },
    {
      "displayName": "Byblos Bank Armenia",
      "id": "byblosbankarmenia-9c44ae",
      "locationSet": {"include": ["am"]},
      "tags": {
        "amenity": "bank",
        "brand": "Բիբլոս Բանկ Արմենիա",
        "brand:en": "Byblos Bank Armenia",
        "brand:hy": "Բիբլոս Բանկ Արմենիա",
        "brand:ru": "Библос Банк Армения",
        "brand:wikidata": "Q117622807",
        "name": "Բիբլոս Բանկ Արմենիա",
        "name:en": "Byblos Bank Armenia",
        "name:hy": "Բիբլոս Բանկ Արմենիա",
        "name:ru": "Библос Банк Армения"
      }
    },
    {
      "displayName": "Byline Bank",
      "id": "bylinebank-2c73b9",
      "locationSet": {
        "include": [[-87.8, 41.85]]
      },
      "note": "Chicago Il area",
      "tags": {
        "amenity": "bank",
        "brand": "Byline Bank",
        "brand:wikidata": "Q6824994",
        "name": "Byline Bank"
      }
    },
    {
      "displayName": "Cadence Bank",
      "id": "cadencebank-e05e09",
      "locationSet": {
        "include": [
          "us-al.geojson",
          "us-ar.geojson",
          "us-fl.geojson",
          "us-ga.geojson",
          "us-il.geojson",
          "us-la.geojson",
          "us-ms.geojson",
          "us-tn.geojson",
          "us-tx.geojson"
        ]
      },
      "matchNames": [
        "bankcorpsouth",
        "bankcorpsouth bank"
      ],
      "tags": {
        "amenity": "bank",
        "brand": "Cadence Bank",
        "brand:wikidata": "Q4854138",
        "name": "Cadence Bank"
      }
    },
    {
      "displayName": "Caisse d'Épargne",
      "id": "caissedepargne-b7a026",
      "locationSet": {"include": ["001"]},
      "tags": {
        "amenity": "bank",
        "brand": "Caisse d'Épargne",
        "brand:wikidata": "Q1547738",
        "name": "Caisse d'Épargne"
      }
    },
    {
      "displayName": "Caixa Altea",
      "id": "caixaaltea-ce59ab",
      "locationSet": {"include": ["es"]},
      "matchNames": ["caja altea"],
      "tags": {
        "amenity": "bank",
        "brand": "Caixa Altea",
        "brand:wikidata": "Q115774046",
        "name": "Caixa Altea",
        "name:ca": "Caixa Altea",
        "official_name": "Caixa Rural d'Altea"
      }
    },
    {
      "displayName": "Caixa Callosa",
      "id": "caixacallosa-ce59ab",
      "locationSet": {"include": ["es"]},
      "matchNames": ["caja callosa"],
      "tags": {
        "amenity": "bank",
        "brand": "Caixa Callosa",
        "brand:wikidata": "Q115774219",
        "name": "Caixa Callosa",
        "name:ca": "Caixa Callosa",
        "official_name": "Caixa Rural de Callosa d'en Sarrià"
      }
    },
    {
      "displayName": "Caixa Econômica Federal (Brasil)",
      "id": "caixaeconomicafederal-0ed44d",
      "locationSet": {"include": ["br"]},
      "matchNames": ["caixa", "caixabank"],
      "tags": {
        "amenity": "bank",
        "brand": "Caixa Econômica Federal",
        "brand:wikidata": "Q835283",
        "name": "Caixa Econômica Federal"
      }
    },
    {
      "displayName": "Caixa Geral de Depósitos",
      "id": "caixageraldedepositos-74f292",
      "locationSet": {
        "include": ["es", "fr", "pt"]
      },
      "tags": {
        "amenity": "bank",
        "brand": "Caixa Geral de Depósitos",
        "brand:wikidata": "Q1026044",
        "name": "Caixa Geral de Depósitos",
        "short_name": "CGD"
      }
    },
    {
      "displayName": "Caixa Ontinyent",
      "id": "caixaontinyent-ce59ab",
      "locationSet": {"include": ["es"]},
      "matchNames": [
        "caixa ontinient",
        "caixa ontiniente",
        "caja ontinient",
        "caja ontiniente",
        "caja ontinyent"
      ],
      "tags": {
        "amenity": "bank",
        "brand": "Caixa Ontinyent",
        "brand:wikidata": "Q8254941",
        "name": "Caixa Ontinyent",
        "name:ca": "Caixa Ontinyent"
      }
    },
    {
      "displayName": "Caixa Popular",
      "id": "caixapopular-ce59ab",
      "locationSet": {"include": ["es"]},
      "matchNames": ["caja popular"],
      "tags": {
        "amenity": "bank",
        "brand": "Caixa Popular",
        "brand:wikidata": "Q8254944",
        "name": "Caixa Popular"
      }
    },
    {
      "displayName": "Caixabank (España)",
      "id": "caixabank-ce59ab",
      "locationSet": {"include": ["es"]},
      "tags": {
        "amenity": "bank",
        "brand": "Caixabank",
        "brand:wikidata": "Q847225",
        "name": "Caixabank"
      }
    },
    {
      "displayName": "Caja Arequipa",
      "id": "cajaarequipa-e2ab80",
      "locationSet": {"include": ["pe"]},
      "tags": {
        "amenity": "bank",
        "brand": "Caja Arequipa",
        "name": "Caja Arequipa"
      }
    },
    {
      "displayName": "Caja Duero",
      "id": "cajaduero-ce59ab",
      "locationSet": {"include": ["es"]},
      "tags": {
        "amenity": "bank",
        "brand": "Caja Duero",
        "brand:wikidata": "Q3821055",
        "name": "Caja Duero"
      }
    },
    {
      "displayName": "Caja España",
      "id": "cajaespana-ce59ab",
      "locationSet": {"include": ["es"]},
      "tags": {
        "amenity": "bank",
        "brand": "Caja España",
        "brand:wikidata": "Q966985",
        "name": "Caja España"
      }
    },
    {
      "displayName": "Caja Rural",
      "id": "cajarural-ce59ab",
      "locationSet": {"include": ["es"]},
      "tags": {
        "amenity": "bank",
        "brand": "Caja Rural",
        "brand:wikidata": "Q3649971",
        "name": "Caja Rural"
      }
    },
    {
      "displayName": "Caja Rural de Aragón",
      "id": "cajaruraldearagon-ce59ab",
      "locationSet": {"include": ["es"]},
      "matchNames": ["bantierra"],
      "tags": {
        "amenity": "bank",
        "brand": "Caja Rural de Aragón",
        "brand:wikidata": "Q5719155",
        "name": "Caja Rural de Aragón"
      }
    },
    {
      "displayName": "Caja Rural de Jaén",
      "id": "cajaruraldejaen-ce59ab",
      "locationSet": {"include": ["es"]},
      "tags": {
        "amenity": "bank",
        "brand": "Caja Rural de Jaén",
        "brand:wikidata": "Q18720350",
        "name": "Caja Rural de Jaén"
      }
    },
    {
      "displayName": "Cajamar",
      "id": "cajamar-ce59ab",
      "locationSet": {"include": ["es"]},
      "matchNames": ["grupo cajamar"],
      "tags": {
        "amenity": "bank",
        "brand": "Cajamar",
        "brand:wikidata": "Q8254971",
        "name": "Cajamar"
      }
    },
    {
      "displayName": "CajaSur",
      "id": "cajasur-ce59ab",
      "locationSet": {"include": ["es"]},
      "tags": {
        "amenity": "bank",
        "brand": "CajaSur",
        "brand:wikidata": "Q3751637",
        "name": "CajaSur"
      }
    },
    {
      "displayName": "CalBank",
      "id": "calbank-9d35ea",
      "locationSet": {"include": ["gh"]},
      "tags": {
        "amenity": "bank",
        "brand": "CalBank",
        "brand:wikidata": "Q4035559",
        "name": "CalBank",
        "operator": "CalBank PLC",
        "operator:type": "public",
        "operator:wikidata": "Q4035559"
      }
    },
    {
      "displayName": "California Coast Credit Union",
      "id": "californiacoastcreditunion-cf92b8",
      "locationSet": {
        "include": ["us-ca.geojson"]
      },
      "tags": {
        "amenity": "bank",
        "brand": "California Coast Credit Union",
        "brand:wikidata": "Q25025281",
        "name": "California Coast Credit Union"
      }
    },
    {
      "displayName": "Camden National Bank",
      "id": "camdennationalbank-af5f1b",
      "locationSet": {
        "include": [
          "us-ma.geojson",
          "us-me.geojson",
          "us-nh.geojson"
        ]
      },
      "tags": {
        "amenity": "bank",
        "brand": "Camden National Bank",
        "brand:wikidata": "Q27963479",
        "name": "Camden National Bank"
      }
    },
    {
      "displayName": "Canadian Western Bank",
      "id": "canadianwesternbank-e1345b",
      "locationSet": {"include": ["ca"]},
      "tags": {
        "amenity": "bank",
        "brand": "Canadian Western Bank",
        "brand:wikidata": "Q1032408",
        "name": "Canadian Western Bank"
      }
    },
    {
      "displayName": "Canara Bank",
      "id": "canarabank-34f411",
      "locationSet": {"include": ["in"]},
      "tags": {
        "amenity": "bank",
        "brand": "Canara Bank",
        "brand:en": "Canara Bank",
        "brand:hi": "केनरा बैंक",
        "brand:kn": "ಕೆನರಾ ಬ್ಯಾಂಕ್",
        "brand:pa": "ਕੇਨਰਾ ਬੈਂਕ",
        "brand:pnb": "کینرا بینک",
        "brand:ur": "کینرا بینک",
        "brand:wikidata": "Q2003777",
        "name": "Canara Bank",
        "name:en": "Canara Bank",
        "name:hi": "केनरा बैंक",
        "name:kn": "ಕೆನರಾ ಬ್ಯಾಂಕ್",
        "name:pa": "ਕੇਨਰਾ ਬੈਂਕ",
        "name:pnb": "کینرا بینک",
        "name:ur": "کینرا بینک"
      }
    },
    {
      "displayName": "Capital Bank",
      "id": "capitalbank-b7a026",
      "locationSet": {"include": ["001"]},
      "tags": {
        "amenity": "bank",
        "brand": "Capital Bank",
        "brand:wikidata": "Q5035481",
        "name": "Capital Bank"
      }
    },
    {
      "displayName": "Capital One",
      "id": "capitalone-ea2e2d",
      "locationSet": {"include": ["us"]},
      "matchNames": ["capital one bank"],
      "tags": {
        "amenity": "bank",
        "brand": "Capital One",
        "brand:wikidata": "Q1034654",
        "name": "Capital One"
      }
    },
    {
      "displayName": "Capital Small Finance Bank",
      "id": "capitalsmallfinancebank-34f411",
      "locationSet": {"include": ["in"]},
      "tags": {
        "amenity": "bank",
        "brand": "Capital Small Finance Bank",
        "brand:wikidata": "Q76383664",
        "name": "Capital Small Finance Bank"
      }
    },
    {
      "displayName": "Capitec Bank",
      "id": "capitecbank-50d637",
      "locationSet": {"include": ["za"]},
      "tags": {
        "amenity": "bank",
        "brand": "Capitec Bank",
        "brand:wikidata": "Q5035822",
        "name": "Capitec Bank"
      }
    },
    {
      "displayName": "Carige",
      "id": "carige-7b36b5",
      "locationSet": {"include": ["it"]},
      "tags": {
        "amenity": "bank",
        "brand": "Carige",
        "brand:wikidata": "Q3633695",
        "name": "Carige"
      }
    },
    {
      "displayName": "Carisbo",
      "id": "carisbo-7b36b5",
      "locationSet": {"include": ["it"]},
      "tags": {
        "amenity": "bank",
        "brand": "Carisbo",
        "brand:wikidata": "Q3661937",
        "name": "Carisbo"
      }
    },
    {
      "displayName": "Casden",
      "id": "casden-ad79d4",
      "locationSet": {"include": ["fr"]},
      "tags": {
        "amenity": "bank",
        "brand": "Casden",
        "brand:wikidata": "Q2930976",
        "name": "Casden"
      }
    },
    {
      "displayName": "Cassa di Risparmio del Veneto",
      "id": "cassadirisparmiodelveneto-7b36b5",
      "locationSet": {"include": ["it"]},
      "tags": {
        "amenity": "bank",
        "brand": "Cassa di Risparmio del Veneto",
        "brand:wikidata": "Q3661909",
        "name": "Cassa di Risparmio del Veneto"
      }
    },
    {
      "displayName": "CatalunyaCaixa",
      "id": "catalunyacaixa-ce59ab",
      "locationSet": {"include": ["es"]},
      "tags": {
        "amenity": "bank",
        "brand": "CatalunyaCaixa",
        "brand:wikidata": "Q3750952",
        "name": "CatalunyaCaixa"
      }
    },
    {
      "displayName": "Cathay Bank",
      "id": "cathaybank-ea2e2d",
      "locationSet": {"include": ["us"]},
      "tags": {
        "amenity": "bank",
        "brand": "Cathay Bank",
        "brand:wikidata": "Q4189507",
        "name": "Cathay Bank"
      }
    },
    {
      "displayName": "CBAO",
      "id": "cbao-a33d3b",
      "locationSet": {"include": ["sn"]},
      "tags": {
        "amenity": "bank",
        "brand": "CBAO",
        "brand:wikidata": "Q532104",
        "name": "CBAO"
      }
    },
    {
      "displayName": "CCF",
      "id": "ccf-ad79d4",
      "locationSet": {"include": ["fr"]},
      "matchNames": [
        "credit commercial de france",
        "hsbc",
        "hsbc france"
      ],
      "tags": {
        "amenity": "bank",
        "brand": "CCF",
        "brand:wikidata": "Q3006195",
        "name": "CCF"
      }
    },
    {
      "displayName": "CEC Bank",
      "id": "cecbank-9a9a30",
      "locationSet": {"include": ["ro"]},
      "tags": {
        "amenity": "bank",
        "brand": "CEC Bank",
        "brand:wikidata": "Q1023306",
        "name": "CEC Bank"
      }
    },
    {
      "displayName": "Centennial Bank",
      "id": "centennialbank-ea2e2d",
      "locationSet": {"include": ["us"]},
      "tags": {
        "amenity": "bank",
        "brand": "Centennial Bank",
        "brand:wikidata": "Q92384230",
        "name": "Centennial Bank"
      }
    },
    {
      "displayName": "CenterCredit",
      "id": "bankcentercredit-033b31",
      "locationSet": {"include": ["kz"]},
      "matchNames": [
        "bcc",
        "альфа",
        "альфа-банк",
        "бцк"
      ],
      "tags": {
        "amenity": "bank",
        "brand": "Bank CenterCredit",
        "brand:wikidata": "Q806624",
        "name": "Bank CenterCredit",
        "name:kk": "Банк ЦентрКредит",
        "name:ru": "Банк ЦентрКредит",
        "official_name": "Bank CenterCredit JSC",
        "official_name:kk": "«Банк ЦентрКредит» АҚ",
        "official_name:ru": "АО «Банк ЦентрКредит»"
      }
    },
    {
      "displayName": "Central Bank",
      "id": "centralbank-43524a",
      "locationSet": {
        "include": [
          "us-fl.geojson",
          "us-il.geojson",
          "us-ks.geojson",
          "us-mo.geojson",
          "us-nc.geojson",
          "us-ok.geojson",
          "us-tn.geojson"
        ]
      },
      "tags": {
        "amenity": "bank",
        "brand": "Central Bank",
        "brand:wikidata": "Q113482320",
        "name": "Central Bank"
      }
    },
    {
      "displayName": "Central Bank of India",
      "id": "centralbankofindia-34f411",
      "locationSet": {"include": ["in"]},
      "tags": {
        "amenity": "bank",
        "brand": "Central Bank of India",
        "brand:wikidata": "Q2007090",
        "name": "Central Bank of India"
      }
    },
    {
      "displayName": "Česká spořitelna",
      "id": "ceskasporitelna-7d13c0",
      "locationSet": {"include": ["cz"]},
      "tags": {
        "amenity": "bank",
        "brand": "Česká spořitelna",
        "brand:wikidata": "Q341100",
        "name": "Česká spořitelna"
      }
    },
    {
      "displayName": "Chase",
      "id": "chase-b7a026",
      "locationSet": {"include": ["001"]},
      "matchNames": [
        "chase bank",
        "chase manhattan bank",
        "jp morgan chase bank",
        "jpmorgan chase"
      ],
      "tags": {
        "amenity": "bank",
        "brand": "Chase",
        "brand:wikidata": "Q524629",
        "name": "Chase"
      }
    },
    {
      "displayName": "Chemical Bank",
      "id": "chemicalbank-ea2e2d",
      "locationSet": {"include": ["us"]},
      "tags": {
        "amenity": "bank",
        "brand": "Chemical Bank",
        "brand:wikidata": "Q86815846",
        "name": "Chemical Bank"
      }
    },
    {
      "displayName": "China Bank Savings",
      "id": "chinabanksavings-431f82",
      "locationSet": {"include": ["ph"]},
      "tags": {
        "amenity": "bank",
        "brand": "China Bank Savings",
        "brand:wikidata": "Q18387359",
        "name": "China Bank Savings"
      }
    },
    {
      "displayName": "China Construction Bank",
      "id": "chinaconstructionbank-df101c",
      "locationSet": {
        "include": ["001"],
        "exclude": ["cn"]
      },
      "tags": {
        "amenity": "bank",
        "brand": "China Construction Bank",
        "brand:wikidata": "Q26299",
        "name": "China Construction Bank",
        "short_name": "CCB"
      }
    },
    {
      "displayName": "Chinabank",
      "id": "chinabank-431f82",
      "locationSet": {"include": ["ph"]},
      "tags": {
        "amenity": "bank",
        "brand": "Chinabank",
        "brand:wikidata": "Q5100080",
        "name": "Chinabank"
      }
    },
    {
      "displayName": "CIB Bank",
      "id": "cibbank-60884a",
      "locationSet": {"include": ["hu"]},
      "tags": {
        "amenity": "bank",
        "brand": "CIB Bank",
        "brand:wikidata": "Q839566",
        "name": "CIB Bank"
      }
    },
    {
      "displayName": "CIBC",
      "id": "cibc-e1345b",
      "locationSet": {"include": ["ca"]},
      "matchNames": ["cibc banking centre"],
      "tags": {
        "amenity": "bank",
        "brand": "CIBC",
        "brand:wikidata": "Q666694",
        "name": "CIBC"
      }
    },
    {
      "displayName": "CIC",
      "id": "cic-ad79d4",
      "locationSet": {"include": ["fr"]},
      "matchNames": [
        "credit industriel et commercial"
      ],
      "tags": {
        "amenity": "bank",
        "brand": "CIC",
        "brand:wikidata": "Q746525",
        "name": "CIC"
      }
    },
    {
      "displayName": "CIH Bank (القرض العقاري والسياحي)",
      "id": "cihbank-11534a",
      "locationSet": {"include": ["ma"]},
      "matchNames": [
        "cih bank القرض العقاري والسياحي",
        "crédit immobilier et hôtelier"
      ],
      "tags": {
        "amenity": "bank",
        "brand": "CIH Bank",
        "brand:ar": "القرض العقاري والسياحي",
        "brand:en": "CIH Bank",
        "brand:wikidata": "Q3006220",
        "name:ar": "القرض العقاري والسياحي",
        "name:en": "CIH Bank"
      }
    },
    {
      "displayName": "CIMB Bank",
      "id": "cimbbank-8ab35f",
      "locationSet": {"include": ["my"]},
      "tags": {
        "amenity": "bank",
        "brand": "CIMB Bank",
        "brand:wikidata": "Q3045976",
        "name": "CIMB Bank"
      }
    },
    {
      "displayName": "CIMB Niaga",
      "id": "cimbniaga-aa7852",
      "locationSet": {"include": ["id"]},
      "tags": {
        "amenity": "bank",
        "brand": "CIMB Niaga",
        "brand:wikidata": "Q5011747",
        "name": "CIMB Niaga"
      }
    },
    {
      "displayName": "Citadele",
      "id": "citadele-2d4942",
      "locationSet": {"include": ["lv"]},
      "tags": {
        "amenity": "bank",
        "brand": "Citadele bank",
        "brand:en": "Citadele bank",
        "brand:lv": "Citadele banka",
        "brand:ru": "Citadele bank",
        "brand:wikidata": "Q14239556",
        "name": "Citadele"
      }
    },
    {
      "displayName": "Citibank",
      "id": "citibank-4bddfc",
      "locationSet": {
        "include": ["001"],
        "exclude": ["hk"]
      },
      "matchNames": [
        "citibank brazil",
        "citibank us"
      ],
      "tags": {
        "amenity": "bank",
        "brand": "Citibank",
        "brand:wikidata": "Q857063",
        "name": "Citibank",
        "short_name": "Citi"
      }
    },
    {
      "displayName": "Citizens Bank (Eastern USA)",
      "id": "citizensbank-8621dd",
      "locationSet": {
        "include": [
          "us-ct.geojson",
          "us-de.geojson",
          "us-ma.geojson",
          "us-mi.geojson",
          "us-nh.geojson",
          "us-nj.geojson",
          "us-ny.geojson",
          "us-oh.geojson",
          "us-pa.geojson",
          "us-ri.geojson",
          "us-va.geojson",
          "us-vt.geojson"
        ]
      },
      "tags": {
        "amenity": "bank",
        "brand": "Citizens Bank",
        "brand:wikidata": "Q5122694",
        "name": "Citizens Bank",
        "short_name": "Citizens"
      }
    },
    {
      "displayName": "Citizens Bank (Kentucky)",
      "id": "citizensbank-485d4a",
      "locationSet": {
        "include": [[-83.44, 37.88, 115]]
      },
      "tags": {
        "alt_name": "Citizens Bank of Kentucky",
        "amenity": "bank",
        "brand": "Citizens Bank",
        "brand:wikidata": "Q5122711",
        "name": "Citizens Bank",
        "official_name": "Citizens National Bank",
        "short_name": "Citizens"
      }
    },
    {
      "displayName": "Citizens Bank (Nepal)",
      "id": "citizensbank-b0fe63",
      "locationSet": {"include": ["np"]},
      "tags": {
        "amenity": "bank",
        "brand": "Citizens Bank International",
        "brand:wikidata": "Q13186934",
        "name": "Citizens Bank",
        "official_name": "Citizens Bank International Ltd.",
        "short_name": "Citizens"
      }
    },
    {
      "displayName": "Citizens Bank (Tennessee)",
      "id": "citizensbank-810c3c",
      "locationSet": {
        "include": [[-83.25, 36.16, 133]],
        "exclude": ["us-ky.geojson"]
      },
      "tags": {
        "alt_name": "Citizens Bank",
        "amenity": "bank",
        "brand": "Citizens Bank",
        "name": "Citizens Bank"
      }
    },
    {
      "displayName": "City National Bank (California)",
      "id": "citynationalbank-0b143b",
      "locationSet": {
        "include": [
          "us-ca.geojson",
          "us-dc.geojson",
          "us-de.geojson",
          "us-fl.geojson",
          "us-ga.geojson",
          "us-ma.geojson",
          "us-mn.geojson",
          "us-nv.geojson",
          "us-ny.geojson",
          "us-tn.geojson",
          "us-va.geojson"
        ]
      },
      "tags": {
        "amenity": "bank",
        "brand": "City National Bank",
        "brand:wikidata": "Q5123314",
        "name": "City National Bank"
      }
    },
    {
      "displayName": "City National Bank (Florida)",
      "id": "citynationalbank-9ffb0f",
      "locationSet": {
        "include": ["us-fl.geojson"]
      },
      "tags": {
        "amenity": "bank",
        "brand": "City National Bank",
        "brand:wikidata": "Q16958644",
        "name": "City National Bank",
        "official_name": "City National Bank of Florida"
      }
    },
    {
      "displayName": "City National Bank (West Virginia)",
      "id": "citynationalbank-3abc7d",
      "locationSet": {
        "include": [
          "us-ky.geojson",
          "us-oh.geojson",
          "us-va.geojson",
          "us-wv.geojson"
        ]
      },
      "tags": {
        "amenity": "bank",
        "brand": "City National Bank",
        "brand:wikidata": "Q90937436",
        "name": "City National Bank"
      }
    },
    {
      "displayName": "City Union Bank",
      "id": "cityunionbank-34f411",
      "locationSet": {"include": ["in"]},
      "matchNames": ["city union"],
      "tags": {
        "amenity": "bank",
        "brand": "City Union Bank",
        "brand:en": "City Union Bank",
        "brand:hi": "सिटी यूनियन बैंक",
        "brand:ta": "சிட்டி யூனியன் வங்கி",
        "brand:wikidata": "Q2040264",
        "name": "City Union Bank",
        "name:en": "City Union Bank",
        "name:hi": "सिटी यूनियन बैंक",
        "name:ta": "சிட்டி யூனியன் வங்கி",
        "short_name": "CUB"
      }
    },
    {
      "displayName": "CNEP (الصندوق الوطني للتوفير والاحتياط)",
      "id": "cnep-47c9bd",
      "locationSet": {"include": ["dz"]},
      "matchNames": [
        "cnep الصندوق الوطني للتوفير والاحتياط"
      ],
      "tags": {
        "amenity": "bank",
        "brand": "CNEP",
        "brand:ar": "الصندوق الوطني للتوفير والاحتياط",
        "brand:en": "CNEP",
        "brand:wikidata": "Q2931752",
        "name:ar": "الصندوق الوطني للتوفير والاحتياط",
        "name:en": "CNEP"
      }
    },
    {
      "displayName": "Coast Capital Savings",
      "id": "coastcapitalsavings-e1345b",
      "locationSet": {"include": ["ca"]},
      "matchNames": [
        "coast capital",
        "coast capital savings credit union"
      ],
      "tags": {
        "amenity": "bank",
        "brand": "Coast Capital Savings",
        "brand:wikidata": "Q5138088",
        "name": "Coast Capital Savings",
        "official_name": "Coast Capital Savings Federal Credit Union"
      }
    },
    {
      "displayName": "Columbia Bank (New Jersey)",
      "id": "columbiabank-fb7447",
      "locationSet": {
        "include": ["us-nj.geojson"]
      },
      "tags": {
        "amenity": "bank",
        "brand": "Columbia Bank",
        "brand:wikidata": "Q62084096",
        "name": "Columbia Bank"
      }
    },
    {
      "displayName": "Columbia Bank (Pacific Northwest)",
      "id": "columbiabank-c20fa5",
      "locationSet": {
        "include": [
          "us-id.geojson",
          "us-or.geojson",
          "us-wa.geojson"
        ]
      },
      "tags": {
        "amenity": "bank",
        "brand": "Columbia Bank",
        "brand:wikidata": "Q62084089",
        "name": "Columbia Bank"
      }
    },
    {
      "displayName": "Comerica Bank",
      "id": "comericabank-ea2e2d",
      "locationSet": {"include": ["us"]},
      "tags": {
        "amenity": "bank",
        "brand": "Comerica Bank",
        "brand:wikidata": "Q1114148",
        "name": "Comerica Bank"
      }
    },
    {
      "displayName": "ComInBank",
      "id": "cominbank-c8dc19",
      "locationSet": {"include": ["ua"]},
      "matchNames": [
        "commercial industrial bank",
        "комерційний індустріальний банк"
      ],
      "tags": {
        "amenity": "bank",
        "brand": "ComInBank",
        "brand:en": "ComInBank",
        "brand:uk": "Комінбанк",
        "brand:wikidata": "Q116871124",
        "name": "ComInBank",
        "name:en": "ComInBank",
        "name:uk": "Комінбанк"
      }
    },
    {
      "displayName": "Commerce Bank",
      "id": "commercebank-ea2e2d",
      "locationSet": {"include": ["us"]},
      "tags": {
        "amenity": "bank",
        "brand": "Commerce Bank",
        "brand:wikidata": "Q5152411",
        "name": "Commerce Bank"
      }
    },
    {
      "displayName": "Commercial Bank",
      "id": "commercialbank-b7a026",
      "locationSet": {"include": ["001"]},
      "tags": {
        "amenity": "bank",
        "brand": "Commercial Bank",
        "name": "Commercial Bank"
      }
    },
    {
      "displayName": "Commercial Bank of Ceylon",
      "id": "commercialbankofceylon-358381",
      "locationSet": {"include": ["lk"]},
      "matchNames": [
        "cbc",
        "commercial bank",
        "commercial bank of ceylon plc"
      ],
      "tags": {
        "amenity": "bank",
        "brand": "Commercial Bank of Ceylon",
        "brand:wikidata": "Q5152468",
        "name": "Commercial Bank of Ceylon"
      }
    },
    {
      "displayName": "Commercial Bank of Ethiopia",
      "id": "commercialbankofethiopia-60242d",
      "locationSet": {"include": ["et"]},
      "tags": {
        "amenity": "bank",
        "brand": "Commercial Bank of Ethiopia",
        "brand:wikidata": "Q495172",
        "name": "Commercial Bank of Ethiopia",
        "name:ah": "የኢትዮጵያ ንግድ ባንክ",
        "name:en": "Commercial Bank of Ethiopia"
      }
    },
    {
      "displayName": "Commerzbank",
      "id": "commerzbank-1180cf",
      "locationSet": {"include": ["de"]},
      "tags": {
        "amenity": "bank",
        "brand": "Commerzbank",
        "brand:wikidata": "Q157617",
        "name": "Commerzbank"
      }
    },
    {
      "displayName": "Commonwealth Bank",
      "id": "commonwealthbank-b7a026",
      "locationSet": {"include": ["001"]},
      "matchNames": [
        "commonwealth bank of australia"
      ],
      "tags": {
        "amenity": "bank",
        "brand": "Commonwealth Bank",
        "brand:wikidata": "Q285328",
        "name": "Commonwealth Bank"
      }
    },
    {
      "displayName": "Community Bank",
      "id": "communitybank-ea2e2d",
      "locationSet": {"include": ["us"]},
      "tags": {
        "amenity": "bank",
        "brand": "Community Bank",
        "brand:wikidata": "Q5154635",
        "name": "Community Bank"
      }
    },
    {
      "displayName": "Community Bank of the Chesapeake",
      "id": "communitybankofthechesapeake-04ea9b",
      "locationSet": {
        "include": [
          "us-md.geojson",
          "us-va.geojson"
        ]
      },
      "tags": {
        "amenity": "bank",
        "brand": "Community Bank of the Chesapeake",
        "brand:wikidata": "Q110588647",
        "name": "Community Bank of the Chesapeake"
      }
    },
    {
      "displayName": "Community First Credit Union",
      "id": "communityfirstcreditunion-9ffb0f",
      "locationSet": {
        "include": ["us-fl.geojson"]
      },
      "tags": {
        "amenity": "bank",
        "brand": "Community First Credit Union",
        "brand:wikidata": "Q110718704",
        "name": "Community First Credit Union"
      }
    },
    {
      "displayName": "Consolidated Bank Ghana",
      "id": "consolidatedbankghana-9d35ea",
      "locationSet": {"include": ["gh"]},
      "tags": {
        "amenity": "bank",
        "brand": "Consolidated Bank Ghana",
        "brand:wikidata": "Q56277912",
        "name": "Consolidated Bank Ghana",
        "operator": "Consolidated Bank Ghana Limited",
        "operator:type": "parastatal",
        "operator:wikidata": "Q56277912",
        "short_name": "CBG"
      }
    },
    {
      "displayName": "Consumers Credit Union (Illinois)",
      "id": "consumerscreditunion-6bd15c",
      "locationSet": {
        "include": ["us-il.geojson"]
      },
      "tags": {
        "amenity": "bank",
        "brand": "Consumers Credit Union",
        "brand:wikidata": "Q111381516",
        "name": "Consumers Credit Union"
      }
    },
    {
      "displayName": "Consumers Credit Union (Michigan)",
      "id": "consumerscreditunion-6ca06a",
      "locationSet": {
        "include": ["us-mi.geojson"]
      },
      "tags": {
        "amenity": "bank",
        "brand": "Consumers Credit Union",
        "brand:wikidata": "Q56279579",
        "name": "Consumers Credit Union"
      }
    },
    {
      "displayName": "Converse Bank",
      "id": "conversebank-9c44ae",
      "locationSet": {"include": ["am"]},
      "tags": {
        "amenity": "bank",
        "brand": "Կոնվերս Բանկ",
        "brand:en": "Converse Bank",
        "brand:hy": "Կոնվերս Բանկ",
        "brand:ru": "Конверс Банк",
        "brand:wikidata": "Q116032580",
        "name": "Կոնվերս Բանկ",
        "name:en": "Converse Bank",
        "name:hy": "Կոնվերս Բանկ",
        "name:ru": "Конверс Банк"
      }
    },
    {
      "displayName": "Corporation Bank",
      "id": "corporationbank-34f411",
      "locationSet": {"include": ["in"]},
      "tags": {
        "amenity": "bank",
        "brand": "Corporation Bank",
        "brand:wikidata": "Q2003387",
        "name": "Corporation Bank"
      }
    },
    {
      "displayName": "CPA (القرض الشعبي الجزائري)",
      "id": "cpa-47c9bd",
      "locationSet": {"include": ["dz"]},
      "matchNames": [
        "cpa bank",
        "crédit populaire d'algérie"
      ],
      "tags": {
        "amenity": "bank",
        "brand": "CPA القرض الشعبي الجزائري",
        "brand:ar": "القرض الشعبي الجزائري",
        "brand:en": "CPA",
        "brand:wikidata": "Q3006243",
        "name": "CPA القرض الشعبي الجزائري"
      }
    },
    {
      "displayName": "CRDB Bank",
      "id": "crdbbank-e14cdd",
      "locationSet": {"include": ["tz"]},
      "tags": {
        "amenity": "bank",
        "brand": "CRDB Bank",
        "brand:wikidata": "Q5013848",
        "name": "CRDB Bank"
      }
    },
    {
      "displayName": "Credem",
      "id": "credem-7b36b5",
      "locationSet": {"include": ["it"]},
      "tags": {
        "amenity": "bank",
        "brand": "Credem",
        "brand:wikidata": "Q3696881",
        "name": "Credem",
        "official_name": "Credito Emiliano"
      }
    },
    {
      "displayName": "Credicoop",
      "id": "credicoop-841353",
      "locationSet": {"include": ["ar"]},
      "tags": {
        "amenity": "bank",
        "brand": "Credicoop",
        "brand:wikidata": "Q4854086",
        "name": "Credicoop"
      }
    },
    {
      "displayName": "Crédit Agricole",
      "id": "creditagricole-e0f11e",
      "locationSet": {
        "include": ["eg", "fr", "pl", "ua"]
      },
      "matchNames": ["crédit agricole bank"],
      "tags": {
        "amenity": "bank",
        "brand": "Crédit Agricole",
        "brand:wikidata": "Q590952",
        "name": "Crédit Agricole"
      }
    },
    {
      "displayName": "Crédit agricole du Maroc (القرض الفلاحي)",
      "id": "77b207-11534a",
      "locationSet": {"include": ["ma"]},
      "matchNames": ["crédit agricole"],
      "tags": {
        "amenity": "bank",
        "brand": "Crédit agricole du Maroc القرض الفلاحي",
        "brand:ar": "القرض الفلاحي المغربي",
        "brand:fr": "Crédit agricole du Maroc",
        "brand:wikidata": "Q3006193",
        "name": "Crédit agricole du Maroc القرض الفلاحي",
        "name:ar": "القرض الفلاحي",
        "name:fr": "Crédit agricole du Maroc"
      }
    },
    {
      "displayName": "Crédit Agricole Italia",
      "id": "creditagricole-7b36b5",
      "locationSet": {"include": ["it"]},
      "matchNames": ["cariparma"],
      "tags": {
        "amenity": "bank",
        "brand": "Crédit Agricole",
        "brand:wikidata": "Q2938832",
        "name": "Crédit Agricole"
      }
    },
    {
      "displayName": "Crédit Coopératif",
      "id": "creditcooperatif-ad79d4",
      "locationSet": {"include": ["fr"]},
      "tags": {
        "amenity": "bank",
        "brand": "Crédit Coopératif",
        "brand:wikidata": "Q3006190",
        "name": "Crédit Coopératif"
      }
    },
    {
      "displayName": "Crédit du Maroc (مصرف المغرب)",
      "id": "baf583-11534a",
      "locationSet": {"include": ["ma"]},
      "tags": {
        "amenity": "bank",
        "brand": "Crédit du Maroc مصرف المغرب",
        "brand:ar": "مصرف المغرب",
        "brand:fr": "Crédit du Maroc",
        "brand:wikidata": "Q3006205",
        "name": "Crédit du Maroc مصرف المغرب",
        "name:ar": "مصرف المغرب",
        "name:fr": "Crédit du Maroc"
      }
    },
    {
      "displayName": "Crédit du Nord",
      "id": "creditdunord-ad79d4",
      "locationSet": {"include": ["fr"]},
      "tags": {
        "amenity": "bank",
        "brand": "Crédit du Nord",
        "brand:wikidata": "Q3006209",
        "name": "Crédit du Nord"
      }
    },
    {
      "displayName": "Crédit Maritime",
      "id": "creditmaritime-ad79d4",
      "locationSet": {"include": ["fr"]},
      "tags": {
        "amenity": "bank",
        "brand": "Crédit Maritime",
        "brand:wikidata": "Q17176866",
        "name": "Crédit Maritime"
      }
    },
    {
      "displayName": "Crédit Mutuel",
      "id": "creditmutuel-b7a026",
      "locationSet": {"include": ["001"]},
      "tags": {
        "amenity": "bank",
        "brand": "Crédit Mutuel",
        "brand:wikidata": "Q642627",
        "name": "Crédit Mutuel"
      }
    },
    {
      "displayName": "Crédit Mutuel de Bretagne",
      "id": "creditmutueldebretagne-ad79d4",
      "locationSet": {"include": ["fr"]},
      "tags": {
        "amenity": "bank",
        "brand": "Crédit Mutuel de Bretagne",
        "brand:wikidata": "Q3006236",
        "name": "Crédit Mutuel de Bretagne"
      }
    },
    {
      "displayName": "Credit Suisse",
      "id": "creditsuisse-74b036",
      "locationSet": {"include": ["ch"]},
      "tags": {
        "amenity": "bank",
        "brand": "Credit Suisse",
        "brand:wikidata": "Q372657",
        "name": "Credit Suisse"
      }
    },
    {
      "displayName": "Crédito Agrícola",
      "id": "creditoagricola-4028ed",
      "locationSet": {"include": ["pt"]},
      "tags": {
        "amenity": "bank",
        "brand": "Crédito Agrícola",
        "brand:wikidata": "Q10262017",
        "name": "Crédito Agrícola"
      }
    },
    {
      "displayName": "Credito Artigiano",
      "id": "creditoartigiano-7b36b5",
      "locationSet": {"include": ["it"]},
      "tags": {
        "amenity": "bank",
        "brand": "Credito Artigiano",
        "brand:wikidata": "Q3696876",
        "name": "Credito Artigiano"
      }
    },
    {
      "displayName": "Credito Valtellinese",
      "id": "creditovaltellinese-7b36b5",
      "locationSet": {"include": ["it"]},
      "tags": {
        "amenity": "bank",
        "brand": "Credito Valtellinese",
        "brand:wikidata": "Q3696888",
        "name": "Credito Valtellinese"
      }
    },
    {
      "displayName": "Crelan",
      "id": "crelan-96da90",
      "locationSet": {"include": ["be"]},
      "tags": {
        "amenity": "bank",
        "brand": "Crelan",
        "brand:wikidata": "Q389872",
        "name": "Crelan"
      }
    },
    {
      "displayName": "Cresol",
      "id": "cresol-b7a026",
      "locationSet": {"include": ["001"]},
      "tags": {
        "amenity": "bank",
        "brand": "Cresol",
        "name": "Cresol"
      }
    },
    {
      "displayName": "Crnogorska Komercijalna Banka",
      "id": "crnogorskakomercijalnabanka-529d4b",
      "locationSet": {"include": ["me"]},
      "tags": {
        "amenity": "bank",
        "brand": "Crnogorska Komercijalna Banka",
        "brand:wikidata": "Q869855",
        "name": "Crnogorska Komercijalna Banka"
      }
    },
    {
      "displayName": "Croatia banka",
      "id": "croatiabanka-6f3d3b",
      "locationSet": {"include": ["hr"]},
      "tags": {
        "amenity": "bank",
        "brand": "Croatia banka",
        "brand:wikidata": "Q25495576",
        "name": "Croatia banka"
      }
    },
    {
      "displayName": "CSB Bank",
      "id": "csbbank-34f411",
      "locationSet": {"include": ["in"]},
      "tags": {
        "amenity": "bank",
        "brand": "CSB Bank",
        "brand:wikidata": "Q5053244",
        "name": "CSB Bank",
        "official_name": "Catholic Syrian Bank"
      }
    },
    {
      "displayName": "ČSOB",
      "id": "csob-dde967",
      "locationSet": {"include": ["cz", "sk"]},
      "tags": {
        "amenity": "bank",
        "brand": "ČSOB",
        "brand:wikidata": "Q340135",
        "name": "ČSOB"
      }
    },
    {
      "displayName": "Cumberland Building Society",
      "id": "cumberlandbuildingsociety-ef8e70",
      "locationSet": {
        "include": [
          "gb-north-west.geojson",
          "gb-sct"
        ]
      },
      "tags": {
        "amenity": "bank",
        "brand": "Cumberland Building Society",
        "brand:wikidata": "Q5193845",
        "name": "Cumberland Building Society"
      }
    },
    {
      "displayName": "Danske Bank",
      "id": "danskebank-c75d31",
      "locationSet": {
        "include": [
          "dk",
          "fi",
          "gb",
          "lt",
          "no",
          "se"
        ]
      },
      "tags": {
        "amenity": "bank",
        "brand": "Danske Bank",
        "brand:wikidata": "Q1636974",
        "name": "Danske Bank"
      }
    },
    {
      "displayName": "Davivienda",
      "id": "davivienda-0357a0",
      "locationSet": {
        "include": ["co", "cr", "hn", "pa", "sv"]
      },
      "matchNames": ["banco davivienda"],
      "tags": {
        "amenity": "bank",
        "brand": "Davivienda",
        "brand:wikidata": "Q5242054",
        "name": "Davivienda"
      }
    },
    {
      "displayName": "DBP",
      "id": "dbp-431f82",
      "locationSet": {"include": ["ph"]},
      "tags": {
        "amenity": "bank",
        "brand": "DBP",
        "brand:wikidata": "Q5266680",
        "name": "DBP"
      }
    },
    {
      "displayName": "Degussa Bank",
      "id": "degussabank-1180cf",
      "locationSet": {"include": ["de"]},
      "matchNames": ["degussa"],
      "tags": {
        "amenity": "bank",
        "brand": "Degussa Bank",
        "brand:wikidata": "Q1182932",
        "name": "Degussa Bank"
      }
    },
    {
      "displayName": "Denizbank",
      "id": "denizbank-b7a026",
      "locationSet": {"include": ["001"]},
      "tags": {
        "amenity": "bank",
        "brand": "Denizbank",
        "brand:wikidata": "Q1115064",
        "name": "Denizbank"
      }
    },
    {
      "displayName": "Desjardins",
      "id": "desjardins-e1345b",
      "locationSet": {"include": ["ca"]},
      "matchNames": [
        "caisse desjardins",
        "caisses desjardins"
      ],
      "preserveTags": ["^name"],
      "tags": {
        "amenity": "bank",
        "brand": "Desjardins",
        "brand:wikidata": "Q2933350",
        "name": "Desjardins"
      }
    },
    {
      "displayName": "Deutsche Bank",
      "id": "deutschebank-b7a026",
      "locationSet": {"include": ["001"]},
      "tags": {
        "amenity": "bank",
        "brand": "Deutsche Bank",
        "brand:wikidata": "Q66048",
        "name": "Deutsche Bank"
      }
    },
    {
      "displayName": "Dhanlaxmi Bank",
      "id": "dhanlaxmibank-34f411",
      "locationSet": {"include": ["in"]},
      "tags": {
        "amenity": "bank",
        "brand": "Dhanlaxmi Bank",
        "brand:wikidata": "Q2040440",
        "name": "Dhanlaxmi Bank"
      }
    },
    {
      "displayName": "Diamond Bank",
      "id": "diamondbank-70af19",
      "locationSet": {
        "include": [
          "us-ar.geojson",
          "us-tx.geojson"
        ]
      },
      "note": "https://www.diamond.bank",
      "tags": {
        "amenity": "bank",
        "brand": "Diamond Bank",
        "name": "Diamond Bank"
      }
    },
    {
      "displayName": "Digital Federal Credit Union",
      "id": "digitalfederalcreditunion-f376c6",
      "locationSet": {
        "include": [
          "us-ma.geojson",
          "us-nh.geojson"
        ]
      },
      "tags": {
        "amenity": "bank",
        "brand": "Digital Federal Credit Union",
        "brand:wikidata": "Q5275860",
        "name": "Digital Federal Credit Union",
        "short_name": "DCU"
      }
    },
    {
      "displayName": "Dollar Bank",
      "id": "dollarbank-824f9e",
      "locationSet": {
        "include": [
          "us-oh.geojson",
          "us-pa.geojson",
          "us-va.geojson"
        ]
      },
      "tags": {
        "amenity": "bank",
        "brand": "Dollar Bank",
        "brand:wikidata": "Q5289205",
        "name": "Dollar Bank"
      }
    },
    {
      "displayName": "Dubai Islamic Bank",
      "id": "dubaiislamicbank-b7a026",
      "locationSet": {"include": ["001"]},
      "tags": {
        "amenity": "bank",
        "brand": "Dubai Islamic Bank",
        "brand:ar": "بنك دبي الإسلامي",
        "brand:en": "Dubai Islamic Bank",
        "brand:ur": "دبئی اسلامی بینک",
        "brand:wikidata": "Q5310570",
        "name": "Dubai Islamic Bank",
        "name:ar": "بنك دبي الإسلامي",
        "name:en": "Dubai Islamic Bank",
        "name:ur": "دبئی اسلامی بینک"
      }
    },
    {
      "displayName": "East West Bank",
      "id": "eastwestbank-a566ac",
      "locationSet": {
        "include": ["cn", "hk", "us"]
      },
      "tags": {
        "amenity": "bank",
        "brand": "East West Bank",
        "brand:wikidata": "Q3046549",
        "name": "East West Bank",
        "name:en": "East West Bank",
        "name:zh": "華美銀行",
        "name:zh-Hans": "华美银行",
        "name:zh-Hant": "華美銀行"
      }
    },
    {
      "displayName": "Eastern Bank",
      "id": "easternbank-ea2e2d",
      "locationSet": {"include": ["us"]},
      "tags": {
        "amenity": "bank",
        "brand": "Eastern Bank",
        "brand:wikidata": "Q5330003",
        "name": "Eastern Bank"
      }
    },
    {
      "displayName": "EastWest Unibank",
      "id": "eastwestunibank-431f82",
      "locationSet": {"include": ["ph"]},
      "matchNames": ["eastwest bank"],
      "tags": {
        "amenity": "bank",
        "brand": "EastWest Unibank",
        "brand:wikidata": "Q5327595",
        "name": "EastWest Unibank"
      }
    },
    {
      "displayName": "Ecobank",
      "id": "ecobank-8a3497",
      "locationSet": {
        "include": ["001"],
        "exclude": ["gh"]
      },
      "matchNames": ["agence ecobank"],
      "tags": {
        "amenity": "bank",
        "brand": "Ecobank",
        "brand:wikidata": "Q930225",
        "name": "Ecobank"
      }
    },
    {
      "displayName": "Ecobank (Ghana)",
      "id": "ecobank-9d35ea",
      "locationSet": {"include": ["gh"]},
      "tags": {
        "amenity": "bank",
        "brand": "Ecobank",
        "brand:wikidata": "Q930225",
        "name": "Ecobank",
        "operator": "Ecobank Ghana PLC",
        "operator:type": "public",
        "operator:wikidata": "Q5333155"
      }
    },
    {
      "displayName": "Emirates NBD",
      "id": "emiratesnbd-d9ce9c",
      "locationSet": {"include": ["ae"]},
      "tags": {
        "amenity": "bank",
        "brand": "Emirates NBD",
        "brand:wikidata": "Q5372575",
        "name": "Emirates NBD"
      }
    },
    {
      "displayName": "Equitas Small Finance Bank",
      "id": "equitassmallfinancebank-34f411",
      "locationSet": {"include": ["in"]},
      "matchNames": ["equitas bank"],
      "tags": {
        "amenity": "bank",
        "brand": "Equitas Small Finance Bank",
        "brand:wikidata": "Q29467249",
        "name": "Equitas Small Finance Bank"
      }
    },
    {
      "displayName": "Equity Bank (Congo)",
      "id": "equitybank-0eac7f",
      "locationSet": {"include": ["cd"]},
      "tags": {
        "amenity": "bank",
        "brand": "Equity Bank",
        "brand:wikidata": "Q21178738",
        "name": "Equity Bank"
      }
    },
    {
      "displayName": "Equity Bank (Kenya)",
      "id": "equitybank-8efa9d",
      "locationSet": {"include": ["ke"]},
      "tags": {
        "amenity": "bank",
        "brand": "Equity Bank",
        "brand:wikidata": "Q5384664",
        "name": "Equity Bank"
      }
    },
    {
      "displayName": "Equity Bank (Rwanda)",
      "id": "equitybank-41c6c3",
      "locationSet": {"include": ["rw"]},
      "tags": {
        "amenity": "bank",
        "brand": "Equity Bank",
        "brand:wikidata": "Q5384665",
        "name": "Equity Bank"
      }
    },
    {
      "displayName": "Equity Bank (South Sudan)",
      "id": "equitybank-158a0b",
      "locationSet": {"include": ["ss"]},
      "tags": {
        "amenity": "bank",
        "brand": "Equity Bank",
        "brand:wikidata": "Q5384666",
        "name": "Equity Bank"
      }
    },
    {
      "displayName": "Equity Bank (Tanzania)",
      "id": "equitybank-e14cdd",
      "locationSet": {"include": ["tz"]},
      "tags": {
        "amenity": "bank",
        "brand": "Equity Bank",
        "brand:wikidata": "Q5384667",
        "name": "Equity Bank"
      }
    },
    {
      "displayName": "Equity Bank (Uganda)",
      "id": "equitybank-72d450",
      "locationSet": {"include": ["ug"]},
      "tags": {
        "amenity": "bank",
        "brand": "Equity Bank",
        "brand:wikidata": "Q5384668",
        "name": "Equity Bank"
      }
    },
    {
      "displayName": "Equity Bank (USA)",
      "id": "equitybank-ea2e2d",
      "locationSet": {"include": ["us"]},
      "tags": {
        "amenity": "bank",
        "brand": "Equity Bank",
        "brand:wikidata": "Q62260414",
        "name": "Equity Bank"
      }
    },
    {
      "displayName": "Erste Bank",
      "id": "erstebank-d01b30",
      "locationSet": {
        "include": ["at", "hr", "hu", "rs"]
      },
      "tags": {
        "amenity": "bank",
        "brand": "Erste Bank",
        "brand:wikidata": "Q696867",
        "name": "Erste Bank"
      }
    },
    {
      "displayName": "ESAF Small Finance Bank",
      "id": "esafsmallfinancebank-34f411",
      "locationSet": {"include": ["in"]},
      "matchNames": [
        "esaf bank",
        "esaf microfinance"
      ],
      "tags": {
        "amenity": "bank",
        "brand": "ESAF Small Finance Bank",
        "brand:wikidata": "Q28173964",
        "name": "ESAF Small Finance Bank"
      }
    },
    {
      "displayName": "Eurasian Bank",
      "id": "eurasianbank-033b31",
      "locationSet": {"include": ["kz"]},
      "tags": {
        "amenity": "bank",
        "brand": "Eurasian Bank",
        "brand:wikidata": "Q143852",
        "name": "Eurasian Bank",
        "name:kk": "Еуразиялық банк",
        "name:ru": "Евразийский банк",
        "official_name": "Eurasian Bank JSC",
        "official_name:kk": "«Еуразиялық банк» АҚ",
        "official_name:ru": "АО «Евразийский Банк»"
      }
    },
    {
      "displayName": "Eurobank (Србија)",
      "id": "eurobank-e9ea45",
      "locationSet": {"include": ["rs"]},
      "tags": {
        "amenity": "bank",
        "brand": "Eurobank",
        "brand:wikidata": "Q5411684",
        "name": "Eurobank"
      }
    },
    {
      "displayName": "Eurobank Ergasias",
      "id": "eurobank-158d7a",
      "locationSet": {
        "include": ["cy", "gb", "gr", "lu"]
      },
      "matchNames": ["eurobank ergasias"],
      "tags": {
        "amenity": "bank",
        "brand": "Eurobank",
        "brand:wikidata": "Q951850",
        "name": "Eurobank"
      }
    },
    {
      "displayName": "EuroBic",
      "id": "eurobic-4028ed",
      "locationSet": {"include": ["pt"]},
      "matchNames": ["banco bic"],
      "tags": {
        "amenity": "bank",
        "brand": "EuroBic",
        "brand:wikidata": "Q806175",
        "name": "EuroBic",
        "official_name": "Banco BIC Português"
      }
    },
    {
      "displayName": "Europabank",
      "id": "europabank-96da90",
      "locationSet": {"include": ["be"]},
      "tags": {
        "amenity": "bank",
        "brand": "Europabank",
        "brand:wikidata": "Q2134017",
        "name": "Europabank"
      }
    },
    {
      "displayName": "Evocabank",
      "id": "evocabank-9c44ae",
      "locationSet": {"include": ["am"]},
      "tags": {
        "amenity": "bank",
        "brand": "Էվոկաբանկ",
        "brand:en": "Evocabank",
        "brand:hy": "Էվոկաբանկ",
        "brand:ru": "Эвокабанк",
        "brand:wikidata": "Q17765349",
        "name": "Էվոկաբանկ",
        "name:en": "Evocabank",
        "name:hy": "Էվոկաբանկ",
        "name:ru": "Эвокабанк"
      }
    },
    {
      "displayName": "Farmers National Bank",
      "id": "farmersnationalbank-ea2e2d",
      "locationSet": {"include": ["us"]},
      "tags": {
        "amenity": "bank",
        "brand": "Farmers National Bank",
        "brand:wikidata": "Q104126232",
        "name": "Farmers National Bank"
      }
    },
    {
      "displayName": "Fast Bank",
      "id": "fastbank-9c44ae",
      "locationSet": {"include": ["am"]},
      "tags": {
        "amenity": "bank",
        "brand": "Ֆասթ Բանկ",
        "brand:en": "Fast Bank",
        "brand:hy": "Ֆասթ Բանկ",
        "brand:ru": "Фаст Банк",
        "brand:wikidata": "Q117804528",
        "name": "Ֆասթ Բանկ",
        "name:en": "Fast Bank",
        "name:hy": "Ֆասթ Բանկ",
        "name:ru": "Фаст Банк"
      }
    },
    {
      "displayName": "Faysal Bank (فیصل بینک)",
      "id": "faysalbank-da5806",
      "locationSet": {"include": ["pk"]},
      "tags": {
        "amenity": "bank",
        "brand": "Faysal Bank",
        "brand:ar": "بنك فيصل الباكستاني المحدود",
        "brand:en": "Faysal Bank",
        "brand:ur": "فیصل بینک",
        "brand:wikidata": "Q5439099",
        "name": "Faysal Bank",
        "name:ar": "بنك فيصل الباكستاني المحدود",
        "name:en": "Faysal Bank",
        "name:ur": "فیصل بینک"
      }
    },
    {
      "displayName": "Federal Bank",
      "id": "federalbank-34f411",
      "locationSet": {"include": ["in"]},
      "tags": {
        "amenity": "bank",
        "brand": "Federal Bank",
        "brand:wikidata": "Q2044983",
        "name": "Federal Bank"
      }
    },
    {
      "displayName": "Fibabanka",
      "id": "fibabanka-a30806",
      "locationSet": {"include": ["tr"]},
      "tags": {
        "amenity": "bank",
        "brand": "Fibabanka",
        "brand:wikidata": "Q5446343",
        "name": "Fibabanka"
      }
    },
    {
      "displayName": "Fibank",
      "id": "fibank-126296",
      "locationSet": {"include": ["bg"]},
      "matchNames": ["фибанк"],
      "tags": {
        "amenity": "bank",
        "brand": "Първа инвестиционна банка",
        "brand:bg": "Първа инвестиционна банка",
        "brand:en": "Fibank",
        "brand:wikidata": "Q3367065",
        "name": "Първа инвестиционна банка",
        "name:bg": "Първа инвестиционна банка",
        "name:en": "Fibank",
        "short_name:bg": "ПИБ"
      }
    },
    {
      "displayName": "Ficohsa",
      "id": "ficohsa-47ab19",
      "locationSet": {
        "include": [
          "es",
          "gt",
          "hn",
          "ni",
          "pa",
          "us"
        ]
      },
      "matchNames": ["banco ficohsa"],
      "tags": {
        "amenity": "bank",
        "brand": "Ficohsa",
        "brand:wikidata": "Q5886178",
        "name": "Ficohsa"
      }
    },
    {
      "displayName": "Fidelity Bank (Ghana)",
      "id": "fidelitybank-9d35ea",
      "locationSet": {"include": ["gh"]},
      "tags": {
        "amenity": "bank",
        "brand": "Fidelity Bank",
        "brand:wikidata": "Q5446778",
        "name": "Fidelity Bank",
        "operator": "Fidelity Bank Ghana Limited",
        "operator:type": "public",
        "operator:wikidata": "Q5446778"
      }
    },
    {
      "displayName": "Fidelity Bank (Kansas)",
      "id": "fidelitybank-40cba0",
      "locationSet": {
        "include": ["us-ks.geojson"]
      },
      "tags": {
        "amenity": "bank",
        "brand": "Fidelity Bank",
        "brand:wikidata": "Q27883293",
        "name": "Fidelity Bank"
      }
    },
    {
      "displayName": "Fidelity Bank (Louisiana)",
      "id": "fidelitybank-2214b7",
      "locationSet": {
        "include": ["us-la.geojson"]
      },
      "note": "Also has loan offices in MS/FL, but those are not amenity=bank",
      "tags": {
        "amenity": "bank",
        "brand": "Fidelity Bank",
        "brand:wikidata": "Q124130169",
        "name": "Fidelity Bank"
      }
    },
    {
      "displayName": "Fidelity Bank (Massachusetts)",
      "id": "fidelitybank-1bf72c",
      "locationSet": {
        "include": ["us-ma.geojson"]
      },
      "tags": {
        "amenity": "bank",
        "brand": "Fidelity Bank",
        "brand:wikidata": "Q124103644",
        "name": "Fidelity Bank"
      }
    },
    {
      "displayName": "Fidelity Bank (NC/SC/VA)",
      "id": "fidelitybank-5f055b",
      "locationSet": {
        "include": [
          "us-nc.geojson",
          "us-sc.geojson",
          "us-va.geojson"
        ]
      },
      "tags": {
        "amenity": "bank",
        "brand": "Fidelity Bank",
        "brand:wikidata": "Q124104925",
        "name": "Fidelity Bank"
      }
    },
    {
      "displayName": "Fidelity Bank (Nigeria)",
      "id": "fidelitybank-db0de1",
      "locationSet": {"include": ["ng"]},
      "tags": {
        "amenity": "bank",
        "brand": "Fidelity Bank",
        "brand:wikidata": "Q5446777",
        "name": "Fidelity Bank"
      }
    },
    {
      "displayName": "Fidelity Bank (Pennsylvania)",
      "id": "fidelitybank-7bc61e",
      "locationSet": {
        "include": ["us-pa.geojson"]
      },
      "tags": {
        "amenity": "bank",
        "brand": "Fidelity Bank",
        "brand:wikidata": "Q124129954",
        "name": "Fidelity Bank"
      }
    },
    {
      "displayName": "Fidelity Bank & Trust",
      "id": "fidelitybankandtrust-9c627e",
      "locationSet": {
        "include": [
          "us-ia.geojson",
          "us-il.geojson",
          "us-wi.geojson"
        ]
      },
      "matchNames": ["fidelity bank"],
      "tags": {
        "amenity": "bank",
        "brand": "Fidelity Bank & Trust",
        "brand:wikidata": "Q124130939",
        "name": "Fidelity Bank & Trust"
      }
    },
    {
      "displayName": "Fifth Third Bank",
      "id": "fifththirdbank-ea2e2d",
      "locationSet": {"include": ["us"]},
      "matchNames": ["5/3"],
      "tags": {
        "amenity": "bank",
        "brand": "Fifth Third Bank",
        "brand:wikidata": "Q1411810",
        "name": "Fifth Third Bank",
        "short_name": "5/3 Bank"
      }
    },
    {
      "displayName": "Fineco",
      "id": "fineco-7b36b5",
      "locationSet": {"include": ["it"]},
      "tags": {
        "amenity": "bank",
        "brand": "Fineco",
        "brand:wikidata": "Q3745690",
        "name": "Fineco"
      }
    },
    {
      "displayName": "Fintro",
      "id": "fintro-96da90",
      "locationSet": {"include": ["be"]},
      "tags": {
        "amenity": "bank",
        "brand": "Fintro",
        "brand:wikidata": "Q2457280",
        "name": "Fintro"
      }
    },
    {
      "displayName": "Fio banka",
      "id": "fiobanka-dde967",
      "locationSet": {"include": ["cz", "sk"]},
      "tags": {
        "amenity": "bank",
        "brand": "Fio banka",
        "brand:wikidata": "Q12016657",
        "name": "Fio banka"
      }
    },
    {
      "displayName": "First Atlantic Bank",
      "id": "firstatlanticbank-9d35ea",
      "locationSet": {"include": ["gh"]},
      "tags": {
        "amenity": "bank",
        "brand": "First Atlantic Bank",
        "brand:wikidata": "Q30688785",
        "name": "First Atlantic Bank",
        "operator": "First Atlantic Bank (Ghana) Limited",
        "operator:type": "private",
        "operator:wikidata": "Q30688785"
      }
    },
    {
      "displayName": "First Bank (North and South Carolina)",
      "id": "firstbank-978cca",
      "locationSet": {
        "include": [
          "first_bank_carolinas.geojson"
        ]
      },
      "matchNames": [
        "1st bancorp",
        "1st bank",
        "first bancorp"
      ],
      "tags": {
        "amenity": "bank",
        "brand": "First Bank",
        "brand:wikidata": "Q5452332",
        "name": "First Bank"
      }
    },
    {
      "displayName": "First Bank (Puerto Rico)",
      "id": "firstbank-9794e6",
      "locationSet": {"include": ["pr"]},
      "matchNames": [
        "1st bancorp",
        "1st bank",
        "first bancorp"
      ],
      "tags": {
        "amenity": "bank",
        "brand": "First Bank",
        "brand:wikidata": "Q5452333",
        "name": "First Bank"
      }
    },
    {
      "displayName": "First Bank (Western USA)",
      "id": "firstbank-f17495",
      "locationSet": {
        "include": [
          "first_bank_western_us.geojson"
        ]
      },
      "tags": {
        "amenity": "bank",
        "brand": "First Bank",
        "brand:wikidata": "Q5452217",
        "name": "First Bank",
        "short_name": "1STBank"
      }
    },
    {
      "displayName": "First Citizens Bank (Trinidad and Tobago)",
      "id": "firstcitizensbank-ffbbe8",
      "locationSet": {"include": ["bb", "tt"]},
      "matchNames": ["1st citizens bank"],
      "tags": {
        "amenity": "bank",
        "brand": "First Citizens Bank",
        "brand:wikidata": "Q5452734",
        "name": "First Citizens Bank"
      }
    },
    {
      "displayName": "First Citizens Bank (USA)",
      "id": "firstcitizensbank-ea2e2d",
      "locationSet": {"include": ["us"]},
      "matchNames": ["1st citizens bank"],
      "tags": {
        "amenity": "bank",
        "brand": "First Citizens Bank",
        "brand:wikidata": "Q117419474",
        "name": "First Citizens Bank"
      }
    },
    {
      "displayName": "First Commonwealth Bank",
      "id": "firstcommonwealthbank-ea2e2d",
      "locationSet": {"include": ["us"]},
      "tags": {
        "amenity": "bank",
        "brand": "First Commonwealth Bank",
        "brand:wikidata": "Q5452773",
        "name": "First Commonwealth Bank"
      }
    },
    {
      "displayName": "First Community Bank (Kenya)",
      "id": "firstcommunitybank-8efa9d",
      "locationSet": {"include": ["ke"]},
      "tags": {
        "amenity": "bank",
        "brand": "First Community Bank",
        "brand:wikidata": "Q5452774",
        "name": "First Community Bank",
        "short_name": "FCB"
      }
    },
    {
      "displayName": "First Community Credit Union",
      "id": "firstcommunitycreditunion-4ac31a",
      "locationSet": {
        "include": ["us-or.geojson"]
      },
      "tags": {
        "amenity": "bank",
        "brand": "First Community Credit Union",
        "brand:wikidata": "Q111981593",
        "name": "First Community Credit Union"
      }
    },
    {
      "displayName": "First Convenience Bank",
      "id": "firstconveniencebank-718014",
      "locationSet": {
        "include": ["us-tx.geojson"]
      },
      "tags": {
        "amenity": "bank",
        "brand": "First Convenience Bank",
        "brand:wikidata": "Q110622177",
        "name": "First Convenience Bank"
      }
    },
    {
      "displayName": "First Fidelity Bank",
      "id": "firstfidelitybank-48c176",
      "locationSet": {
        "include": [
          "us-az.geojson",
          "us-co.geojson",
          "us-ok.geojson"
        ]
      },
      "tags": {
        "amenity": "bank",
        "brand": "First Fidelity Bank",
        "brand:wikidata": "Q20708488",
        "name": "First Fidelity Bank"
      }
    },
    {
      "displayName": "First Financial Bank",
      "id": "firstfinancialbank-c8207a",
      "locationSet": {
        "include": [
          "us-il.geojson",
          "us-in.geojson",
          "us-ky.geojson",
          "us-tn.geojson"
        ]
      },
      "matchNames": ["1st financial bank"],
      "tags": {
        "amenity": "bank",
        "brand": "First Financial Bank",
        "brand:wikidata": "Q5453009",
        "name": "First Financial Bank"
      }
    },
    {
      "displayName": "First Horizon Bank",
      "id": "firsthorizonbank-ea2e2d",
      "locationSet": {"include": ["us"]},
      "tags": {
        "amenity": "bank",
        "brand": "First Horizon Bank",
        "brand:wikidata": "Q5453875",
        "name": "First Horizon Bank"
      }
    },
    {
      "displayName": "First Interstate Bank",
      "id": "firstinterstatebank-ea2e2d",
      "locationSet": {"include": ["us"]},
      "matchNames": [
        "1st interstate",
        "1st interstate bancsystem",
        "1st interstate bank",
        "first interstate"
      ],
      "tags": {
        "amenity": "bank",
        "brand": "First Interstate BancSystem",
        "brand:wikidata": "Q5453107",
        "name": "First Interstate Bank"
      }
    },
    {
      "displayName": "First Midwest Bank",
      "id": "firstmidwestbank-ea2e2d",
      "locationSet": {"include": ["us"]},
      "tags": {
        "amenity": "bank",
        "brand": "First Midwest Bank",
        "brand:wikidata": "Q5453331",
        "name": "First Midwest Bank"
      }
    },
    {
      "displayName": "First National Bank (Ghana)",
      "id": "firstnationalbank-9d35ea",
      "locationSet": {"include": ["gh"]},
      "tags": {
        "amenity": "bank",
        "brand": "First National Bank (FNB)",
        "brand:wikidata": "Q3072956",
        "name": "First National Bank",
        "operator": "First National Bank Ghana",
        "operator:type": "public",
        "operator:wikidata": "Q96377981"
      }
    },
    {
      "displayName": "First National Bank (US)",
      "id": "firstnationalbank-fdc31a",
      "locationSet": {
        "include": [
          "us-dc.geojson",
          "us-md.geojson",
          "us-nc.geojson",
          "us-oh.geojson",
          "us-pa.geojson",
          "us-sc.geojson",
          "us-va.geojson",
          "us-wv.geojson"
        ]
      },
      "matchNames": ["fnb"],
      "tags": {
        "amenity": "bank",
        "brand": "First National Bank",
        "brand:wikidata": "Q5426765",
        "name": "First National Bank"
      }
    },
    {
      "displayName": "First National Bank Alaska",
      "id": "firstnationalbankalaska-8dd6a4",
      "locationSet": {
        "include": ["us-ak.geojson"]
      },
      "tags": {
        "amenity": "bank",
        "brand": "First National Bank Alaska",
        "brand:wikidata": "Q1419496",
        "name": "First National Bank Alaska"
      }
    },
    {
      "displayName": "First National Bank of Long Island",
      "id": "firstnationalbankoflongisland-51c67b",
      "locationSet": {
        "include": ["us-ny.geojson"]
      },
      "tags": {
        "amenity": "bank",
        "brand": "First National Bank of Long Island",
        "brand:wikidata": "Q110265410",
        "name": "First National Bank of Long Island"
      }
    },
    {
      "displayName": "First National Bank of Scotia",
      "id": "firstnationalbankofscotia-9d21b1",
      "locationSet": {
        "include": [[-73.77, 42.88]]
      },
      "tags": {
        "amenity": "bank",
        "brand": "First National Bank of Scotia",
        "brand:wikidata": "Q110268571",
        "name": "First National Bank of Scotia"
      }
    },
    {
      "displayName": "First National Bank Texas",
      "id": "firstnationalbanktexas-718014",
      "locationSet": {
        "include": ["us-tx.geojson"]
      },
      "matchNames": ["1stnb"],
      "tags": {
        "amenity": "bank",
        "brand": "First National Bank Texas",
        "brand:wikidata": "Q110622177",
        "name": "First National Bank Texas"
      }
    },
    {
      "displayName": "First Republic Bank",
      "id": "firstrepublicbank-ea2e2d",
      "locationSet": {"include": ["us"]},
      "tags": {
        "amenity": "bank",
        "brand": "First Republic Bank",
        "brand:wikidata": "Q5453752",
        "name": "First Republic Bank"
      }
    },
    {
      "displayName": "First Security Bank Arkansas",
      "id": "firstsecuritybank-8dd6a4",
      "locationSet": {
        "include": ["us-ak.geojson"]
      },
      "tags": {
        "amenity": "bank",
        "brand": "First Security Bank",
        "brand:wikidata": "Q5453784",
        "name": "First Security Bank"
      }
    },
    {
      "displayName": "First Security Bank Montana",
      "id": "firstsecuritybank-d96d23",
      "locationSet": {
        "include": ["us-mt.geojson"]
      },
      "tags": {
        "amenity": "bank",
        "brand": "First Security Bank",
        "brand:wikidata": "Q5453785",
        "name": "First Security Bank"
      }
    },
    {
      "displayName": "First State Bank (East Nebraska)",
      "id": "firststatebank-727e4e",
      "locationSet": {
        "include": [
          "first_state_bank_ne_east.geojson"
        ]
      },
      "tags": {
        "amenity": "bank",
        "brand": "First State Bank",
        "brand:wikidata": "Q87646525",
        "name": "First State Bank"
      }
    },
    {
      "displayName": "First State Bank (Florida)",
      "id": "firststatebank-5ce5b6",
      "locationSet": {
        "include": ["florida_keys.geojson"]
      },
      "tags": {
        "amenity": "bank",
        "brand": "First State Bank",
        "brand:wikidata": "Q87647395",
        "name": "First State Bank"
      }
    },
    {
      "displayName": "First State Bank (Illinois)",
      "id": "firststatebank-fa1437",
      "locationSet": {
        "include": ["first_state_bank_il.geojson"]
      },
      "tags": {
        "amenity": "bank",
        "brand": "First State Bank",
        "brand:wikidata": "Q87647340",
        "name": "First State Bank"
      }
    },
    {
      "displayName": "First State Bank (Michigan)",
      "id": "firststatebank-60082c",
      "locationSet": {
        "include": ["first_state_bank_mi.geojson"]
      },
      "tags": {
        "amenity": "bank",
        "brand": "First State Bank",
        "brand:wikidata": "Q87647479",
        "name": "First State Bank"
      }
    },
    {
      "displayName": "First State Bank (Mississippi)",
      "id": "firststatebank-f6b900",
      "locationSet": {
        "include": ["us-ms.geojson"]
      },
      "tags": {
        "amenity": "bank",
        "brand": "First State Bank",
        "brand:wikidata": "Q87647452",
        "name": "First State Bank"
      }
    },
    {
      "displayName": "First State Bank (Ohio)",
      "id": "firststatebank-05021f",
      "locationSet": {
        "include": ["first_state_bank_oh.geojson"]
      },
      "tags": {
        "amenity": "bank",
        "brand": "First State Bank",
        "brand:wikidata": "Q87647374",
        "name": "First State Bank"
      }
    },
    {
      "displayName": "First State Bank (Texas)",
      "id": "firststatebank-8d0805",
      "locationSet": {
        "include": ["first_state_bank_tx.geojson"]
      },
      "tags": {
        "amenity": "bank",
        "brand": "First State Bank",
        "brand:wikidata": "Q87647065",
        "name": "First State Bank"
      }
    },
    {
      "displayName": "First State Bank (West Nebraska and Omaha)",
      "id": "firststatebank-a81bcc",
      "locationSet": {
        "include": [
          "first_state_bank_ne_west.geojson"
        ]
      },
      "tags": {
        "amenity": "bank",
        "brand": "First State Bank",
        "brand:wikidata": "Q5453817",
        "name": "First State Bank"
      }
    },
    {
      "displayName": "First Tech Federal Credit Union",
      "id": "firsttechfederalcreditunion-ea2e2d",
      "locationSet": {"include": ["us"]},
      "matchNames": [
        "1st tech",
        "1st tech credit union",
        "first tech",
        "first tech credit union"
      ],
      "tags": {
        "amenity": "bank",
        "brand": "First Tech Federal Credit Union",
        "brand:wikidata": "Q5453865",
        "name": "First Tech Federal Credit Union"
      }
    },
    {
      "displayName": "First United Bank",
      "id": "firstunitedbank-ea2e2d",
      "locationSet": {"include": ["us"]},
      "tags": {
        "alt_name": "First United Bank",
        "amenity": "bank",
        "brand": "First United Bank",
        "brand:wikidata": "Q5453964",
        "name": "First United Bank"
      }
    },
    {
      "displayName": "First West Credit Union",
      "id": "firstwestcreditunion-e1345b",
      "locationSet": {"include": ["ca"]},
      "tags": {
        "alt_name": "First West",
        "amenity": "bank",
        "brand": "First West Credit Union",
        "brand:wikidata": "Q5454073",
        "name": "First West Credit Union"
      }
    },
    {
      "displayName": "FirstBank Ghana",
      "id": "firstbankghana-9d35ea",
      "locationSet": {"include": ["gh"]},
      "tags": {
        "amenity": "bank",
        "brand": "First Bank of Nigeria",
        "brand:wikidata": "Q5452342",
        "name": "FirstBank Ghana",
        "old_name": "FBNBank",
        "operator": "FBNBank Ghana Limited",
        "operator:type": "public"
      }
    },
    {
      "displayName": "Flagstar Bank",
      "id": "flagstarbank-ea2e2d",
      "locationSet": {"include": ["us"]},
      "tags": {
        "amenity": "bank",
        "brand": "Flagstar Bank",
        "brand:wikidata": "Q5457038",
        "name": "Flagstar Bank"
      }
    },
    {
      "displayName": "FNB (South Africa)",
      "id": "fnb-154feb",
      "locationSet": {
        "include": ["bw", "mz", "na", "za", "zm"]
      },
      "tags": {
        "amenity": "bank",
        "brand": "FNB",
        "brand:wikidata": "Q3072956",
        "name": "FNB",
        "official_name": "First National Bank"
      }
    },
    {
      "displayName": "FNBO",
      "id": "fnbo-ea2e2d",
      "locationSet": {"include": ["us"]},
      "tags": {
        "amenity": "bank",
        "brand": "FNBO",
        "brand:wikidata": "Q5453412",
        "name": "FNBO",
        "official_name": "First National Bank of Omaha"
      }
    },
    {
      "displayName": "ForteBank",
      "id": "fortebank-033b31",
      "locationSet": {"include": ["kz"]},
      "matchNames": [
        "abc bank",
        "alliance bank",
        "temirbank",
        "альянс банк"
      ],
      "tags": {
        "amenity": "bank",
        "brand": "ForteBank",
        "brand:wikidata": "Q1336498",
        "name": "ForteBank"
      }
    },
    {
      "displayName": "Freedom Bank",
      "id": "freedombank-033b31",
      "locationSet": {"include": ["kz"]},
      "tags": {
        "amenity": "bank",
        "brand": "Freedom Bank",
        "brand:wikidata": "Q21843099",
        "name": "Freedom Bank",
        "name:ru": "Фридом Банк",
        "official_name:kk": "«Банк Фридом Финанс Қазақстан» АҚ",
        "official_name:ru": "АО «Банк Фридом Финанс Казахстан»"
      }
    },
    {
      "displayName": "Frost Bank",
      "id": "frostbank-ea2e2d",
      "locationSet": {"include": ["us"]},
      "tags": {
        "amenity": "bank",
        "brand": "Frost Bank",
        "brand:wikidata": "Q5506152",
        "name": "Frost Bank"
      }
    },
    {
      "displayName": "Fulton Bank",
      "id": "fultonbank-ea2e2d",
      "locationSet": {"include": ["us"]},
      "tags": {
        "amenity": "bank",
        "brand": "Fulton Bank",
        "brand:wikidata": "Q16976594",
        "name": "Fulton Bank"
      }
    },
    {
      "displayName": "Galicia",
      "id": "galicia-841353",
      "locationSet": {"include": ["ar"]},
      "tags": {
        "amenity": "bank",
        "brand": "Galicia",
        "brand:wikidata": "Q5717952",
        "name": "Galicia"
      }
    },
    {
      "displayName": "Garanti BBVA",
      "id": "garantibankasi-df101c",
      "locationSet": {
        "include": ["001"],
        "exclude": ["cn"]
      },
      "matchNames": ["garanti", "garanti bbva"],
      "tags": {
        "amenity": "bank",
        "brand": "Garanti Bankası",
        "brand:wikidata": "Q322962",
        "name": "Garanti Bankası"
      }
    },
    {
      "displayName": "GCB Bank",
      "id": "gcbbank-9d35ea",
      "locationSet": {"include": ["gh"]},
      "matchNames": ["ghana commercial bank"],
      "tags": {
        "amenity": "bank",
        "brand": "GCB Bank",
        "brand:wikidata": "Q1521346",
        "name": "GCB Bank",
        "operator": "GCB Bank Limited",
        "operator:type": "public",
        "operator:wikidata": "Q1521346"
      }
    },
    {
      "displayName": "German American",
      "id": "germanamerican-ea2e2d",
      "locationSet": {"include": ["us"]},
      "tags": {
        "amenity": "bank",
        "brand": "German American",
        "brand:wikidata": "Q120753420",
        "name": "German American"
      }
    },
    {
      "displayName": "Getin Bank",
      "id": "getinbank-68054b",
      "locationSet": {"include": ["pl"]},
      "tags": {
        "amenity": "bank",
        "brand": "Getin Bank",
        "brand:wikidata": "Q9267646",
        "name": "Getin Bank"
      }
    },
    {
      "displayName": "Glarner Kantonalbank",
      "id": "glarnerkantonalbank-74b036",
      "locationSet": {"include": ["ch"]},
      "tags": {
        "amenity": "bank",
        "brand": "Glarner Kantonalbank",
        "brand:wikidata": "Q1529290",
        "name": "Glarner Kantonalbank",
        "short_name": "GLKB"
      }
    },
    {
      "displayName": "Global Credit Union",
      "id": "globalcreditunion-2135d8",
      "locationSet": {
        "include": [
          "us-ak.geojson",
          "us-az.geojson",
          "us-ca.geojson",
          "us-id.geojson",
          "us-wa.geojson"
        ]
      },
      "matchNames": [
        "alaska usa federal credit union",
        "alaskausa"
      ],
      "tags": {
        "amenity": "bank",
        "brand": "Global Credit Union",
        "brand:wikidata": "Q4708627",
        "name": "Global Credit Union"
      }
    },
    {
      "displayName": "Golden 1 Credit Union",
      "id": "golden1creditunion-ea2e2d",
      "locationSet": {"include": ["us"]},
      "matchNames": [
        "golden 1",
        "golden one",
        "golden one credit union",
        "the golden 1 credit union",
        "the golden one credit union"
      ],
      "tags": {
        "amenity": "bank",
        "brand": "Golden 1 Credit Union",
        "brand:wikidata": "Q7736976",
        "name": "Golden 1 Credit Union"
      }
    },
    {
      "displayName": "Graubündner Kantonalbank",
      "id": "graubundnerkantonalbank-74b036",
      "locationSet": {"include": ["ch"]},
      "tags": {
        "amenity": "bank",
        "brand": "Graubündner Kantonalbank",
        "brand:de": "Graubündner Kantonalbank",
        "brand:it": "Banca Cantonale Grigione",
        "brand:wikidata": "Q1543702",
        "name": "Graubündner Kantonalbank",
        "name:de": "Graubündner Kantonalbank",
        "name:it": "Banca Cantonale Grigione",
        "short_name": "GKB",
        "short_name:de": "GKB",
        "short_name:it": "BCG"
      }
    },
    {
      "displayName": "Great Western Bank",
      "id": "greatwesternbank-ea2e2d",
      "locationSet": {"include": ["us"]},
      "tags": {
        "amenity": "bank",
        "brand": "Great Western Bank",
        "brand:wikidata": "Q5600185",
        "name": "Great Western Bank"
      }
    },
    {
      "displayName": "GreenState Credit Union",
      "id": "greenstatecreditunion-9a0c47",
      "locationSet": {
        "include": [
          "us-ia.geojson",
          "us-il.geojson"
        ]
      },
      "tags": {
        "amenity": "bank",
        "brand": "GreenState Credit Union",
        "brand:wikidata": "Q111381336",
        "name": "GreenState Credit Union"
      }
    },
    {
      "displayName": "Groupama",
      "id": "groupama-512200",
      "locationSet": {
        "include": [
          "bg",
          "cn",
          "fr",
          "gr",
          "hu",
          "it",
          "ro",
          "sk",
          "tr"
        ]
      },
      "tags": {
        "amenity": "bank",
        "brand": "Groupama",
        "brand:wikidata": "Q3083531",
        "name": "Groupama"
      }
    },
    {
      "displayName": "GT Bank",
      "id": "gtbank-b3c39a",
      "locationSet": {
        "include": [
          "ci",
          "gb",
          "gh",
          "gm",
          "ke",
          "lr",
          "ng",
          "rw",
          "tz",
          "ug"
        ]
      },
      "tags": {
        "amenity": "bank",
        "brand": "GT Bank",
        "brand:wikidata": "Q579747",
        "name": "GT Bank",
        "official_name": "Guaranty Trust Bank"
      }
    },
    {
      "displayName": "Gulf Coast Bank & Trust",
      "id": "gulfcoastbankandtrust-2214b7",
      "locationSet": {
        "include": ["us-la.geojson"]
      },
      "tags": {
        "amenity": "bank",
        "brand": "Gulf Coast Bank & Trust",
        "brand:wikidata": "Q112357370",
        "name": "Gulf Coast Bank & Trust"
      }
    },
    {
      "displayName": "Halifax",
      "id": "halifax-e1e9d0",
      "locationSet": {"include": ["gb"]},
      "matchNames": ["halifax plc"],
      "tags": {
        "amenity": "bank",
        "brand": "Halifax",
        "brand:wikidata": "Q3310164",
        "name": "Halifax"
      }
    },
    {
      "displayName": "Halkbank",
      "id": "halkbank-a30806",
      "locationSet": {"include": ["tr"]},
      "tags": {
        "amenity": "bank",
        "brand": "Halkbank",
        "brand:wikidata": "Q3593818",
        "name": "Halkbank"
      }
    },
    {
      "displayName": "Halkbank (Serbia)",
      "id": "halkbank-e9ea45",
      "locationSet": {"include": ["rs"]},
      "tags": {
        "amenity": "bank",
        "brand": "Halkbank",
        "brand:wikidata": "Q3593818",
        "name": "Halkbank",
        "name:mk": "Халк Банка"
      }
    },
    {
      "displayName": "Halyk Bank",
      "id": "halykbank-93fd52",
      "locationSet": {
        "include": [
          "ge",
          "kg",
          "kz",
          "ru",
          "tj",
          "uz"
        ]
      },
      "matchNames": ["казкоммерцбанк"],
      "tags": {
        "amenity": "bank",
        "brand": "Halyk Bank",
        "brand:wikidata": "Q1046186",
        "name": "Halyk Bank",
        "name:kk": "Халық Банкі",
        "name:ru": "Халык банк",
        "official_name:kk": "«Қазақстан Халық Банкі» АҚ",
        "official_name:ru": "АО «Народный Банк Казахстана»",
        "old_name": "Народный банк"
      }
    },
    {
      "displayName": "Hamburger Sparkasse",
      "id": "hamburgersparkasse-1180cf",
      "locationSet": {"include": ["de"]},
      "tags": {
        "amenity": "bank",
        "brand": "Hamburger Sparkasse",
        "brand:wikidata": "Q1573140",
        "name": "Hamburger Sparkasse",
        "short_name": "Haspa"
      }
    },
    {
      "displayName": "Hamkorbank",
      "id": "hamkorbank-99790d",
      "locationSet": {"include": ["uz"]},
      "tags": {
        "amenity": "bank",
        "brand": "Hamkorbank",
        "brand:wikidata": "Q12166841",
        "name": "Hamkorbank"
      }
    },
    {
      "displayName": "Hancock Whitney",
      "id": "hancockwhitney-78aa9a",
      "locationSet": {
        "include": [
          "us-al.geojson",
          "us-la.geojson",
          "us-ms.geojson",
          "us-tx.geojson"
        ]
      },
      "tags": {
        "amenity": "bank",
        "brand": "Hancock Whitney",
        "brand:wikidata": "Q5647025",
        "name": "Hancock Whitney"
      }
    },
    {
      "displayName": "Handelsbanken",
      "id": "handelsbanken-1834eb",
      "locationSet": {
        "include": ["dk", "fi", "gb", "no", "se"]
      },
      "preserveTags": ["^name"],
      "tags": {
        "amenity": "bank",
        "brand": "Handelsbanken",
        "brand:wikidata": "Q1421630",
        "name": "Handelsbanken"
      }
    },
    {
      "displayName": "Hanmi Bank",
      "id": "hanmibank-ea2e2d",
      "locationSet": {"include": ["us"]},
      "tags": {
        "amenity": "bank",
        "brand": "Hanmi Bank",
        "brand:wikidata": "Q5648633",
        "name": "Hanmi Bank"
      }
    },
    {
      "displayName": "Hatton National Bank",
      "id": "hattonnationalbank-358381",
      "locationSet": {"include": ["lk"]},
      "tags": {
        "amenity": "bank",
        "brand": "Hatton National Bank",
        "brand:wikidata": "Q3532080",
        "name": "Hatton National Bank",
        "short_name": "HNB"
      }
    },
    {
      "displayName": "Hawaiian First Bank",
      "id": "hawaiianfirstbank-ae6ba2",
      "locationSet": {
        "include": ["gu", "mp", "us-hi"]
      },
      "tags": {
        "amenity": "bank",
        "brand": "Hawaiian First Bank",
        "brand:wikidata": "Q3072937",
        "name": "Hawaiian First Bank"
      }
    },
    {
      "displayName": "HBL Bank (ایچ بی ایل پاکستان)",
      "id": "hblbank-da5806",
      "locationSet": {"include": ["pk"]},
      "matchNames": ["habib bank limited", "hbl"],
      "tags": {
        "amenity": "bank",
        "brand": "HBL Bank",
        "brand:en": "HBL Bank",
        "brand:ur": "ایچ بی ایل پاکستان",
        "brand:wikidata": "Q1566843",
        "name": "HBL Bank",
        "name:en": "HBL Bank",
        "name:ur": "ایچ بی ایل پاکستان"
      }
    },
    {
      "displayName": "HDFC Bank",
      "id": "hdfcbank-34f411",
      "locationSet": {"include": ["in"]},
      "tags": {
        "amenity": "bank",
        "brand": "HDFC Bank",
        "brand:wikidata": "Q631047",
        "name": "HDFC Bank",
        "short_name": "HDFC"
      }
    },
    {
      "displayName": "Heartland Bank (Illinois)",
      "id": "heartlandbank-6bd15c",
      "locationSet": {
        "include": ["us-il.geojson"]
      },
      "tags": {
        "amenity": "bank",
        "brand": "Heartland Bank",
        "brand:wikidata": "Q109870322",
        "name": "Heartland Bank",
        "official_name": "Heartland Bank and Trust Company"
      }
    },
    {
      "displayName": "Hellenic Bank",
      "id": "hellenicbank-fe69e8",
      "locationSet": {"include": ["cy"]},
      "tags": {
        "amenity": "bank",
        "brand": "Hellenic Bank",
        "brand:wikidata": "Q5707160",
        "name": "Ελληνική Τράπεζα",
        "name:el": "Ελληνική Τράπεζα",
        "name:en": "Hellenic Bank"
      }
    },
    {
      "displayName": "Heritage Bank (Australia)",
      "id": "heritagebank-f304bd",
      "locationSet": {"include": ["au"]},
      "tags": {
        "amenity": "bank",
        "brand": "Heritage Bank",
        "brand:wikidata": "Q5738690",
        "name": "Heritage Bank"
      }
    },
    {
      "displayName": "Heritage Bank (Belize)",
      "id": "heritagebank-bb8b1a",
      "locationSet": {"include": ["bz"]},
      "tags": {
        "amenity": "bank",
        "brand": "Heritage Bank",
        "name": "Heritage Bank"
      }
    },
    {
      "displayName": "Heritage Bank (Kentucky)",
      "id": "heritagebank-6787e9",
      "locationSet": {
        "include": [
          "us-ky.geojson",
          "us-oh.geojson"
        ]
      },
      "tags": {
        "amenity": "bank",
        "brand": "Heritage Bank",
        "brand:wikidata": "Q73560500",
        "name": "Heritage Bank"
      }
    },
    {
      "displayName": "Heritage Bank (Nigeria)",
      "id": "heritagebank-db0de1",
      "locationSet": {"include": ["ng"]},
      "tags": {
        "amenity": "bank",
        "brand": "Heritage Bank",
        "brand:wikidata": "Q17022606",
        "name": "Heritage Bank"
      }
    },
    {
      "displayName": "Heritage Bank (Northwest US)",
      "id": "heritagebank-c20fa5",
      "locationSet": {
        "include": [
          "us-id.geojson",
          "us-or.geojson",
          "us-wa.geojson"
        ]
      },
      "tags": {
        "amenity": "bank",
        "brand": "Heritage Bank",
        "brand:wikidata": "Q107803181",
        "name": "Heritage Bank"
      }
    },
    {
      "displayName": "HNB",
      "id": "hnb-358381",
      "locationSet": {"include": ["lk"]},
      "tags": {
        "amenity": "bank",
        "brand": "HNB",
        "brand:wikidata": "Q3532080",
        "name": "HNB"
      }
    },
    {
      "displayName": "HomeStreet Bank",
      "id": "homestreetbank-80e3ed",
      "locationSet": {
        "include": [
          "us-ca.geojson",
          "us-hi",
          "us-id.geojson",
          "us-or.geojson",
          "us-ut.geojson",
          "us-wa.geojson"
        ]
      },
      "tags": {
        "amenity": "bank",
        "brand": "HomeStreet Bank",
        "brand:wikidata": "Q60762481",
        "name": "HomeStreet Bank"
      }
    },
    {
      "displayName": "Hong Leong Bank",
      "id": "hongleongbank-8ab35f",
      "locationSet": {"include": ["my"]},
      "tags": {
        "amenity": "bank",
        "brand": "Hong Leong Bank",
        "brand:wikidata": "Q4383943",
        "brand:zh": "丰隆银行",
        "name": "Hong Leong Bank",
        "name:zh": "丰隆银行"
      }
    },
    {
      "displayName": "Horizon Credit Union",
      "id": "horizoncreditunion-420495",
      "locationSet": {
        "include": [
          "us-id.geojson",
          "us-mt.geojson",
          "us-or.geojson",
          "us-wa.geojson"
        ]
      },
      "tags": {
        "amenity": "bank",
        "brand": "Horizon Credit Union",
        "brand:wikidata": "Q115677986",
        "name": "Horizon Credit Union"
      }
    },
    {
      "displayName": "Hrvatska poštanska banka",
      "id": "hrvatskapostanskabanka-6f3d3b",
      "locationSet": {"include": ["hr"]},
      "tags": {
        "amenity": "bank",
        "brand": "Hrvatska poštanska banka",
        "brand:wikidata": "Q5923981",
        "name": "Hrvatska poštanska banka",
        "short_name": "HPB"
      }
    },
    {
      "displayName": "HSBC (Global)",
      "id": "hsbc-e7b32e",
      "locationSet": {
        "include": ["001"],
        "exclude": ["ca", "fr", "hk", "mo", "tw"]
      },
      "matchNames": ["hsbc egypt"],
      "tags": {
        "amenity": "bank",
        "brand": "HSBC",
        "brand:wikidata": "Q190464",
        "name": "HSBC"
      }
    },
    {
      "displayName": "HSBC Armenia",
      "id": "hsbc-9c44ae",
      "locationSet": {"include": ["am"]},
      "tags": {
        "amenity": "bank",
        "brand": "Էյչ-Էս-Բի-Սի",
        "brand:en": "HSBC",
        "brand:hy": "Էյչ-Էս-Բի-Սի",
        "brand:ru": "Эйдж-Эс-Би-Си",
        "brand:wikidata": "Q190464",
        "name": "Էյչ-Էս-Բի-Սի",
        "name:en": "HSBC",
        "name:hy": "Էյչ-Էս-Բի-Սի",
        "name:ru": "Эйдж-Эс-Би-Си"
      }
    },
    {
      "displayName": "HSBC UK (UK)",
      "id": "hsbcuk-e1e9d0",
      "locationSet": {"include": ["gb"]},
      "matchNames": ["hsbc", "hsbc uk bank"],
      "tags": {
        "amenity": "bank",
        "brand": "HSBC UK",
        "brand:wikidata": "Q64767453",
        "name": "HSBC UK"
      }
    },
    {
      "displayName": "Huntington Bank",
      "id": "huntingtonbank-ea2e2d",
      "locationSet": {"include": ["us"]},
      "matchNames": [
        "huntington national bank",
        "tcf bank"
      ],
      "tags": {
        "amenity": "bank",
        "brand": "Huntington Bank",
        "brand:wikidata": "Q798819",
        "name": "Huntington Bank"
      }
    },
    {
      "displayName": "HypoVereinsbank",
      "id": "hypovereinsbank-1180cf",
      "locationSet": {"include": ["de"]},
      "tags": {
        "amenity": "bank",
        "brand": "HypoVereinsbank",
        "brand:wikidata": "Q220189",
        "name": "HypoVereinsbank"
      }
    },
    {
      "displayName": "Ibercaja",
      "id": "ibercaja-ce59ab",
      "locationSet": {"include": ["es"]},
      "tags": {
        "amenity": "bank",
        "brand": "Ibercaja",
        "brand:wikidata": "Q5907815",
        "name": "Ibercaja"
      }
    },
    {
      "displayName": "IBK기업은행",
      "id": "industrialbankofkorea-10d607",
      "locationSet": {"include": ["kr"]},
      "matchNames": ["기업은행", "중소기업은행"],
      "tags": {
        "amenity": "bank",
        "brand": "IBK기업은행",
        "brand:en": "Industrial Bank of Korea",
        "brand:ko": "IBK기업은행",
        "brand:wikidata": "Q483855",
        "name": "IBK기업은행",
        "name:en": "Industrial Bank of Korea",
        "name:ko": "IBK기업은행"
      }
    },
    {
      "displayName": "ICBC",
      "id": "icbc-6e2e2c",
      "locationSet": {
        "include": ["001"],
        "exclude": ["cn", "jp"]
      },
      "tags": {
        "amenity": "bank",
        "brand": "ICBC",
        "brand:wikidata": "Q26463",
        "name": "ICBC"
      }
    },
    {
      "displayName": "ICICI Bank",
      "id": "icicibank-4f7c25",
      "locationSet": {
        "include": ["ca", "gb", "in"]
      },
      "tags": {
        "amenity": "bank",
        "brand": "ICICI Bank",
        "brand:wikidata": "Q1653258",
        "name": "ICICI Bank",
        "short_name": "ICICI"
      }
    },
    {
      "displayName": "ID Bank",
      "id": "idbank-9c44ae",
      "locationSet": {"include": ["am"]},
      "tags": {
        "amenity": "bank",
        "brand": "ԱյԴի Բանկ",
        "brand:wikidata": "Q19604320",
        "name": "ԱյԴի Բանկ",
        "name:en": "ID Bank",
        "name:hy": "ԱյԴի Բանկ",
        "name:ru": "АйДи Банк"
      }
    },
    {
      "displayName": "IDBI Bank",
      "id": "idbibank-34f411",
      "locationSet": {"include": ["in"]},
      "tags": {
        "amenity": "bank",
        "brand": "IDBI Bank",
        "brand:wikidata": "Q3633485",
        "name": "IDBI Bank",
        "short_name": "IDBI"
      }
    },
    {
      "displayName": "Idea Bank (România)",
      "id": "ideabank-9a9a30",
      "locationSet": {"include": ["ro"]},
      "tags": {
        "amenity": "bank",
        "brand": "Idea Bank",
        "brand:wikidata": "Q7362554",
        "name": "Idea Bank"
      }
    },
    {
      "displayName": "Idea Bank (Україна)",
      "id": "ideabank-c8dc19",
      "locationSet": {"include": ["ua"]},
      "tags": {
        "amenity": "bank",
        "brand": "Idea Bank",
        "brand:en": "Idea Bank",
        "brand:uk": "Ідея Банк",
        "brand:wikidata": "Q47502068",
        "name": "Idea Bank",
        "name:en": "Idea Bank",
        "name:uk": "Ідея Банк"
      }
    },
    {
      "displayName": "IDFC First Bank",
      "id": "idfcfirstbank-34f411",
      "locationSet": {"include": ["in"]},
      "matchNames": ["idfc"],
      "tags": {
        "amenity": "bank",
        "brand": "IDFC First Bank",
        "brand:wikidata": "Q22031467",
        "name": "IDFC First Bank"
      }
    },
    {
      "displayName": "Imex banka",
      "id": "imexbanka-6f3d3b",
      "locationSet": {"include": ["hr"]},
      "tags": {
        "amenity": "bank",
        "brand": "Imex banka",
        "brand:wikidata": "Q102338225",
        "name": "Imex banka"
      }
    },
    {
      "displayName": "Inbursa",
      "id": "inbursa-574575",
      "locationSet": {"include": ["mx"]},
      "tags": {
        "amenity": "bank",
        "brand": "Inbursa",
        "brand:wikidata": "Q731123",
        "name": "Inbursa"
      }
    },
    {
      "displayName": "India Post Payments Bank",
      "id": "indiapostpaymentsbank-34f411",
      "locationSet": {"include": ["in"]},
      "matchNames": ["india post", "ippb"],
      "tags": {
        "amenity": "bank",
        "brand": "India Post Payments Bank",
        "brand:en": "India Post Payments Bank",
        "brand:hi": "भारतीय डाक भुगतान बैंक",
        "brand:wikidata": "Q2003302",
        "name": "India Post Payments Bank",
        "name:en": "India Post Payments Bank",
        "name:hi": "भारतीय डाक भुगतान बैंक"
      }
    },
    {
      "displayName": "Indian Bank",
      "id": "indianbank-34f411",
      "locationSet": {"include": ["in"]},
      "tags": {
        "amenity": "bank",
        "brand": "Indian Bank",
        "brand:wikidata": "Q2003789",
        "name": "Indian Bank"
      }
    },
    {
      "displayName": "Indian Overseas Bank",
      "id": "indianoverseasbank-34f411",
      "locationSet": {"include": ["in"]},
      "matchNames": ["iob"],
      "tags": {
        "amenity": "bank",
        "brand": "Indian Overseas Bank",
        "brand:wikidata": "Q2003611",
        "name": "Indian Overseas Bank"
      }
    },
    {
      "displayName": "IndusInd Bank",
      "id": "indusindbank-34f411",
      "locationSet": {"include": ["in"]},
      "matchNames": ["indusind"],
      "tags": {
        "amenity": "bank",
        "brand": "IndusInd Bank",
        "brand:wikidata": "Q2040323",
        "name": "IndusInd Bank"
      }
    },
    {
      "displayName": "Inecobank",
      "id": "inecobank-9c44ae",
      "locationSet": {"include": ["am"]},
      "tags": {
        "amenity": "bank",
        "brand": "Ինեկոբանկ",
        "brand:en": "Inecobank",
        "brand:hy": "Ինեկոբանկ",
        "brand:ru": "Инекобанк",
        "brand:wikidata": "Q55614443",
        "name": "Ինեկոբանկ",
        "name:en": "Inecobank",
        "name:hy": "Ինեկոբանկ",
        "name:ru": "Инекобанк"
      }
    },
    {
      "displayName": "ING",
      "id": "ing-b7a026",
      "locationSet": {"include": ["001"]},
      "matchNames": ["ing bank"],
      "tags": {
        "amenity": "bank",
        "brand": "ING",
        "brand:wikidata": "Q645708",
        "name": "ING"
      }
    },
    {
      "displayName": "ING Bank Śląski",
      "id": "ingbankslaski-68054b",
      "locationSet": {"include": ["pl"]},
      "tags": {
        "amenity": "bank",
        "brand": "ING Bank Śląski",
        "brand:wikidata": "Q1410383",
        "name": "ING Bank Śląski"
      }
    },
    {
      "displayName": "Interbank (Perú)",
      "id": "interbank-e2ab80",
      "locationSet": {"include": ["pe"]},
      "tags": {
        "amenity": "bank",
        "brand": "Interbank",
        "brand:wikidata": "Q2835558",
        "name": "Interbank"
      }
    },
    {
      "displayName": "InterBank (USA)",
      "id": "interbank-18c2ac",
      "locationSet": {
        "include": [
          "us-ok.geojson",
          "us-tx.geojson"
        ]
      },
      "tags": {
        "amenity": "bank",
        "brand": "InterBank",
        "brand:wikidata": "Q124020656",
        "name": "InterBank"
      }
    },
    {
      "displayName": "Intesa Sanpaolo",
      "id": "intesasanpaolo-efe23b",
      "locationSet": {
        "include": ["001"],
        "exclude": ["ua"]
      },
      "matchNames": ["intesa sanpaolo s.p.a."],
      "tags": {
        "amenity": "bank",
        "brand": "Intesa Sanpaolo",
        "brand:wikidata": "Q1343118",
        "name": "Intesa Sanpaolo"
      }
    },
    {
      "displayName": "Investors Bank",
      "id": "investorsbank-ea2e2d",
      "locationSet": {"include": ["us"]},
      "tags": {
        "amenity": "bank",
        "brand": "Investors Bank",
        "brand:wikidata": "Q15109896",
        "name": "Investors Bank"
      }
    },
    {
      "displayName": "Iran Zamin Bank",
      "id": "iranzaminbank-cdfa72",
      "locationSet": {"include": ["ir"]},
      "tags": {
        "amenity": "bank",
        "brand": "بانک ایران زمین",
        "brand:en": "Iran Zamin Bank",
        "brand:wikidata": "Q5934423",
        "name": "بانک ایران زمین",
        "name:en": "Iran Zamin Bank"
      }
    },
    {
      "displayName": "İşbank",
      "id": "isbank-b4c574",
      "locationSet": {"include": ["de", "nl"]},
      "matchNames": ["isbank atm"],
      "tags": {
        "amenity": "bank",
        "brand": "İşbank",
        "brand:wikidata": "Q2607251",
        "name": "İşbank"
      }
    },
    {
      "displayName": "Istarska kreditna banka Umag",
      "id": "istarskakreditnabankaumag-6f3d3b",
      "locationSet": {"include": ["hr"]},
      "tags": {
        "amenity": "bank",
        "brand": "Istarska kreditna banka Umag",
        "brand:wikidata": "Q125756614",
        "name": "Istarska kreditna banka Umag"
      }
    },
    {
      "displayName": "Itaú",
      "id": "itau-1923f1",
      "locationSet": {
        "include": ["ar", "br", "py"]
      },
      "matchNames": [
        "banco itau",
        "itaú unibanco sá"
      ],
      "tags": {
        "amenity": "bank",
        "brand": "Itaú Unibanco",
        "brand:wikidata": "Q1424293",
        "name": "Itaú"
      }
    },
    {
      "displayName": "Itaú Corpbanca",
      "id": "itau-891146",
      "locationSet": {"include": ["cl", "co"]},
      "matchNames": ["banco itau"],
      "tags": {
        "amenity": "bank",
        "brand": "Itaú Corpbanca",
        "brand:wikidata": "Q2423252",
        "name": "Itaú"
      }
    },
    {
      "displayName": "J&T Banka",
      "id": "jandtbanka-9e9a79",
      "locationSet": {
        "include": ["cz", "hr", "sk"]
      },
      "tags": {
        "amenity": "bank",
        "brand": "J&T Banka",
        "brand:wikidata": "Q12022160",
        "name": "J&T Banka"
      }
    },
    {
      "displayName": "Jammu and Kashmir Bank",
      "id": "jammuandkashmirbank-34f411",
      "locationSet": {"include": ["in"]},
      "tags": {
        "amenity": "bank",
        "brand": "Jammu and Kashmir Bank",
        "brand:wikidata": "Q2040429",
        "name": "Jammu and Kashmir Bank"
      }
    },
    {
      "displayName": "Jana Small Finance Bank",
      "id": "janasmallfinancebank-34f411",
      "locationSet": {"include": ["in"]},
      "tags": {
        "amenity": "bank",
        "brand": "Jana Small Finance Bank",
        "brand:wikidata": "Q65122274",
        "name": "Jana Small Finance Bank"
      }
    },
    {
      "displayName": "JAバンク",
      "id": "jabank-d7a9e7",
      "locationSet": {"include": ["jp"]},
      "matchNames": ["ja", "ジェイエイバンク"],
      "tags": {
        "alt_name:en": "Japan Agricultural Bank",
        "amenity": "bank",
        "brand": "JAバンク",
        "brand:en": "JA Bank",
        "brand:ja": "JAバンク",
        "brand:wikidata": "Q10854594",
        "name": "JAバンク",
        "name:en": "JA Bank",
        "name:ja": "JAバンク"
      }
    },
    {
      "displayName": "Jusan",
      "id": "jusan-033b31",
      "locationSet": {"include": ["kz"]},
      "matchNames": [
        "first heartland jusan bank",
        "first heartland jýsan bank",
        "jusan bank",
        "jýsan",
        "jýsan bank",
        "tsesnabank"
      ],
      "tags": {
        "amenity": "bank",
        "brand": "Jusan",
        "brand:wikidata": "Q25485074",
        "name": "Jusan"
      }
    },
    {
      "displayName": "Jyske Bank",
      "id": "jyskebank-cc27e5",
      "locationSet": {"include": ["dk"]},
      "tags": {
        "amenity": "bank",
        "brand": "Jyske Bank",
        "brand:wikidata": "Q136672",
        "name": "Jyske Bank"
      }
    },
    {
      "displayName": "K&H Bank",
      "id": "kandhbank-60884a",
      "locationSet": {"include": ["hu"]},
      "tags": {
        "amenity": "bank",
        "brand": "K&H Bank",
        "brand:wikidata": "Q6393834",
        "name": "K&H Bank"
      }
    },
    {
      "displayName": "Karafarin Bank",
      "id": "karafarinbank-cdfa72",
      "locationSet": {"include": ["ir"]},
      "tags": {
        "amenity": "bank",
        "brand": "بانک کارآفرین",
        "brand:en": "Karafarin Bank",
        "brand:wikidata": "Q6367875",
        "name": "بانک کارآفرین",
        "name:en": "Karafarin Bank"
      }
    },
    {
      "displayName": "Karlovačka banka",
      "id": "karlovackabanka-6f3d3b",
      "locationSet": {"include": ["hr"]},
      "tags": {
        "amenity": "bank",
        "brand": "Karlovačka banka",
        "brand:wikidata": "Q102338238",
        "name": "Karlovačka banka"
      }
    },
    {
      "displayName": "Karnataka Bank",
      "id": "karnatakabank-34f411",
      "locationSet": {"include": ["in"]},
      "tags": {
        "amenity": "bank",
        "brand": "Karnataka Bank",
        "brand:wikidata": "Q2042632",
        "name": "Karnataka Bank"
      }
    },
    {
      "displayName": "Karnataka Gramin Bank",
      "id": "karnatakagraminbank-34f411",
      "locationSet": {"include": ["in"]},
      "matchNames": ["kaveri grameena bank"],
      "tags": {
        "amenity": "bank",
        "brand": "Karnataka Gramin Bank",
        "brand:wikidata": "Q24936908",
        "name": "Karnataka Gramin Bank"
      }
    },
    {
      "displayName": "Karnataka Vikas Grameena Bank",
      "id": "karnatakavikasgrameenabank-34f411",
      "locationSet": {"include": ["in"]},
      "matchNames": [
        "karnatak vikas grameena bank"
      ],
      "tags": {
        "amenity": "bank",
        "brand": "Karnataka Vikas Grameena Bank",
        "brand:wikidata": "Q19892555",
        "name": "Karnataka Vikas Grameena Bank",
        "short_name": "KVG Bank"
      }
    },
    {
      "displayName": "Karur Vysya Bank",
      "id": "karurvysyabank-34f411",
      "locationSet": {"include": ["in"]},
      "matchNames": ["kvb"],
      "tags": {
        "amenity": "bank",
        "brand": "Karur Vysya Bank",
        "brand:wikidata": "Q6373724",
        "name": "Karur Vysya Bank"
      }
    },
    {
      "displayName": "Kasa Stefczyka",
      "id": "kasastefczyka-68054b",
      "locationSet": {"include": ["pl"]},
      "tags": {
        "amenity": "bank",
        "brand": "Kasa Stefczyka",
        "brand:wikidata": "Q57624461",
        "name": "Kasa Stefczyka"
      }
    },
    {
      "displayName": "Kaspi.kz",
      "id": "kaspikz-033b31",
      "locationSet": {"include": ["kz"]},
      "matchNames": ["kaspibank"],
      "tags": {
        "amenity": "bank",
        "brand": "Kaspi.kz",
        "brand:wikidata": "Q143833",
        "name": "Kaspi.kz"
      }
    },
    {
      "displayName": "KBC",
      "id": "kbc-09ee8b",
      "locationSet": {"include": ["be", "ie"]},
      "tags": {
        "amenity": "bank",
        "brand": "KBC",
        "brand:wikidata": "Q941020",
        "name": "KBC"
      }
    },
    {
      "displayName": "KBZ Bank",
      "id": "kbzbank-ac4544",
      "locationSet": {"include": ["mm"]},
      "tags": {
        "amenity": "bank",
        "brand": "KBZ Bank",
        "brand:wikidata": "Q6360949",
        "name": "KBZ Bank"
      }
    },
    {
      "displayName": "KB국민은행",
      "id": "kbkookminbank-10d607",
      "locationSet": {"include": ["kr"]},
      "matchNames": ["국민은행"],
      "tags": {
        "amenity": "bank",
        "brand": "KB국민은행",
        "brand:en": "KB Kookmin Bank",
        "brand:ko": "KB국민은행",
        "brand:wikidata": "Q496606",
        "name": "KB국민은행",
        "name:en": "KB Kookmin Bank",
        "name:ko": "KB국민은행"
      }
    },
    {
      "displayName": "KentBank",
      "id": "kentbank-6f3d3b",
      "locationSet": {"include": ["hr"]},
      "tags": {
        "amenity": "bank",
        "brand": "KentBank",
        "brand:wikidata": "Q25383439",
        "name": "KentBank"
      }
    },
    {
      "displayName": "Kerala Gramin Bank",
      "id": "keralagraminbank-34f411",
      "locationSet": {"include": ["in"]},
      "tags": {
        "amenity": "bank",
        "brand": "Kerala Gramin Bank",
        "brand:wikidata": "Q13674094",
        "name": "Kerala Gramin Bank"
      }
    },
    {
      "displayName": "KeyBank",
      "id": "keybank-ea2e2d",
      "locationSet": {"include": ["us"]},
      "tags": {
        "amenity": "bank",
        "brand": "KeyBank",
        "brand:wikidata": "Q1740314",
        "name": "KeyBank"
      }
    },
    {
      "displayName": "Kiwibank",
      "id": "kiwibank-279fc5",
      "locationSet": {"include": ["nz"]},
      "tags": {
        "amenity": "bank",
        "brand": "Kiwibank",
        "brand:wikidata": "Q1516341",
        "name": "Kiwibank"
      }
    },
    {
      "displayName": "Komercijalna banka",
      "id": "komercijalnabanka-0c399e",
      "locationSet": {
        "include": ["ba", "me", "rs"]
      },
      "tags": {
        "amenity": "bank",
        "brand": "Komercijalna banka",
        "brand:wikidata": "Q1536320",
        "name": "Komercijalna banka"
      }
    },
    {
      "displayName": "Komerční banka",
      "id": "komercnibanka-7d13c0",
      "locationSet": {"include": ["cz"]},
      "tags": {
        "amenity": "bank",
        "brand": "Komerční banka",
        "brand:wikidata": "Q1541079",
        "name": "Komerční banka"
      }
    },
    {
      "displayName": "Kotak Mahindra Bank",
      "id": "kotakmahindrabank-34f411",
      "locationSet": {"include": ["in"]},
      "matchNames": [
        "kotak mahindra",
        "kotak mahindra bank ltd."
      ],
      "tags": {
        "amenity": "bank",
        "brand": "Kotak Mahindra Bank",
        "brand:wikidata": "Q2040404",
        "name": "Kotak Mahindra Bank"
      }
    },
    {
      "displayName": "KredoBank",
      "id": "kredobank-c8dc19",
      "locationSet": {"include": ["ua"]},
      "matchNames": ["пат \"кредобанк\""],
      "tags": {
        "amenity": "bank",
        "brand": "KredoBank",
        "brand:en": "KredoBank",
        "brand:uk": "Кредобанк",
        "brand:wikidata": "Q4239997",
        "name": "KredoBank",
        "name:en": "KredoBank",
        "name:uk": "Кредобанк"
      }
    },
    {
      "displayName": "Kuda Bank",
      "id": "kudamicrofinancebank-db0de1",
      "locationSet": {"include": ["ng"]},
      "tags": {
        "amenity": "bank",
        "brand": "Kuda Bank",
        "brand:wikidata": "Q108919305",
        "name": "Kuda Microfinance Bank"
      }
    },
    {
      "displayName": "Kutxabank",
      "id": "kutxabank-ce59ab",
      "locationSet": {"include": ["es"]},
      "tags": {
        "amenity": "bank",
        "brand": "Kutxabank",
        "brand:wikidata": "Q5139377",
        "name": "Kutxabank"
      }
    },
    {
      "displayName": "Kuveyt Türk",
      "id": "kuveytturk-a30806",
      "locationSet": {"include": ["tr"]},
      "tags": {
        "amenity": "bank",
        "brand": "Kuveyt Türk",
        "brand:wikidata": "Q6036058",
        "name": "Kuveyt Türk"
      }
    },
    {
      "displayName": "La Banque Postale",
      "id": "labanquepostale-ad79d4",
      "locationSet": {"include": ["fr"]},
      "tags": {
        "amenity": "bank",
        "brand": "La Banque Postale",
        "brand:wikidata": "Q3206431",
        "name": "La Banque Postale"
      }
    },
    {
      "displayName": "La Caixa",
      "id": "lacaixa-ce59ab",
      "locationSet": {"include": ["es"]},
      "tags": {
        "amenity": "bank",
        "brand": "La Caixa",
        "brand:wikidata": "Q287753",
        "name": "La Caixa"
      }
    },
    {
      "displayName": "Laboral Kutxa",
      "id": "laboralkutxa-ce59ab",
      "locationSet": {"include": ["es"]},
      "tags": {
        "amenity": "bank",
        "brand": "Laboral Kutxa",
        "brand:wikidata": "Q12052386",
        "name": "Laboral Kutxa"
      }
    },
    {
      "displayName": "Lake Michigan Credit Union",
      "id": "lakemichigancreditunion-ea2e2d",
      "locationSet": {"include": ["us"]},
      "tags": {
        "amenity": "bank",
        "brand": "Lake Michigan Credit Union",
        "brand:wikidata": "Q6476906",
        "name": "Lake Michigan Credit Union",
        "short_name": "LMCU"
      }
    },
    {
      "displayName": "Landbank",
      "id": "landbank-431f82",
      "locationSet": {"include": ["ph"]},
      "matchNames": [
        "bangko sa lupa ng pilipinas",
        "land bank of the philippines",
        "lbp"
      ],
      "tags": {
        "amenity": "bank",
        "brand": "Landbank",
        "brand:wikidata": "Q6483872",
        "name": "Landbank"
      }
    },
    {
      "displayName": "LBS",
      "id": "lbs-1180cf",
      "locationSet": {"include": ["de"]},
      "matchNames": ["landesbausparkasse"],
      "tags": {
        "amenity": "bank",
        "brand": "LBS",
        "brand:wikidata": "Q13604004",
        "name": "LBS"
      }
    },
    {
      "displayName": "LCL",
      "id": "lcl-ad79d4",
      "locationSet": {"include": ["fr"]},
      "tags": {
        "amenity": "bank",
        "brand": "LCL",
        "brand:wikidata": "Q779722",
        "name": "LCL"
      }
    },
    {
      "displayName": "LCNB",
      "id": "lcnb-ea2e2d",
      "locationSet": {"include": ["us"]},
      "tags": {
        "alt_name": "Lebanon Citizens National Bank",
        "amenity": "bank",
        "brand": "LCNB",
        "brand:wikidata": "Q65095575",
        "name": "LCNB",
        "official_name": "LCNB National Bank"
      }
    },
    {
      "displayName": "Leeds Building Society",
      "id": "leedsbuildingsociety-e1e9d0",
      "locationSet": {"include": ["gb"]},
      "tags": {
        "amenity": "bank",
        "brand": "Leeds Building Society",
        "brand:wikidata": "Q6515848",
        "name": "Leeds Building Society"
      }
    },
    {
      "displayName": "Liberbank",
      "id": "liberbank-ce59ab",
      "locationSet": {"include": ["es"]},
      "tags": {
        "amenity": "bank",
        "brand": "Liberbank",
        "brand:wikidata": "Q2891018",
        "name": "Liberbank"
      }
    },
    {
      "displayName": "Liberty Bank (Connecticut)",
      "id": "libertybank-9baf35",
      "locationSet": {
        "include": ["us-ct.geojson"]
      },
      "tags": {
        "amenity": "bank",
        "brand": "Liberty Bank",
        "brand:wikidata": "Q6541584",
        "name": "Liberty Bank"
      }
    },
    {
      "displayName": "Lloyds Bank",
      "id": "lloydsbank-28a61d",
      "locationSet": {
        "include": ["gb-eng", "gb-wls", "im"]
      },
      "matchNames": [
        "lloyds",
        "lloyds banking group",
        "lloyds tsb",
        "lloyds tsb bank"
      ],
      "tags": {
        "amenity": "bank",
        "brand": "Lloyds Bank",
        "brand:wikidata": "Q1152847",
        "name": "Lloyds Bank"
      }
    },
    {
      "displayName": "Luminor Bank",
      "id": "luminorbank-3ce14c",
      "locationSet": {
        "include": ["ee", "lt", "lv"]
      },
      "matchNames": ["dnb"],
      "tags": {
        "amenity": "bank",
        "brand": "Luminor Bank",
        "brand:wikidata": "Q28966957",
        "name": "Luminor Bank"
      }
    },
    {
      "displayName": "Luzerner Kantonalbank",
      "id": "luzernerkantonalbank-74b036",
      "locationSet": {"include": ["ch"]},
      "tags": {
        "amenity": "bank",
        "brand": "Luzerner Kantonalbank",
        "brand:wikidata": "Q1756878",
        "name": "Luzerner Kantonalbank",
        "short_name": "LUKB"
      }
    },
    {
      "displayName": "M&T Bank",
      "id": "mandtbank-ea2e2d",
      "locationSet": {"include": ["us"]},
      "tags": {
        "amenity": "bank",
        "brand": "M&T Bank",
        "brand:wikidata": "Q3272257",
        "name": "M&T Bank"
      }
    },
    {
      "displayName": "Macro",
      "id": "macro-841353",
      "locationSet": {"include": ["ar"]},
      "tags": {
        "amenity": "bank",
        "brand": "Macro",
        "brand:wikidata": "Q2335199",
        "name": "Macro"
      }
    },
    {
      "displayName": "Madhyanchal Gramin Bank",
      "id": "madhyanchalgraminbank-34f411",
      "locationSet": {"include": ["in"]},
      "tags": {
        "amenity": "bank",
        "brand": "Madhyanchal Gramin Bank",
        "brand:en": "Madhyanchal Gramin Bank",
        "brand:hi": "मध्यांचल ग्रामीण बैंक",
        "brand:wikidata": "Q6727651",
        "name": "Madhyanchal Gramin Bank",
        "name:en": "Madhyanchal Gramin Bank",
        "name:hi": "मध्यांचल ग्रामीण बैंक"
      }
    },
    {
      "displayName": "Maharashtra Gramin Bank",
      "id": "maharashtragraminbank-34f411",
      "locationSet": {"include": ["in"]},
      "tags": {
        "amenity": "bank",
        "brand": "Maharashtra Gramin Bank",
        "brand:en": "Maharashtra Gramin Bank",
        "brand:hi": "महाराष्ट्र ग्रामीण बैंक",
        "brand:wikidata": "Q16915974",
        "name": "Maharashtra Gramin Bank",
        "name:en": "Maharashtra Gramin Bank",
        "name:hi": "महाराष्ट्र ग्रामीण बैंक"
      }
    },
    {
      "displayName": "Maybank",
      "id": "maybank-b7a026",
      "locationSet": {"include": ["001"]},
      "tags": {
        "amenity": "bank",
        "brand": "Maybank",
        "brand:wikidata": "Q1364018",
        "name": "Maybank"
      }
    },
    {
      "displayName": "mBank (Europe)",
      "id": "mbank-b95c32",
      "locationSet": {
        "include": ["cz", "pl", "sk"]
      },
      "tags": {
        "amenity": "bank",
        "brand": "mBank",
        "brand:wikidata": "Q1160928",
        "name": "mBank"
      }
    },
    {
      "displayName": "MCB (Caribbean)",
      "id": "mcb-93215e",
      "locationSet": {
        "include": ["aw", "bq", "cw", "sx"]
      },
      "matchNames": [
        "maduro & curiel's bank",
        "mcb bank"
      ],
      "tags": {
        "amenity": "bank",
        "brand": "MCB",
        "brand:wikidata": "Q6728857",
        "name": "MCB"
      }
    },
    {
      "displayName": "MCB (Mauritius)",
      "id": "mcb-7da522",
      "locationSet": {"include": ["mu"]},
      "matchNames": ["mcb bank"],
      "tags": {
        "amenity": "bank",
        "brand": "MCB",
        "name": "MCB"
      }
    },
    {
      "displayName": "MCB (Pakistan)",
      "id": "mcb-57526d",
      "locationSet": {
        "include": ["ae", "bh", "lk", "pk"]
      },
      "matchNames": ["mcb bank"],
      "tags": {
        "amenity": "bank",
        "brand": "MCB",
        "brand:en": "MCB",
        "brand:ur": "ایم سی بی بینک",
        "brand:wikidata": "Q15982510",
        "name": "MCB",
        "name:en": "MCB",
        "name:ur": "ایم سی بی بینک"
      }
    },
    {
      "displayName": "Meezan Bank (میزان بینک)",
      "id": "meezanbank-da5806",
      "locationSet": {"include": ["pk"]},
      "tags": {
        "amenity": "bank",
        "brand": "Meezan Bank",
        "brand:en": "Meezan Bank",
        "brand:ur": "میزان بینک",
        "brand:wikidata": "Q6807934",
        "name": "Meezan Bank",
        "name:en": "Meezan Bank",
        "name:ur": "میزان بینک"
      }
    },
    {
      "displayName": "Mellat Bank",
      "id": "mellatbank-9c44ae",
      "locationSet": {"include": ["am"]},
      "tags": {
        "amenity": "bank",
        "brand": "Մելլաթ Բանկ",
        "brand:en": "Mellat Bank",
        "brand:hy": "Մելլաթ Բանկ",
        "brand:ru": "Меллат Банк",
        "brand:wikidata": "Q116224526",
        "name": "Մելլաթ Բանկ",
        "name:en": "Mellat Bank",
        "name:hy": "Մելլաթ Բանկ",
        "name:ru": "Меллат Банк"
      }
    },
    {
      "displayName": "Mercantil",
      "id": "mercantil-b7a026",
      "locationSet": {"include": ["001"]},
      "tags": {
        "amenity": "bank",
        "brand": "Mercantil",
        "brand:wikidata": "Q6818004",
        "name": "Mercantil"
      }
    },
    {
      "displayName": "Meridian Credit Union",
      "id": "meridiancreditunion-e1345b",
      "locationSet": {"include": ["ca"]},
      "tags": {
        "alt_name": "Meridian",
        "amenity": "bank",
        "brand": "Meridian Credit Union",
        "brand:wikidata": "Q6819303",
        "name": "Meridian Credit Union"
      }
    },
    {
      "displayName": "Metairie Bank",
      "id": "metairiebank-2214b7",
      "locationSet": {
        "include": ["us-la.geojson"]
      },
      "tags": {
        "amenity": "bank",
        "brand": "Metairie Bank",
        "brand:wikidata": "Q112358267",
        "name": "Metairie Bank"
      }
    },
    {
      "displayName": "Metro Bank (UK)",
      "id": "metrobank-e1e9d0",
      "locationSet": {"include": ["gb"]},
      "tags": {
        "amenity": "bank",
        "brand": "Metro Bank",
        "brand:wikidata": "Q6824499",
        "name": "Metro Bank"
      }
    },
    {
      "displayName": "Metrobank (Philippines)",
      "id": "metrobank-431f82",
      "locationSet": {"include": ["ph"]},
      "tags": {
        "amenity": "bank",
        "brand": "Metrobank",
        "brand:wikidata": "Q1925799",
        "name": "Metrobank"
      }
    },
    {
      "displayName": "MG새마을금고",
      "id": "219d89-10d607",
      "locationSet": {"include": ["kr"]},
      "matchNames": ["새마을금고", "새마을금고중앙회"],
      "tags": {
        "amenity": "bank",
        "brand": "MG새마을금고",
        "brand:ko": "MG새마을금고",
        "brand:wikidata": "Q12600614",
        "name": "MG새마을금고",
        "name:ko": "MG새마을금고"
      }
    },
    {
      "displayName": "Mibanco",
      "id": "mibanco-e2ab80",
      "locationSet": {"include": ["pe"]},
      "tags": {
        "amenity": "bank",
        "brand": "Mibanco",
        "brand:wikidata": "Q5558589",
        "name": "Mibanco"
      }
    },
    {
      "displayName": "MidFirst Bank",
      "id": "midfirstbank-ea2e2d",
      "locationSet": {"include": ["us"]},
      "tags": {
        "amenity": "bank",
        "brand": "MidFirst Bank",
        "brand:wikidata": "Q17081131",
        "name": "MidFirst Bank"
      }
    },
    {
      "displayName": "Migros Bank",
      "id": "migrosbank-74b036",
      "locationSet": {"include": ["ch"]},
      "tags": {
        "amenity": "bank",
        "brand": "Migros Bank",
        "brand:de": "Migros Bank",
        "brand:fr": "Banque Migros",
        "brand:it": "Banca Migros",
        "brand:wikidata": "Q1593349",
        "name": "Migros Bank",
        "name:de": "Migros Bank",
        "name:fr": "Banque Migros",
        "name:it": "Banca Migros"
      }
    },
    {
      "displayName": "Millennium Bank",
      "id": "millenniumbank-68054b",
      "locationSet": {"include": ["pl"]},
      "matchNames": ["bank millennium"],
      "tags": {
        "amenity": "bank",
        "brand": "Millennium Bank",
        "brand:wikidata": "Q4855947",
        "name": "Millennium Bank"
      }
    },
    {
      "displayName": "Millennium bcp",
      "id": "millenniumbcp-4028ed",
      "locationSet": {"include": ["pt"]},
      "tags": {
        "amenity": "bank",
        "brand": "Millennium bcp",
        "brand:wikidata": "Q118581",
        "name": "Millennium bcp",
        "official_name": "Banco Comercial Português"
      }
    },
    {
      "displayName": "Mission Federal Credit Union",
      "id": "missionfederalcreditunion-ea2e2d",
      "locationSet": {"include": ["us"]},
      "tags": {
        "amenity": "bank",
        "brand": "Mission Federal Credit Union",
        "brand:wikidata": "Q18345955",
        "name": "Mission Federal Credit Union"
      }
    },
    {
      "displayName": "Mittelbrandenburgische Sparkasse",
      "id": "mittelbrandenburgischesparkasse-1180cf",
      "locationSet": {"include": ["de"]},
      "tags": {
        "amenity": "bank",
        "brand": "Mittelbrandenburgische Sparkasse",
        "brand:wikidata": "Q1940058",
        "name": "Mittelbrandenburgische Sparkasse"
      }
    },
    {
      "displayName": "Mizoram Rural Bank",
      "id": "mizoramruralbank-34f411",
      "locationSet": {"include": ["in"]},
      "tags": {
        "amenity": "bank",
        "brand": "Mizoram Rural Bank",
        "brand:wikidata": "Q60764014",
        "name": "Mizoram Rural Bank"
      }
    },
    {
      "displayName": "MKB Bank",
      "id": "mkbbank-60884a",
      "locationSet": {"include": ["hu"]},
      "note": "Formerly Magyar Külkereskedelmi Bank (Hungarian Foreign Trade Bank)",
      "tags": {
        "amenity": "bank",
        "brand": "MKB Bank",
        "brand:wikidata": "Q916185",
        "name": "MKB Bank"
      }
    },
    {
      "displayName": "Mobi banka",
      "id": "mobibanka-e9ea45",
      "locationSet": {"include": ["rs"]},
      "matchNames": [
        "telenor banka",
        "теленор банка"
      ],
      "tags": {
        "amenity": "bank",
        "brand": "Mobi banka",
        "brand:wikidata": "Q39022656",
        "name": "Mobi banka",
        "name:sr": "Моби банка",
        "name:sr-Latn": "Mobi banka"
      }
    },
    {
      "displayName": "Moldindconbank",
      "id": "moldindconbank-59fea4",
      "locationSet": {"include": ["md"]},
      "tags": {
        "amenity": "bank",
        "brand": "Moldindconbank",
        "brand:wikidata": "Q20429441",
        "name": "Moldindconbank"
      }
    },
    {
      "displayName": "Moldova Agroindbank",
      "id": "moldovaagroindbank-59fea4",
      "locationSet": {"include": ["md"]},
      "tags": {
        "amenity": "bank",
        "brand": "Moldova Agroindbank",
        "brand:wikidata": "Q4044440",
        "name": "Moldova Agroindbank"
      }
    },
    {
      "displayName": "MONETA Money Bank",
      "id": "monetamoneybank-7d13c0",
      "locationSet": {"include": ["cz"]},
      "tags": {
        "amenity": "bank",
        "brand": "MONETA Money Bank",
        "brand:wikidata": "Q24282966",
        "name": "MONETA Money Bank"
      }
    },
    {
      "displayName": "Monobank",
      "id": "monobank-c8dc19",
      "locationSet": {"include": ["ua"]},
      "matchNames": [
        "монобанк",
        "точка видачі monobank"
      ],
      "preserveTags": ["^name"],
      "tags": {
        "amenity": "bank",
        "brand": "Monobank",
        "brand:wikidata": "Q44789053",
        "name": "Monobank"
      }
    },
    {
      "displayName": "Monte dei Paschi di Siena",
      "id": "montedeipaschidisiena-7b36b5",
      "locationSet": {"include": ["it"]},
      "matchNames": [
        "antonveneta",
        "banca antonveneta",
        "banca monte dei paschi di siena",
        "banca monte paschi",
        "mps"
      ],
      "tags": {
        "amenity": "bank",
        "brand": "Monte dei Paschi di Siena",
        "brand:wikidata": "Q46730",
        "name": "Monte dei Paschi di Siena"
      }
    },
    {
      "displayName": "Montepio",
      "id": "montepio-4028ed",
      "locationSet": {"include": ["pt"]},
      "tags": {
        "amenity": "bank",
        "brand": "Montepio",
        "brand:wikidata": "Q1946091",
        "name": "Montepio"
      }
    },
    {
      "displayName": "Mountain America Credit Union",
      "id": "mountainamericacreditunion-ea2e2d",
      "locationSet": {"include": ["us"]},
      "tags": {
        "amenity": "bank",
        "brand": "Mountain America Credit Union",
        "brand:wikidata": "Q6924862",
        "name": "Mountain America Credit Union"
      }
    },
    {
      "displayName": "MTB Bank",
      "id": "mtbbank-c8dc19",
      "locationSet": {"include": ["ua"]},
      "matchNames": ["мтб"],
      "tags": {
        "amenity": "bank",
        "brand": "MTB Bank",
        "brand:en": "MTB Bank",
        "brand:uk": "МТБ Банк",
        "brand:wikidata": "Q110223628",
        "name": "MTB Bank",
        "name:en": "MTB Bank",
        "name:uk": "МТБ Банк"
      }
    },
    {
      "displayName": "NAB",
      "id": "nab-f304bd",
      "locationSet": {"include": ["au"]},
      "matchNames": ["national australia bank"],
      "tags": {
        "amenity": "bank",
        "brand": "NAB",
        "brand:wikidata": "Q1430985",
        "name": "NAB"
      }
    },
    {
      "displayName": "Nainital Bank",
      "id": "nainitalbank-34f411",
      "locationSet": {"include": ["in"]},
      "tags": {
        "amenity": "bank",
        "brand": "Nainital Bank",
        "brand:wikidata": "Q6959715",
        "name": "Nainital Bank"
      }
    },
    {
      "displayName": "NASA Federal Credit Union",
      "id": "nasafederalcreditunion-ea2e2d",
      "locationSet": {"include": ["us"]},
      "tags": {
        "amenity": "bank",
        "brand": "NASA Federal Credit Union",
        "brand:wikidata": "Q6952409",
        "name": "NASA Federal Credit Union"
      }
    },
    {
      "displayName": "National Bank (Canada)",
      "id": "nationalbank-9178f2",
      "locationSet": {
        "include": ["ca"],
        "exclude": ["ca-qc.geojson"]
      },
      "tags": {
        "amenity": "bank",
        "brand": "National Bank",
        "brand:en": "National Bank",
        "brand:fr": "Banque Nationale",
        "brand:wikidata": "Q634298",
        "name": "National Bank",
        "name:en": "National Bank",
        "name:fr": "Banque Nationale",
        "official_name": "National Bank of Canada",
        "official_name:en": "National Bank of Canada",
        "official_name:fr": "Banque Nationale du Canada"
      }
    },
    {
      "displayName": "National Investment Bank (Ghana)",
      "id": "nationalinvestmentbank-9d35ea",
      "locationSet": {"include": ["gh"]},
      "tags": {
        "amenity": "bank",
        "brand": "National Investment Bank",
        "brand:wikidata": "Q6973844",
        "name": "National Investment Bank",
        "operator": "National Investment Bank Limited",
        "operator:type": "parastatal",
        "operator:wikidata": "Q6973844",
        "short_name": "NIB"
      }
    },
    {
      "displayName": "Nationwide",
      "id": "nationwide-e1e9d0",
      "locationSet": {"include": ["gb"]},
      "matchNames": [
        "nationwide building society"
      ],
      "tags": {
        "amenity": "bank",
        "brand": "Nationwide",
        "brand:wikidata": "Q846735",
        "name": "Nationwide"
      }
    },
    {
      "displayName": "NatWest",
      "id": "natwest-6bb648",
      "locationSet": {"include": ["gb", "gg"]},
      "matchNames": ["natl westminster bank"],
      "tags": {
        "amenity": "bank",
        "brand": "NatWest",
        "brand:wikidata": "Q2740021",
        "name": "NatWest"
      }
    },
    {
      "displayName": "Navy Federal Credit Union",
      "id": "navyfederalcreditunion-b7a026",
      "locationSet": {"include": ["001"]},
      "tags": {
        "amenity": "bank",
        "brand": "Navy Federal Credit Union",
        "brand:wikidata": "Q6982632",
        "name": "Navy Federal Credit Union"
      }
    },
    {
      "displayName": "Nedbank",
      "id": "nedbank-b7a026",
      "locationSet": {"include": ["001"]},
      "tags": {
        "amenity": "bank",
        "brand": "Nedbank",
        "brand:wikidata": "Q2751701",
        "name": "Nedbank"
      }
    },
    {
      "displayName": "Nest Bank",
      "id": "nestbank-68054b",
      "locationSet": {"include": ["pl"]},
      "tags": {
        "amenity": "bank",
        "brand": "Nest Bank",
        "brand:wikidata": "Q48853121",
        "name": "Nest Bank"
      }
    },
    {
      "displayName": "NH농협은행",
      "id": "nhbank-10d607",
      "locationSet": {"include": ["kr"]},
      "matchNames": ["농협은행", "농협중앙회"],
      "tags": {
        "amenity": "bank",
        "brand": "NH농협은행",
        "brand:en": "NH Bank",
        "brand:ko": "NH농협은행",
        "brand:wikidata": "Q15283673",
        "name": "NH농협은행",
        "name:en": "NH Bank",
        "name:ko": "NH농협은행"
      }
    },
    {
      "displayName": "Nicolet National Bank",
      "id": "nicoletnationalbank-625518",
      "locationSet": {
        "include": [
          "us-mi.geojson",
          "us-mn.geojson",
          "us-wi.geojson"
        ]
      },
      "matchNames": ["mbank"],
      "tags": {
        "amenity": "bank",
        "brand": "Nicolet National Bank",
        "brand:wikidata": "Q124021408",
        "name": "Nicolet National Bank"
      }
    },
    {
      "displayName": "Nidwaldner Kantonalbank",
      "id": "nidwaldnerkantonalbank-74b036",
      "locationSet": {"include": ["ch"]},
      "tags": {
        "amenity": "bank",
        "brand": "Nidwaldner Kantonalbank",
        "brand:wikidata": "Q1987417",
        "name": "Nidwaldner Kantonalbank",
        "short_name": "NKB"
      }
    },
    {
      "displayName": "NLB",
      "id": "nlb-c48f09",
      "locationSet": {
        "include": ["ba", "me", "rs", "si", "xk"]
      },
      "tags": {
        "amenity": "bank",
        "brand": "NLB",
        "brand:wikidata": "Q1481509",
        "name": "NLB"
      }
    },
    {
      "displayName": "NMB Bank (Nepal)",
      "id": "nmbbank-b0fe63",
      "locationSet": {"include": ["np"]},
      "tags": {
        "amenity": "bank",
        "brand": "NMB Bank",
        "brand:wikidata": "Q13179664",
        "name": "NMB Bank",
        "short_name": "NMB"
      }
    },
    {
      "displayName": "NMB Bank (Tanzania)",
      "id": "nmbbank-e14cdd",
      "locationSet": {"include": ["tz"]},
      "tags": {
        "amenity": "bank",
        "brand": "NMB Bank",
        "brand:wikidata": "Q6974322",
        "name": "NMB Bank",
        "short_name": "NMB"
      }
    },
    {
      "displayName": "NMB Bank (Zimbabwe)",
      "id": "nmbbank-ce50d7",
      "locationSet": {"include": ["zw"]},
      "tags": {
        "amenity": "bank",
        "brand": "NMB Bank",
        "brand:wikidata": "Q13179664",
        "name": "NMB Bank",
        "short_name": "NMB"
      }
    },
    {
      "displayName": "Nord-Ostsee Sparkasse",
      "id": "nordostseesparkasse-a957a3",
      "locationSet": {
        "include": ["de-sh.geojson"]
      },
      "tags": {
        "amenity": "bank",
        "brand": "Nord-Ostsee Sparkasse",
        "brand:wikidata": "Q1369016",
        "name": "Nord-Ostsee Sparkasse"
      }
    },
    {
      "displayName": "Nordea",
      "id": "nordea-5e8542",
      "locationSet": {
        "include": [
          "dk",
          "ee",
          "fi",
          "gb",
          "lt",
          "no",
          "se",
          "us"
        ]
      },
      "note": "https://github.com/osmlab/name-suggestion-index/issues/5500",
      "preserveTags": ["^name"],
      "tags": {
        "amenity": "bank",
        "brand": "Nordea",
        "brand:wikidata": "Q1123823",
        "name": "Nordea"
      }
    },
    {
      "displayName": "Northeast Credit Union",
      "id": "northeastcreditunion-02b74e",
      "locationSet": {
        "include": [
          "us-me.geojson",
          "us-nh.geojson"
        ]
      },
      "tags": {
        "amenity": "bank",
        "brand": "Northeast Credit Union",
        "brand:wikidata": "Q123397041",
        "name": "Northeast Credit Union"
      }
    },
    {
      "displayName": "Northwest Bank",
      "id": "northwestbank-7df23e",
      "locationSet": {
        "include": [
          "us-in.geojson",
          "us-ny.geojson",
          "us-oh.geojson",
          "us-pa.geojson"
        ]
      },
      "tags": {
        "amenity": "bank",
        "brand": "Northwest Bank",
        "brand:wikidata": "Q7060191",
        "name": "Northwest Bank"
      }
    },
    {
      "displayName": "Novo Banco",
      "id": "novobanco-151324",
      "locationSet": {"include": ["es", "pt"]},
      "tags": {
        "amenity": "bank",
        "brand": "Novo Banco",
        "brand:wikidata": "Q17488861",
        "name": "Novo Banco"
      }
    },
    {
      "displayName": "NSB",
      "id": "nsb-358381",
      "locationSet": {"include": ["lk"]},
      "matchNames": ["national savings bank"],
      "tags": {
        "amenity": "bank",
        "brand": "NSB",
        "brand:wikidata": "Q12500189",
        "name": "NSB"
      }
    },
    {
      "displayName": "Nurbank",
      "id": "nurbank-033b31",
      "locationSet": {"include": ["kz"]},
      "tags": {
        "amenity": "bank",
        "brand": "Nurbank",
        "brand:wikidata": "Q1638772",
        "name": "Nurbank",
        "name:kk": "Нурбанк",
        "name:ru": "Нурбанк",
        "official_name": "Nurbank JSC",
        "official_name:kk": "«Нұрбанк» АҚ",
        "official_name:ru": "АО «Нурбанк»"
      }
    },
    {
      "displayName": "Nusenda",
      "id": "nusenda-1e2f31",
      "locationSet": {
        "include": [[-106, 34, 450]]
      },
      "matchNames": [
        "new mexico educators federal credit union"
      ],
      "tags": {
        "alt_name": "Nusenda Credit Union",
        "amenity": "bank",
        "brand": "Nusenda",
        "brand:wikidata": "Q7010183",
        "name": "Nusenda"
      }
    },
    {
      "displayName": "Oberbank",
      "id": "oberbank-f71288",
      "locationSet": {
        "include": ["at", "cz", "de", "hu", "sk"]
      },
      "tags": {
        "amenity": "bank",
        "brand": "Oberbank",
        "brand:wikidata": "Q2009139",
        "name": "Oberbank"
      }
    },
    {
      "displayName": "Obwaldner Kantonalbank",
      "id": "obwaldnerkantonalbank-74b036",
      "locationSet": {"include": ["ch"]},
      "tags": {
        "amenity": "bank",
        "brand": "Obwaldner Kantonalbank",
        "brand:wikidata": "Q1291630",
        "name": "Obwaldner Kantonalbank",
        "short_name": "OKB"
      }
    },
    {
      "displayName": "OCBC Bank",
      "id": "ocbcbank-ae45e2",
      "locationSet": {"include": ["my", "sg"]},
      "tags": {
        "amenity": "bank",
        "brand": "OCBC Bank",
        "brand:wikidata": "Q2042423",
        "brand:zh": "华侨银行",
        "name": "OCBC Bank",
        "name:zh": "华侨银行"
      }
    },
    {
      "displayName": "Occidental de Descuento",
      "id": "occidentaldedescuento-0269b0",
      "locationSet": {"include": ["ve"]},
      "tags": {
        "amenity": "bank",
        "brand": "Occidental de Descuento",
        "brand:wikidata": "Q4854108",
        "name": "Occidental de Descuento"
      }
    },
    {
      "displayName": "OCCU",
      "id": "occu-4ac31a",
      "locationSet": {
        "include": ["us-or.geojson"]
      },
      "tags": {
        "alt_name": "Oregon Community Credit Union",
        "amenity": "bank",
        "brand": "OCCU",
        "brand:wikidata": "Q7101148",
        "name": "OCCU"
      }
    },
    {
      "displayName": "Odeabank",
      "id": "odeabank-a30806",
      "locationSet": {"include": ["tr"]},
      "tags": {
        "amenity": "bank",
        "brand": "Odeabank",
        "brand:wikidata": "Q6036742",
        "name": "Odeabank"
      }
    },
    {
      "displayName": "Odisha Gramya Bank",
      "id": "odishagramyabank-34f411",
      "locationSet": {"include": ["in"]},
      "tags": {
        "amenity": "bank",
        "brand": "Odisha Gramya Bank",
        "brand:en": "Odisha Gramya Bank",
        "brand:or": "ଓଡ଼ିଶା ଗ୍ରାମ୍ୟ ବ୍ୟାଙ୍କ",
        "brand:wikidata": "Q18356206",
        "name": "Odisha Gramya Bank",
        "name:en": "Odisha Gramya Bank",
        "name:or": "ଓଡ଼ିଶା ଗ୍ରାମ୍ୟ ବ୍ୟାଙ୍କ"
      }
    },
    {
      "displayName": "Old National Bank",
      "id": "oldnationalbank-ea2e2d",
      "locationSet": {"include": ["us"]},
      "tags": {
        "amenity": "bank",
        "brand": "Old National Bank",
        "brand:wikidata": "Q7084595",
        "name": "Old National Bank"
      }
    },
    {
      "displayName": "Old Second National Bank",
      "id": "oldsecondnationalbank-6bd15c",
      "locationSet": {
        "include": ["us-il.geojson"]
      },
      "tags": {
        "amenity": "bank",
        "brand": "Old Second National Bank",
        "brand:wikidata": "Q108916891",
        "name": "Old Second National Bank"
      }
    },
    {
      "displayName": "Oldenburgische Landesbank",
      "id": "oldenburgischelandesbank-1180cf",
      "locationSet": {"include": ["de"]},
      "tags": {
        "amenity": "bank",
        "brand": "Oldenburgische Landesbank",
        "brand:wikidata": "Q879591",
        "name": "Oldenburgische Landesbank",
        "short_name": "OLB"
      }
    },
    {
      "displayName": "OmniBSIC Bank",
      "id": "omnibsicbank-9d35ea",
      "locationSet": {"include": ["gh"]},
      "tags": {
        "amenity": "bank",
        "brand": "OmniBSIC Bank",
        "brand:wikidata": "Q96397377",
        "name": "OmniBSIC Bank",
        "operator": "OmniBSIC Bank Ghana Limited",
        "operator:type": "private",
        "operator:wikidata": "Q96397377"
      }
    },
    {
      "displayName": "OnPoint",
      "id": "onpoint-181391",
      "locationSet": {
        "include": [
          "us-or.geojson",
          "us-wa.geojson"
        ]
      },
      "tags": {
        "alt_name": "OnPoint Community Credit Union",
        "amenity": "bank",
        "brand": "OnPoint",
        "brand:wikidata": "Q107802623",
        "name": "OnPoint"
      }
    },
    {
      "displayName": "Orabank",
      "id": "orabank-0acde4",
      "locationSet": {"include": ["002"]},
      "tags": {
        "amenity": "bank",
        "brand": "Orabank",
        "name": "Orabank"
      }
    },
    {
      "displayName": "Oregon State Credit Union",
      "id": "oregonstatecreditunion-4ac31a",
      "locationSet": {
        "include": ["us-or.geojson"]
      },
      "tags": {
        "amenity": "bank",
        "brand": "Oregon State Credit Union",
        "brand:wikidata": "Q116506780",
        "name": "Oregon State Credit Union"
      }
    },
    {
      "displayName": "Oriental",
      "id": "oriental-ea2e2d",
      "locationSet": {"include": ["us"]},
      "tags": {
        "alt_name": "Oriental Bank",
        "amenity": "bank",
        "brand": "Oriental",
        "brand:wikidata": "Q64887002",
        "name": "Oriental"
      }
    },
    {
      "displayName": "Oriental Bank of Commerce",
      "id": "orientalbankofcommerce-34f411",
      "locationSet": {"include": ["in"]},
      "tags": {
        "amenity": "bank",
        "brand": "Oriental Bank of Commerce",
        "brand:wikidata": "Q367008",
        "name": "Oriental Bank of Commerce"
      }
    },
    {
      "displayName": "Osuuspankki",
      "id": "osuuspankki-22526e",
      "locationSet": {"include": ["fi"]},
      "tags": {
        "amenity": "bank",
        "brand": "Osuuspankki",
        "brand:wikidata": "Q4045597",
        "name": "Osuuspankki"
      }
    },
    {
      "displayName": "OTP Bank",
      "id": "otpbank-2ef74c",
      "locationSet": {
        "include": ["al", "hu", "md", "ro"]
      },
      "tags": {
        "amenity": "bank",
        "brand": "OTP Bank",
        "brand:wikidata": "Q912778",
        "name": "OTP Bank",
        "short_name": "OTP"
      }
    },
    {
      "displayName": "OTP Bank (Україна)",
      "id": "otpbank-c8dc19",
      "locationSet": {"include": ["ua"]},
      "matchNames": ["otp", "отп"],
      "tags": {
        "amenity": "bank",
        "brand": "OTP Bank",
        "brand:en": "OTP Bank",
        "brand:uk": "ОТП Банк",
        "brand:wikidata": "Q16688676",
        "name": "OTP Bank",
        "name:en": "OTP Bank",
        "name:uk": "ОТП Банк"
      }
    },
    {
      "displayName": "OTP banka (Hrvatska)",
      "id": "otpbanka-6f3d3b",
      "locationSet": {"include": ["hr"]},
      "matchNames": ["otp", "otp bank"],
      "tags": {
        "amenity": "bank",
        "brand": "OTP banka",
        "brand:wikidata": "Q31198593",
        "name": "OTP banka"
      }
    },
    {
      "displayName": "OTP banka (Србија)",
      "id": "otpbanka-e9ea45",
      "locationSet": {"include": ["rs"]},
      "matchNames": [
        "otp",
        "vojvođanska banka",
        "војвођанска банка"
      ],
      "tags": {
        "amenity": "bank",
        "brand": "OTP banka",
        "brand:wikidata": "Q7552914",
        "name": "OTP banka",
        "name:en": "OTP bank",
        "name:sr": "ОТП банка",
        "name:sr-Latn": "OTP banka"
      }
    },
    {
      "displayName": "Panin Bank",
      "id": "paninbank-aa7852",
      "locationSet": {"include": ["id"]},
      "tags": {
        "amenity": "bank",
        "brand": "Panin Bank",
        "brand:wikidata": "Q12502751",
        "name": "Panin Bank"
      }
    },
    {
      "displayName": "Partner banka",
      "id": "partnerbanka-6f3d3b",
      "locationSet": {"include": ["hr"]},
      "tags": {
        "amenity": "bank",
        "brand": "Partner banka",
        "brand:wikidata": "Q125756313",
        "name": "Partner banka"
      }
    },
    {
      "displayName": "PBCom",
      "id": "pbcom-431f82",
      "locationSet": {"include": ["ph"]},
      "matchNames": [
        "philippine bank of communications"
      ],
      "tags": {
        "amenity": "bank",
        "brand": "PBCom",
        "brand:wikidata": "Q7184974",
        "name": "PBCom"
      }
    },
    {
      "displayName": "PBZ - Privredna banka Zagreb",
      "id": "privrednabankazagreb-6f3d3b",
      "locationSet": {"include": ["hr"]},
      "tags": {
        "amenity": "bank",
        "brand": "Privredna banka Zagreb",
        "brand:wikidata": "Q7246343",
        "name": "Privredna banka Zagreb",
        "short_name": "PBZ"
      }
    },
    {
      "displayName": "PC Financial",
      "id": "pcfinancial-e1345b",
      "locationSet": {"include": ["ca"]},
      "tags": {
        "amenity": "bank",
        "brand": "PC Financial",
        "brand:wikidata": "Q7241126",
        "name": "PC Financial",
        "official_name": "President's Choice Financial"
      }
    },
    {
      "displayName": "PenFed Credit Union",
      "id": "penfedcreditunion-ea2e2d",
      "locationSet": {"include": ["us"]},
      "tags": {
        "alt_name": "Pentagon Federal Credit Union",
        "amenity": "bank",
        "brand": "PenFed Credit Union",
        "brand:wikidata": "Q3374885",
        "name": "PenFed Credit Union",
        "short_name": "PenFed"
      }
    },
    {
      "displayName": "Pennsylvania State Employees Credit Union",
      "id": "psecu-7bc61e",
      "locationSet": {
        "include": ["us-pa.geojson"]
      },
      "tags": {
        "alt_name": "Pennsylvania State Employees Credit Union",
        "amenity": "bank",
        "brand": "PSECU",
        "brand:wikidata": "Q7120626",
        "name": "PSECU"
      }
    },
    {
      "displayName": "People's United Bank",
      "id": "peoplesunitedbank-28419b",
      "locationSet": {
        "include": [
          "peoples_united_bank_ct.geojson"
        ]
      },
      "tags": {
        "amenity": "bank",
        "brand": "People's United Bank",
        "brand:wikidata": "Q7165802",
        "name": "People's United Bank"
      }
    },
    {
      "displayName": "Peoples Bank (Flemingsburg, Kentucky)",
      "id": "peoplesbank-c5d8f2",
      "locationSet": {
        "include": [
          "peoples_bank_flemingsburg_ky.geojson"
        ]
      },
      "tags": {
        "amenity": "bank",
        "brand": "Peoples Bank",
        "name": "Peoples Bank",
        "official_name": "Peoples Bank of Kentucky"
      }
    },
    {
      "displayName": "Peoples Bank (Ohio)",
      "id": "peoplesbank-ab694f",
      "locationSet": {
        "include": ["peoples_bank_oh.geojson"],
        "exclude": [
          "peoples_bank_flemingsburg_ky.geojson"
        ]
      },
      "tags": {
        "amenity": "bank",
        "brand": "Peoples Bank",
        "brand:wikidata": "Q65716607",
        "name": "Peoples Bank"
      }
    },
    {
      "displayName": "Peoples Bank (Washington)",
      "id": "peoplesbank-35da18",
      "locationSet": {
        "include": ["us-wa.geojson"]
      },
      "tags": {
        "amenity": "bank",
        "brand": "Peoples Bank",
        "brand:wikidata": "Q7166050",
        "name": "Peoples Bank"
      }
    },
    {
      "displayName": "Permanent TSB",
      "id": "permanenttsb-030d9e",
      "locationSet": {"include": ["ie"]},
      "tags": {
        "amenity": "bank",
        "brand": "Permanent TSB",
        "brand:wikidata": "Q3154461",
        "name": "Permanent TSB"
      }
    },
    {
      "displayName": "Philippine Business Bank",
      "id": "philippinebusinessbank-431f82",
      "locationSet": {"include": ["ph"]},
      "tags": {
        "amenity": "bank",
        "brand": "Philippine Business Bank",
        "brand:wikidata": "Q7184995",
        "name": "Philippine Business Bank"
      }
    },
    {
      "displayName": "Pinnacle Bank (US Midwest & Southwest)",
      "id": "pinnaclebank-ebf4c6",
      "locationSet": {
        "include": [
          "us-az.geojson",
          "us-co.geojson",
          "us-ks.geojson",
          "us-mo.geojson",
          "us-ne.geojson",
          "us-nm.geojson",
          "us-tx.geojson",
          "us-wy.geojson"
        ]
      },
      "tags": {
        "amenity": "bank",
        "brand": "Pinnacle Bank",
        "brand:wikidata": "Q124021658",
        "name": "Pinnacle Bank"
      }
    },
    {
      "displayName": "Pinnacle Bank (US Southeast)",
      "id": "pinnaclebank-1187bc",
      "locationSet": {
        "include": [
          "us-al.geojson",
          "us-ga.geojson",
          "us-nc.geojson",
          "us-sc.geojson",
          "us-tn.geojson",
          "us-wv.geojson"
        ]
      },
      "tags": {
        "amenity": "bank",
        "brand": "Pinnacle Bank",
        "brand:wikidata": "Q7196294",
        "name": "Pinnacle Bank",
        "official_name": "Pinnacle Financial Partners"
      }
    },
    {
      "displayName": "Piraeus Bank (Україна)",
      "id": "piraeusbank-c8dc19",
      "locationSet": {"include": ["ua"]},
      "matchNames": [
        "piraeus",
        "piraeus bank icb",
        "піреус банк мкб"
      ],
      "tags": {
        "amenity": "bank",
        "brand": "Piraeus Bank",
        "brand:en": "Piraeus Bank",
        "brand:uk": "Піреус Банк",
        "brand:wikidata": "Q116871201",
        "name": "Piraeus Bank",
        "name:en": "Piraeus Bank",
        "name:uk": "Піреус Банк"
      }
    },
    {
      "displayName": "PKO BP",
      "id": "pkobp-68054b",
      "locationSet": {"include": ["pl"]},
      "matchNames": ["pko bank polski"],
      "tags": {
        "amenity": "bank",
        "brand": "PKO BP",
        "brand:wikidata": "Q578832",
        "name": "PKO BP"
      }
    },
    {
      "displayName": "Platte Valley Bank",
      "id": "plattevalleybank-a53937",
      "locationSet": {
        "include": [
          "us-ne.geojson",
          "us-wy.geojson"
        ]
      },
      "tags": {
        "amenity": "bank",
        "brand": "Platte Valley Bank",
        "brand:wikidata": "Q113483051",
        "name": "Platte Valley Bank"
      }
    },
    {
      "displayName": "PNB",
      "id": "pnb-431f82",
      "locationSet": {"include": ["ph"]},
      "tags": {
        "amenity": "bank",
        "brand": "PNB",
        "brand:wikidata": "Q1657971",
        "name": "PNB",
        "official_name": "Philippine National Bank"
      }
    },
    {
      "displayName": "PNC Bank",
      "id": "pncbank-ea2e2d",
      "locationSet": {"include": ["us"]},
      "matchNames": ["pnc"],
      "tags": {
        "amenity": "bank",
        "brand": "PNC Bank",
        "brand:wikidata": "Q38928",
        "name": "PNC Bank"
      }
    },
    {
      "displayName": "Podravska banka",
      "id": "podravskabanka-6f3d3b",
      "locationSet": {"include": ["hr"]},
      "tags": {
        "amenity": "bank",
        "brand": "Podravska banka",
        "brand:wikidata": "Q125756441",
        "name": "Podravska banka"
      }
    },
    {
      "displayName": "Popular",
      "id": "popular-ea2e2d",
      "locationSet": {"include": ["us"]},
      "matchNames": ["popular bank"],
      "tags": {
        "alt_name": "Banco Popular",
        "amenity": "bank",
        "brand": "Popular",
        "brand:wikidata": "Q7229656",
        "name": "Popular",
        "official_name": "Banco Popular de Puerto Rico",
        "short_name": "BPPR"
      }
    },
    {
      "displayName": "Poštanska štedionica",
      "id": "postanskastedionica-e9ea45",
      "locationSet": {"include": ["rs"]},
      "tags": {
        "amenity": "bank",
        "brand": "Поштанска штедионица",
        "brand:en": "Postanska stedionica",
        "brand:sr": "Поштанска штедионица",
        "brand:sr-Latn": "Poštanska štedionica",
        "brand:wikidata": "Q2882644",
        "name": "Поштанска штедионица",
        "name:en": "Postanska stedionica",
        "name:sr": "Поштанска штедионица",
        "name:sr-Latn": "Poštanska štedionica"
      }
    },
    {
      "displayName": "Postbank (Deutschland)",
      "id": "postbank-1180cf",
      "locationSet": {"include": ["de"]},
      "matchNames": ["postbank finanzcenter"],
      "tags": {
        "amenity": "bank",
        "brand": "Postbank",
        "brand:wikidata": "Q708835",
        "name": "Postbank"
      }
    },
    {
      "displayName": "Poštová banka",
      "id": "postovabanka-6a1dfb",
      "locationSet": {"include": ["sk"]},
      "tags": {
        "amenity": "bank",
        "brand": "Poštová banka",
        "brand:wikidata": "Q7237158",
        "name": "Poštová banka"
      }
    },
    {
      "displayName": "Pragathi Krishna Gramin Bank",
      "id": "pragathikrishnagraminbank-34f411",
      "locationSet": {"include": ["in"]},
      "tags": {
        "amenity": "bank",
        "brand": "Pragathi Krishna Gramin Bank",
        "brand:wikidata": "Q75801175",
        "name": "Pragathi Krishna Gramin Bank"
      }
    },
    {
      "displayName": "Pragathi Krishna Gramina Bank",
      "id": "pragathikrishnagraminabank-34f411",
      "locationSet": {"include": ["in"]},
      "tags": {
        "amenity": "bank",
        "brand": "Pragathi Krishna Gramina Bank",
        "name": "Pragathi Krishna Gramina Bank"
      }
    },
    {
      "displayName": "Prima banka",
      "id": "primabanka-6a1dfb",
      "locationSet": {"include": ["sk"]},
      "tags": {
        "amenity": "bank",
        "brand": "Prima banka",
        "brand:wikidata": "Q13538661",
        "name": "Prima banka"
      }
    },
    {
      "displayName": "Privatbanka",
      "id": "privatbanka-6a1dfb",
      "locationSet": {"include": ["sk"]},
      "tags": {
        "amenity": "bank",
        "brand": "Privatbanka",
        "brand:wikidata": "Q12774628",
        "name": "Privatbanka"
      }
    },
    {
      "displayName": "ProCredit Bank",
      "id": "procreditbank-f3fcbc",
      "locationSet": {
        "include": [
          "al",
          "ba",
          "de-he.geojson",
          "gr",
          "md",
          "ro",
          "xk"
        ]
      },
      "matchNames": ["procredit"],
      "tags": {
        "amenity": "bank",
        "brand": "ProCredit Bank",
        "brand:wikidata": "Q567304",
        "name": "ProCredit Bank"
      }
    },
    {
      "displayName": "ProCredit Bank (Северна Македонија)",
      "id": "procreditbank-39118c",
      "locationSet": {"include": ["mk"]},
      "matchNames": ["procredit", "прокредит"],
      "tags": {
        "amenity": "bank",
        "brand": "ProCredit Bank",
        "brand:wikidata": "Q20567486",
        "name": "ProCredit Bank",
        "name:mk": "ПроКредит Банка"
      }
    },
    {
      "displayName": "ProCredit Bank (Україна)",
      "id": "procreditbank-c8dc19",
      "locationSet": {"include": ["ua"]},
      "matchNames": ["procredit", "прокредит"],
      "tags": {
        "amenity": "bank",
        "brand": "ProCredit Bank",
        "brand:en": "ProCredit Bank",
        "brand:uk": "ПроКредит Банк",
        "brand:wikidata": "Q20091911",
        "name": "ProCredit Bank",
        "name:en": "ProCredit Bank",
        "name:uk": "ПроКредит Банк"
      }
    },
    {
      "displayName": "ProCredit banka (Србија)",
      "id": "procreditbanka-e9ea45",
      "locationSet": {"include": ["rs"]},
      "matchNames": ["procredit", "прокредит"],
      "tags": {
        "amenity": "bank",
        "brand": "ProCredit banka",
        "brand:wikidata": "Q122811249",
        "name": "ProCredit banka",
        "name:en": "ProCredit Bank",
        "name:sr": "ПроКредит банка",
        "name:sr-Latn": "ProCredit banka"
      }
    },
    {
      "displayName": "Produbanco",
      "id": "produbanco-01e191",
      "locationSet": {"include": ["ec"]},
      "matchNames": ["banco de la producción"],
      "tags": {
        "amenity": "bank",
        "brand": "Produbanco",
        "brand:wikidata": "Q7247678",
        "name": "Produbanco"
      }
    },
    {
      "displayName": "Producers Bank",
      "id": "producersbank-431f82",
      "locationSet": {"include": ["ph"]},
      "matchNames": [
        "producers savings bank corporation"
      ],
      "tags": {
        "amenity": "bank",
        "brand": "Producers Bank",
        "brand:wikidata": "Q25245606",
        "name": "Producers Bank"
      }
    },
    {
      "displayName": "Promerica",
      "id": "promerica-983876",
      "locationSet": {"include": ["cr", "hn"]},
      "matchNames": ["banco promerica"],
      "tags": {
        "amenity": "bank",
        "brand": "Promerica",
        "name": "Promerica"
      }
    },
    {
      "displayName": "Prosperity Bank",
      "id": "prosperitybank-ea2e2d",
      "locationSet": {"include": ["us"]},
      "tags": {
        "amenity": "bank",
        "brand": "Prosperity Bank",
        "brand:wikidata": "Q7250893",
        "name": "Prosperity Bank"
      }
    },
    {
      "displayName": "Provident Bank",
      "id": "providentbank-ea2e2d",
      "locationSet": {"include": ["us"]},
      "tags": {
        "amenity": "bank",
        "brand": "Provident Bank",
        "brand:wikidata": "Q7252517",
        "name": "Provident Bank"
      }
    },
    {
      "displayName": "Provincial",
      "id": "provincial-0269b0",
      "locationSet": {"include": ["ve"]},
      "matchNames": ["bbva provincial"],
      "tags": {
        "amenity": "bank",
        "brand": "Provincial",
        "brand:wikidata": "Q4835087",
        "name": "Provincial"
      }
    },
    {
      "displayName": "Prudential Bank",
      "id": "prudentialbank-9d35ea",
      "locationSet": {"include": ["gh"]},
      "tags": {
        "amenity": "bank",
        "brand": "Prudential Bank",
        "brand:wikidata": "Q7252979",
        "name": "Prudential Bank",
        "operator": "Prudential Bank Limited",
        "operator:type": "private",
        "operator:wikidata": "Q7252979"
      }
    },
    {
      "displayName": "Prvá stavebná sporiteľňa",
      "id": "prvastavebnasporitelna-6a1dfb",
      "locationSet": {"include": ["sk"]},
      "tags": {
        "amenity": "bank",
        "brand": "Prvá stavebná sporiteľňa",
        "brand:wikidata": "Q29054618",
        "name": "Prvá stavebná sporiteľňa"
      }
    },
    {
      "displayName": "PSBank",
      "id": "psbank-431f82",
      "locationSet": {"include": ["ph"]},
      "tags": {
        "amenity": "bank",
        "brand": "PSBank",
        "brand:wikidata": "Q7185203",
        "name": "PSBank"
      }
    },
    {
      "displayName": "Public Bank (Malaysia)",
      "id": "publicbank-8ab35f",
      "locationSet": {"include": ["my"]},
      "matchNames": ["public bank berhad"],
      "tags": {
        "amenity": "bank",
        "brand": "Public Bank",
        "brand:wikidata": "Q3046561",
        "brand:zh": "大众银行",
        "name": "Public Bank",
        "name:zh": "大众银行"
      }
    },
    {
      "displayName": "Puduvai Bharathiar Grama Bank",
      "id": "puduvaibharathiargramabank-34f411",
      "locationSet": {"include": ["in"]},
      "tags": {
        "amenity": "bank",
        "brand": "Puduvai Bharathiar Grama Bank",
        "brand:wikidata": "Q17014664",
        "name": "Puduvai Bharathiar Grama Bank"
      }
    },
    {
      "displayName": "Punjab & Sind Bank",
      "id": "punjabandsindbank-34f411",
      "locationSet": {"include": ["in"]},
      "tags": {
        "amenity": "bank",
        "brand": "Punjab & Sind Bank",
        "brand:en": "Punjab & Sind Bank",
        "brand:hi": "पंजाब एण्ड सिंध बैंक",
        "brand:wikidata": "Q2003302",
        "name": "Punjab & Sind Bank",
        "name:en": "Punjab & Sind Bank",
        "name:hi": "पंजाब एण्ड सिंध बैंक"
      }
    },
    {
      "displayName": "Punjab National Bank",
      "id": "punjabnationalbank-34f411",
      "locationSet": {"include": ["in"]},
      "tags": {
        "amenity": "bank",
        "brand": "Punjab National Bank",
        "brand:wikidata": "Q2743499",
        "name": "Punjab National Bank"
      }
    },
    {
      "displayName": "QNB Finansbank",
      "id": "qnbfinansbank-a30806",
      "locationSet": {"include": ["tr"]},
      "matchNames": ["finansbank", "qnb"],
      "tags": {
        "amenity": "bank",
        "brand": "QNB Finansbank",
        "brand:wikidata": "Q1416237",
        "name": "QNB Finansbank"
      }
    },
    {
      "displayName": "Rabobank",
      "id": "rabobank-c61987",
      "locationSet": {
        "include": ["au", "id", "nl", "nz", "us"]
      },
      "tags": {
        "amenity": "bank",
        "brand": "Rabobank",
        "brand:wikidata": "Q252004",
        "name": "Rabobank"
      }
    },
    {
      "displayName": "Raiffeisen (Luxembourg)",
      "id": "raiffeisen-d335b6",
      "locationSet": {"include": ["lu"]},
      "tags": {
        "amenity": "bank",
        "brand": "Raiffeisen",
        "brand:wikidata": "Q11220162",
        "name": "Raiffeisen"
      }
    },
    {
      "displayName": "Raiffeisen (Schweiz)",
      "id": "raiffeisen-74b036",
      "locationSet": {"include": ["ch"]},
      "tags": {
        "amenity": "bank",
        "brand": "Raiffeisen",
        "brand:wikidata": "Q681189",
        "name": "Raiffeisen"
      }
    },
    {
      "displayName": "Raiffeisen Bank (Croatia)",
      "id": "raiffeisenbank-6f3d3b",
      "locationSet": {"include": ["hr"]},
      "matchNames": ["raiffeisen", "rba banka"],
      "tags": {
        "amenity": "bank",
        "brand": "Raiffeisen bank",
        "brand:wikidata": "Q125756787",
        "name": "Raiffeisen bank"
      }
    },
    {
      "displayName": "Raiffeisen Bank (Magyarország)",
      "id": "raiffeisenbank-60884a",
      "locationSet": {"include": ["hu"]},
      "matchNames": ["raiffeisen"],
      "tags": {
        "amenity": "bank",
        "brand": "Raiffeisen Bank",
        "brand:wikidata": "Q16522506",
        "name": "Raiffeisen Bank"
      }
    },
    {
      "displayName": "Raiffeisen Bank (Österreich)",
      "id": "raiffeisen-694ab5",
      "locationSet": {"include": ["at"]},
      "matchNames": ["raiffeisenbank", "raika"],
      "tags": {
        "amenity": "bank",
        "brand": "Raiffeisen",
        "brand:wikidata": "Q2127528",
        "name": "Raiffeisen"
      }
    },
    {
      "displayName": "Raiffeisen Bank (România)",
      "id": "raiffeisenbank-9a9a30",
      "locationSet": {"include": ["ro"]},
      "matchNames": ["raiffeisen"],
      "tags": {
        "amenity": "bank",
        "brand": "Raiffeisen Bank",
        "brand:wikidata": "Q7283806",
        "name": "Raiffeisen Bank"
      }
    },
    {
      "displayName": "Raiffeisen Bank (Shqipëri)",
      "id": "raiffeisenbank-c53f64",
      "locationSet": {"include": ["al"]},
      "matchNames": ["raiffeisen"],
      "tags": {
        "amenity": "bank",
        "brand": "Raiffeisen Bank",
        "brand:wikidata": "Q2127541",
        "name": "Raiffeisen Bank"
      }
    },
    {
      "displayName": "Raiffeisen Bank (Україна)",
      "id": "raiffeisenbank-c8dc19",
      "locationSet": {"include": ["ua"]},
      "matchNames": [
        "raiffeisen",
        "raiffeisen bank aval",
        "аваль",
        "банк аваль",
        "райф",
        "райфайзен",
        "райфайзен банк",
        "райфайзен банк аваль",
        "райффайзен",
        "райффайзен банк аваль"
      ],
      "tags": {
        "amenity": "bank",
        "brand": "Raiffeisen Bank",
        "brand:en": "Raiffeisen Bank",
        "brand:ru": "Райффайзен Банк",
        "brand:uk": "Райффайзен Банк",
        "brand:wikidata": "Q4389243",
        "name": "Raiffeisen Bank",
        "name:en": "Raiffeisen Bank",
        "name:ru": "Райффайзен Банк",
        "name:uk": "Райффайзен Банк"
      }
    },
    {
      "displayName": "Raiffeisen Bank Polska",
      "id": "raiffeisenbankpolska-68054b",
      "locationSet": {"include": ["pl"]},
      "matchNames": ["raiffeisen polbank"],
      "tags": {
        "amenity": "bank",
        "brand": "Raiffeisen Bank Polska",
        "brand:wikidata": "Q9303218",
        "name": "Raiffeisen Bank Polska"
      }
    },
    {
      "displayName": "Raiffeisen banka Slovensko",
      "id": "raiffeisenbanka-6a1dfb",
      "locationSet": {"include": ["sk"]},
      "matchNames": [
        "raiffeisen",
        "raiffeisenbank"
      ],
      "tags": {
        "amenity": "bank",
        "brand": "Raiffeisen banka",
        "brand:wikidata": "Q107986402",
        "name": "Raiffeisen banka"
      }
    },
    {
      "displayName": "Raiffeisen banka Srbije",
      "id": "raiffeisenbank-e9ea45",
      "locationSet": {"include": ["rs"]},
      "matchNames": [
        "crédit agricole",
        "raiffeisen",
        "rba banka",
        "рба банка"
      ],
      "tags": {
        "amenity": "bank",
        "brand": "Raiffeisen bank",
        "brand:wikidata": "Q7283807",
        "name": "Raiffeisen bank"
      }
    },
    {
      "displayName": "Raiffeisenbank (Czech Republic)",
      "id": "raiffeisenbank-7d13c0",
      "locationSet": {"include": ["cz"]},
      "matchNames": [
        "raiffeisen",
        "raiffeisenkasse"
      ],
      "tags": {
        "amenity": "bank",
        "brand": "Raiffeisenbank",
        "brand:wikidata": "Q24282825",
        "name": "Raiffeisenbank"
      }
    },
    {
      "displayName": "RBC",
      "id": "rbc-b7a026",
      "locationSet": {"include": ["001"]},
      "matchNames": [
        "hsbc",
        "hsbc bank canada",
        "rbc financial group",
        "rbc royal bank",
        "royal bank"
      ],
      "tags": {
        "amenity": "bank",
        "brand": "RBC",
        "brand:wikidata": "Q735261",
        "name": "RBC",
        "official_name": "Royal Bank of Canada"
      }
    },
    {
      "displayName": "RBL Bank",
      "id": "rblbank-34f411",
      "locationSet": {"include": ["in"]},
      "matchNames": ["rbl"],
      "tags": {
        "amenity": "bank",
        "brand": "RBL Bank",
        "brand:wikidata": "Q13120398",
        "name": "RBL Bank"
      }
    },
    {
      "displayName": "RBS",
      "id": "rbs-23753a",
      "locationSet": {"include": ["gb", "je"]},
      "matchNames": [
        "the royal bank of scotland plc"
      ],
      "tags": {
        "amenity": "bank",
        "brand": "RBS",
        "brand:wikidata": "Q160126",
        "name": "RBS",
        "official_name": "Royal Bank of Scotland"
      }
    },
    {
      "displayName": "RCB Bank",
      "id": "rcbbank-fe69e8",
      "locationSet": {"include": ["cy"]},
      "tags": {
        "amenity": "bank",
        "brand": "RCB Bank",
        "brand:wikidata": "Q24914906",
        "name": "RCB Bank"
      }
    },
    {
      "displayName": "RCBC",
      "id": "rcbc-431f82",
      "locationSet": {"include": ["ph"]},
      "matchNames": ["rcbc savings bank"],
      "tags": {
        "amenity": "bank",
        "brand": "RCBC",
        "brand:wikidata": "Q7339070",
        "name": "RCBC",
        "official_name": "Rizal Commercial Banking Corporation"
      }
    },
    {
      "displayName": "RegioBank",
      "id": "regiobank-fb21a8",
      "locationSet": {"include": ["nl"]},
      "tags": {
        "amenity": "bank",
        "brand": "RegioBank",
        "brand:wikidata": "Q2115864",
        "name": "RegioBank"
      }
    },
    {
      "displayName": "Regions Bank",
      "id": "regionsbank-ea2e2d",
      "locationSet": {"include": ["us"]},
      "tags": {
        "amenity": "bank",
        "brand": "Regions Bank",
        "brand:wikidata": "Q917131",
        "name": "Regions Bank"
      }
    },
    {
      "displayName": "Reisebank",
      "id": "reisebank-1180cf",
      "locationSet": {"include": ["de"]},
      "tags": {
        "amenity": "bank",
        "brand": "Reisebank",
        "brand:wikidata": "Q1421107",
        "name": "Reisebank"
      }
    },
    {
      "displayName": "Republic Bank (Eastern Caribbean)",
      "id": "republicbank-1e52aa",
      "locationSet": {
        "include": ["bb", "gd", "gy", "tt"]
      },
      "tags": {
        "amenity": "bank",
        "brand": "Republic Bank",
        "brand:wikidata": "Q7314386",
        "name": "Republic Bank"
      }
    },
    {
      "displayName": "Republic Bank (Ghana)",
      "id": "republicbank-9d35ea",
      "locationSet": {"include": ["gh"]},
      "tags": {
        "amenity": "bank",
        "brand": "Republic Bank",
        "brand:wikidata": "Q7314386",
        "name": "Republic Bank",
        "operator": "Republic Bank Ghana Limited",
        "operator:type": "public",
        "operator:wikidata": "Q4039966"
      }
    },
    {
      "displayName": "Republic Bank (Kentucky)",
      "id": "republicbank-6552d3",
      "locationSet": {
        "include": [
          "us-fl.geojson",
          "us-in.geojson",
          "us-ky.geojson",
          "us-oh.geojson",
          "us-tn.geojson"
        ]
      },
      "tags": {
        "amenity": "bank",
        "brand": "Republic Bank",
        "brand:wikidata": "Q7314387",
        "name": "Republic Bank",
        "official_name": "Republic Bank & Trust Company"
      }
    },
    {
      "displayName": "Republic Bank (Philadelphia)",
      "id": "republicbank-9c6083",
      "locationSet": {
        "include": [
          "us-nj.geojson",
          "us-ny.geojson",
          "us-pa.geojson"
        ]
      },
      "tags": {
        "amenity": "bank",
        "brand": "Republic Bank",
        "brand:wikidata": "Q55316482",
        "name": "Republic Bank"
      }
    },
    {
      "displayName": "República",
      "id": "republica-146753",
      "locationSet": {"include": ["uy"]},
      "tags": {
        "amenity": "bank",
        "brand": "República",
        "brand:wikidata": "Q4077337",
        "name": "República"
      }
    },
    {
      "displayName": "RHB Bank",
      "id": "rhbbank-ea52df",
      "locationSet": {
        "include": ["bn", "my", "sg", "th", "vn"]
      },
      "tags": {
        "amenity": "bank",
        "brand": "RHB Bank",
        "brand:wikidata": "Q4207443",
        "name": "RHB Bank"
      }
    },
    {
      "displayName": "Rheinhessen Sparkasse",
      "id": "sparkasse-a144f5",
      "locationSet": {
        "include": [[8.2, 49.7, 25]]
      },
      "matchNames": [
        "sparkasse worms-alzey-ried"
      ],
      "tags": {
        "amenity": "bank",
        "brand": "Rheinhessen Sparkasse",
        "brand:wikidata": "Q1435829",
        "name": "Sparkasse",
        "operator": "Rheinhessen Sparkasse"
      }
    },
    {
      "displayName": "Robinsons Bank",
      "id": "robinsonsbank-431f82",
      "locationSet": {"include": ["ph"]},
      "tags": {
        "amenity": "bank",
        "brand": "Robinsons Bank",
        "brand:wikidata": "Q30639182",
        "name": "Robinsons Bank"
      }
    },
    {
      "displayName": "Rockland Trust",
      "id": "rocklandtrust-893667",
      "locationSet": {
        "include": [
          "us-ma.geojson",
          "us-ri.geojson"
        ]
      },
      "matchNames": [
        "east boston savings bank",
        "rockland trust bank"
      ],
      "tags": {
        "amenity": "bank",
        "brand": "Rockland Trust",
        "brand:wikidata": "Q7355463",
        "name": "Rockland Trust"
      }
    },
    {
      "displayName": "Rogue Credit Union",
      "id": "roguecreditunion-05b4aa",
      "locationSet": {
        "include": [
          "us-id.geojson",
          "us-or.geojson"
        ]
      },
      "matchNames": [
        "rogue federal credit union"
      ],
      "tags": {
        "amenity": "bank",
        "brand": "Rogue Credit Union",
        "brand:wikidata": "Q23926666",
        "name": "Rogue Credit Union"
      }
    },
    {
      "displayName": "Royal Business Bank",
      "id": "royalbusinessbank-ea2e2d",
      "locationSet": {"include": ["us"]},
      "tags": {
        "amenity": "bank",
        "brand": "Royal Business Bank",
        "brand:wikidata": "Q54959147",
        "name": "Royal Business Bank"
      }
    },
    {
      "displayName": "S-Pankki",
      "id": "spankki-22526e",
      "locationSet": {"include": ["fi"]},
      "tags": {
        "amenity": "bank",
        "brand": "S-Pankki",
        "brand:wikidata": "Q7387053",
        "name": "S-Pankki"
      }
    },
    {
      "displayName": "Sacombank",
      "id": "sacombank-b7a026",
      "locationSet": {"include": ["001"]},
      "tags": {
        "amenity": "bank",
        "brand": "Sacombank",
        "brand:wikidata": "Q6123772",
        "name": "Sacombank"
      }
    },
    {
      "displayName": "Salem Five Bank",
      "id": "salemfivebank-1bf72c",
      "locationSet": {
        "include": ["us-ma.geojson"]
      },
      "matchNames": ["salem five"],
      "tags": {
        "amenity": "bank",
        "brand": "Salem Five Bank",
        "brand:wikidata": "Q29094215",
        "name": "Salem Five Bank"
      }
    },
    {
      "displayName": "Samoborska banka",
      "id": "samoborskabanka-6f3d3b",
      "locationSet": {"include": ["hr"]},
      "tags": {
        "amenity": "bank",
        "brand": "Samoborska banka",
        "brand:wikidata": "Q125756384",
        "name": "Samoborska banka"
      }
    },
    {
      "displayName": "Sampath Bank",
      "id": "sampathbank-358381",
      "locationSet": {"include": ["lk"]},
      "tags": {
        "amenity": "bank",
        "brand": "Sampath Bank",
        "brand:wikidata": "Q7410095",
        "name": "Sampath Bank"
      }
    },
    {
      "displayName": "San Diego County Credit Union",
      "id": "sandiegocountycreditunion-cf92b8",
      "locationSet": {
        "include": ["us-ca.geojson"]
      },
      "tags": {
        "amenity": "bank",
        "brand": "San Diego County Credit Union",
        "brand:wikidata": "Q7413628",
        "name": "San Diego County Credit Union",
        "short_name": "SDCCU"
      }
    },
    {
      "displayName": "Santander",
      "id": "santander-ea2e2d",
      "locationSet": {"include": ["us"]},
      "matchNames": [
        "santander bank",
        "santander bank us",
        "santander consumer bank"
      ],
      "tags": {
        "amenity": "bank",
        "brand": "Santander",
        "brand:wikidata": "Q5835668",
        "name": "Santander"
      }
    },
    {
      "displayName": "Santander (DE)",
      "id": "santander-1180cf",
      "locationSet": {"include": ["de"]},
      "matchNames": [
        "santander bank",
        "santander consumer bank"
      ],
      "tags": {
        "amenity": "bank",
        "brand": "Santander",
        "brand:wikidata": "Q875292",
        "name": "Santander"
      }
    },
    {
      "displayName": "Santander (PL)",
      "id": "santander-68054b",
      "locationSet": {"include": ["pl"]},
      "matchNames": ["santander bank"],
      "tags": {
        "amenity": "bank",
        "brand": "Santander",
        "brand:wikidata": "Q806653",
        "name": "Santander"
      }
    },
    {
      "displayName": "Santander (UK)",
      "id": "santander-e1e9d0",
      "locationSet": {"include": ["gb"]},
      "matchNames": ["santander bank"],
      "tags": {
        "amenity": "bank",
        "brand": "Santander",
        "brand:wikidata": "Q7420065",
        "name": "Santander"
      }
    },
    {
      "displayName": "Santander Consumer Bank",
      "id": "santanderconsumerbank-68054b",
      "locationSet": {"include": ["pl"]},
      "tags": {
        "amenity": "bank",
        "brand": "Santander Consumer Bank",
        "brand:wikidata": "Q875292",
        "name": "Santander Consumer Bank"
      }
    },
    {
      "displayName": "Santander Río",
      "id": "santanderrio-841353",
      "locationSet": {"include": ["ar"]},
      "tags": {
        "amenity": "bank",
        "brand": "Santander Río",
        "brand:wikidata": "Q3385268",
        "name": "Santander Río"
      }
    },
    {
      "displayName": "Santander Totta",
      "id": "santandertotta-4028ed",
      "locationSet": {"include": ["pt"]},
      "matchNames": ["banco santander totta s a"],
      "tags": {
        "amenity": "bank",
        "brand": "Santander Totta",
        "brand:wikidata": "Q4854116",
        "name": "Santander Totta"
      }
    },
    {
      "displayName": "Sberbank",
      "id": "sberbank-3367f9",
      "locationSet": {
        "include": ["001"],
        "exclude": ["ru"]
      },
      "matchNames": ["savings bank russian fed."],
      "tags": {
        "amenity": "bank",
        "brand": "Sberbank",
        "brand:wikidata": "Q205012",
        "name": "Sberbank"
      }
    },
    {
      "displayName": "SBI新生銀行",
      "id": "sbishinseibank-d7a9e7",
      "locationSet": {"include": ["jp"]},
      "matchNames": ["新生銀行"],
      "tags": {
        "amenity": "bank",
        "brand": "SBI新生銀行",
        "brand:en": "SBI SHINSEI BANK",
        "brand:ja": "SBI新生銀行",
        "brand:wikidata": "Q571997",
        "name": "SBI新生銀行",
        "name:en": "SBI Shinsei Bank",
        "name:ja": "SBI新生銀行"
      }
    },
    {
      "displayName": "SBS Bank",
      "id": "sbsbank-279fc5",
      "locationSet": {"include": ["nz"]},
      "tags": {
        "amenity": "bank",
        "brand": "SBS Bank",
        "brand:wikidata": "Q7388985",
        "name": "SBS Bank"
      }
    },
    {
      "displayName": "Schaffhauser Kantonalbank",
      "id": "schaffhauserkantonalbank-74b036",
      "locationSet": {"include": ["ch"]},
      "tags": {
        "amenity": "bank",
        "brand": "Schaffhauser Kantonalbank",
        "brand:wikidata": "Q2230058",
        "name": "Schaffhauser Kantonalbank",
        "short_name": "SHKB"
      }
    },
    {
      "displayName": "Schwyzer Kantonalbank",
      "id": "schwyzerkantonalbank-74b036",
      "locationSet": {"include": ["ch"]},
      "tags": {
        "amenity": "bank",
        "brand": "Schwyzer Kantonalbank",
        "brand:wikidata": "Q2257957",
        "name": "Schwyzer Kantonalbank",
        "short_name": "SZKB"
      }
    },
    {
      "displayName": "Scotiabank (non-Québec)",
      "id": "scotiabank-b7a026",
      "locationSet": {"include": ["001"]},
      "matchNames": ["scotia"],
      "tags": {
        "amenity": "bank",
        "brand": "Scotiabank",
        "brand:wikidata": "Q451476",
        "name": "Scotiabank"
      }
    },
    {
      "displayName": "Scotiabank (Québec)",
      "id": "banquescotia-e1345b",
      "locationSet": {"include": ["ca"]},
      "matchNames": ["scotia"],
      "tags": {
        "amenity": "bank",
        "brand": "Banque Scotia",
        "brand:wikidata": "Q451476",
        "name": "Banque Scotia"
      }
    },
    {
      "displayName": "SC제일은행",
      "id": "2a04be-10d607",
      "locationSet": {"include": ["kr"]},
      "matchNames": ["스탠다드차타드은행", "제일은행"],
      "tags": {
        "amenity": "bank",
        "brand": "SC제일은행",
        "brand:ko": "SC제일은행",
        "brand:wikidata": "Q625531",
        "name": "SC제일은행",
        "name:ko": "SC제일은행"
      }
    },
    {
      "displayName": "SEB",
      "id": "seb-e3cf16",
      "locationSet": {
        "include": ["de", "ee", "lt", "lv", "se"]
      },
      "tags": {
        "amenity": "bank",
        "brand": "SEB",
        "brand:wikidata": "Q975655",
        "name": "SEB"
      }
    },
    {
      "displayName": "Security Bank",
      "id": "securitybank-431f82",
      "locationSet": {"include": ["ph"]},
      "tags": {
        "amenity": "bank",
        "brand": "Security Bank",
        "brand:wikidata": "Q7444945",
        "name": "Security Bank"
      }
    },
    {
      "displayName": "Security Service Federal Credit Union",
      "id": "securityservicefederalcreditunion-ea2e2d",
      "locationSet": {"include": ["us"]},
      "matchNames": ["security service fcu"],
      "tags": {
        "amenity": "bank",
        "brand": "Security Service Federal Credit Union",
        "brand:wikidata": "Q7444993",
        "name": "Security Service Federal Credit Union",
        "short_name": "SSFCU"
      }
    },
    {
      "displayName": "Şekerbank",
      "id": "sekerbank-a30806",
      "locationSet": {"include": ["tr"]},
      "tags": {
        "amenity": "bank",
        "brand": "Şekerbank",
        "brand:wikidata": "Q6088369",
        "name": "Şekerbank"
      }
    },
    {
      "displayName": "Self-Help Credit Union",
      "id": "selfhelpcreditunion-2b62fb",
      "locationSet": {
        "include": [
          "us-fl.geojson",
          "us-nc.geojson",
          "us-sc.geojson",
          "us-va.geojson"
        ]
      },
      "tags": {
        "amenity": "bank",
        "brand": "Self-Help Credit Union",
        "brand:wikidata": "Q111381769",
        "name": "Self-Help Credit Union"
      }
    },
    {
      "displayName": "Self-Help Federal Credit Union",
      "id": "selfhelpfederalcreditunion-8dbd99",
      "locationSet": {
        "include": [
          "us-ca.geojson",
          "us-il.geojson",
          "us-wa.geojson",
          "us-wi.geojson"
        ]
      },
      "tags": {
        "amenity": "bank",
        "brand": "Self-Help Federal Credit Union",
        "brand:wikidata": "Q111381724",
        "name": "Self-Help Federal Credit Union"
      }
    },
    {
      "displayName": "Sense Bank",
      "id": "sensebank-c8dc19",
      "locationSet": {"include": ["ua"]},
      "matchNames": [
        "alfa-bank",
        "sens bank",
        "альфа-банк"
      ],
      "tags": {
        "amenity": "bank",
        "brand": "Sense Bank",
        "brand:en": "Sense Bank",
        "brand:ru": "Сенс Банк",
        "brand:uk": "Сенс Банк",
        "brand:wikidata": "Q16691757",
        "name": "Sense Bank",
        "name:en": "Sense Bank",
        "name:ru": "Сенс Банк",
        "name:uk": "Сенс Банк",
        "operator": "Sense Bank"
      }
    },
    {
      "displayName": "Service Credit Union",
      "id": "servicecreditunion-f961e2",
      "locationSet": {"include": ["de", "us"]},
      "tags": {
        "amenity": "bank",
        "brand": "Service Credit Union",
        "brand:wikidata": "Q7455675",
        "name": "Service Credit Union"
      }
    },
    {
      "displayName": "Servus Credit Union",
      "id": "servuscreditunion-e1345b",
      "locationSet": {"include": ["ca"]},
      "tags": {
        "alt_name": "Servus",
        "amenity": "bank",
        "brand": "Servus Credit Union",
        "brand:wikidata": "Q2274396",
        "name": "Servus Credit Union"
      }
    },
    {
      "displayName": "Seylan Bank",
      "id": "seylanbank-358381",
      "locationSet": {"include": ["lk"]},
      "tags": {
        "amenity": "bank",
        "brand": "Seylan Bank",
        "brand:wikidata": "Q3532083",
        "name": "Seylan Bank"
      }
    },
    {
      "displayName": "Sicoob",
      "id": "sicoob-0ed44d",
      "locationSet": {"include": ["br"]},
      "tags": {
        "amenity": "bank",
        "brand": "Sicoob",
        "brand:wikidata": "Q28679754",
        "name": "Sicoob"
      }
    },
    {
      "displayName": "Sicredi",
      "id": "sicredi-0ed44d",
      "locationSet": {"include": ["br"]},
      "tags": {
        "amenity": "bank",
        "brand": "Sicredi",
        "brand:wikidata": "Q3483060",
        "name": "Sicredi"
      }
    },
    {
      "displayName": "Simmons Bank",
      "id": "simmonsbank-ea2e2d",
      "locationSet": {"include": ["us"]},
      "tags": {
        "amenity": "bank",
        "brand": "Simmons Bank",
        "brand:wikidata": "Q28402389",
        "name": "Simmons Bank"
      }
    },
    {
      "displayName": "SKB Banka",
      "id": "skbbanka-30392e",
      "locationSet": {"include": ["si"]},
      "tags": {
        "amenity": "bank",
        "brand": "SKB Banka",
        "brand:wikidata": "Q93363069",
        "name": "SKB Banka"
      }
    },
    {
      "displayName": "Skipton Building Society",
      "id": "skiptonbuildingsociety-e1e9d0",
      "locationSet": {"include": ["gb"]},
      "tags": {
        "amenity": "bank",
        "brand": "Skipton Building Society",
        "brand:wikidata": "Q16931747",
        "name": "Skipton Building Society"
      }
    },
    {
      "displayName": "Slatinska banka",
      "id": "slatinskabanka-6f3d3b",
      "locationSet": {"include": ["hr"]},
      "tags": {
        "amenity": "bank",
        "brand": "Slatinska banka",
        "brand:wikidata": "Q125756415",
        "name": "Slatinska banka"
      }
    },
    {
      "displayName": "Slovenská sporiteľňa",
      "id": "slovenskasporitelna-6a1dfb",
      "locationSet": {"include": ["sk"]},
      "tags": {
        "amenity": "bank",
        "brand": "Slovenská sporiteľňa",
        "brand:wikidata": "Q7541907",
        "name": "Slovenská sporiteľňa"
      }
    },
    {
      "displayName": "SMBC信託銀行",
      "id": "smbctrustbank-d7a9e7",
      "locationSet": {"include": ["jp"]},
      "tags": {
        "amenity": "bank",
        "brand": "SMBC信託銀行",
        "brand:en": "SMBC Trust Bank",
        "brand:wikidata": "Q17218805",
        "name": "SMBC信託銀行",
        "name:en": "SMBC Trust Bank"
      }
    },
    {
      "displayName": "SNS Bank",
      "id": "snsbank-fb21a8",
      "locationSet": {"include": ["nl"]},
      "tags": {
        "amenity": "bank",
        "brand": "SNS Bank",
        "brand:wikidata": "Q1857899",
        "name": "SNS Bank"
      }
    },
    {
      "displayName": "Société Générale",
      "id": "societegenerale-703d51",
      "locationSet": {
        "include": ["001"],
        "exclude": [
          "ae",
          "bg",
          "ci",
          "fr",
          "gh",
          "ma",
          "qa",
          "sa"
        ]
      },
      "tags": {
        "amenity": "bank",
        "brand": "Société Générale",
        "brand:wikidata": "Q270363",
        "name": "Société Générale"
      }
    },
    {
      "displayName": "Société Générale (FR)",
      "id": "sg-b30a91",
      "locationSet": {"include": ["fx"]},
      "matchNames": ["société générale"],
      "tags": {
        "amenity": "bank",
        "brand": "SG",
        "brand:wikidata": "Q270363",
        "name": "SG"
      }
    },
    {
      "displayName": "Société Générale (Ghana)",
      "id": "societegenerale-9d35ea",
      "locationSet": {"include": ["gh"]},
      "tags": {
        "amenity": "bank",
        "brand": "Société Générale",
        "brand:wikidata": "Q270363",
        "name": "Société Générale",
        "operator": "Société Générale Ghana Limited",
        "operator:type": "public",
        "operator:wikidata": "Q7390038"
      }
    },
    {
      "displayName": "Société Générale (الشركة العامة)",
      "id": "576e54-11534a",
      "locationSet": {"include": ["ma"]},
      "matchNames": [
        "société générale",
        "société générale سوسيتيه جنرال",
        "سوسيتيه جنرال"
      ],
      "tags": {
        "amenity": "bank",
        "brand": "Société générale Maroc الشركة العامة",
        "brand:ar": "الشركة العامة",
        "brand:fr": "Société générale Maroc",
        "brand:wikidata": "Q3488352",
        "name": "Société générale Maroc الشركة العامة",
        "name:ar": "الشركة العامة",
        "name:fr": "Société générale Maroc"
      }
    },
    {
      "displayName": "Société générale Côte d’Ivoire",
      "id": "societegeneralecotedivoire-720a42",
      "locationSet": {"include": ["ci"]},
      "matchNames": [
        "agence sgbci",
        "société générale"
      ],
      "tags": {
        "amenity": "bank",
        "brand": "Société générale Côte d’Ivoire",
        "brand:wikidata": "Q3488360",
        "name": "Société générale Côte d’Ivoire",
        "name:fr": "Société générale Côte d’Ivoire",
        "old_name": "SGBCI"
      }
    },
    {
      "displayName": "Société Marseillaise de Crédit",
      "id": "societemarseillaisedecredit-ad79d4",
      "locationSet": {"include": ["fr"]},
      "tags": {
        "amenity": "bank",
        "brand": "Société Marseillaise de Crédit",
        "brand:wikidata": "Q3488479",
        "name": "Société Marseillaise de Crédit"
      }
    },
    {
      "displayName": "South Indian Bank",
      "id": "southindianbank-34f411",
      "locationSet": {"include": ["in"]},
      "tags": {
        "amenity": "bank",
        "brand": "South Indian Bank",
        "brand:wikidata": "Q2044973",
        "name": "South Indian Bank"
      }
    },
    {
      "displayName": "South State Bank",
      "id": "southstatebank-ea2e2d",
      "locationSet": {"include": ["us"]},
      "tags": {
        "amenity": "bank",
        "brand": "South State Bank",
        "brand:wikidata": "Q55633597",
        "name": "South State Bank"
      }
    },
    {
      "displayName": "Southern Bank",
      "id": "southernbank-ea2e2d",
      "locationSet": {"include": ["us"]},
      "tags": {
        "amenity": "bank",
        "brand": "Southern Bank",
        "brand:wikidata": "Q7569660",
        "name": "Southern Bank"
      }
    },
    {
      "displayName": "Sparda-Bank",
      "id": "spardabank-a7f91c",
      "locationSet": {
        "include": [
          "de-by.geojson",
          "de-hb.geojson",
          "de-ni.geojson",
          "de-nw.geojson"
        ]
      },
      "tags": {
        "amenity": "bank",
        "brand": "Sparda-Bank",
        "brand:wikidata": "Q2307136",
        "name": "Sparda-Bank"
      }
    },
    {
      "displayName": "Sparda-Bank (Österreich)",
      "id": "spardabank-694ab5",
      "locationSet": {"include": ["at"]},
      "matchNames": ["sparda bank austria"],
      "tags": {
        "amenity": "bank",
        "brand": "Sparda-Bank",
        "brand:wikidata": "Q2307139",
        "name": "Sparda-Bank"
      }
    },
    {
      "displayName": "Sparda-Bank Baden-Württemberg",
      "id": "spardabankbadenwurttemberg-5068f2",
      "locationSet": {
        "include": ["de-bw.geojson"]
      },
      "matchNames": [
        "sparda-bank",
        "sparda-bank baden-württemberg eg",
        "sparda-bank bw"
      ],
      "tags": {
        "amenity": "bank",
        "brand": "Sparda-Bank Baden-Württemberg",
        "brand:wikidata": "Q1637412",
        "name": "Sparda-Bank Baden-Württemberg"
      }
    },
    {
      "displayName": "Sparda-Bank Berlin",
      "id": "spardabankberlin-d82d38",
      "locationSet": {
        "include": [
          "de-bb.geojson",
          "de-be.geojson",
          "de-mv.geojson",
          "de-sn.geojson",
          "de-st.geojson",
          "de-th.geojson"
        ]
      },
      "matchNames": [
        "sparda-bank",
        "sparda-bank berlin eg"
      ],
      "tags": {
        "amenity": "bank",
        "brand": "Sparda-Bank Berlin",
        "brand:wikidata": "Q1656189",
        "name": "Sparda-Bank Berlin"
      }
    },
    {
      "displayName": "Sparda-Bank Hamburg",
      "id": "spardabankhamburg-b869bd",
      "locationSet": {
        "include": [
          "de-hh.geojson",
          "de-sh.geojson"
        ]
      },
      "matchNames": [
        "sparda-bank",
        "sparda-bank hamburg eg"
      ],
      "tags": {
        "amenity": "bank",
        "brand": "Sparda-Bank Hamburg",
        "brand:wikidata": "Q1231375",
        "name": "Sparda-Bank Hamburg"
      }
    },
    {
      "displayName": "Sparda-Bank Hessen",
      "id": "spardabankhessen-9ffcae",
      "locationSet": {
        "include": ["de-he.geojson"]
      },
      "matchNames": [
        "sparda-bank",
        "sparda-bank hessen eg"
      ],
      "tags": {
        "amenity": "bank",
        "brand": "Sparda-Bank Hessen",
        "brand:wikidata": "Q2307146",
        "name": "Sparda-Bank Hessen"
      }
    },
    {
      "displayName": "Sparda-Bank Südwest",
      "id": "spardabanksudwest-75cfbb",
      "locationSet": {
        "include": [
          "de-rp.geojson",
          "de-sl.geojson"
        ]
      },
      "matchNames": [
        "sparda-bank",
        "sparda-bank südwest eg",
        "sparda-bank sw"
      ],
      "tags": {
        "amenity": "bank",
        "brand": "Sparda-Bank Südwest",
        "brand:wikidata": "Q2307136",
        "name": "Sparda-Bank Südwest"
      }
    },
    {
      "displayName": "Sparkassen",
      "id": "sparkassen-f2a422",
      "locationSet": {
        "include": ["ba", "me", "rs", "si"]
      },
      "tags": {
        "amenity": "bank",
        "brand": "Sparkassen",
        "brand:wikidata": "Q1555572",
        "name": "Sparkassen"
      }
    },
    {
      "displayName": "St. Galler Kantonalbank",
      "id": "stgallerkantonalbank-74b036",
      "locationSet": {"include": ["ch"]},
      "tags": {
        "amenity": "bank",
        "brand": "St. Galler Kantonalbank",
        "brand:wikidata": "Q2316809",
        "name": "St. Galler Kantonalbank",
        "short_name": "SGKB"
      }
    },
    {
      "displayName": "St.George",
      "id": "stgeorge-f304bd",
      "locationSet": {"include": ["au"]},
      "matchNames": ["st.george bank"],
      "tags": {
        "amenity": "bank",
        "brand": "St.George",
        "brand:wikidata": "Q1606050",
        "name": "St.George"
      }
    },
    {
      "displayName": "Stanbic Bank",
      "id": "stanbicbank-8a3497",
      "locationSet": {
        "include": ["001"],
        "exclude": ["gh"]
      },
      "tags": {
        "amenity": "bank",
        "brand": "Stanbic Bank",
        "brand:wikidata": "Q7597999",
        "name": "Stanbic Bank"
      }
    },
    {
      "displayName": "Stanbic Bank (Ghana)",
      "id": "stanbicbank-9d35ea",
      "locationSet": {"include": ["gh"]},
      "tags": {
        "amenity": "bank",
        "brand": "Standard Bank",
        "brand:wikidata": "Q1576610",
        "name": "Stanbic Bank",
        "operator": "Stanbic Bank Ghana Limited",
        "operator:type": "public"
      }
    },
    {
      "displayName": "Standard Bank",
      "id": "standardbank-b7a026",
      "locationSet": {"include": ["001"]},
      "tags": {
        "amenity": "bank",
        "brand": "Standard Bank",
        "brand:wikidata": "Q1576610",
        "name": "Standard Bank"
      }
    },
    {
      "displayName": "Standard Chartered",
      "id": "standardchartered-7273f3",
      "locationSet": {
        "include": ["001"],
        "exclude": ["cn", "gh"]
      },
      "matchNames": ["standard chartered bank"],
      "tags": {
        "amenity": "bank",
        "brand": "Standard Chartered",
        "brand:wikidata": "Q548278",
        "name": "Standard Chartered"
      }
    },
    {
      "displayName": "Standard Chartered (Ghana)",
      "id": "standardchartered-9d35ea",
      "locationSet": {"include": ["gh"]},
      "tags": {
        "amenity": "bank",
        "brand": "Standard Chartered",
        "brand:wikidata": "Q548278",
        "name": "Standard Chartered",
        "operator": "Standard Chartered Ghana",
        "operator:type": "public",
        "operator:wikidata": "Q7598195"
      }
    },
    {
      "displayName": "State Bank of India",
      "id": "statebankofindia-f20878",
      "locationSet": {
        "include": ["001"],
        "exclude": ["cn", "pl"]
      },
      "matchNames": ["sbi atm"],
      "tags": {
        "amenity": "bank",
        "brand": "State Bank of India",
        "brand:wikidata": "Q1340361",
        "name": "State Bank of India",
        "short_name": "SBI"
      }
    },
    {
      "displayName": "State Bank of India (California)",
      "id": "statebankofindiacalifornia-cf92b8",
      "locationSet": {
        "include": ["us-ca.geojson"]
      },
      "tags": {
        "amenity": "bank",
        "brand": "State Bank of India (California)",
        "brand:wikidata": "Q27920062",
        "name": "State Bank of India (California)",
        "short_name": "SBIC"
      }
    },
    {
      "displayName": "State Employees Credit Union (Maryland)",
      "id": "stateemployeescreditunion-06946f",
      "locationSet": {
        "include": [[-77, 39, 250]]
      },
      "tags": {
        "amenity": "bank",
        "brand": "State Employees Credit Union",
        "brand:wikidata": "Q100386180",
        "name": "State Employees Credit Union",
        "short_name": "SECU"
      }
    },
    {
      "displayName": "State Employees Credit Union (New Mexico)",
      "id": "stateemployeescreditunion-1e2f31",
      "locationSet": {
        "include": [[-106, 34, 450]]
      },
      "tags": {
        "amenity": "bank",
        "brand": "State Employees Credit Union",
        "brand:wikidata": "Q100272713",
        "name": "State Employees Credit Union",
        "short_name": "State ECU"
      }
    },
    {
      "displayName": "State Employees Credit Union (North Carolina)",
      "id": "stateemployeescreditunion-cc7b9c",
      "locationSet": {
        "include": [[-80, 35, 450]]
      },
      "tags": {
        "amenity": "bank",
        "brand": "State Employees Credit Union",
        "brand:wikidata": "Q7603196",
        "name": "State Employees Credit Union",
        "short_name": "SECU"
      }
    },
    {
      "displayName": "Steiermärkische Sparkasse",
      "id": "steiermarkischesparkasse-694ab5",
      "locationSet": {"include": ["at"]},
      "tags": {
        "amenity": "bank",
        "brand": "Steiermärkische Sparkasse",
        "brand:wikidata": "Q1555572",
        "name": "Steiermärkische Sparkasse"
      }
    },
    {
      "displayName": "Summit Bank",
      "id": "summitbank-da5806",
      "locationSet": {"include": ["pk"]},
      "tags": {
        "amenity": "bank",
        "brand": "Summit Bank",
        "brand:wikidata": "Q7637775",
        "name": "Summit Bank"
      }
    },
    {
      "displayName": "Suncoast Credit Union",
      "id": "suncoastcreditunion-9ffb0f",
      "locationSet": {
        "include": ["us-fl.geojson"]
      },
      "tags": {
        "amenity": "bank",
        "brand": "Suncoast Credit Union",
        "brand:wikidata": "Q7639057",
        "name": "Suncoast Credit Union"
      }
    },
    {
      "displayName": "Suncorp",
      "id": "suncorp-f304bd",
      "locationSet": {"include": ["au"]},
      "tags": {
        "amenity": "bank",
        "brand": "Suncorp",
        "brand:wikidata": "Q24189567",
        "name": "Suncorp"
      }
    },
    {
      "displayName": "SunTrust",
      "id": "suntrust-ea2e2d",
      "locationSet": {"include": ["us"]},
      "matchNames": ["suntrust bank"],
      "tags": {
        "amenity": "bank",
        "brand": "SunTrust",
        "brand:wikidata": "Q181507",
        "name": "SunTrust"
      }
    },
    {
      "displayName": "Supervielle",
      "id": "supervielle-841353",
      "locationSet": {"include": ["ar"]},
      "tags": {
        "amenity": "bank",
        "brand": "Supervielle",
        "brand:wikidata": "Q5718035",
        "name": "Supervielle"
      }
    },
    {
      "displayName": "Swedbank",
      "id": "swedbank-2cd0b2",
      "locationSet": {
        "include": ["ee", "lt", "lv", "se"]
      },
      "tags": {
        "amenity": "bank",
        "brand": "Swedbank",
        "brand:wikidata": "Q1145493",
        "name": "Swedbank"
      }
    },
    {
      "displayName": "Sydbank",
      "id": "sydbank-9eeba7",
      "locationSet": {
        "include": ["de", "dk", "se"]
      },
      "tags": {
        "amenity": "bank",
        "brand": "Sydbank",
        "brand:wikidata": "Q825159",
        "name": "Sydbank"
      }
    },
    {
      "displayName": "Syndicate Bank",
      "id": "syndicatebank-34f411",
      "locationSet": {"include": ["in"]},
      "tags": {
        "amenity": "bank",
        "brand": "Syndicate Bank",
        "brand:wikidata": "Q2004088",
        "name": "Syndicate Bank"
      }
    },
    {
      "displayName": "Synovus",
      "id": "synovus-ea2e2d",
      "locationSet": {"include": ["us"]},
      "tags": {
        "amenity": "bank",
        "brand": "Synovus",
        "brand:wikidata": "Q3508889",
        "name": "Synovus"
      }
    },
    {
      "displayName": "Takarékbank",
      "id": "takarekbank-60884a",
      "locationSet": {"include": ["hu"]},
      "matchNames": [
        "takarékpénztár",
        "takarékszövetkezet"
      ],
      "tags": {
        "amenity": "bank",
        "brand": "Takarékbank",
        "brand:wikidata": "Q30324674",
        "name": "Takarékbank"
      }
    },
    {
      "displayName": "Tamil Nadu Grama Bank",
      "id": "tamilnadugramabank-34f411",
      "locationSet": {"include": ["in"]},
      "tags": {
        "amenity": "bank",
        "brand": "Tamil Nadu Grama Bank",
        "brand:en": "Tamil Nadu Grama Bank",
        "brand:ta": "தமிழ்நாடு கிராம வங்கி",
        "brand:wikidata": "Q108166718",
        "name": "Tamil Nadu Grama Bank",
        "name:en": "Tamil Nadu Grama Bank",
        "name:ta": "தமிழ்நாடு கிராம வங்கி"
      }
    },
    {
      "displayName": "Tamilnad Mercantile Bank Limited",
      "id": "tamilnadmercantilebanklimited-34f411",
      "locationSet": {"include": ["in"]},
      "tags": {
        "amenity": "bank",
        "brand": "Tamilnad Mercantile Bank Limited",
        "brand:wikidata": "Q2044991",
        "name": "Tamilnad Mercantile Bank Limited"
      }
    },
    {
      "displayName": "Tangerine",
      "id": "tangerine-e1345b",
      "locationSet": {"include": ["ca"]},
      "tags": {
        "amenity": "bank",
        "brand": "Tangerine",
        "brand:wikidata": "Q15238797",
        "name": "Tangerine"
      }
    },
    {
      "displayName": "Targobank",
      "id": "targobank-236711",
      "locationSet": {"include": ["de", "es"]},
      "tags": {
        "amenity": "bank",
        "brand": "Targobank",
        "brand:wikidata": "Q1455437",
        "name": "Targobank"
      }
    },
    {
      "displayName": "Tatra banka",
      "id": "tatrabanka-6a1dfb",
      "locationSet": {"include": ["sk"]},
      "tags": {
        "amenity": "bank",
        "brand": "Tatra banka",
        "brand:wikidata": "Q1718069",
        "name": "Tatra banka"
      }
    },
    {
      "displayName": "Taytay sa Kauswagan",
      "id": "taytaysakauswagan-431f82",
      "locationSet": {"include": ["ph"]},
      "tags": {
        "amenity": "bank",
        "brand": "Taytay sa Kauswagan",
        "brand:wikidata": "Q72361196",
        "name": "Taytay sa Kauswagan"
      }
    },
    {
      "displayName": "TBI Bank",
      "id": "tbibank-126296",
      "locationSet": {"include": ["bg"]},
      "matchNames": ["tbi"],
      "tags": {
        "amenity": "bank",
        "brand": "TBI Bank",
        "brand:wikidata": "Q30632901",
        "name": "TBI Bank"
      }
    },
    {
      "displayName": "TBI Money",
      "id": "tbimoney-9a9a30",
      "locationSet": {"include": ["ro"]},
      "tags": {
        "amenity": "bank",
        "brand": "TBI Money",
        "name": "TBI Money"
      }
    },
    {
      "displayName": "TD Bank (Canada)",
      "id": "td-e1345b",
      "locationSet": {"include": ["ca"]},
      "matchNames": ["td bank"],
      "tags": {
        "alt_name": "TD Canada Trust",
        "amenity": "bank",
        "brand": "TD",
        "brand:wikidata": "Q1080670",
        "name": "TD"
      }
    },
    {
      "displayName": "TD Bank (USA)",
      "id": "tdbank-ea2e2d",
      "locationSet": {"include": ["us"]},
      "tags": {
        "amenity": "bank",
        "brand": "TD Bank",
        "brand:wikidata": "Q7669891",
        "name": "TD Bank",
        "short_name": "TD"
      }
    },
    {
      "displayName": "TEB",
      "id": "teb-a30806",
      "locationSet": {"include": ["tr"]},
      "matchNames": ["türk ekonomi bankası"],
      "tags": {
        "amenity": "bank",
        "brand": "TEB",
        "brand:wikidata": "Q7862447",
        "name": "TEB"
      }
    },
    {
      "displayName": "Techcombank",
      "id": "techcombank-a28d32",
      "locationSet": {"include": ["vn"]},
      "tags": {
        "amenity": "bank",
        "brand": "Techcombank",
        "brand:wikidata": "Q10541776",
        "name": "Techcombank"
      }
    },
    {
      "displayName": "Tesoro",
      "id": "tesoro-0269b0",
      "locationSet": {"include": ["ve"]},
      "tags": {
        "amenity": "bank",
        "brand": "Tesoro",
        "brand:wikidata": "Q5718196",
        "name": "Tesoro",
        "official_name": "Banco del Tesoro"
      }
    },
    {
      "displayName": "The Co-operative Bank",
      "id": "thecooperativebank-e1e9d0",
      "locationSet": {"include": ["gb"]},
      "matchNames": ["co-op bank"],
      "tags": {
        "amenity": "bank",
        "brand": "The Co-operative Bank",
        "brand:wikidata": "Q3520318",
        "name": "The Co-operative Bank"
      }
    },
    {
      "displayName": "The Nottingham",
      "id": "thenottingham-390947",
      "locationSet": {"include": ["gb-eng"]},
      "matchNames": [
        "nottingham building society"
      ],
      "tags": {
        "amenity": "bank",
        "brand": "The Nottingham",
        "brand:wikidata": "Q7063598",
        "name": "The Nottingham"
      }
    },
    {
      "displayName": "Thurgauer Kantonalbank",
      "id": "thurgauerkantonalbank-74b036",
      "locationSet": {"include": ["ch"]},
      "tags": {
        "amenity": "bank",
        "brand": "Thurgauer Kantonalbank",
        "brand:wikidata": "Q2430020",
        "name": "Thurgauer Kantonalbank",
        "short_name": "TKB"
      }
    },
    {
      "displayName": "Tripura Gramin Bank",
      "id": "tripuragraminbank-34f411",
      "locationSet": {"include": ["in"]},
      "tags": {
        "amenity": "bank",
        "brand": "Tripura Gramin Bank",
        "brand:bn": "ত্রিপুরা গ্রামীণ ব্যাঙ্ক",
        "brand:en": "Tripura Gramin Bank",
        "brand:hi": "त्रिपुरा ग्रामीण बैंक",
        "brand:wikidata": "Q18354573",
        "name": "Tripura Gramin Bank",
        "name:bn": "ত্রিপুরা গ্রামীণ ব্যাঙ্ক",
        "name:en": "Tripura Gramin Bank",
        "name:hi": "त्रिपुरा ग्रामीण बैंक"
      }
    },
    {
      "displayName": "Truist",
      "id": "truist-ea2e2d",
      "locationSet": {"include": ["us"]},
      "matchNames": [
        "truist bank",
        "truist financial"
      ],
      "tags": {
        "amenity": "bank",
        "brand": "Truist",
        "brand:wikidata": "Q795486",
        "name": "Truist"
      }
    },
    {
      "displayName": "TSB (New Zealand)",
      "id": "tsb-279fc5",
      "locationSet": {"include": ["nz"]},
      "tags": {
        "amenity": "bank",
        "brand": "TSB",
        "brand:wikidata": "Q7671559",
        "name": "TSB"
      }
    },
    {
      "displayName": "TSB (United Kingdom)",
      "id": "tsb-e1e9d0",
      "locationSet": {"include": ["gb"]},
      "matchNames": ["tsb bank"],
      "tags": {
        "amenity": "bank",
        "brand": "TSB",
        "brand:wikidata": "Q7671560",
        "name": "TSB"
      }
    },
    {
      "displayName": "Türkiye Finans",
      "id": "turkiyefinans-a30806",
      "locationSet": {"include": ["tr"]},
      "tags": {
        "amenity": "bank",
        "brand": "Türkiye Finans",
        "brand:wikidata": "Q6073140",
        "name": "Türkiye Finans"
      }
    },
    {
      "displayName": "Türkiye İş Bankası",
      "id": "turkiyeisbankasi-a30806",
      "locationSet": {"include": ["tr"]},
      "matchNames": [
        "isbank",
        "isbankasi",
        "isbankasiatm"
      ],
      "tags": {
        "amenity": "bank",
        "brand": "Türkiye İş Bankası",
        "brand:wikidata": "Q909613",
        "name": "Türkiye İş Bankası"
      }
    },
    {
      "displayName": "U.S. Bank",
      "id": "usbank-ea2e2d",
      "locationSet": {"include": ["us"]},
      "tags": {
        "amenity": "bank",
        "brand": "U.S. Bank",
        "brand:wikidata": "Q739084",
        "name": "U.S. Bank"
      }
    },
    {
      "displayName": "UBA",
      "id": "uba-95540f",
      "locationSet": {
        "include": [
          "bf",
          "bj",
          "cd",
          "cg",
          "ci",
          "cm",
          "fr",
          "ga",
          "gb",
          "gh",
          "gn",
          "ke",
          "lr",
          "ml",
          "mz",
          "ng",
          "sl",
          "sn",
          "td",
          "tz",
          "ug",
          "us",
          "zm"
        ]
      },
      "tags": {
        "amenity": "bank",
        "brand": "UBA",
        "brand:wikidata": "Q513457",
        "name": "UBA",
        "official_name": "United Bank for Africa"
      }
    },
    {
      "displayName": "UBI Banca",
      "id": "ubibanca-7b36b5",
      "locationSet": {"include": ["it"]},
      "tags": {
        "amenity": "bank",
        "brand": "UBI Banca",
        "brand:wikidata": "Q1476162",
        "name": "UBI Banca"
      }
    },
    {
      "displayName": "UBS",
      "id": "ubs-b7a026",
      "locationSet": {"include": ["001"]},
      "tags": {
        "amenity": "bank",
        "brand": "UBS",
        "brand:wikidata": "Q193199",
        "name": "UBS"
      }
    },
    {
      "displayName": "UCO Bank",
      "id": "ucobank-34f411",
      "locationSet": {"include": ["in"]},
      "tags": {
        "amenity": "bank",
        "brand": "UCO Bank",
        "brand:wikidata": "Q2005310",
        "name": "UCO Bank"
      }
    },
    {
      "displayName": "UCPB Savings Bank",
      "id": "ucpbsavingsbank-431f82",
      "locationSet": {"include": ["ph"]},
      "tags": {
        "amenity": "bank",
        "brand": "UCPB Savings Bank",
        "brand:wikidata": "Q112161529",
        "name": "UCPB Savings Bank",
        "short_name": "UCPB"
      }
    },
    {
      "displayName": "UIB",
      "id": "uib-367f6f",
      "locationSet": {"include": ["tn"]},
      "tags": {
        "amenity": "bank",
        "brand": "UIB",
        "brand:wikidata": "Q3550305",
        "name": "UIB",
        "name:ar": "الاتحاد الدولي للبنوك",
        "name:en": "UIB",
        "official_name": "Union internationale de banques"
      }
    },
    {
      "displayName": "Ujjivan Small Finance Bank",
      "id": "ujjivansmallfinancebank-34f411",
      "locationSet": {"include": ["in"]},
      "matchNames": ["ujjivan"],
      "tags": {
        "amenity": "bank",
        "brand": "Ujjivan Small Finance Bank",
        "brand:wikidata": "Q42529272",
        "name": "Ujjivan Small Finance Bank"
      }
    },
    {
      "displayName": "UkrSibbank",
      "id": "ukrsibbank-c8dc19",
      "locationSet": {"include": ["ua"]},
      "matchNames": ["bnp paribas", "укрсіббанк"],
      "tags": {
        "amenity": "bank",
        "brand": "UkrSibbank",
        "brand:en": "UkrSibbank",
        "brand:uk": "УкрСиббанк",
        "brand:wikidata": "Q1976290",
        "name": "UkrSibbank",
        "name:en": "UkrSibbank",
        "name:uk": "УкрСиббанк"
      }
    },
    {
      "displayName": "Ulster Bank",
      "id": "ulsterbank-018fb8",
      "locationSet": {"include": ["gb", "ie"]},
      "tags": {
        "amenity": "bank",
        "brand": "Ulster Bank",
        "brand:wikidata": "Q2613366",
        "name": "Ulster Bank"
      }
    },
    {
      "displayName": "UMB Bank",
      "id": "umbbank-ea2e2d",
      "locationSet": {"include": ["us"]},
      "tags": {
        "amenity": "bank",
        "brand": "UMB Bank",
        "brand:wikidata": "Q7865088",
        "name": "UMB Bank"
      }
    },
    {
      "displayName": "Umpqua Bank",
      "id": "umpquabank-ea2e2d",
      "locationSet": {"include": ["us"]},
      "tags": {
        "amenity": "bank",
        "brand": "Umpqua Bank",
        "brand:wikidata": "Q7881772",
        "name": "Umpqua Bank"
      }
    },
    {
      "displayName": "Unex Bank",
      "id": "unexbank-c8dc19",
      "locationSet": {"include": ["ua"]},
      "tags": {
        "amenity": "bank",
        "brand": "Unex Bank",
        "brand:en": "Unex Bank",
        "brand:uk": "Юнекс Банк",
        "brand:wikidata": "Q97305672",
        "name": "Unex Bank",
        "name:en": "Unex Bank",
        "name:uk": "Юнекс Банк"
      }
    },
    {
      "displayName": "UNI",
      "id": "uni-e1345b",
      "locationSet": {"include": ["ca"]},
      "matchNames": [
        "caisse populaire",
        "caisse populaire acadienne"
      ],
      "tags": {
        "amenity": "bank",
        "brand": "UNI",
        "brand:wikidata": "Q2933348",
        "name": "UNI",
        "official_name": "UNI Coopération financière"
      }
    },
    {
      "displayName": "Unibank",
      "id": "unibank-9c44ae",
      "locationSet": {"include": ["am"]},
      "tags": {
        "amenity": "bank",
        "brand": "Յունիբանկ",
        "brand:en": "Unibank",
        "brand:hy": "Յունիբանկ",
        "brand:ru": "Юнибанк",
        "brand:wikidata": "Q116033349",
        "name": "Յունիբանկ",
        "name:en": "Unibank",
        "name:hy": "Յունիբանկ",
        "name:ru": "Юнибанк"
      }
    },
    {
      "displayName": "Unicaja Banco",
      "id": "unicajabanco-ce59ab",
      "locationSet": {"include": ["es"]},
      "tags": {
        "amenity": "bank",
        "brand": "Unicaja Banco",
        "brand:wikidata": "Q2543704",
        "name": "Unicaja Banco",
        "short_name": "Unicaja"
      }
    },
    {
      "displayName": "Unicred",
      "id": "unicred-0ed44d",
      "locationSet": {"include": ["br"]},
      "tags": {
        "amenity": "bank",
        "brand": "Unicred",
        "brand:wikidata": "Q10387649",
        "name": "Unicred"
      }
    },
    {
      "displayName": "UniCredit Bank",
      "id": "unicreditbank-ff6e1c",
      "locationSet": {
        "include": [
          "ba",
          "cz",
          "hu",
          "it",
          "ro",
          "rs",
          "ru",
          "si",
          "sk"
        ]
      },
      "matchNames": [
        "unicredit",
        "unicredit banca",
        "unicredit s.p.a."
      ],
      "tags": {
        "amenity": "bank",
        "brand": "UniCredit Bank",
        "brand:wikidata": "Q45568",
        "name": "UniCredit Bank"
      }
    },
    {
      "displayName": "Union Bank (USA)",
      "id": "unionbank-ea2e2d",
      "locationSet": {"include": ["us"]},
      "matchNames": [
        "mufg union bank",
        "union bank of california"
      ],
      "tags": {
        "alt_name": "UnionBank",
        "amenity": "bank",
        "brand": "Union Bank",
        "brand:wikidata": "Q1442804",
        "name": "Union Bank"
      }
    },
    {
      "displayName": "Union Bank of India",
      "id": "unionbankofindia-34f411",
      "locationSet": {"include": ["in"]},
      "tags": {
        "amenity": "bank",
        "brand": "Union Bank of India",
        "brand:wikidata": "Q2004078",
        "name": "Union Bank of India"
      }
    },
    {
      "displayName": "Union Savings Bank",
      "id": "unionsavingsbank-ea2e2d",
      "locationSet": {"include": ["us"]},
      "tags": {
        "amenity": "bank",
        "brand": "Union Savings Bank",
        "brand:wikidata": "Q69206498",
        "name": "Union Savings Bank"
      }
    },
    {
      "displayName": "UnionBank (Philippines)",
      "id": "unionbank-431f82",
      "locationSet": {"include": ["ph"]},
      "matchNames": [
        "unionbank of the philippines"
      ],
      "tags": {
        "amenity": "bank",
        "brand": "UnionBank",
        "brand:wikidata": "Q7885403",
        "name": "UnionBank"
      }
    },
    {
      "displayName": "Unipol",
      "id": "unipol-7b36b5",
      "locationSet": {"include": ["it"]},
      "matchNames": ["unipol banca"],
      "tags": {
        "amenity": "bank",
        "brand": "Unipol",
        "brand:wikidata": "Q1503818",
        "name": "Unipol"
      }
    },
    {
      "displayName": "United Bank (Connecticut)",
      "id": "unitedbank-28419b",
      "locationSet": {
        "include": [
          "peoples_united_bank_ct.geojson"
        ]
      },
      "note": "Merged into People's United Bank (Q7165802) in 2019, see https://en.wikipedia.org/wiki/United_Financial_Bancorp",
      "tags": {
        "amenity": "bank",
        "brand": "United Bank",
        "brand:wikidata": "Q16959074",
        "name": "United Bank"
      }
    },
    {
      "displayName": "United Bank (West Virginia)",
      "id": "unitedbank-d6a32a",
      "locationSet": {
        "include": [
          "us-dc.geojson",
          "us-md.geojson",
          "us-nc.geojson",
          "us-pa.geojson",
          "us-sc.geojson",
          "us-va.geojson",
          "us-wv.geojson"
        ]
      },
      "tags": {
        "amenity": "bank",
        "brand": "United Bank",
        "brand:wikidata": "Q16920636",
        "name": "United Bank"
      }
    },
    {
      "displayName": "United Bank of India",
      "id": "unitedbankofindia-34f411",
      "locationSet": {"include": ["in"]},
      "tags": {
        "amenity": "bank",
        "brand": "United Bank of India",
        "brand:wikidata": "Q2003237",
        "name": "United Bank of India"
      }
    },
    {
      "displayName": "United Community Bank",
      "id": "unitedcommunitybank-ea2e2d",
      "locationSet": {"include": ["us"]},
      "tags": {
        "amenity": "bank",
        "brand": "United Community Bank",
        "brand:wikidata": "Q7887635",
        "name": "United Community Bank"
      }
    },
    {
      "displayName": "United Federal Credit Union",
      "id": "unitedfederalcreditunion-2e0d3f",
      "locationSet": {
        "include": [
          "us-ar.geojson",
          "us-in.geojson",
          "us-mi.geojson",
          "us-nc.geojson",
          "us-nv.geojson",
          "us-oh.geojson"
        ]
      },
      "tags": {
        "amenity": "bank",
        "brand": "United Federal Credit Union",
        "brand:wikidata": "Q7887758",
        "name": "United Federal Credit Union"
      }
    },
    {
      "displayName": "Unitus",
      "id": "unitus-181391",
      "locationSet": {
        "include": [
          "us-or.geojson",
          "us-wa.geojson"
        ]
      },
      "tags": {
        "alt_name": "Unitus Community Credit Union",
        "amenity": "bank",
        "brand": "Unitus",
        "brand:wikidata": "Q124039542",
        "name": "Unitus"
      }
    },
    {
      "displayName": "Universal Bank",
      "id": "universalbank-c8dc19",
      "locationSet": {"include": ["ua"]},
      "tags": {
        "amenity": "bank",
        "brand": "Universal Bank",
        "brand:en": "Universal Bank",
        "brand:uk": "Універсал Банк",
        "brand:wikidata": "Q12164628",
        "name": "Universal Bank",
        "name:en": "Universal Bank",
        "name:uk": "Універсал Банк"
      }
    },
    {
      "displayName": "Universal Merchant Bank",
      "id": "universalmerchantbank-9d35ea",
      "locationSet": {"include": ["gh"]},
      "tags": {
        "amenity": "bank",
        "brand": "Universal Merchant Bank",
        "brand:wikidata": "Q19604603",
        "name": "Universal Merchant Bank",
        "operator": "Universal Merchant Bank Limited",
        "operator:type": "private",
        "operator:wikidata": "Q19604603",
        "short_name": "UMB"
      }
    },
    {
      "displayName": "UOB",
      "id": "uob-dadccc",
      "locationSet": {
        "include": [
          "au",
          "bn",
          "ca",
          "cn",
          "gb",
          "hk",
          "id",
          "in",
          "jp",
          "kr",
          "mm",
          "my",
          "ph",
          "sg",
          "th",
          "us",
          "vn"
        ]
      },
      "matchNames": ["united overseas bank"],
      "tags": {
        "amenity": "bank",
        "brand": "UOB",
        "brand:wikidata": "Q2064074",
        "brand:zh": "大华银行",
        "name": "UOB",
        "name:zh": "大华银行"
      }
    },
    {
      "displayName": "Urner Kantonalbank",
      "id": "urnerkantonalbank-74b036",
      "locationSet": {"include": ["ch"]},
      "tags": {
        "amenity": "bank",
        "brand": "Urner Kantonalbank",
        "brand:wikidata": "Q17051583",
        "name": "Urner Kantonalbank",
        "short_name": "UKB"
      }
    },
    {
      "displayName": "USAA",
      "id": "usaa-ea2e2d",
      "locationSet": {"include": ["us"]},
      "tags": {
        "amenity": "bank",
        "brand": "USAA",
        "brand:wikidata": "Q7865722",
        "name": "USAA",
        "official_name": "United Services Automobile Association"
      }
    },
    {
      "displayName": "Uttarakhand Gramin Bank",
      "id": "uttarakhandgraminbank-34f411",
      "locationSet": {"include": ["in"]},
      "matchNames": ["gramin bank"],
      "tags": {
        "amenity": "bank",
        "brand": "Uttarakhand Gramin Bank",
        "brand:wikidata": "Q29467293",
        "name": "Uttarakhand Gramin Bank"
      }
    },
    {
      "displayName": "Vakıf Katılım",
      "id": "vakifkatilim-a30806",
      "locationSet": {"include": ["tr"]},
      "matchNames": ["turkiye vakiflar bankasi"],
      "tags": {
        "amenity": "bank",
        "brand": "Vakıf Katılım",
        "brand:wikidata": "Q31188912",
        "name": "Vakıf Katılım"
      }
    },
    {
      "displayName": "Vakıfbank",
      "id": "vakifbank-a30806",
      "locationSet": {"include": ["tr"]},
      "tags": {
        "amenity": "bank",
        "brand": "Vakıfbank",
        "brand:wikidata": "Q1148521",
        "name": "Vakıfbank"
      }
    },
    {
      "displayName": "Valiant",
      "id": "valiant-74b036",
      "locationSet": {"include": ["ch"]},
      "tags": {
        "amenity": "bank",
        "brand": "Valiant",
        "brand:wikidata": "Q2509061",
        "name": "Valiant"
      }
    },
    {
      "displayName": "Vancity",
      "id": "vancity-e1345b",
      "locationSet": {"include": ["ca"]},
      "matchNames": ["vancouver city savings"],
      "tags": {
        "amenity": "bank",
        "brand": "Vancity",
        "brand:wikidata": "Q7914085",
        "name": "Vancity",
        "official_name": "Vancouver City Savings Credit Union"
      }
    },
    {
      "displayName": "VeloBank",
      "id": "velobank-68054b",
      "locationSet": {"include": ["pl"]},
      "tags": {
        "amenity": "bank",
        "brand": "VeloBank",
        "name": "VeloBank"
      }
    },
    {
      "displayName": "Veneto Banca",
      "id": "venetobanca-7b36b5",
      "locationSet": {"include": ["it"]},
      "tags": {
        "amenity": "bank",
        "brand": "Veneto Banca",
        "brand:wikidata": "Q3127221",
        "name": "Veneto Banca"
      }
    },
    {
      "displayName": "Victoriabank",
      "id": "victoriabank-59fea4",
      "locationSet": {"include": ["md"]},
      "tags": {
        "amenity": "bank",
        "brand": "Victoriabank",
        "brand:wikidata": "Q4052675",
        "name": "Victoriabank"
      }
    },
    {
      "displayName": "Vietcombank",
      "id": "vietcombank-a28d32",
      "locationSet": {"include": ["vn"]},
      "tags": {
        "amenity": "bank",
        "brand": "Vietcombank",
        "brand:wikidata": "Q6122995",
        "name": "Vietcombank"
      }
    },
    {
      "displayName": "VietinBank",
      "id": "vietinbank-a28d32",
      "locationSet": {"include": ["vn"]},
      "tags": {
        "amenity": "bank",
        "brand": "VietinBank",
        "brand:wikidata": "Q7928459",
        "name": "VietinBank"
      }
    },
    {
      "displayName": "Virgin Money",
      "id": "virginmoney-e1e9d0",
      "locationSet": {"include": ["gb"]},
      "matchNames": [
        "clydesdale",
        "clydesdale bank"
      ],
      "note": "osmlab#4667 - Clydesdale Bank branches have been rebranded to become Virgin Money.",
      "tags": {
        "amenity": "bank",
        "brand": "Virgin Money",
        "brand:wikidata": "Q2527746",
        "name": "Virgin Money"
      }
    },
    {
      "displayName": "ViviBanca",
      "id": "vivibanca-7b36b5",
      "locationSet": {"include": ["it"]},
      "matchNames": ["vivi banca network"],
      "tags": {
        "amenity": "bank",
        "brand": "ViviBanca",
        "brand_wikidata": "Q125266757",
        "name": "ViviBanca"
      }
    },
    {
      "displayName": "Volksbank Köln Bonn eG",
      "id": "volksbankkolnbonneg-1180cf",
      "locationSet": {"include": ["de"]},
      "tags": {
        "amenity": "bank",
        "brand": "Volksbank Köln Bonn eG",
        "brand:wikidata": "Q41680844",
        "name": "Volksbank Köln Bonn eG"
      }
    },
    {
      "displayName": "Všeobecná úverová banka",
      "id": "vseobecnauverovabanka-6a1dfb",
      "locationSet": {"include": ["sk"]},
      "matchNames": ["vub bank", "vub banka"],
      "tags": {
        "amenity": "bank",
        "brand": "Všeobecná úverová banka",
        "brand:wikidata": "Q12778981",
        "name": "Všeobecná úverová banka",
        "short_name": "VUB"
      }
    },
    {
      "displayName": "VTB Armenia",
      "id": "vtb-9c44ae",
      "locationSet": {"include": ["am"]},
      "tags": {
        "amenity": "bank",
        "brand": "ՎՏԲ",
        "brand:en": "VTB",
        "brand:hy": "ՎՏԲ",
        "brand:ru": "ВТБ",
        "brand:wikidata": "Q85983660",
        "name": "ՎՏԲ",
        "name:en": "VTB",
        "name:hy": "ՎՏԲ",
        "name:ru": "ВТБ"
      }
    },
    {
      "displayName": "WaFd Bank",
      "id": "wafdbank-ea2e2d",
      "locationSet": {"include": ["us"]},
      "tags": {
        "alt_name": "Washington Federal",
        "amenity": "bank",
        "brand": "WaFd Bank",
        "brand:wikidata": "Q7971859",
        "name": "WaFd Bank"
      }
    },
    {
      "displayName": "WebsterBank",
      "id": "websterbank-ea2e2d",
      "locationSet": {"include": ["us"]},
      "tags": {
        "amenity": "bank",
        "brand": "WebsterBank",
        "brand:wikidata": "Q7978891",
        "name": "WebsterBank"
      }
    },
    {
      "displayName": "Wells Fargo",
      "id": "wellsfargo-ea2e2d",
      "locationSet": {"include": ["us"]},
      "matchNames": ["wells fargo bank"],
      "tags": {
        "amenity": "bank",
        "brand": "Wells Fargo",
        "brand:wikidata": "Q744149",
        "name": "Wells Fargo"
      }
    },
    {
      "displayName": "WesBanco",
      "id": "wesbanco-ea2e2d",
      "locationSet": {"include": ["us"]},
      "tags": {
        "amenity": "bank",
        "brand": "WesBanco",
        "brand:wikidata": "Q7983629",
        "name": "WesBanco"
      }
    },
    {
      "displayName": "Western Union",
      "id": "westernunion-b7a026",
      "locationSet": {"include": ["001"]},
      "tags": {
        "amenity": "bank",
        "brand": "Western Union",
        "brand:wikidata": "Q861042",
        "name": "Western Union"
      }
    },
    {
      "displayName": "Westpac",
      "id": "westpac-510934",
      "locationSet": {"include": ["au", "nz"]},
      "tags": {
        "amenity": "bank",
        "brand": "Westpac",
        "brand:wikidata": "Q2031726",
        "name": "Westpac"
      }
    },
    {
      "displayName": "Wings Financial Credit Union",
      "id": "wingsfinancialcreditunion-ea2e2d",
      "locationSet": {"include": ["us"]},
      "tags": {
        "amenity": "bank",
        "brand": "Wings Financial Credit Union",
        "brand:wikidata": "Q8025267",
        "name": "Wings Financial Credit Union"
      }
    },
    {
      "displayName": "Woodforest National Bank",
      "id": "woodforestnationalbank-ea2e2d",
      "locationSet": {"include": ["us"]},
      "tags": {
        "amenity": "bank",
        "brand": "Woodforest National Bank",
        "brand:wikidata": "Q7224975",
        "name": "Woodforest National Bank"
      }
    },
    {
      "displayName": "WSFS Bank",
      "id": "wsfsbank-ecc1eb",
      "locationSet": {
        "include": [
          "us-de.geojson",
          "us-nj.geojson",
          "us-nv.geojson",
          "us-pa.geojson",
          "us-va.geojson"
        ]
      },
      "tags": {
        "amenity": "bank",
        "brand": "WSFS Bank",
        "brand:wikidata": "Q7955609",
        "name": "WSFS Bank"
      }
    },
    {
      "displayName": "Yapı Kredi",
      "id": "yapikredi-a30806",
      "locationSet": {"include": ["tr"]},
      "tags": {
        "amenity": "bank",
        "brand": "Yapı Kredi",
        "brand:wikidata": "Q8049138",
        "name": "Yapı Kredi"
      }
    },
    {
      "displayName": "Yes Bank",
      "id": "yesbank-34f411",
      "locationSet": {"include": ["in"]},
      "tags": {
        "amenity": "bank",
        "brand": "Yes Bank",
        "brand:wikidata": "Q2040394",
        "name": "Yes Bank"
      }
    },
    {
      "displayName": "Yorkshire Bank",
      "id": "yorkshirebank-e1e9d0",
      "locationSet": {"include": ["gb"]},
      "tags": {
        "amenity": "bank",
        "brand": "Yorkshire Bank",
        "brand:wikidata": "Q8055678",
        "name": "Yorkshire Bank"
      }
    },
    {
      "displayName": "Yorkshire Building Society",
      "id": "yorkshirebuildingsociety-e1e9d0",
      "locationSet": {"include": ["gb"]},
      "matchNames": [
        "yorkshire building society agency"
      ],
      "tags": {
        "amenity": "bank",
        "brand": "Yorkshire Building Society",
        "brand:wikidata": "Q12073381",
        "name": "Yorkshire Building Society"
      }
    },
    {
      "displayName": "Zagrebačka banka",
      "id": "zagrebackabanka-6f3d3b",
      "locationSet": {"include": ["hr"]},
      "tags": {
        "amenity": "bank",
        "brand": "Zagrebačka banka",
        "brand:wikidata": "Q140381",
        "name": "Zagrebačka banka",
        "short_name": "ZaBa"
      }
    },
    {
      "displayName": "Zaman-Bank",
      "id": "zamanbank-033b31",
      "locationSet": {"include": ["kz"]},
      "tags": {
        "amenity": "bank",
        "brand": "Zaman-Bank",
        "brand:wikidata": "Q4185641",
        "name": "Zaman-Bank",
        "name:kk": "Заман-Банк",
        "name:ru": "Заман-Банк",
        "official_name": "Islamic Bank “Zaman-Bank” JSC",
        "official_name:kk": "«Заман-Банк «Ислам банкі» АҚ",
        "official_name:ru": "АО «Исламский банк «Заман-Банк»"
      }
    },
    {
      "displayName": "Zenith Bank",
      "id": "zenithbank-603eac",
      "locationSet": {
        "include": [
          "gb",
          "gh",
          "gm",
          "ng",
          "sl",
          "za"
        ]
      },
      "tags": {
        "amenity": "bank",
        "brand": "Zenith Bank",
        "brand:wikidata": "Q5978240",
        "name": "Zenith Bank"
      }
    },
    {
      "displayName": "Zions Bank",
      "id": "zionsbank-ea2e2d",
      "locationSet": {"include": ["us"]},
      "tags": {
        "amenity": "bank",
        "brand": "Zions Bank",
        "brand:wikidata": "Q8072576",
        "name": "Zions Bank"
      }
    },
    {
      "displayName": "Ziraat Bankası",
      "id": "ziraatbankasi-a30806",
      "locationSet": {"include": ["tr"]},
      "matchNames": ["t.c. ziraat bankası"],
      "tags": {
        "amenity": "bank",
        "brand": "Ziraat Bankası",
        "brand:wikidata": "Q696003",
        "name": "Ziraat Bankası"
      }
    },
    {
      "displayName": "Ziraat Katılım",
      "id": "ziraatkatilim-a30806",
      "locationSet": {"include": ["tr"]},
      "tags": {
        "amenity": "bank",
        "brand": "Ziraat Katılım",
        "brand:wikidata": "Q20476458",
        "name": "Ziraat Katılım"
      }
    },
    {
      "displayName": "Zuger Kantonalbank",
      "id": "zugerkantonalbank-74b036",
      "locationSet": {"include": ["ch"]},
      "tags": {
        "amenity": "bank",
        "brand": "Zuger Kantonalbank",
        "brand:wikidata": "Q228365",
        "name": "Zuger Kantonalbank"
      }
    },
    {
      "displayName": "Zürcher Kantonalbank",
      "id": "zurcherkantonalbank-74b036",
      "locationSet": {"include": ["ch"]},
      "tags": {
        "amenity": "bank",
        "brand": "Zürcher Kantonalbank",
        "brand:wikidata": "Q248476",
        "name": "Zürcher Kantonalbank",
        "short_name": "ZKB"
      }
    },
    {
      "displayName": "Εθνική Τράπεζα",
      "id": "nationalbankofgreece-f14c4e",
      "locationSet": {"include": ["gr"]},
      "matchNames": ["nat bank of greece"],
      "tags": {
        "amenity": "bank",
        "brand": "Εθνική Τράπεζα",
        "brand:el": "Εθνική Τράπεζα",
        "brand:en": "National Bank of Greece",
        "brand:wikidata": "Q1816028",
        "name": "Εθνική Τράπεζα",
        "name:el": "Εθνική Τράπεζα",
        "name:en": "National Bank of Greece"
      }
    },
    {
      "displayName": "Τράπεζα Πειραιώς",
      "id": "piraeusbank-f14c4e",
      "locationSet": {"include": ["gr"]},
      "tags": {
        "amenity": "bank",
        "brand": "Τράπεζα Πειραιώς",
        "brand:el": "Τράπεζα Πειραιώς",
        "brand:en": "Piraeus Bank",
        "brand:wikidata": "Q3312",
        "name": "Τράπεζα Πειραιώς",
        "name:el": "Τράπεζα Πειραιώς",
        "name:en": "Piraeus Bank",
        "short_name": "Πειραιώς",
        "short_name:el": "Πειραιώς",
        "short_name:en": "Piraeus"
      }
    },
    {
      "displayName": "А-Банк",
      "id": "abank-c8dc19",
      "locationSet": {"include": ["ua"]},
      "matchNames": [
        "accent-bank",
        "акцент-банк"
      ],
      "tags": {
        "amenity": "bank",
        "brand": "А-Банк",
        "brand:en": "A-Bank",
        "brand:uk": "А-Банк",
        "brand:wikidata": "Q28705400",
        "name": "А-Банк",
        "name:en": "A-Bank",
        "name:uk": "А-Банк"
      }
    },
    {
      "displayName": "Абсолютбанк",
      "id": "absolutbank-4aad73",
      "locationSet": {"include": ["by"]},
      "tags": {
        "amenity": "bank",
        "brand": "Абсолютбанк",
        "brand:be": "Абсалютбанк",
        "brand:en": "Absolutbank",
        "brand:ru": "Абсолютбанк",
        "brand:wikidata": "Q13028148",
        "name": "Абсолютбанк",
        "name:be": "Абсалютбанк",
        "name:en": "Absolutbank",
        "name:ru": "Абсолютбанк"
      }
    },
    {
      "displayName": "Авангард",
      "id": "avangardbank-0eb427",
      "locationSet": {"include": ["ru"]},
      "tags": {
        "amenity": "bank",
        "brand": "Авангард",
        "brand:en": "Avangard Bank",
        "brand:ru": "Авангард",
        "brand:wikidata": "Q62122617",
        "name": "Авангард",
        "name:en": "Avangard Bank",
        "name:ru": "Авангард"
      }
    },
    {
      "displayName": "Азиатско-Тихоокеанский Банк",
      "id": "asianpacificbank-0eb427",
      "locationSet": {"include": ["ru"]},
      "tags": {
        "amenity": "bank",
        "brand": "Азиатско-Тихоокеанский Банк",
        "brand:en": "Asian-Pacific Bank",
        "brand:ru": "Азиатско-Тихоокеанский Банк",
        "brand:wikidata": "Q4058304",
        "name": "Азиатско-Тихоокеанский Банк",
        "name:en": "Asian-Pacific Bank",
        "name:ru": "Азиатско-Тихоокеанский Банк"
      }
    },
    {
      "displayName": "Ак Барс Банк",
      "id": "akbarsbank-0eb427",
      "locationSet": {"include": ["ru"]},
      "tags": {
        "amenity": "bank",
        "brand": "Ак Барс Банк",
        "brand:en": "Ak Bars Bank",
        "brand:ru": "Ак Барс Банк",
        "brand:wikidata": "Q4059103",
        "name": "Ак Барс Банк",
        "name:en": "Ak Bars Bank",
        "name:ru": "Ак Барс Банк"
      }
    },
    {
      "displayName": "Акордбанк",
      "id": "accordbank-c8dc19",
      "locationSet": {"include": ["ua"]},
      "matchNames": ["акорд"],
      "tags": {
        "amenity": "bank",
        "brand": "Акордбанк",
        "brand:en": "Accordbank",
        "brand:uk": "Акордбанк",
        "brand:wikidata": "Q116871518",
        "name": "Акордбанк",
        "name:en": "Accordbank",
        "name:uk": "Акордбанк"
      }
    },
    {
      "displayName": "Альфа-Банк (Беларусь)",
      "id": "alfabank-4aad73",
      "locationSet": {"include": ["by"]},
      "tags": {
        "amenity": "bank",
        "brand": "Альфа-Банк",
        "brand:be": "Альфа-Банк",
        "brand:en": "Alfa-Bank",
        "brand:ru": "Альфа-Банк",
        "brand:wikidata": "Q3919652",
        "name": "Альфа-Банк",
        "name:be": "Альфа-Банк",
        "name:en": "Alfa-Bank",
        "name:ru": "Альфа-Банк"
      }
    },
    {
      "displayName": "Альфа-Банк (Россия)",
      "id": "alfabank-0eb427",
      "locationSet": {"include": ["ru"]},
      "tags": {
        "amenity": "bank",
        "brand": "Альфа-Банк",
        "brand:en": "Alfa-Bank",
        "brand:ru": "Альфа-Банк",
        "brand:wikidata": "Q1377835",
        "name": "Альфа-Банк",
        "name:en": "Alfa-Bank",
        "name:ru": "Альфа-Банк"
      }
    },
    {
      "displayName": "Банк ВТБ (Беларусь)",
      "id": "vtbbank-4aad73",
      "locationSet": {"include": ["by"]},
      "matchNames": ["втб", "втб банк"],
      "tags": {
        "amenity": "bank",
        "brand": "Банк ВТБ",
        "brand:be": "Банк ВТБ",
        "brand:en": "VTB Bank",
        "brand:ru": "Банк ВТБ",
        "brand:wikidata": "Q6703916",
        "name": "Банк ВТБ",
        "name:be": "Банк ВТБ",
        "name:en": "VTB Bank",
        "name:ru": "Банк ВТБ"
      }
    },
    {
      "displayName": "Банк Дабрабыт",
      "id": "bankdabrabyt-4aad73",
      "locationSet": {"include": ["by"]},
      "matchNames": ["дабрабыт"],
      "tags": {
        "amenity": "bank",
        "brand": "Банк Дабрабыт",
        "brand:be": "Банк Дабрабыт",
        "brand:en": "Bank Dabrabyt",
        "brand:ru": "Банк Дабрабыт",
        "brand:wikidata": "Q13028634",
        "name": "Банк Дабрабыт",
        "name:be": "Банк Дабрабыт",
        "name:en": "Bank Dabrabyt",
        "name:ru": "Банк Дабрабыт"
      }
    },
    {
      "displayName": "Банк Кредит Дніпро",
      "id": "bankcreditdnipro-c8dc19",
      "locationSet": {"include": ["ua"]},
      "matchNames": [
        "credit dnipro",
        "кредит дніпро"
      ],
      "tags": {
        "amenity": "bank",
        "brand": "Банк Кредит Дніпро",
        "brand:en": "Bank Credit Dnipro",
        "brand:uk": "Банк Кредит Дніпро",
        "brand:wikidata": "Q61374251",
        "name": "Банк Кредит Дніпро",
        "name:en": "Bank Credit Dnipro",
        "name:uk": "Банк Кредит Дніпро"
      }
    },
    {
      "displayName": "Банк Львів",
      "id": "banklviv-c8dc19",
      "locationSet": {"include": ["ua"]},
      "matchNames": ["lviv", "львів"],
      "tags": {
        "amenity": "bank",
        "brand": "Банк Львів",
        "brand:en": "Bank Lviv",
        "brand:uk": "Банк Львів",
        "brand:wikidata": "Q12119076",
        "name": "Банк Львів",
        "name:en": "Bank Lviv",
        "name:uk": "Банк Львів"
      }
    },
    {
      "displayName": "Банк Південний",
      "id": "pivdennybank-c8dc19",
      "locationSet": {"include": ["ua"]},
      "matchNames": [
        "bank pivdenny",
        "bank pivdennyi",
        "pivdenny",
        "pivdennyi",
        "південний"
      ],
      "tags": {
        "amenity": "bank",
        "brand": "Банк Південний",
        "brand:en": "Pivdenny Bank",
        "brand:uk": "Банк Південний",
        "brand:wikidata": "Q4362353",
        "name": "Банк Південний",
        "name:en": "Pivdenny Bank",
        "name:uk": "Банк Південний"
      }
    },
    {
      "displayName": "Банк Решение",
      "id": "resheniebank-4aad73",
      "locationSet": {"include": ["by"]},
      "tags": {
        "amenity": "bank",
        "brand": "Банк Решение",
        "brand:be": "Банк Рашэнне",
        "brand:en": "Reshenie Bank",
        "brand:ru": "Банк Решение",
        "brand:wikidata": "Q13033027",
        "name": "Банк Решение",
        "name:be": "Банк Рашэнне",
        "name:en": "Reshenie Bank",
        "name:ru": "Банк Решение"
      }
    },
    {
      "displayName": "Банк Санкт-Петербург",
      "id": "bankofsaintpetersburg-0eb427",
      "locationSet": {"include": ["ru"]},
      "matchNames": ["санкт-петербург"],
      "tags": {
        "amenity": "bank",
        "brand": "Банк Санкт-Петербург",
        "brand:en": "Bank of Saint Petersburg",
        "brand:wikidata": "Q4407652",
        "name": "Банк Санкт-Петербург",
        "name:en": "Bank of Saint Petersburg"
      }
    },
    {
      "displayName": "Банка ДСК",
      "id": "dskbank-126296",
      "locationSet": {"include": ["bg"]},
      "matchNames": [
        "dsk",
        "société générale",
        "societe generale експресбанк",
        "дск",
        "експресбанк"
      ],
      "tags": {
        "amenity": "bank",
        "brand": "Банка ДСК",
        "brand:bg": "Банка ДСК",
        "brand:en": "DSK Bank",
        "brand:wikidata": "Q5206146",
        "name": "Банка ДСК",
        "name:bg": "Банка ДСК",
        "name:en": "DSK Bank"
      }
    },
    {
      "displayName": "Белагропромбанк",
      "id": "belagroprombank-4aad73",
      "locationSet": {"include": ["by"]},
      "tags": {
        "amenity": "bank",
        "brand": "Белагропромбанк",
        "brand:be": "Белаграпрамбанк",
        "brand:en": "Belagroprom Bank",
        "brand:ru": "Белагропромбанк",
        "brand:wikidata": "Q1991373",
        "name": "Белагропромбанк",
        "name:be": "Белаграпрамбанк",
        "name:en": "Belagroprom Bank",
        "name:ru": "Белагропромбанк"
      }
    },
    {
      "displayName": "Беларусбанк",
      "id": "belarusbank-4aad73",
      "locationSet": {"include": ["by"]},
      "matchNames": [
        "беларусьбанк",
        "белорусбанк"
      ],
      "tags": {
        "amenity": "bank",
        "brand": "Беларусбанк",
        "brand:be": "Беларусбанк",
        "brand:en": "Belarusbank",
        "brand:ru": "Беларусбанк",
        "brand:wikidata": "Q1997334",
        "name": "Беларусбанк",
        "name:be": "Беларусбанк",
        "name:en": "Belarusbank",
        "name:ru": "Беларусбанк"
      }
    },
    {
      "displayName": "БелВЭБ",
      "id": "belveb-4aad73",
      "locationSet": {"include": ["by"]},
      "tags": {
        "alt_name:ru": "Белвнешэкономбанк",
        "amenity": "bank",
        "brand": "БелВЭБ",
        "brand:be": "БелВЭБ",
        "brand:en": "BelVEB",
        "brand:ru": "БелВЭБ",
        "brand:wikidata": "Q3919664",
        "name": "БелВЭБ",
        "name:be": "БелВЭБ",
        "name:en": "BelVEB",
        "name:ru": "БелВЭБ"
      }
    },
    {
      "displayName": "Белгазпромбанк",
      "id": "belgazprombank-4aad73",
      "locationSet": {"include": ["by"]},
      "tags": {
        "amenity": "bank",
        "brand": "Белгазпромбанк",
        "brand:be": "Белгазпрамбанк",
        "brand:en": "Belgazprombank",
        "brand:ru": "Белгазпромбанк",
        "brand:wikidata": "Q3919670",
        "name": "Белгазпромбанк",
        "name:be": "Белгазпрамбанк",
        "name:en": "Belgazprombank",
        "name:ru": "Белгазпромбанк"
      }
    },
    {
      "displayName": "Белинвестбанк",
      "id": "belinvestbank-4aad73",
      "locationSet": {"include": ["by"]},
      "tags": {
        "amenity": "bank",
        "brand": "Белинвестбанк",
        "brand:be": "Белінвестбанк",
        "brand:en": "Belinvestbank",
        "brand:ru": "Белинвестбанк",
        "brand:wikidata": "Q4081940",
        "name": "Белинвестбанк",
        "name:be": "Белінвестбанк",
        "name:en": "Belinvestbank",
        "name:ru": "Белинвестбанк"
      }
    },
    {
      "displayName": "Бинбанк",
      "id": "bandnbank-0eb427",
      "locationSet": {"include": ["ru"]},
      "tags": {
        "amenity": "bank",
        "brand": "Бинбанк",
        "brand:en": "B&N Bank",
        "brand:wikidata": "Q4086829",
        "name": "Бинбанк",
        "name:en": "B&N Bank"
      }
    },
    {
      "displayName": "БНБ-Банк",
      "id": "bnbbank-4aad73",
      "locationSet": {"include": ["by"]},
      "tags": {
        "amenity": "bank",
        "brand": "БНБ-Банк",
        "brand:be": "БНБ-Банк",
        "brand:en": "BNB-Bank",
        "brand:ru": "БНБ-Банк",
        "brand:wikidata": "Q3920002",
        "name": "БНБ-Банк",
        "name:be": "БНБ-Банк",
        "name:en": "BNB-Bank",
        "name:ru": "БНБ-Банк"
      }
    },
    {
      "displayName": "БСБ Банк",
      "id": "bsbbank-4aad73",
      "locationSet": {"include": ["by"]},
      "matchNames": ["белсвиссбанк"],
      "tags": {
        "amenity": "bank",
        "brand": "БСБ Банк",
        "brand:be": "БСБ Банк",
        "brand:en": "BSB Bank",
        "brand:ru": "БСБ Банк",
        "brand:wikidata": "Q3919666",
        "name": "БСБ Банк",
        "name:be": "БСБ Банк",
        "name:en": "BSB Bank",
        "name:ru": "БСБ Банк"
      }
    },
    {
      "displayName": "БТА Банк (Беларусь)",
      "id": "btabank-4aad73",
      "locationSet": {"include": ["by"]},
      "tags": {
        "amenity": "bank",
        "brand": "БТА Банк",
        "brand:be": "БТА Банк",
        "brand:en": "BTA Bank",
        "brand:ru": "БТА Банк",
        "brand:wikidata": "Q13028600",
        "name": "БТА Банк",
        "name:be": "БТА Банк",
        "name:en": "BTA Bank",
        "name:ru": "БТА Банк"
      }
    },
    {
      "displayName": "БТА Банк (Україна)",
      "id": "btabank-c8dc19",
      "locationSet": {"include": ["ua"]},
      "tags": {
        "amenity": "bank",
        "brand": "БТА Банк",
        "brand:en": "BTA Bank",
        "brand:uk": "БТА Банк",
        "brand:wikidata": "Q797060",
        "name": "БТА Банк",
        "name:en": "BTA Bank",
        "name:uk": "БТА Банк"
      }
    },
    {
      "displayName": "Българо-американска кредитна банка",
      "id": "bacb-126296",
      "locationSet": {"include": ["bg"]},
      "tags": {
        "amenity": "bank",
        "brand": "БАКБ",
        "brand:wikidata": "Q108851955",
        "full_name": "Българо-американска кредитна банка",
        "full_name:en": "Bulgarian-American Credit Bank",
        "name": "БАКБ",
        "name:en": "BACB"
      }
    },
    {
      "displayName": "Возрождение",
      "id": "vozrozhdeniebank-0eb427",
      "locationSet": {"include": ["ru"]},
      "tags": {
        "amenity": "bank",
        "brand": "Возрождение",
        "brand:en": "Vozrozhdenie Bank",
        "brand:wikidata": "Q4114952",
        "name": "Возрождение",
        "name:en": "Vozrozhdenie Bank"
      }
    },
    {
      "displayName": "Восточный",
      "id": "vostochnybank-0eb427",
      "locationSet": {"include": ["ru"]},
      "tags": {
        "amenity": "bank",
        "brand": "Восточный",
        "brand:en": "Vostochny Bank",
        "brand:wikidata": "Q4126657",
        "name": "Восточный",
        "name:en": "Vostochny Bank"
      }
    },
    {
      "displayName": "ВТБ (Россия)",
      "id": "vtbbank-0eb427",
      "locationSet": {"include": ["ru"]},
      "matchNames": ["втб банк москвы"],
      "tags": {
        "amenity": "bank",
        "brand": "ВТБ",
        "brand:en": "VTB Bank",
        "brand:wikidata": "Q1549389",
        "name": "ВТБ",
        "name:en": "VTB Bank"
      }
    },
    {
      "displayName": "Газпромбанк",
      "id": "gazprombank-0eb427",
      "locationSet": {"include": ["ru"]},
      "tags": {
        "amenity": "bank",
        "brand": "Газпромбанк",
        "brand:en": "Gazprombank",
        "brand:wikidata": "Q1924338",
        "name": "Газпромбанк",
        "name:en": "Gazprombank"
      }
    },
    {
      "displayName": "Генбанк",
      "id": "3b7e11-0eb427",
      "locationSet": {"include": ["ru"]},
      "tags": {
        "amenity": "bank",
        "brand": "Генбанк",
        "brand:wikidata": "Q62122630",
        "name": "Генбанк"
      }
    },
    {
      "displayName": "Дельта Банк",
      "id": "deltabank-4aad73",
      "locationSet": {"include": ["by"]},
      "tags": {
        "amenity": "bank",
        "brand": "Дельта Банк",
        "brand:be": "Дэльта Банк",
        "brand:en": "Delta Bank",
        "brand:ru": "Дельта Банк",
        "brand:wikidata": "Q13030724",
        "name": "Дельта Банк",
        "name:be": "Дэльта Банк",
        "name:en": "Delta Bank",
        "name:ru": "Дельта Банк"
      }
    },
    {
      "displayName": "Зенит",
      "id": "zenit-0eb427",
      "locationSet": {"include": ["ru"]},
      "tags": {
        "amenity": "bank",
        "brand": "Зенит",
        "brand:en": "Zenit",
        "brand:ru": "Зенит",
        "brand:wikidata": "Q4191388",
        "name": "Зенит",
        "name:en": "Zenit",
        "name:ru": "Зенит"
      }
    },
    {
      "displayName": "Инвестбанк",
      "id": "investbank-126296",
      "locationSet": {"include": ["bg"]},
      "tags": {
        "alt_name:en": "ibank",
        "amenity": "bank",
        "brand": "Инвестбанк",
        "brand:wikidata": "Q110583516",
        "name": "Инвестбанк",
        "name:bg": "Инвестбанк",
        "name:en": "Investbank"
      }
    },
    {
      "displayName": "Індустріалбанк",
      "id": "industrialbank-c8dc19",
      "locationSet": {"include": ["ua"]},
      "matchNames": ["індустріал"],
      "tags": {
        "amenity": "bank",
        "brand": "Індустріалбанк",
        "brand:en": "IndustrialBank",
        "brand:uk": "Індустріалбанк",
        "brand:wikidata": "Q12074471",
        "name": "Індустріалбанк",
        "name:en": "IndustrialBank",
        "name:uk": "Індустріалбанк"
      }
    },
    {
      "displayName": "Комерцијална банка",
      "id": "a53bba-39118c",
      "locationSet": {"include": ["mk"]},
      "matchNames": [
        "комерцијална банка ад скопје"
      ],
      "tags": {
        "amenity": "bank",
        "brand": "Комерцијална банка",
        "brand:wikidata": "Q114290410",
        "name": "Комерцијална банка"
      }
    },
    {
      "displayName": "Комінвестбанк",
      "id": "cominvestbank-c8dc19",
      "locationSet": {"include": ["ua"]},
      "matchNames": [
        "commercial investment bank",
        "комерційний інвестиційний банк"
      ],
      "tags": {
        "amenity": "bank",
        "brand": "Комінвестбанк",
        "brand:en": "Cominvestbank",
        "brand:uk": "Комінвестбанк",
        "brand:wikidata": "Q56367673",
        "name": "Комінвестбанк",
        "name:en": "Cominvestbank",
        "name:uk": "Комінвестбанк"
      }
    },
    {
      "displayName": "Кубань Кредит",
      "id": "9e75dd-0eb427",
      "locationSet": {"include": ["ru"]},
      "tags": {
        "amenity": "bank",
        "brand": "Кубань Кредит",
        "name": "Кубань Кредит"
      }
    },
    {
      "displayName": "МетаБанк",
      "id": "metabank-c8dc19",
      "locationSet": {"include": ["ua"]},
      "tags": {
        "amenity": "bank",
        "brand": "МетаБанк",
        "brand:en": "MetaBank",
        "brand:uk": "МетаБанк",
        "brand:wikidata": "Q12122840",
        "name": "МетаБанк",
        "name:en": "MetaBank",
        "name:uk": "МетаБанк"
      }
    },
    {
      "displayName": "Московский индустриальный банк",
      "id": "moscowindustrialbank-0eb427",
      "locationSet": {"include": ["ru"]},
      "tags": {
        "amenity": "bank",
        "brand": "Московский индустриальный банк",
        "brand:en": "Moscow Industrial Bank",
        "brand:wikidata": "Q4304145",
        "name": "Московский индустриальный банк",
        "name:en": "Moscow Industrial Bank"
      }
    },
    {
      "displayName": "Московский кредитный банк",
      "id": "creditbankofmoscow-0eb427",
      "locationSet": {"include": ["ru"]},
      "tags": {
        "amenity": "bank",
        "brand": "Московский кредитный банк",
        "brand:en": "Credit Bank of Moscow",
        "brand:wikidata": "Q4304175",
        "name": "Московский кредитный банк",
        "name:en": "Credit Bank of Moscow"
      }
    },
    {
      "displayName": "Мособлбанк",
      "id": "mosoblbank-0eb427",
      "locationSet": {"include": ["ru"]},
      "tags": {
        "amenity": "bank",
        "brand": "Мособлбанк",
        "brand:en": "Mosobl Bank",
        "brand:wikidata": "Q4304446",
        "name": "Мособлбанк",
        "name:en": "Mosobl Bank"
      }
    },
    {
      "displayName": "МТБанк",
      "id": "mtbank-4aad73",
      "locationSet": {"include": ["by"]},
      "matchNames": [
        "idea bank",
        "идея банк",
        "ідэя банк"
      ],
      "tags": {
        "amenity": "bank",
        "brand": "МТБанк",
        "brand:be": "МТБанк",
        "brand:en": "MTBank",
        "brand:ru": "МТБанк",
        "brand:wikidata": "Q13031624",
        "name": "МТБанк",
        "name:be": "МТБанк",
        "name:en": "MTBank",
        "name:ru": "МТБанк"
      }
    },
    {
      "displayName": "МТС Банк",
      "id": "mtsbank-0eb427",
      "locationSet": {"include": ["ru"]},
      "tags": {
        "amenity": "bank",
        "brand": "МТС Банк",
        "brand:en": "MTS Bank",
        "brand:wikidata": "Q1667422",
        "name": "МТС Банк",
        "name:en": "MTS Bank"
      }
    },
    {
      "displayName": "НЛБ Тутунска Банка",
      "id": "nlbtutunskabanka-39118c",
      "locationSet": {"include": ["mk"]},
      "matchNames": ["нлб"],
      "tags": {
        "amenity": "bank",
        "brand": "NLB",
        "brand:wikidata": "Q114289559",
        "name": "НЛБ Тутунска Банка",
        "name:en": "NLB Tutunska Banka"
      }
    },
    {
      "displayName": "ОББ* (България)",
      "id": "ubb-126296",
      "locationSet": {"include": ["bg"]},
      "matchNames": [
        "kbc",
        "kbc bank",
        "raiffeisen",
        "raiffeisenbank",
        "кей би си банк",
        "райфайзен",
        "райфайзенбанк"
      ],
      "tags": {
        "amenity": "bank",
        "brand": "ОББ*",
        "brand:en": "UBB*",
        "brand:wikidata": "Q7283808",
        "name:bg": "ОББ*",
        "name:en": "UBB*"
      }
    },
    {
      "displayName": "Обединена Българска Банка",
      "id": "unitedbulgarianbank-126296",
      "locationSet": {"include": ["bg"]},
      "tags": {
        "amenity": "bank",
        "brand": "Обединена Българска Банка",
        "brand:en": "United Bulgarian Bank",
        "brand:wikidata": "Q7887555",
        "name": "Обединена Българска Банка",
        "name:en": "United Bulgarian Bank",
        "short_name:bg": "ОББ",
        "short_name:en": "UBB"
      }
    },
    {
      "displayName": "Общинска банка",
      "id": "municipalbank-126296",
      "locationSet": {"include": ["bg"]},
      "tags": {
        "amenity": "bank",
        "brand": "Общинска банка",
        "brand:bg": "Общинска банка",
        "brand:en": "Municipal Bank",
        "brand:wikidata": "Q12289109",
        "name": "Общинска банка",
        "name:bg": "Общинска банка",
        "name:en": "Municipal Bank"
      }
    },
    {
      "displayName": "Открытие",
      "id": "ce06bd-0eb427",
      "locationSet": {"include": ["ru"]},
      "matchNames": ["банк открытие"],
      "tags": {
        "amenity": "bank",
        "brand": "Открытие",
        "brand:wikidata": "Q4327204",
        "name": "Открытие"
      }
    },
    {
      "displayName": "ОТП Банк (Россия)",
      "id": "otpbank-0eb427",
      "locationSet": {"include": ["ru"]},
      "tags": {
        "amenity": "bank",
        "brand": "ОТП Банк",
        "brand:en": "OTP Bank",
        "brand:ru": "ОТП Банк",
        "brand:wikidata": "Q912778",
        "name": "ОТП Банк",
        "name:en": "OTP Bank",
        "name:ru": "ОТП Банк",
        "short_name": "ОТП"
      }
    },
    {
      "displayName": "Ощадбанк",
      "id": "oschadbank-c8dc19",
      "locationSet": {"include": ["ua"]},
      "matchNames": [
        "joint stock company \"state savings bank of ukraine\"",
        "jsc \"oschadbank\"",
        "oshchadbank",
        "state savings bank of ukraine",
        "акціонерне товариство \"державний ощадний банк україни\"",
        "ат ощадбанк",
        "банкомат ощадбанку",
        "відділення ощадбанку",
        "ощад"
      ],
      "tags": {
        "amenity": "bank",
        "brand": "Ощадбанк",
        "brand:en": "Oschadbank",
        "brand:uk": "Ощадбанк",
        "brand:wikidata": "Q4340839",
        "name": "Ощадбанк",
        "name:en": "Oschadbank",
        "name:uk": "Ощадбанк"
      }
    },
    {
      "displayName": "Паритетбанк",
      "id": "paritetbank-4aad73",
      "locationSet": {"include": ["by"]},
      "tags": {
        "amenity": "bank",
        "brand": "Паритетбанк",
        "brand:be": "Парытэтбанк",
        "brand:en": "Paritetbank",
        "brand:ru": "Паритетбанк",
        "brand:wikidata": "Q13031909",
        "name": "Паритетбанк",
        "name:be": "Парытэтбанк",
        "name:en": "Paritetbank",
        "name:ru": "Паритетбанк"
      }
    },
    {
      "displayName": "Полтава-Банк",
      "id": "poltavabank-c8dc19",
      "locationSet": {"include": ["ua"]},
      "tags": {
        "amenity": "bank",
        "brand": "Полтава-Банк",
        "brand:en": "Poltava-Bank",
        "brand:uk": "Полтава-Банк",
        "brand:wikidata": "Q123579535",
        "name": "Полтава-Банк",
        "name:en": "Poltava-Bank",
        "name:uk": "Полтава-Банк"
      }
    },
    {
      "displayName": "Почта Банк",
      "id": "postbank-0eb427",
      "locationSet": {"include": ["ru"]},
      "tags": {
        "amenity": "bank",
        "brand": "Почта Банк",
        "brand:en": "Post Bank",
        "brand:wikidata": "Q24930461",
        "name": "Почта Банк",
        "name:en": "Post Bank"
      }
    },
    {
      "displayName": "Пощенска банка",
      "id": "postbank-126296",
      "locationSet": {"include": ["bg"]},
      "tags": {
        "amenity": "bank",
        "brand": "Пощенска банка",
        "brand:wikidata": "Q7234083",
        "name": "Пощенска банка",
        "name:en": "Postbank"
      }
    },
    {
      "displayName": "Правекс-Банк",
      "id": "pravexbank-c8dc19",
      "locationSet": {"include": ["ua"]},
      "matchNames": [
        "intesa sanpaolo",
        "pravex",
        "ат \"правекс банк\"",
        "правекс"
      ],
      "tags": {
        "amenity": "bank",
        "brand": "Правекс-Банк",
        "brand:en": "Pravex Bank",
        "brand:uk": "Правекс-Банк",
        "brand:wikidata": "Q7238870",
        "name": "Правекс-Банк",
        "name:en": "Pravex Bank",
        "name:uk": "Правекс-Банк"
      }
    },
    {
      "displayName": "ПриватБанк",
      "id": "privatbank-c8dc19",
      "locationSet": {"include": ["ua"]},
      "matchNames": [
        "privat",
        "банкомат приватбанк",
        "банкомат приватбанка",
        "банкомат приватбанку",
        "відділення приватбанк",
        "відділення приватбанку",
        "кб приватбанк",
        "пат кб \"приватбанк\"",
        "привабанк",
        "приват",
        "приват банкомат"
      ],
      "tags": {
        "amenity": "bank",
        "brand": "ПриватБанк",
        "brand:en": "PrivatBank",
        "brand:uk": "ПриватБанк",
        "brand:wikidata": "Q1515015",
        "name": "ПриватБанк",
        "name:en": "PrivatBank",
        "name:uk": "ПриватБанк"
      }
    },
    {
      "displayName": "Приднестровский Сбербанк",
      "id": "pridnestroviansavingsbank-59fea4",
      "locationSet": {"include": ["md"]},
      "matchNames": ["приднестровский cбербанк"],
      "tags": {
        "amenity": "bank",
        "brand": "Приднестровский Сбербанк",
        "brand:en": "Pridnestrovian Savings Bank",
        "brand:ru": "Приднестровский Сбербанк",
        "brand:wikidata": "Q4378147",
        "name": "Приднестровский Сбербанк",
        "name:en": "Pridnestrovian Savings Bank",
        "name:ru": "Приднестровский Сбербанк"
      }
    },
    {
      "displayName": "Приорбанк",
      "id": "priorbank-4aad73",
      "locationSet": {"include": ["by"]},
      "tags": {
        "amenity": "bank",
        "brand": "Приорбанк",
        "brand:be": "Пріорбанк",
        "brand:be-tarask": "Прыёрбанк",
        "brand:en": "PriorBank",
        "brand:ru": "Приорбанк",
        "brand:wikidata": "Q3919658",
        "name": "Приорбанк",
        "name:be": "Пріорбанк",
        "name:be-tarask": "Прыёрбанк",
        "name:en": "PriorBank",
        "name:ru": "Приорбанк"
      }
    },
    {
      "displayName": "ПроКредит Банк (България)",
      "id": "procreditbank-126296",
      "locationSet": {"include": ["bg"]},
      "matchNames": ["procredit", "прокредит"],
      "tags": {
        "amenity": "bank",
        "brand": "ПроКредит Банк",
        "brand:bg": "ПроКредит Банк",
        "brand:en": "ProCredit Bank",
        "brand:wikidata": "Q122763238",
        "name": "ПроКредит Банк",
        "name:bg": "ПроКредит Банк",
        "name:en": "ProCredit Bank"
      }
    },
    {
      "displayName": "Промсвязьбанк",
      "id": "promsvyazbank-0eb427",
      "locationSet": {"include": ["ru"]},
      "tags": {
        "amenity": "bank",
        "brand": "Промсвязьбанк",
        "brand:en": "Promsvyazbank",
        "brand:wikidata": "Q649100",
        "name": "Промсвязьбанк",
        "name:en": "Promsvyazbank"
      }
    },
    {
      "displayName": "ПУМБ",
      "id": "firstukrainianinternationalbank-c8dc19",
      "locationSet": {"include": ["ua"]},
      "matchNames": [
        "fuib",
        "pumb",
        "відділення пумб",
        "перший український міжнародний банк"
      ],
      "tags": {
        "amenity": "bank",
        "brand": "ПУМБ",
        "brand:en": "First Ukrainian International Bank",
        "brand:uk": "ПУМБ",
        "brand:wikidata": "Q4341156",
        "name": "ПУМБ",
        "name:en": "First Ukrainian International Bank",
        "name:uk": "ПУМБ"
      }
    },
    {
      "displayName": "Райффайзен",
      "id": "raiffeisenbank-0eb427",
      "locationSet": {"include": ["ru"]},
      "tags": {
        "amenity": "bank",
        "brand": "Райффайзен",
        "brand:en": "Raiffeisen Bank",
        "brand:ru": "Райффайзен",
        "brand:wikidata": "Q4389244",
        "name": "Райффайзен",
        "name:en": "Raiffeisen Bank",
        "name:ru": "Райффайзен"
      }
    },
    {
      "displayName": "РГС Банк",
      "id": "rgsbank-0eb427",
      "locationSet": {"include": ["ru"]},
      "matchNames": [
        "rosgosstrakh bank",
        "росгосстрах банк"
      ],
      "tags": {
        "amenity": "bank",
        "brand": "РГС Банк",
        "brand:en": "RGS Bank",
        "brand:ru": "РГС Банк",
        "brand:wikidata": "Q4397742",
        "name": "РГС Банк",
        "name:en": "RGS Bank",
        "name:ru": "РГС Банк"
      }
    },
    {
      "displayName": "Ренессанс Кредит",
      "id": "renaissancecredit-0eb427",
      "locationSet": {"include": ["ru"]},
      "tags": {
        "amenity": "bank",
        "brand": "Ренессанс Кредит",
        "brand:en": "Renaissance Credit",
        "brand:ru": "Ренессанс Кредит",
        "brand:wikidata": "Q16691879",
        "name": "Ренессанс Кредит",
        "name:en": "Renaissance Credit",
        "name:ru": "Ренессанс Кредит"
      }
    },
    {
      "displayName": "РНКБ",
      "id": "f27cb2-0eb427",
      "locationSet": {"include": ["ru"]},
      "tags": {
        "amenity": "bank",
        "brand": "РНКБ",
        "brand:wikidata": "Q16912944",
        "name": "РНКБ"
      }
    },
    {
      "displayName": "Росбанк",
      "id": "rosbank-0eb427",
      "locationSet": {"include": ["ru"]},
      "tags": {
        "amenity": "bank",
        "brand": "Росбанк",
        "brand:en": "Rosbank",
        "brand:ru": "Росбанк",
        "brand:wikidata": "Q1119857",
        "name": "Росбанк",
        "name:en": "Rosbank",
        "name:ru": "Росбанк"
      }
    },
    {
      "displayName": "Россельхозбанк",
      "id": "rosselkhozbank-0eb427",
      "locationSet": {"include": ["ru"]},
      "tags": {
        "amenity": "bank",
        "brand": "Россельхозбанк",
        "brand:en": "Rosselkhozbank",
        "brand:ru": "Россельхозбанк",
        "brand:wikidata": "Q3920226",
        "name": "Россельхозбанк",
        "name:en": "Rosselkhozbank",
        "name:ru": "Россельхозбанк"
      }
    },
    {
      "displayName": "РРБ-Банк",
      "id": "gbdbank-4aad73",
      "locationSet": {"include": ["by"]},
      "tags": {
        "alt_name:ru": "Банк роста и развития бизнеса",
        "amenity": "bank",
        "brand": "РРБ-Банк",
        "brand:be": "РРБ-Банк",
        "brand:en": "GBD-Bank",
        "brand:ru": "РРБ-Банк",
        "brand:wikidata": "Q13032120",
        "name": "РРБ-Банк",
        "name:be": "РРБ-Банк",
        "name:en": "GBD-Bank",
        "name:ru": "РРБ-Банк"
      }
    },
    {
      "displayName": "Русский Стандарт",
      "id": "russianstandardbank-0eb427",
      "locationSet": {"include": ["ru"]},
      "tags": {
        "amenity": "bank",
        "brand": "Русский Стандарт",
        "brand:en": "Russian Standard Bank",
        "brand:ru": "Русский Стандарт",
        "brand:wikidata": "Q4400854",
        "name": "Русский Стандарт",
        "name:en": "Russian Standard Bank",
        "name:ru": "Русский Стандарт"
      }
    },
    {
      "displayName": "Сбер Банк (Беларусь)",
      "id": "sberbank-4aad73",
      "locationSet": {"include": ["by"]},
      "matchNames": ["бпс-сбербанк"],
      "tags": {
        "amenity": "bank",
        "brand": "Сбер Банк",
        "brand:en": "Sber Bank",
        "brand:wikidata": "Q2074915",
        "name": "Сбер Банк",
        "name:be": "Сбер Банк",
        "name:en": "Sber Bank",
        "name:ru": "Сбер Банк"
      }
    },
    {
      "displayName": "Сбербанк",
      "id": "sberbank-0eb427",
      "locationSet": {"include": ["ru"]},
      "matchNames": [
        "cбербанк",
        "cбербанк россии",
        "savings bank russian fed.",
        "сбер",
        "сбербанк россии"
      ],
      "tags": {
        "amenity": "bank",
        "brand": "Сбербанк",
        "brand:en": "Sberbank",
        "brand:ru": "Сбербанк",
        "brand:wikidata": "Q205012",
        "name": "Сбербанк",
        "name:en": "Sberbank",
        "name:ru": "Сбербанк"
      }
    },
    {
      "displayName": "Совкомбанк",
      "id": "sovcombank-0eb427",
      "locationSet": {"include": ["ru"]},
      "tags": {
        "amenity": "bank",
        "brand": "Совкомбанк",
        "brand:en": "Sovcom Bank",
        "brand:ru": "Совкомбанк",
        "brand:wikidata": "Q4426566",
        "name": "Совкомбанк",
        "name:en": "Sovcom Bank",
        "name:ru": "Совкомбанк"
      }
    },
    {
      "displayName": "СтатусБанк",
      "id": "statusbank-4aad73",
      "locationSet": {"include": ["by"]},
      "tags": {
        "amenity": "bank",
        "brand": "СтатусБанк",
        "brand:be": "СтатусБанк",
        "brand:en": "StatusBank",
        "brand:ru": "СтатусБанк",
        "brand:wikidata": "Q13134338",
        "name": "СтатусБанк",
        "name:be": "СтатусБанк",
        "name:en": "StatusBank",
        "name:ru": "СтатусБанк"
      }
    },
    {
      "displayName": "Стопанска банка Битола",
      "id": "c62c01-39118c",
      "locationSet": {"include": ["mk"]},
      "tags": {
        "amenity": "bank",
        "brand": "Стопанска банка Битола",
        "brand:wikidata": "Q114289630",
        "name": "Стопанска банка Битола"
      }
    },
    {
      "displayName": "Стопанска банка Скопје",
      "id": "67eeb1-39118c",
      "locationSet": {"include": ["mk"]},
      "matchNames": [
        "стопанска банка ад - скопје"
      ],
      "tags": {
        "amenity": "bank",
        "brand": "Стопанска банка Скопје",
        "brand:wikidata": "Q114289637",
        "name": "Стопанска банка Скопје"
      }
    },
    {
      "displayName": "Таскомбанк",
      "id": "tascombank-c8dc19",
      "locationSet": {"include": ["ua"]},
      "tags": {
        "amenity": "bank",
        "brand": "Таскомбанк",
        "brand:en": "Tascombank",
        "brand:uk": "Таскомбанк",
        "brand:wikidata": "Q28669246",
        "name": "Таскомбанк",
        "name:en": "Tascombank",
        "name:uk": "Таскомбанк"
      }
    },
    {
      "displayName": "Технобанк",
      "id": "technobank-4aad73",
      "locationSet": {"include": ["by"]},
      "tags": {
        "amenity": "bank",
        "brand": "Технобанк",
        "brand:be": "Тэхнабанк",
        "brand:en": "Technobank",
        "brand:ru": "Технобанк",
        "brand:wikidata": "Q13033069",
        "name": "Технобанк",
        "name:be": "Тэхнабанк",
        "name:en": "Technobank",
        "name:ru": "Технобанк"
      }
    },
    {
      "displayName": "ТК Банк",
      "id": "tcbank-4aad73",
      "locationSet": {"include": ["by"]},
      "tags": {
        "alt_name:ru": "Банк торговый капитал",
        "amenity": "bank",
        "brand": "ТК Банк",
        "brand:be": "ГК Банк",
        "brand:en": "TC Bank",
        "brand:ru": "ТК Банк",
        "brand:wikidata": "Q13028633",
        "name": "ТК Банк",
        "name:be": "ГК Банк",
        "name:en": "TC Bank",
        "name:ru": "ТК Банк"
      }
    },
    {
      "displayName": "Төрийн банк",
      "id": "statebank-031586",
      "locationSet": {"include": ["mn"]},
      "tags": {
        "amenity": "bank",
        "brand": "Төрийн банк",
        "brand:en": "State Bank",
        "brand:mn": "Төрийн банк",
        "brand:wikidata": "Q7766381",
        "name": "Төрийн банк",
        "name:en": "State Bank",
        "name:mn": "Төрийн банк"
      }
    },
    {
      "displayName": "Укргазбанк",
      "id": "ukrgasbank-c8dc19",
      "locationSet": {"include": ["ua"]},
      "matchNames": ["аб \"укргазбанк\""],
      "tags": {
        "amenity": "bank",
        "brand": "Укргазбанк",
        "brand:en": "Ukrgasbank",
        "brand:uk": "Укргазбанк",
        "brand:wikidata": "Q4470692",
        "name": "Укргазбанк",
        "name:en": "Ukrgasbank",
        "name:uk": "Укргазбанк"
      }
    },
    {
      "displayName": "Укрексімбанк",
      "id": "ukreximbank-c8dc19",
      "locationSet": {"include": ["ua"]},
      "matchNames": [
        "exim-банк",
        "ukrexim",
        "ат укрексімбанк",
        "укрексім"
      ],
      "tags": {
        "amenity": "bank",
        "brand": "Укрексімбанк",
        "brand:en": "Ukreximbank",
        "brand:uk": "Укрексімбанк",
        "brand:wikidata": "Q4470728",
        "name": "Укрексімбанк",
        "name:en": "Ukreximbank",
        "name:uk": "Укрексімбанк"
      }
    },
    {
      "displayName": "УНИБанка",
      "id": "unibank-39118c",
      "locationSet": {"include": ["mk"]},
      "tags": {
        "amenity": "bank",
        "brand": "УНИБанка",
        "brand:wikidata": "Q114289571",
        "name": "УНИБанка",
        "name:en": "UNIBank"
      }
    },
    {
      "displayName": "УниКредит Булбанк",
      "id": "unicreditbulbank-126296",
      "locationSet": {"include": ["bg"]},
      "matchNames": ["булбанк", "уникредит"],
      "tags": {
        "amenity": "bank",
        "brand": "УниКредит Булбанк",
        "brand:wikidata": "Q7884635",
        "name": "УниКредит Булбанк",
        "name:en": "UniCredit Bulbank"
      }
    },
    {
      "displayName": "Уралсиб",
      "id": "uralsibbank-0eb427",
      "locationSet": {"include": ["ru"]},
      "tags": {
        "amenity": "bank",
        "brand": "Уралсиб",
        "brand:en": "Uralsib Bank",
        "brand:ru": "Уралсиб",
        "brand:wikidata": "Q4476693",
        "name": "Уралсиб",
        "name:en": "Uralsib Bank",
        "name:ru": "Уралсиб"
      }
    },
    {
      "displayName": "Уральский банк реконструкции и развития",
      "id": "uralbankforreconstructionanddevelopment-0eb427",
      "locationSet": {"include": ["ru"]},
      "matchNames": ["убрр"],
      "tags": {
        "amenity": "bank",
        "brand": "Уральский банк реконструкции и развития",
        "brand:en": "Ural Bank for Reconstruction and Development",
        "brand:ru": "Уральский банк реконструкции и развития",
        "brand:wikidata": "Q4476745",
        "name": "Уральский банк реконструкции и развития",
        "name:en": "Ural Bank for Reconstruction and Development",
        "name:ru": "Уральский банк реконструкции и развития",
        "short_name": "УБРиР",
        "short_name:ru": "УБРиР"
      }
    },
    {
      "displayName": "Франсабанк",
      "id": "fransabank-4aad73",
      "locationSet": {"include": ["by"]},
      "tags": {
        "amenity": "bank",
        "brand": "Франсабанк",
        "brand:be": "Франсабанк",
        "brand:en": "Fransabank",
        "brand:ru": "Франсабанк",
        "brand:wikidata": "Q13033234",
        "name": "Франсабанк",
        "name:be": "Франсабанк",
        "name:en": "Fransabank",
        "name:ru": "Франсабанк"
      }
    },
    {
      "displayName": "Хаан банк",
      "id": "khanbank-031586",
      "locationSet": {"include": ["mn"]},
      "tags": {
        "amenity": "bank",
        "brand": "Хаан банк",
        "brand:en": "Khan Bank",
        "brand:mn": "Хаан банк",
        "brand:wikidata": "Q25632240",
        "name": "Хаан банк",
        "name:en": "Khan Bank",
        "name:mn": "Хаан банк"
      }
    },
    {
      "displayName": "Халк Банка (Северна Македонија)",
      "id": "halkbank-39118c",
      "locationSet": {"include": ["mk"]},
      "matchNames": ["халкбанк"],
      "tags": {
        "amenity": "bank",
        "brand": "Halkbank",
        "brand:wikidata": "Q3593818",
        "name": "Halkbank",
        "name:mk": "Халк Банка"
      }
    },
    {
      "displayName": "Хоум Кредит",
      "id": "homecreditandfinancebank-0eb427",
      "locationSet": {"include": ["ru"]},
      "tags": {
        "amenity": "bank",
        "brand": "Хоум Кредит",
        "brand:en": "Home Credit & Finance Bank",
        "brand:ru": "Хоум Кредит",
        "brand:wikidata": "Q4500466",
        "name": "Хоум Кредит",
        "name:en": "Home Credit & Finance Bank",
        "name:ru": "Хоум Кредит"
      }
    },
    {
      "displayName": "Централна Кооперативна Банка",
      "id": "centralcooperativebank-126296",
      "locationSet": {"include": ["bg"]},
      "tags": {
        "amenity": "bank",
        "brand": "Централна Кооперативна Банка",
        "brand:bg": "Централна Кооперативна Банка",
        "brand:en": "Central Cooperative Bank",
        "brand:wikidata": "Q2944755",
        "name": "Централна Кооперативна Банка",
        "name:bg": "Централна Кооперативна Банка",
        "name:en": "Central Cooperative Bank",
        "short_name:bg": "ЦКБ",
        "short_name:en": "CCBank"
      }
    },
    {
      "displayName": "Централна Кооперативна Банка Скопје",
      "id": "centralcooperativebank-39118c",
      "locationSet": {"include": ["mk"]},
      "tags": {
        "amenity": "bank",
        "brand": "Централна Кооперативна Банка",
        "brand:en": "Central Cooperative Bank",
        "brand:mk": "Централна Кооперативна Банка",
        "brand:wikidata": "Q114290462",
        "name": "Централна Кооперативна Банка",
        "name:en": "Central Cooperative Bank",
        "name:mk": "Централна Кооперативна Банка",
        "short_name:en": "CCBank",
        "short_name:mk": "ЦКБ"
      }
    },
    {
      "displayName": "Цептер Банк",
      "id": "zepterbank-4aad73",
      "locationSet": {"include": ["by"]},
      "tags": {
        "amenity": "bank",
        "brand": "Цептер Банк",
        "brand:be": "Цэптар Банк",
        "brand:en": "Zepter Bank",
        "brand:ru": "Цептер Банк",
        "brand:wikidata": "Q13033367",
        "name": "Цептер Банк",
        "name:be": "Цэптар Банк",
        "name:en": "Zepter Bank",
        "name:ru": "Цептер Банк"
      }
    },
    {
      "displayName": "Шпаркасе",
      "id": "120ff6-39118c",
      "locationSet": {"include": ["mk"]},
      "matchNames": [
        "охридска банка",
        "шпаркасе банка"
      ],
      "tags": {
        "amenity": "bank",
        "brand": "Шпаркасе",
        "brand:wikidata": "Q1555572",
        "name": "Шпаркасе",
        "name:mk": "Sparkassen"
      }
    },
    {
      "displayName": "ЮниКредит Банк",
      "id": "unicreditbank-0eb427",
      "locationSet": {"include": ["ru"]},
      "tags": {
        "amenity": "bank",
        "brand": "ЮниКредит Банк",
        "brand:en": "UniCredit Bank",
        "brand:ru": "ЮниКредит Банк",
        "brand:wikidata": "Q727011",
        "name": "ЮниКредит Банк",
        "name:en": "UniCredit Bank",
        "name:ru": "ЮниКредит Банк"
      }
    },
    {
      "displayName": "ბაზისბანკი",
      "id": "basisbank-293074",
      "locationSet": {"include": ["ge"]},
      "tags": {
        "amenity": "bank",
        "bic": "CBASGE22",
        "brand": "ბაზისბანკი",
        "brand:en": "BasisBank",
        "brand:ka": "ბაზისბანკი",
        "brand:ru": "БазисБанк",
        "brand:wikidata": "Q16365625",
        "name": "ბაზისბანკი",
        "name:en": "BasisBank",
        "name:ka": "ბაზისბანკი",
        "name:ru": "БазисБанк",
        "operator:wikidata": "Q16365625"
      }
    },
    {
      "displayName": "ბანკი ქართუ",
      "id": "cartubank-293074",
      "locationSet": {"include": ["ge"]},
      "tags": {
        "amenity": "bank",
        "bic": "CRTUGE22",
        "brand": "ბანკი ქართუ",
        "brand:en": "Cartu Bank",
        "brand:ka": "ბანკი ქართუ",
        "brand:ru": "Карту Банк",
        "name": "ბანკი ქართუ",
        "name:en": "Cartu Bank",
        "name:ka": "ბანკი ქართუ",
        "name:ru": "Карту Банк"
      }
    },
    {
      "displayName": "ზირაათ ბანკი",
      "id": "ziraatbank-293074",
      "locationSet": {"include": ["ge"]},
      "tags": {
        "amenity": "bank",
        "bic": "TCZBGE22",
        "brand": "ზირაათ ბანკი",
        "brand:en": "Ziraat Bank",
        "brand:ka": "ზირაათ ბანკი",
        "brand:ru": "Зираат Банк",
        "brand:tr": "Ziraat Bankası",
        "brand:wikidata": "Q696003",
        "name": "ზირაათ ბანკი",
        "name:en": "Ziraat Bank",
        "name:ka": "ზირაათ ბანკი",
        "name:ru": "Зираат Банк",
        "name:tr": "Ziraat Bankası"
      }
    },
    {
      "displayName": "თიბისი ბანკი",
      "id": "tbcbank-293074",
      "locationSet": {"include": ["ge"]},
      "tags": {
        "amenity": "bank",
        "bic": "TBCBGE22",
        "brand": "თიბისი ბანკი",
        "brand:en": "TBC Bank",
        "brand:ka": "თიბისი ბანკი",
        "brand:ru": "ТиБиСи Банк",
        "brand:wikidata": "Q2620975",
        "name": "თიბისი ბანკი",
        "name:en": "TBC Bank",
        "name:ka": "თიბისი ბანკი",
        "name:ru": "ТиБиСи Банк",
        "operator:wikidata": "Q2620975",
        "short_name:en": "TBC",
        "short_name:ka": "თიბისი",
        "short_name:ru": "ТиБиСи"
      }
    },
    {
      "displayName": "იშბანკი",
      "id": "isbank-293074",
      "locationSet": {"include": ["ge"]},
      "tags": {
        "amenity": "bank",
        "bic": "ISBKGE22",
        "brand": "იშბანკი",
        "brand:en": "IsBank",
        "brand:ka": "იშბანკი",
        "brand:ru": "ИшБанк",
        "brand:tr": "İşBank",
        "brand:wikidata": "Q909613",
        "name": "იშბანკი",
        "name:en": "IsBank",
        "name:ka": "იშბანკი",
        "name:ru": "ИшБанк",
        "name:tr": "İşBank",
        "operator": "სს იშბანკი საქართველო",
        "operator:ka": "სს იშბანკი საქართველო"
      }
    },
    {
      "displayName": "კრედო ბანკი",
      "id": "credobank-293074",
      "locationSet": {"include": ["ge"]},
      "tags": {
        "amenity": "bank",
        "bic": "JSCRGE22",
        "brand": "კრედო ბანკი",
        "brand:en": "Credo Bank",
        "brand:ka": "კრედო ბანკი",
        "brand:ru": "Кредо Банк",
        "name": "კრედო ბანკი",
        "name:en": "Credo Bank",
        "name:ka": "კრედო ბანკი",
        "name:ru": "Кредо Банк",
        "short_name:en": "Credo",
        "short_name:ka": "კრედო",
        "short_name:ru": "Кредо"
      }
    },
    {
      "displayName": "კრისტალი",
      "id": "crystal-293074",
      "locationSet": {"include": ["ge"]},
      "tags": {
        "amenity": "bank",
        "brand": "კრისტალი",
        "brand:en": "Crystal",
        "brand:ka": "კრისტალი",
        "brand:ru": "Кристал",
        "name": "კრისტალი",
        "name:en": "Crystal",
        "name:ka": "კრისტალი",
        "name:ru": "Кристал"
      }
    },
    {
      "displayName": "ლიბერთი ბანკი",
      "id": "liberty-293074",
      "locationSet": {"include": ["ge"]},
      "tags": {
        "amenity": "bank",
        "bic": "LBRTGE22",
        "brand": "ლიბერთი",
        "brand:en": "Liberty",
        "brand:ka": "ლიბერთი",
        "brand:ru": "Либерти",
        "brand:wikidata": "Q6541585",
        "name": "ლიბერთი",
        "name:en": "Liberty",
        "name:ka": "ლიბერთი",
        "name:ru": "Либерти",
        "operator:wikidata": "Q6541585"
      }
    },
    {
      "displayName": "პროკრედიტ ბანკი",
      "id": "procreditbank-293074",
      "locationSet": {"include": ["ge"]},
      "matchNames": ["procredit"],
      "tags": {
        "amenity": "bank",
        "bic": "MIBGGE22",
        "brand": "პროკრედიტ ბანკი",
        "brand:en": "ProCredit Bank",
        "brand:ka": "პროკრედიტ ბანკი",
        "brand:ru": "ПроКредит Банк",
        "name": "პროკრედიტ ბანკი",
        "name:en": "ProCredit Bank",
        "name:ka": "პროკრედიტ ბანკი",
        "name:ru": "ПроКредит Банк"
      }
    },
    {
      "displayName": "რე|ბანკი",
      "id": "c01edb-293074",
      "locationSet": {"include": ["ge"]},
      "tags": {
        "amenity": "bank",
        "bic": "PAHAGE22",
        "brand": "რე|ბანკი",
        "brand:en": "Re|Bank",
        "brand:ka": "რე|ბანკი",
        "brand:ru": "Ре|Банк",
        "name": "რე|ბანკი",
        "name:en": "Re|Bank",
        "name:ka": "რე|ბანკი",
        "name:ru": "Ре|Банк",
        "operator": "პაშა ბანკი საქართველო",
        "operator:ka": "პაშა ბანკი საქართველო"
      }
    },
    {
      "displayName": "საქართველოს ბანკი",
      "id": "solo-293074",
      "locationSet": {"include": ["ge"]},
      "tags": {
        "amenity": "bank",
        "bic": "BAGAGE22",
        "brand": "საქართველოს ბანკი",
        "brand:en": "Bank of Georgia",
        "brand:ka": "საქართველოს ბანკი",
        "brand:ru": "Банк Грузии",
        "brand:tr": "Gürcistan Bankası",
        "brand:wikidata": "Q2469733",
        "name": "სოლო",
        "name:en": "Solo",
        "name:ka": "სოლო",
        "name:ru": "Соло",
        "operator:wikidata": "Q2469733"
      }
    },
    {
      "displayName": "ტერაბანკი",
      "id": "terabank-293074",
      "locationSet": {"include": ["ge"]},
      "tags": {
        "amenity": "bank",
        "bic": "TEBAGE22",
        "brand": "ტერაბანკი",
        "brand:en": "Terabank",
        "brand:ka": "ტერაბანკი",
        "brand:ru": "Терабанк",
        "name": "ტერაბანკი",
        "name:en": "Terabank",
        "name:ka": "ტერაბანკი",
        "name:ru": "Терабанк"
      }
    },
    {
      "displayName": "ხალიკ ბანკი",
      "id": "halykbank-293074",
      "locationSet": {"include": ["ge"]},
      "tags": {
        "amenity": "bank",
        "bic": "HABGGE22",
        "brand": "ხალიკ ბანკი",
        "brand:en": "Halyk Bank",
        "brand:ka": "ხალიკ ბანკი",
        "brand:kk": "Халық Банкі",
        "brand:ru": "Халык Банк",
        "brand:wikidata": "Q1046186",
        "name": "ხალიკ ბანკი",
        "name:en": "Halyk Bank",
        "name:ka": "ხალიკ ბანკი",
        "name:kk": "Халық Банкі",
        "name:ru": "Халык Банк",
        "operator": "ხალიკ ბანკი საქართველო",
        "operator:ka": "ხალიკ ბანკი საქართველო"
      }
    },
    {
      "displayName": "בנק אגוד",
      "id": "unionbankofisrael-563f7f",
      "locationSet": {"include": ["il"]},
      "tags": {
        "alt_name:en": "Bank Igud",
        "amenity": "bank",
        "brand": "בנק אגוד",
        "brand:en": "Union Bank of Israel",
        "brand:he": "בנק אגוד",
        "brand:wikidata": "Q2903265",
        "name": "בנק אגוד",
        "name:en": "Union Bank of Israel",
        "name:he": "בנק אגוד"
      }
    },
    {
      "displayName": "בנק אוצר החייל",
      "id": "bankotsarhahayal-563f7f",
      "locationSet": {"include": ["il"]},
      "tags": {
        "amenity": "bank",
        "brand": "בנק אוצר החייל",
        "brand:en": "Bank Otsar Ha-Hayal",
        "brand:he": "בנק אוצר החייל",
        "brand:wikidata": "Q2900674",
        "name": "בנק אוצר החייל",
        "name:en": "Bank Otsar Ha-Hayal",
        "name:he": "בנק אוצר החייל"
      }
    },
    {
      "displayName": "בנק דיסקונט",
      "id": "bankdiscount-563f7f",
      "locationSet": {"include": ["il"]},
      "tags": {
        "amenity": "bank",
        "brand": "בנק דיסקונט לישראל",
        "brand:en": "Israel Discount Bank",
        "brand:he": "בנק דיסקונט לישראל",
        "brand:wikidata": "Q250362",
        "name": "בנק דיסקונט",
        "name:en": "Bank Discount",
        "name:he": "בנק דיסקונט"
      }
    },
    {
      "displayName": "בנק הפועלים",
      "id": "bankhapoalim-563f7f",
      "locationSet": {"include": ["il"]},
      "tags": {
        "amenity": "bank",
        "brand": "בנק הפועלים",
        "brand:en": "Bank Hapoalim",
        "brand:he": "בנק הפועלים",
        "brand:wikidata": "Q2666775",
        "name": "בנק הפועלים",
        "name:en": "Bank Hapoalim",
        "name:he": "בנק הפועלים"
      }
    },
    {
      "displayName": "בנק יהד",
      "id": "bankyahav-563f7f",
      "locationSet": {"include": ["il"]},
      "tags": {
        "amenity": "bank",
        "brand": "בנק יהד",
        "brand:en": "Bank Yahav",
        "brand:he": "בנק יהד",
        "brand:wikidata": "Q7187611",
        "name": "בנק יהד",
        "name:en": "Bank Yahav",
        "name:he": "בנק יהד"
      }
    },
    {
      "displayName": "בנק ירושלים",
      "id": "bankofjerusalem-563f7f",
      "locationSet": {"include": ["il"]},
      "tags": {
        "amenity": "bank",
        "brand": "בנק ירושלים",
        "brand:en": "Bank of Jerusalem",
        "brand:he": "בנק ירושלים",
        "brand:wikidata": "Q2900227",
        "name": "בנק ירושלים",
        "name:en": "Bank of Jerusalem",
        "name:he": "בנק ירושלים"
      }
    },
    {
      "displayName": "בנק לאומי",
      "id": "bankleumi-563f7f",
      "locationSet": {"include": ["il"]},
      "tags": {
        "amenity": "bank",
        "brand": "בנק לאומי",
        "brand:en": "Bank Leumi",
        "brand:he": "בנק לאומי",
        "brand:wikidata": "Q806641",
        "name": "בנק לאומי",
        "name:en": "Bank Leumi",
        "name:he": "בנק לאומי"
      }
    },
    {
      "displayName": "בנק מסד",
      "id": "bankmassad-563f7f",
      "locationSet": {"include": ["il"]},
      "tags": {
        "amenity": "bank",
        "brand": "בנק מסד",
        "brand:en": "Bank Massad",
        "brand:he": "בנק מסד",
        "brand:wikidata": "Q7187667",
        "name": "בנק מסד",
        "name:en": "Bank Massad",
        "name:he": "בנק מסד"
      }
    },
    {
      "displayName": "הבנק הבינלאומי",
      "id": "firstinternationalbankofisrael-563f7f",
      "locationSet": {"include": ["il"]},
      "tags": {
        "amenity": "bank",
        "brand": "הבנק הבינלאומי",
        "brand:en": "First International Bank of Israel",
        "brand:he": "הבנק הבינלאומי",
        "brand:wikidata": "Q2777497",
        "name": "הבנק הבינלאומי",
        "name:en": "First International Bank of Israel",
        "name:he": "הבנק הבינלאומי"
      }
    },
    {
      "displayName": "מזרחי טפחות",
      "id": "bankmizrahitefahot-563f7f",
      "locationSet": {"include": ["il"]},
      "tags": {
        "amenity": "bank",
        "brand": "מזרחי טפחות",
        "brand:en": "Mizrahi-Tefahot",
        "brand:he": "מזרחי טפחות",
        "brand:wikidata": "Q2777129",
        "name": "בנק מזרחי טפחות",
        "name:en": "Bank Mizrahi-Tefahot",
        "name:he": "בנק מזרחי טפחות"
      }
    },
    {
      "displayName": "إتش إس بي سي السعودية",
      "id": "hsbcsaudiarabia-8f3bad",
      "locationSet": {"include": ["sa"]},
      "tags": {
        "alt_name:en": "HSBCSaudi",
        "amenity": "bank",
        "brand": "إتش إس بي سي السعودية",
        "brand:ar": "إتش إس بي سي السعودية",
        "brand:en": "HSBC Saudi Arabia",
        "brand:wikidata": "Q5635879",
        "name": "إتش إس بي سي السعودية",
        "name:ar": "إتش إس بي سي السعودية",
        "name:en": "HSBC Saudi Arabia"
      }
    },
    {
      "displayName": "اسٹینڈرڈ چارٹرڈ",
      "id": "standardchartered-da5806",
      "locationSet": {"include": ["pk"]},
      "tags": {
        "amenity": "bank",
        "brand": "اسٹینڈرڈ چارٹرڈ",
        "brand:en": "Standard Chartered",
        "brand:ur": "اسٹینڈرڈ چارٹرڈ",
        "brand:wikidata": "Q7598200",
        "name": "اسٹینڈرڈ چارٹرڈ",
        "name:en": "Standard Chartered",
        "name:ur": "اسٹینڈرڈ چارٹرڈ",
        "short_name": "ایس سی بی"
      }
    },
    {
      "displayName": "البنك الأهلي السعودي",
      "id": "saudinationalbank-8f3bad",
      "locationSet": {"include": ["sa"]},
      "matchNames": [
        "national commercial bank",
        "ncb",
        "samba",
        "البنك الأهلي",
        "البنك الأهلي التجاري",
        "سامبا",
        "مجموعة سامبا المالية"
      ],
      "tags": {
        "alt_name:en": "SNB",
        "amenity": "bank",
        "brand": "البنك الأهلي السعودي",
        "brand:ar": "البنك الأهلي السعودي",
        "brand:en": "Saudi National Bank",
        "brand:wikidata": "Q1518238",
        "name": "البنك الأهلي السعودي",
        "name:ar": "البنك الأهلي السعودي",
        "name:en": "Saudi National Bank"
      }
    },
    {
      "displayName": "البنك الأول",
      "id": "alawwalbank-8f3bad",
      "locationSet": {"include": ["sa"]},
      "tags": {
        "amenity": "bank",
        "brand": "البنك الأول",
        "brand:ar": "البنك الأول",
        "brand:en": "Alawwal Bank",
        "brand:wikidata": "Q2693351",
        "name": "البنك الأول",
        "name:ar": "البنك الأول",
        "name:en": "Alawwal Bank"
      }
    },
    {
      "displayName": "البنك السعودي البريطاني",
      "id": "saudibritishbank-8f3bad",
      "locationSet": {"include": ["sa"]},
      "tags": {
        "alt_name:en": "SABB",
        "amenity": "bank",
        "brand": "البنك السعودي البريطاني",
        "brand:ar": "البنك السعودي البريطاني",
        "brand:en": "Saudi British Bank",
        "brand:wikidata": "Q4166519",
        "name": "البنك السعودي البريطاني",
        "name:ar": "البنك السعودي البريطاني",
        "name:en": "Saudi British Bank"
      }
    },
    {
      "displayName": "البنك السعودي الفرنسي",
      "id": "banquesaudifransi-8f3bad",
      "locationSet": {"include": ["sa"]},
      "tags": {
        "alt_name:en": "BSF",
        "amenity": "bank",
        "brand": "البنك السعودي الفرنسي",
        "brand:ar": "البنك السعودي الفرنسي",
        "brand:en": "Banque Saudi Fransi",
        "brand:wikidata": "Q7181252",
        "name": "البنك السعودي الفرنسي",
        "name:ar": "البنك السعودي الفرنسي",
        "name:en": "Banque Saudi Fransi"
      }
    },
    {
      "displayName": "البنك السعودي للاستثمار",
      "id": "saudiinvestmentbank-8f3bad",
      "locationSet": {"include": ["sa"]},
      "tags": {
        "alt_name:en": "SAIB",
        "amenity": "bank",
        "brand": "البنك السعودي للاستثمار",
        "brand:ar": "البنك السعودي للاستثمار",
        "brand:en": "Saudi Investment Bank",
        "brand:wikidata": "Q12184641",
        "name": "البنك السعودي للاستثمار",
        "name:ar": "البنك السعودي للاستثمار",
        "name:en": "Saudi Investment Bank"
      }
    },
    {
      "displayName": "البنك العربي",
      "id": "9c3298-b7a026",
      "locationSet": {"include": ["001"]},
      "tags": {
        "amenity": "bank",
        "brand": "البنك العربي",
        "name": "البنك العربي"
      }
    },
    {
      "displayName": "البنك العربي الوطني",
      "id": "arabnationalbank-8f3bad",
      "locationSet": {"include": ["sa"]},
      "tags": {
        "alt_name:en": "ANB",
        "amenity": "bank",
        "brand": "البنك العربي الوطني",
        "brand:ar": "البنك العربي الوطني",
        "brand:en": "Arab National Bank",
        "brand:wikidata": "Q4783214",
        "name": "البنك العربي الوطني",
        "name:ar": "البنك العربي الوطني",
        "name:en": "Arab National Bank"
      }
    },
    {
      "displayName": "البنك العربي لتونس",
      "id": "arabtunisianbank-367f6f",
      "locationSet": {"include": ["tn"]},
      "tags": {
        "amenity": "bank",
        "brand": "البنك العربي لتونس",
        "brand:ar": "البنك العربي لتونس",
        "brand:en": "Arab Tunisian Bank",
        "brand:wikidata": "Q2859329",
        "name": "البنك العربي لتونس",
        "name:ar": "البنك العربي لتونس",
        "name:en": "Arab Tunisian Bank",
        "short_name": "ATB"
      }
    },
    {
      "displayName": "البنك الوطني الجزائري",
      "id": "nationalbankofalgeria-47c9bd",
      "locationSet": {"include": ["dz"]},
      "tags": {
        "amenity": "bank",
        "brand": "البنك الوطني الجزائري",
        "brand:en": "National Bank of Algeria",
        "brand:wikidata": "Q2883410",
        "name": "البنك الوطني الجزائري",
        "name:en": "National Bank of Algeria"
      }
    },
    {
      "displayName": "بانک آینده",
      "id": "ayandehbank-cdfa72",
      "locationSet": {"include": ["ir"]},
      "tags": {
        "amenity": "bank",
        "brand": "بانک آینده",
        "brand:en": "Ayandeh Bank",
        "brand:wikidata": "Q5938144",
        "name": "بانک آینده",
        "name:en": "Ayandeh Bank"
      }
    },
    {
      "displayName": "بانک اقتصاد نوین",
      "id": "enbank-cdfa72",
      "locationSet": {"include": ["ir"]},
      "tags": {
        "amenity": "bank",
        "brand": "بانک اقتصاد نوین",
        "brand:en": "EN Bank",
        "brand:wikidata": "Q5323768",
        "name": "بانک اقتصاد نوین",
        "name:en": "EN Bank"
      }
    },
    {
      "displayName": "بانک انصار",
      "id": "ansarbank-cdfa72",
      "locationSet": {"include": ["ir"]},
      "tags": {
        "amenity": "bank",
        "brand": "بانک انصار",
        "brand:en": "Ansar Bank",
        "brand:fa": "بانک انصار",
        "brand:wikidata": "Q5862675",
        "name": "بانک انصار",
        "name:en": "Ansar Bank",
        "name:fa": "بانک انصار"
      }
    },
    {
      "displayName": "بانک ایران زمین",
      "id": "1bf094-cdfa72",
      "locationSet": {"include": ["ir"]},
      "tags": {
        "amenity": "bank",
        "brand": "بانک ایران زمین",
        "brand:wikidata": "Q5934423",
        "name": "بانک ایران زمین"
      }
    },
    {
      "displayName": "بانک پارسیان",
      "id": "parsianbank-cdfa72",
      "locationSet": {"include": ["ir"]},
      "tags": {
        "amenity": "bank",
        "brand": "بانک پارسیان",
        "brand:en": "Parsian Bank",
        "brand:wikidata": "Q2410404",
        "name": "بانک پارسیان",
        "name:en": "Parsian Bank"
      }
    },
    {
      "displayName": "بانک پاسارگاد",
      "id": "bankpasargad-cdfa72",
      "locationSet": {"include": ["ir"]},
      "tags": {
        "amenity": "bank",
        "brand": "بانک پاسارگاد",
        "brand:en": "Bank Pasargad",
        "brand:wikidata": "Q4855962",
        "name": "بانک پاسارگاد",
        "name:en": "Bank Pasargad"
      }
    },
    {
      "displayName": "بانک تجارت",
      "id": "667eb5-cdfa72",
      "locationSet": {"include": ["ir"]},
      "tags": {
        "amenity": "bank",
        "brand": "بانک تجارت",
        "brand:wikidata": "Q7695198",
        "name": "بانک تجارت"
      }
    },
    {
      "displayName": "بانک توسعه تعاون",
      "id": "9d24d1-cdfa72",
      "locationSet": {"include": ["ir"]},
      "tags": {
        "amenity": "bank",
        "brand": "بانک توسعه تعاون",
        "brand:wikidata": "Q5684450",
        "name": "بانک توسعه تعاون"
      }
    },
    {
      "displayName": "بانک دی",
      "id": "bankday-cdfa72",
      "locationSet": {"include": ["ir"]},
      "tags": {
        "amenity": "bank",
        "brand": "بانک دی",
        "brand:en": "Bank Day",
        "brand:fa": "بانک دی",
        "brand:wikidata": "Q5942230",
        "name": "بانک دی",
        "name:en": "Bank Day",
        "name:fa": "بانک دی"
      }
    },
    {
      "displayName": "بانک رفاه",
      "id": "refahbank-cdfa72",
      "locationSet": {"include": ["ir"]},
      "matchNames": ["بانک رفاه کارگران"],
      "tags": {
        "amenity": "bank",
        "brand": "بانک رفاه",
        "brand:en": "Refah Bank",
        "brand:wikidata": "Q7307083",
        "name": "بانک رفاه",
        "name:en": "Refah Bank"
      }
    },
    {
      "displayName": "بانک سامان",
      "id": "samanbank-cdfa72",
      "locationSet": {"include": ["ir"]},
      "tags": {
        "amenity": "bank",
        "brand": "بانک سامان",
        "brand:en": "Saman Bank",
        "brand:wikidata": "Q4117676",
        "name": "بانک سامان",
        "name:en": "Saman Bank"
      }
    },
    {
      "displayName": "بانک سپه",
      "id": "banksepah-cdfa72",
      "locationSet": {"include": ["ir"]},
      "tags": {
        "amenity": "bank",
        "brand": "بانک سپه",
        "brand:en": "Bank Sepah",
        "brand:wikidata": "Q2882624",
        "name": "بانک سپه",
        "name:en": "Bank Sepah"
      }
    },
    {
      "displayName": "بانک سرمایه",
      "id": "sarmayehbank-cdfa72",
      "locationSet": {"include": ["ir"]},
      "tags": {
        "amenity": "bank",
        "brand": "بانک سرمایه",
        "brand:en": "Sarmayeh Bank",
        "brand:wikidata": "Q7424291",
        "name": "بانک سرمایه",
        "name:en": "Sarmayeh Bank"
      }
    },
    {
      "displayName": "بانک سینا",
      "id": "sinabank-cdfa72",
      "locationSet": {"include": ["ir"]},
      "tags": {
        "amenity": "bank",
        "brand": "بانک سینا",
        "brand:en": "Sina Bank",
        "brand:wikidata": "Q10860246",
        "name": "بانک سینا",
        "name:en": "Sina Bank"
      }
    },
    {
      "displayName": "بانک شهر",
      "id": "shahrbank-cdfa72",
      "locationSet": {"include": ["ir"]},
      "tags": {
        "amenity": "bank",
        "brand": "بانک شهر",
        "brand:en": "Shahr Bank",
        "brand:fa": "بانک شهر",
        "brand:wikidata": "Q5941033",
        "name": "بانک شهر",
        "name:en": "Shahr Bank",
        "name:fa": "بانک شهر"
      }
    },
    {
      "displayName": "بانک صادرات",
      "id": "banksaderatiran-cdfa72",
      "locationSet": {"include": ["ir"]},
      "matchNames": [
        "بانک صادرات ایران",
        "صادرات"
      ],
      "tags": {
        "amenity": "bank",
        "brand": "بانک صادرات",
        "brand:en": "Bank Saderat Iran",
        "brand:fa": "بانک صادرات",
        "brand:wikidata": "Q2882608",
        "name": "بانک صادرات",
        "name:en": "Bank Saderat Iran",
        "name:fa": "بانک صادرات"
      }
    },
    {
      "displayName": "بانک قرض الحسنه مهر ایران",
      "id": "qarzalhasanehmehriranbank-cdfa72",
      "locationSet": {"include": ["ir"]},
      "tags": {
        "amenity": "bank",
        "brand": "بانک قرض الحسنه مهر ایران",
        "brand:en": "Qarz Al-Hasaneh Mehr Iran Bank",
        "brand:fa": "بانک قرض الحسنه مهر ایران",
        "brand:wikidata": "Q18327813",
        "name": "بانک قرض الحسنه مهر ایران",
        "name:en": "Qarz Al-Hasaneh Mehr Iran Bank",
        "name:fa": "بانک قرض الحسنه مهر ایران",
        "short_name": "QMB"
      }
    },
    {
      "displayName": "بانک قوامین",
      "id": "ghavaminbank-cdfa72",
      "locationSet": {"include": ["ir"]},
      "tags": {
        "amenity": "bank",
        "brand": "بانک قوامین",
        "brand:en": "Ghavamin Bank",
        "brand:fa": "بانک قوامین",
        "brand:wikidata": "Q10860253",
        "name": "بانک قوامین",
        "name:en": "Ghavamin Bank",
        "name:fa": "بانک قوامین"
      }
    },
    {
      "displayName": "بانک کشاورزی",
      "id": "bankkeshavarziiran-cdfa72",
      "locationSet": {"include": ["ir"]},
      "tags": {
        "amenity": "bank",
        "brand": "بانک کشاورزی",
        "brand:en": "Bank Keshavarzi Iran",
        "brand:wikidata": "Q6395007",
        "name": "بانک کشاورزی",
        "name:en": "Bank Keshavarzi Iran"
      }
    },
    {
      "displayName": "بانک گردشگری",
      "id": "e8042c-cdfa72",
      "locationSet": {"include": ["ir"]},
      "tags": {
        "amenity": "bank",
        "brand": "بانک گردشگری",
        "name": "بانک گردشگری"
      }
    },
    {
      "displayName": "بانک مسکن",
      "id": "bankmaskan-cdfa72",
      "locationSet": {"include": ["ir"]},
      "tags": {
        "amenity": "bank",
        "brand": "بانک مسکن",
        "brand:en": "Bank Maskan",
        "brand:wikidata": "Q4855942",
        "name": "بانک مسکن",
        "name:en": "Bank Maskan"
      }
    },
    {
      "displayName": "بانک ملت",
      "id": "bankmellat-cdfa72",
      "locationSet": {"include": ["ir"]},
      "tags": {
        "amenity": "bank",
        "brand": "بانک ملت",
        "brand:en": "Bank Mellat",
        "brand:wikidata": "Q4855944",
        "name": "بانک ملت",
        "name:en": "Bank Mellat"
      }
    },
    {
      "displayName": "بانک ملی",
      "id": "bankmelliiran-cdfa72",
      "locationSet": {"include": ["ir"]},
      "matchNames": ["بانک ملی ایران", "ملی"],
      "tags": {
        "amenity": "bank",
        "brand": "بانک ملی",
        "brand:en": "Bank Melli Iran",
        "brand:wikidata": "Q806640",
        "name": "بانک ملی",
        "name:en": "Bank Melli Iran"
      }
    },
    {
      "displayName": "بانک مهر اقتصاد",
      "id": "mehreqtesadbank-cdfa72",
      "locationSet": {"include": ["ir"]},
      "tags": {
        "amenity": "bank",
        "brand": "بانک مهر اقتصاد",
        "brand:wikidata": "Q5942921",
        "name": "بانک مهر اقتصاد",
        "name:en": "Mehr Eqtesad Bank"
      }
    },
    {
      "displayName": "بنك البلاد",
      "id": "bankalbilad-8f3bad",
      "locationSet": {"include": ["sa"]},
      "tags": {
        "alt_name:en": "Al Bilad Bank",
        "amenity": "bank",
        "brand": "بنك البلاد",
        "brand:ar": "بنك البلاد",
        "brand:en": "Bank Albilad",
        "brand:wikidata": "Q4166498",
        "name": "بنك البلاد",
        "name:ar": "بنك البلاد",
        "name:en": "Bank Albilad"
      }
    },
    {
      "displayName": "بنك الجزيرة",
      "id": "bankaljazira-8f3bad",
      "locationSet": {"include": ["sa"]},
      "tags": {
        "alt_name:en": "BAJ",
        "amenity": "bank",
        "brand": "بنك الجزيرة",
        "brand:ar": "بنك الجزيرة",
        "brand:en": "Bank Aljazira",
        "brand:wikidata": "Q12199341",
        "name": "بنك الجزيرة",
        "name:ar": "بنك الجزيرة",
        "name:en": "Bank Aljazira"
      }
    },
    {
      "displayName": "بنك الرياض",
      "id": "riyadbank-8f3bad",
      "locationSet": {"include": ["sa"]},
      "tags": {
        "amenity": "bank",
        "brand": "بنك الرياض",
        "brand:ar": "بنك الرياض",
        "brand:en": "Riyad Bank",
        "brand:wikidata": "Q3433985",
        "name": "بنك الرياض",
        "name:ar": "بنك الرياض",
        "name:en": "Riyad Bank"
      }
    },
    {
      "displayName": "بنك تونس العربي الدولي",
      "id": "arabinternationalbankoftunisia-367f6f",
      "locationSet": {"include": ["tn"]},
      "tags": {
        "amenity": "bank",
        "brand": "بنك تونس العربي الدولي",
        "brand:en": "Arab International Bank of Tunisia",
        "brand:wikidata": "Q690739",
        "name": "بنك تونس العربي الدولي",
        "name:en": "Arab International Bank of Tunisia"
      }
    },
    {
      "displayName": "پست بانک",
      "id": "postbankofiran-cdfa72",
      "locationSet": {"include": ["ir"]},
      "tags": {
        "amenity": "bank",
        "brand": "پست بانک",
        "brand:en": "Post Bank of Iran",
        "brand:wikidata": "Q7233625",
        "name": "پست بانک",
        "name:en": "Post Bank of Iran"
      }
    },
    {
      "displayName": "جے ایس بینک",
      "id": "jsbank-da5806",
      "locationSet": {"include": ["pk"]},
      "tags": {
        "amenity": "bank",
        "brand": "جے ایس بینک",
        "brand:wikidata": "Q6108986",
        "name": "جے ایس بینک",
        "name:en": "JS Bank",
        "name:ks": "جے ایس بینک",
        "name:ur": "جے ایس بینک",
        "short_name": "جے ایس بی"
      }
    },
    {
      "displayName": "سوسيتيه جنرال",
      "id": "societegenerale-3601cd",
      "locationSet": {
        "include": ["ae", "qa", "sa"]
      },
      "tags": {
        "amenity": "bank",
        "brand": "سوسيتيه جنرال",
        "brand:ar": "سوسيتيه جنرال",
        "brand:en": "Société Générale",
        "brand:wikidata": "Q270363",
        "name": "سوسيتيه جنرال",
        "name:ar": "سوسيتيه جنرال",
        "name:en": "Société Générale"
      }
    },
    {
      "displayName": "مصرف الإنماء",
      "id": "alinmabank-8f3bad",
      "locationSet": {"include": ["sa"]},
      "tags": {
        "alt_name": "الإنماء",
        "alt_name:en": "alinma",
        "amenity": "bank",
        "brand": "مصرف الإنماء",
        "brand:ar": "مصرف الإنماء",
        "brand:en": "Alinma Bank",
        "brand:wikidata": "Q4120111",
        "name": "مصرف الإنماء",
        "name:ar": "مصرف الإنماء",
        "name:en": "Alinma Bank"
      }
    },
    {
      "displayName": "مصرف الراجحي",
      "id": "333979-c05ba5",
      "locationSet": {
        "include": ["jo", "kw", "sa"]
      },
      "tags": {
        "amenity": "bank",
        "brand": "مصرف الراجحي",
        "brand:wikidata": "Q1761176",
        "name": "مصرف الراجحي"
      }
    },
    {
      "displayName": "مصرف الزيتونة",
      "id": "2e6f93-367f6f",
      "locationSet": {"include": ["tn"]},
      "tags": {
        "amenity": "bank",
        "brand": "مصرف الزيتونة",
        "brand:ar": "مصرف الزيتونة",
        "brand:fr": "Banque Zitouna",
        "brand:wikidata": "Q2882969",
        "name": "مصرف الزيتونة",
        "name:ar": "مصرف الزيتونة",
        "name:fr": "Banque Zitouna"
      }
    },
    {
      "displayName": "نیشنل بینک آف پاکستان",
      "id": "nationalbankofpakistan-da5806",
      "locationSet": {"include": ["pk"]},
      "tags": {
        "amenity": "bank",
        "brand": "نیشنل بینک آف پاکستان",
        "brand:ar": "البنك الوطني الباكستاني",
        "brand:ur": "نیشنل بینک آف پاکستان",
        "brand:wikidata": "Q2883425",
        "name": "نیشنل بینک آف پاکستان",
        "name:ar": "البنك الوطني الباكستاني",
        "name:en": "National Bank of Pakistan",
        "name:fa": "بانک ملی پاکستان",
        "name:sd": "نيشنل بينڪ آف پاڪستان",
        "name:ur": "نیشنل بینک آف پاکستان"
      }
    },
    {
      "displayName": "یونائیٹڈ بینک لمیٹڈ",
      "id": "unitedbanklimited-da5806",
      "locationSet": {"include": ["pk"]},
      "matchNames": [
        "ubl",
        "ubl bank",
        "united bank limited pakistan"
      ],
      "tags": {
        "amenity": "bank",
        "brand": "یونائیٹڈ بینک لمیٹڈ",
        "brand:ar": "البنك المتحد المحدود الباكستاني",
        "brand:ur": "یونائیٹڈ بینک لمیٹڈ",
        "brand:wikidata": "Q7887504",
        "name": "یونائیٹڈ بینک لمیٹڈ",
        "name:ar": "البنك المتحد المحدود الباكستاني",
        "name:en": "United Bank Limited",
        "name:fa": "یونایتد بنک",
        "name:pnb": "یونائیٹڈ بینک لمیٹڈ",
        "name:ur": "یونائیٹڈ بینک لمیٹڈ",
        "short_name": "یو بی ایل"
      }
    },
    {
      "displayName": "অগ্রণী ব্যাংক",
      "id": "agranibank-240b09",
      "locationSet": {"include": ["bd"]},
      "matchNames": [
        "agrani bank limited",
        "agrani bank limited অগ্রণী ব্যাংক লিমিটেড",
        "agrani bank ltd",
        "agrani bank ltd অগ্রণী ব্যাংক লিমিটেড",
        "অগ্রণী ব্যাংক লিমিটেড"
      ],
      "tags": {
        "amenity": "bank",
        "brand": "অগ্রণী ব্যাংক",
        "brand:bn": "অগ্রণী ব্যাংক",
        "brand:en": "Agrani Bank",
        "brand:wikidata": "Q517050",
        "name": "অগ্রণী ব্যাংক",
        "name:bn": "অগ্রণী ব্যাংক",
        "name:en": "Agrani Bank"
      }
    },
    {
      "displayName": "গ্রামীণ ব্যাংক",
      "id": "grameenbank-240b09",
      "locationSet": {"include": ["bd"]},
      "tags": {
        "amenity": "bank",
        "brand": "গ্রামীণ ব্যাংক",
        "brand:bn": "গ্রামীণ ব্যাংক",
        "brand:en": "Grameen Bank",
        "brand:wikidata": "Q188567",
        "name": "গ্রামীণ ব্যাংক",
        "name:bn": "গ্রামীণ ব্যাংক",
        "name:en": "Grameen Bank"
      }
    },
    {
      "displayName": "জনতা ব্যাংক লিমিটেড",
      "id": "janatabanklimited-240b09",
      "locationSet": {"include": ["bd"]},
      "matchNames": [
        "janata bank",
        "janata bank limited জনতা ব্যাংক লিমিটেড"
      ],
      "tags": {
        "amenity": "bank",
        "brand": "জনতা ব্যাংক লিমিটেড",
        "brand:bn": "জনতা ব্যাংক লিমিটেড",
        "brand:en": "Janata Bank Limited",
        "brand:wikidata": "Q3347028",
        "name": "জনতা ব্যাংক লিমিটেড",
        "name:bn": "জনতা ব্যাংক লিমিটেড",
        "name:en": "Janata Bank Limited"
      }
    },
    {
      "displayName": "বাংলাদেশ কৃষি ব্যাংক",
      "id": "bangladeshkrishibank-240b09",
      "locationSet": {"include": ["bd"]},
      "tags": {
        "amenity": "bank",
        "brand": "বাংলাদেশ কৃষি ব্যাংক",
        "brand:bn": "বাংলাদেশ কৃষি ব্যাংক",
        "brand:en": "Bangladesh Krishi Bank",
        "brand:wikidata": "Q16345932",
        "name": "বাংলাদেশ কৃষি ব্যাংক",
        "name:bn": "বাংলাদেশ কৃষি ব্যাংক",
        "name:en": "Bangladesh Krishi Bank"
      }
    },
    {
      "displayName": "সোনালী ব্যাংক লিমিটেড",
      "id": "sonalibank-240b09",
      "locationSet": {"include": ["bd"]},
      "matchNames": [
        "sonali bank limited",
        "sonali bank limited সোনালী ব্যাংক লিমিটেড"
      ],
      "tags": {
        "amenity": "bank",
        "brand": "সোনালী ব্যাংক লিমিটেড",
        "brand:bn": "সোনালী ব্যাংক লিমিটেড",
        "brand:en": "Sonali Bank",
        "brand:wikidata": "Q3350382",
        "name": "সোনালী ব্যাংক লিমিটেড",
        "name:bn": "সোনালী ব্যাংক লিমিটেড",
        "name:en": "Sonali Bank"
      }
    },
    {
      "displayName": "กรุงศรี",
      "id": "bankofayudhya-3229f1",
      "locationSet": {"include": ["th"]},
      "tags": {
        "alt_name:en": "Krungsri",
        "amenity": "bank",
        "brand": "กรุงศรี",
        "brand:en": "Bank of Ayudhya",
        "brand:th": "กรุงศรี",
        "brand:wikidata": "Q782537",
        "name": "กรุงศรี",
        "name:en": "Bank of Ayudhya",
        "name:th": "กรุงศรี"
      }
    },
    {
      "displayName": "ธนาคารกรุงเทพ",
      "id": "bangkokbank-3229f1",
      "locationSet": {"include": ["th"]},
      "matchNames": ["กรุงเทพ"],
      "tags": {
        "amenity": "bank",
        "brand": "ธนาคารกรุงเทพ",
        "brand:en": "Bangkok Bank",
        "brand:th": "ธนาคารกรุงเทพ",
        "brand:wikidata": "Q806483",
        "name": "ธนาคารกรุงเทพ",
        "name:en": "Bangkok Bank",
        "name:th": "ธนาคารกรุงเทพ"
      }
    },
    {
      "displayName": "ธนาคารกรุงไทย",
      "id": "krungthaibank-3229f1",
      "locationSet": {"include": ["th"]},
      "matchNames": ["krung", "krungthai"],
      "tags": {
        "amenity": "bank",
        "brand": "ธนาคารกรุงไทย",
        "brand:en": "Krung Thai Bank",
        "brand:th": "ธนาคารกรุงไทย",
        "brand:wikidata": "Q962865",
        "name": "ธนาคารกรุงไทย",
        "name:en": "Krung Thai Bank",
        "name:th": "ธนาคารกรุงไทย"
      }
    },
    {
      "displayName": "ธนาคารกสิกรไทย",
      "id": "kasikornbank-3229f1",
      "locationSet": {"include": ["th"]},
      "matchNames": ["กสิกร"],
      "tags": {
        "amenity": "bank",
        "brand": "ธนาคารกสิกรไทย",
        "brand:en": "Kasikornbank",
        "brand:th": "ธนาคารกสิกรไทย",
        "brand:wikidata": "Q276557",
        "name": "ธนาคารกสิกรไทย",
        "name:en": "Kasikornbank",
        "name:th": "ธนาคารกสิกรไทย"
      }
    },
    {
      "displayName": "ธนาคารทหารไทย",
      "id": "tmbthanachartbank-3229f1",
      "locationSet": {"include": ["th"]},
      "matchNames": [
        "tmb",
        "tmb bank",
        "ttb bank",
        "ทหารไทย"
      ],
      "tags": {
        "amenity": "bank",
        "brand": "ธนาคารทหารไทย",
        "brand:en": "TMBThanachart Bank",
        "brand:th": "ธนาคารทหารไทย",
        "brand:wikidata": "Q1527826",
        "name": "ธนาคารทหารไทย",
        "name:en": "TMBThanachart Bank",
        "name:th": "ธนาคารทหารไทย",
        "short_name": "ttb"
      }
    },
    {
      "displayName": "ธนาคารไทยพาณิชย์",
      "id": "siamcommercialbank-3229f1",
      "locationSet": {"include": ["th"]},
      "matchNames": ["scb"],
      "tags": {
        "amenity": "bank",
        "brand": "ธนาคารไทยพาณิชย์",
        "brand:en": "Siam Commercial Bank",
        "brand:th": "ธนาคารไทยพาณิชย์",
        "brand:wikidata": "Q2038986",
        "name": "ธนาคารไทยพาณิชย์",
        "name:en": "Siam Commercial Bank",
        "name:th": "ธนาคารไทยพาณิชย์"
      }
    },
    {
      "displayName": "ธนาคารเพื่อการเกษตรและสหกรณ์การเกษตร",
      "id": "bankforagricultureandagriculturalcooperatives-3229f1",
      "locationSet": {"include": ["th"]},
      "matchNames": ["baac", "ธ.ก.ส."],
      "tags": {
        "amenity": "bank",
        "brand": "ธนาคารเพื่อการเกษตรและสหกรณ์การเกษตร",
        "brand:en": "Bank for Agriculture and Agricultural Co-operatives",
        "brand:th": "ธนาคารเพื่อการเกษตรและสหกรณ์การเกษตร",
        "brand:wikidata": "Q23043470",
        "name": "ธนาคารเพื่อการเกษตรและสหกรณ์การเกษตร",
        "name:en": "Bank for Agriculture and Agricultural Co-operatives",
        "name:th": "ธนาคารเพื่อการเกษตรและสหกรณ์การเกษตร"
      }
    },
    {
      "displayName": "ธนาคารออมสิน",
      "id": "governmentsavingsbank-3229f1",
      "locationSet": {"include": ["th"]},
      "matchNames": ["gsb"],
      "tags": {
        "amenity": "bank",
        "brand": "ธนาคารออมสิน",
        "brand:en": "Government Savings Bank",
        "brand:th": "ธนาคารออมสิน",
        "brand:wikidata": "Q6579041",
        "name": "ธนาคารออมสิน",
        "name:en": "Government Savings Bank",
        "name:th": "ธนาคารออมสิน"
      }
    },
    {
      "displayName": "농협",
      "id": "nonghyupbank-10d607",
      "locationSet": {"include": ["kr"]},
      "matchNames": ["nh", "nh bank"],
      "tags": {
        "amenity": "bank",
        "brand": "농협",
        "brand:ko": "농협",
        "brand:wikidata": "Q15283673",
        "name": "농협",
        "name:en": "Nonghyup Bank",
        "name:ko": "농협",
        "name:ko-Latn": "Nonghyeop"
      }
    },
    {
      "displayName": "신한은행",
      "id": "shinhanbank-10d607",
      "locationSet": {"include": ["kr"]},
      "tags": {
        "amenity": "bank",
        "brand": "신한은행",
        "brand:en": "Shinhan Bank",
        "brand:ko": "신한은행",
        "brand:wikidata": "Q487230",
        "name": "신한은행",
        "name:en": "Shinhan Bank",
        "name:ko": "신한은행"
      }
    },
    {
      "displayName": "신협",
      "id": "469dac-10d607",
      "locationSet": {"include": ["kr"]},
      "matchNames": ["신용협동조합", "신협중앙회"],
      "tags": {
        "amenity": "bank",
        "brand": "신협",
        "brand:ko": "신협",
        "name": "신협",
        "name:ko": "신협"
      }
    },
    {
      "displayName": "우리은행",
      "id": "wooribank-10d607",
      "locationSet": {"include": ["kr"]},
      "tags": {
        "amenity": "bank",
        "brand": "우리은행",
        "brand:en": "Woori Bank",
        "brand:ko": "우리은행",
        "brand:wikidata": "Q494369",
        "name": "우리은행",
        "name:en": "Woori Bank",
        "name:ko": "우리은행"
      }
    },
    {
      "displayName": "하나은행",
      "id": "kebhanabank-10d607",
      "locationSet": {"include": ["kr"]},
      "matchNames": ["keb하나은행"],
      "tags": {
        "amenity": "bank",
        "brand": "하나은행",
        "brand:en": "KEB Hana Bank",
        "brand:ko": "하나은행",
        "brand:wikidata": "Q484047",
        "name": "하나은행",
        "name:en": "KEB Hana Bank",
        "name:ko": "하나은행"
      }
    },
    {
      "displayName": "イオン銀行",
      "id": "aeonbank-d7a9e7",
      "locationSet": {"include": ["jp"]},
      "matchNames": ["aeon financial service co"],
      "tags": {
        "amenity": "bank",
        "brand": "イオン銀行",
        "brand:en": "Aeon Bank",
        "brand:ja": "イオン銀行",
        "brand:wikidata": "Q11286327",
        "name": "イオン銀行",
        "name:en": "Aeon Bank",
        "name:ja": "イオン銀行"
      }
    },
    {
      "displayName": "きらぼし銀行",
      "id": "kiraboshibank-d7a9e7",
      "locationSet": {"include": ["jp"]},
      "tags": {
        "amenity": "bank",
        "brand": "きらぼし銀行",
        "brand:en": "Kiraboshi Bank",
        "brand:ja": "きらぼし銀行",
        "brand:wikidata": "Q11390660",
        "name": "きらぼし銀行",
        "name:en": "Kiraboshi Bank",
        "name:ja": "きらぼし銀行"
      }
    },
    {
      "displayName": "スルガ銀行",
      "id": "surugabank-d7a9e7",
      "locationSet": {"include": ["jp"]},
      "tags": {
        "amenity": "bank",
        "brand": "スルガ銀行",
        "brand:en": "Suruga Bank",
        "brand:ja": "スルガ銀行",
        "brand:wikidata": "Q11313470",
        "name": "スルガ銀行",
        "name:en": "Suruga Bank",
        "name:ja": "スルガ銀行"
      }
    },
    {
      "displayName": "セブン銀行",
      "id": "sevenbank-d7a9e7",
      "locationSet": {"include": ["jp"]},
      "matchNames": ["7銀行"],
      "tags": {
        "amenity": "bank",
        "brand": "セブン銀行",
        "brand:en": "Seven Bank",
        "brand:ja": "セブン銀行",
        "brand:wikidata": "Q7457182",
        "name": "セブン銀行",
        "name:en": "Seven Bank",
        "name:ja": "セブン銀行"
      }
    },
    {
      "displayName": "みずほ銀行",
      "id": "mizuhobank-d7a9e7",
      "locationSet": {"include": ["jp"]},
      "tags": {
        "amenity": "bank",
        "brand": "みずほ銀行",
        "brand:en": "Mizuho Bank",
        "brand:ja": "みずほ銀行",
        "brand:wikidata": "Q2882956",
        "name": "みずほ銀行",
        "name:en": "Mizuho Bank",
        "name:ja": "みずほ銀行"
      }
    },
    {
      "displayName": "ゆうちょ銀行",
      "id": "japanpostbank-d7a9e7",
      "locationSet": {"include": ["jp"]},
      "tags": {
        "amenity": "bank",
        "brand": "ゆうちょ銀行",
        "brand:en": "Japan Post Bank",
        "brand:ja": "ゆうちょ銀行",
        "brand:wikidata": "Q907103",
        "name": "ゆうちょ銀行",
        "name:en": "Japan Post Bank",
        "name:ja": "ゆうちょ銀行"
      }
    },
    {
      "displayName": "りそな銀行",
      "id": "resonabank-d7a9e7",
      "locationSet": {"include": ["jp"]},
      "tags": {
        "amenity": "bank",
        "brand": "りそな銀行",
        "brand:en": "Resona Bank",
        "brand:ja": "りそな銀行",
        "brand:wikidata": "Q11281447",
        "name": "りそな銀行",
        "name:en": "Resona Bank",
        "name:ja": "りそな銀行"
      }
    },
    {
      "displayName": "三井住友信託銀行",
      "id": "sumitomomitsuitrustbank-d7a9e7",
      "locationSet": {"include": ["jp"]},
      "tags": {
        "amenity": "bank",
        "brand": "三井住友信託銀行",
        "brand:en": "Sumitomo Mitsui Trust Bank",
        "brand:ja": "三井住友信託銀行",
        "brand:wikidata": "Q5215421",
        "name": "三井住友信託銀行",
        "name:en": "Sumitomo Mitsui Trust Bank",
        "name:ja": "三井住友信託銀行"
      }
    },
    {
      "displayName": "三井住友銀行",
      "id": "sumitomomitsuibankingcorporation-d7a9e7",
      "locationSet": {"include": ["jp"]},
      "tags": {
        "amenity": "bank",
        "brand": "三井住友銀行",
        "brand:en": "Sumitomo Mitsui Banking Corporation",
        "brand:ja": "三井住友銀行",
        "brand:wikidata": "Q2660418",
        "name": "三井住友銀行",
        "name:en": "Sumitomo Mitsui Banking Corporation",
        "name:ja": "三井住友銀行",
        "short_name:en": "SMBC"
      }
    },
    {
      "displayName": "三信商業銀行",
      "id": "cotacommercialbank-47d9e2",
      "locationSet": {"include": ["tw"]},
      "matchNames": [
        "cota bank",
        "三信",
        "三信商銀",
        "三信銀行"
      ],
      "tags": {
        "amenity": "bank",
        "brand": "三信商業銀行",
        "brand:en": "COTA Commercial Bank",
        "brand:wikidata": "Q10865324",
        "brand:zh": "三信商業銀行",
        "name": "三信商業銀行",
        "name:en": "COTA Commercial Bank",
        "name:nan": "Sam-sìn Siong-gia̍p Gîn-hâng",
        "name:nan-HJ": "三信商業銀行",
        "name:nan-POJ": "Sam-sìn Siong-gia̍p Gîn-hâng",
        "name:nan-TL": "Sam-sìn Siong-gia̍p Gîn-hâng",
        "name:zh": "三信商業銀行"
      }
    },
    {
      "displayName": "三菱UFJ信託銀行",
      "id": "mitsubishiufjtrustandbankingcorporation-d7a9e7",
      "locationSet": {"include": ["jp"]},
      "tags": {
        "amenity": "bank",
        "brand": "三菱UFJ信託銀行",
        "brand:en": "Mitsubishi UFJ Trust and Banking Corporation",
        "brand:ja": "三菱UFJ信託銀行",
        "brand:wikidata": "Q6883178",
        "name": "三菱UFJ信託銀行",
        "name:en": "Mitsubishi UFJ Trust and Banking Corporation",
        "name:ja": "三菱UFJ信託銀行"
      }
    },
    {
      "displayName": "三菱UFJ銀行",
      "id": "mufgbank-d7a9e7",
      "locationSet": {"include": ["jp"]},
      "matchNames": ["三菱東京ufj銀行"],
      "tags": {
        "amenity": "bank",
        "brand": "三菱UFJ銀行",
        "brand:en": "MUFG Bank",
        "brand:ja": "三菱UFJ銀行",
        "brand:wikidata": "Q988284",
        "name": "三菱UFJ銀行",
        "name:en": "MUFG Bank",
        "name:ja": "三菱UFJ銀行"
      }
    },
    {
      "displayName": "上海农商银行",
      "id": "shanghairuralcommercialbank-da74c0",
      "locationSet": {"include": ["cn"]},
      "matchNames": ["上海农村商业银行"],
      "tags": {
        "amenity": "bank",
        "brand": "上海农商银行",
        "brand:en": "Shanghai Rural Commercial Bank",
        "brand:wikidata": "Q10867749",
        "brand:zh": "上海农商银行",
        "name": "上海农商银行",
        "name:en": "Shanghai Rural Commercial Bank",
        "name:zh": "上海农商银行"
      }
    },
    {
      "displayName": "上海商業儲蓄銀行",
      "id": "shanghaicommercialandsavingsbank-47d9e2",
      "locationSet": {"include": ["tw"]},
      "matchNames": [
        "scsb",
        "上海商銀",
        "上海銀行",
        "上銀"
      ],
      "tags": {
        "amenity": "bank",
        "brand": "上海商業儲蓄銀行",
        "brand:en": "Shanghai Commercial and Savings Bank",
        "brand:wikidata": "Q4207208",
        "brand:zh": "上海商業儲蓄銀行",
        "name": "上海商業儲蓄銀行",
        "name:en": "Shanghai Commercial and Savings Bank",
        "name:nan": "Siōng-hái Siong-gia̍p Lia̍p-chek Gûn-hâng",
        "name:nan-HJ": "上海商業粒積銀行",
        "name:nan-POJ": "Siōng-hái Siong-gia̍p Lia̍p-chek Gûn-hâng",
        "name:nan-TL": "Siōng-hái Siong-gia̍p Lia̍p-tsik Gûn-hâng",
        "name:zh": "上海商業儲蓄銀行"
      }
    },
    {
      "displayName": "上海商業銀行 Shanghai Commercial Bank",
      "id": "shanghaicommercialbank-442838",
      "locationSet": {"include": ["hk"]},
      "matchNames": ["上商", "上海商行"],
      "tags": {
        "amenity": "bank",
        "brand": "上海商業銀行 Shanghai Commercial Bank",
        "brand:en": "Shanghai Commercial Bank",
        "brand:wikidata": "Q7488421",
        "brand:zh": "上海商業銀行",
        "brand:zh-Hans": "上海商业银行",
        "brand:zh-Hant": "上海商業銀行",
        "name": "上海商業銀行 Shanghai Commercial Bank",
        "name:en": "Shanghai Commercial Bank",
        "name:zh": "上海商業銀行",
        "name:zh-Hans": "上海商业银行",
        "name:zh-Hant": "上海商業銀行",
        "short_name": "SCB"
      }
    },
    {
      "displayName": "上海浦东发展银行",
      "id": "shanghaipudongdevelopmentbank-da74c0",
      "locationSet": {"include": ["cn"]},
      "matchNames": ["上海浦发银行", "浦发", "浦发银行"],
      "tags": {
        "amenity": "bank",
        "brand": "上海浦东发展银行",
        "brand:en": "Shanghai Pudong Development Bank",
        "brand:wikidata": "Q1479076",
        "brand:zh": "上海浦东发展银行",
        "name": "上海浦东发展银行",
        "name:en": "Shanghai Pudong Development Bank",
        "name:zh": "上海浦东发展银行"
      }
    },
    {
      "displayName": "上海银行",
      "id": "bankofshanghai-da74c0",
      "locationSet": {"include": ["cn"]},
      "tags": {
        "amenity": "bank",
        "brand": "上海银行",
        "brand:en": "Bank of Shanghai",
        "brand:wikidata": "Q4208351",
        "brand:zh": "上海银行",
        "name": "上海银行",
        "name:en": "Bank of Shanghai",
        "name:zh": "上海银行"
      }
    },
    {
      "displayName": "东亚银行",
      "id": "bankofeastasia-267261",
      "locationSet": {
        "include": ["cn"],
        "exclude": ["hk"]
      },
      "tags": {
        "amenity": "bank",
        "brand": "东亚银行",
        "brand:en": "Bank of East Asia",
        "brand:wikidata": "Q806679",
        "brand:zh": "东亚银行",
        "name": "东亚银行",
        "name:en": "Bank of East Asia",
        "name:zh": "东亚银行"
      }
    },
    {
      "displayName": "中信銀行（國際） China CITIC Bank International",
      "id": "chinaciticbankinternational-442838",
      "locationSet": {"include": ["hk"]},
      "tags": {
        "amenity": "bank",
        "brand": "中信銀行 China CITIC Bank",
        "brand:en": "China CITIC Bank",
        "brand:wikidata": "Q38960",
        "brand:zh": "中信銀行",
        "brand:zh-Hans": "中信银行",
        "brand:zh-Hant": "中信銀行",
        "name": "中信銀行（國際） China CITIC Bank International",
        "name:en": "China CITIC Bank International",
        "name:zh": "中信銀行（國際）",
        "name:zh-Hans": "中信银行（国际）",
        "name:zh-Hant": "中信銀行（國際）"
      }
    },
    {
      "displayName": "中信银行",
      "id": "chinaciticbank-267261",
      "locationSet": {
        "include": ["cn"],
        "exclude": ["hk"]
      },
      "tags": {
        "amenity": "bank",
        "brand": "中信银行",
        "brand:en": "China CITIC Bank",
        "brand:wikidata": "Q38960",
        "brand:zh": "中信银行",
        "name": "中信银行",
        "name:en": "China CITIC Bank",
        "name:zh": "中信银行"
      }
    },
    {
      "displayName": "中原银行",
      "id": "zhongyuanbank-da74c0",
      "locationSet": {"include": ["cn"]},
      "tags": {
        "amenity": "bank",
        "brand": "中原银行",
        "brand:en": "Zhongyuan Bank",
        "brand:wikidata": "Q15936363",
        "brand:zh": "中原银行",
        "name": "中原银行",
        "name:en": "Zhongyuan Bank",
        "name:zh": "中原银行"
      }
    },
    {
      "displayName": "中国光大银行",
      "id": "chinaeverbrightbank-da74c0",
      "locationSet": {"include": ["cn"]},
      "matchNames": ["光大", "光大银行"],
      "tags": {
        "amenity": "bank",
        "brand": "中国光大银行",
        "brand:en": "China Everbright Bank",
        "brand:wikidata": "Q10873167",
        "brand:zh": "中国光大银行",
        "name": "中国光大银行",
        "name:en": "China Everbright Bank",
        "name:zh": "中国光大银行"
      }
    },
    {
      "displayName": "中国农业银行",
      "id": "agriculturalbankofchina-da74c0",
      "locationSet": {"include": ["cn"]},
      "matchNames": [
        "agricultural bank china",
        "农业银行",
        "农行"
      ],
      "tags": {
        "amenity": "bank",
        "brand": "中国农业银行",
        "brand:en": "Agricultural Bank of China",
        "brand:wikidata": "Q26298",
        "brand:zh": "中国农业银行",
        "name": "中国农业银行",
        "name:en": "Agricultural Bank of China",
        "name:zh": "中国农业银行"
      }
    },
    {
      "displayName": "中国工商銀行 (Japan)",
      "id": "industrialandcommercialbankofchina-d7a9e7",
      "locationSet": {"include": ["jp"]},
      "tags": {
        "amenity": "bank",
        "brand": "中国工商銀行",
        "brand:en": "Industrial and Commercial Bank of China",
        "brand:ja": "中国工商銀行",
        "brand:wikidata": "Q26463",
        "brand:zh": "中国工商银行",
        "name": "中国工商銀行",
        "name:en": "Industrial and Commercial Bank of China",
        "name:ja": "中国工商銀行",
        "name:zh": "中国工商银行"
      }
    },
    {
      "displayName": "中国工商银行",
      "id": "industrialandcommercialbankofchina-d2dfa9",
      "locationSet": {
        "include": ["cn"],
        "exclude": ["hk", "mo"]
      },
      "matchNames": ["工商银行", "工行"],
      "tags": {
        "amenity": "bank",
        "brand": "中国工商银行",
        "brand:en": "Industrial and Commercial Bank of China",
        "brand:wikidata": "Q26463",
        "brand:zh": "中国工商银行",
        "name": "中国工商银行",
        "name:en": "Industrial and Commercial Bank of China",
        "name:zh": "中国工商银行"
      }
    },
    {
      "displayName": "中国建设银行",
      "id": "chinaconstructionbank-d2dfa9",
      "locationSet": {
        "include": ["cn"],
        "exclude": ["hk", "mo"]
      },
      "matchNames": ["建行", "建设银行"],
      "tags": {
        "amenity": "bank",
        "brand": "中国建设银行",
        "brand:en": "China Construction Bank",
        "brand:wikidata": "Q26299",
        "brand:zh": "中国建设银行",
        "name": "中国建设银行",
        "name:en": "China Construction Bank",
        "name:zh": "中国建设银行"
      }
    },
    {
      "displayName": "中国民生银行",
      "id": "chinaminshengbank-da74c0",
      "locationSet": {"include": ["cn"]},
      "matchNames": ["民生银行"],
      "tags": {
        "amenity": "bank",
        "brand": "中国民生银行",
        "brand:en": "China Minsheng Bank",
        "brand:wikidata": "Q911543",
        "brand:zh": "中国民生银行",
        "name": "中国民生银行",
        "name:en": "China Minsheng Bank",
        "name:zh": "中国民生银行"
      }
    },
    {
      "displayName": "中国邮政储蓄银行",
      "id": "postalsavingsbankofchina-da74c0",
      "locationSet": {"include": ["cn"]},
      "matchNames": ["邮储银行", "邮政储蓄银行", "邮政银行"],
      "tags": {
        "amenity": "bank",
        "brand": "中国邮政储蓄银行",
        "brand:en": "Postal Savings Bank of China",
        "brand:wikidata": "Q986744",
        "brand:zh": "中国邮政储蓄银行",
        "name": "中国邮政储蓄银行",
        "name:en": "Postal Savings Bank of China",
        "name:zh": "中国邮政储蓄银行"
      }
    },
    {
      "displayName": "中国银行",
      "id": "bankofchina-d2dfa9",
      "locationSet": {
        "include": ["cn"],
        "exclude": ["hk", "mo"]
      },
      "matchNames": ["中行"],
      "tags": {
        "amenity": "bank",
        "brand": "中国银行",
        "brand:en": "Bank of China",
        "brand:wikidata": "Q790068",
        "brand:zh": "中国银行",
        "name": "中国银行",
        "name:en": "Bank of China",
        "name:zh": "中国银行"
      }
    },
    {
      "displayName": "中國信託商業銀行",
      "id": "ctbcbank-47d9e2",
      "locationSet": {"include": ["tw"]},
      "matchNames": [
        "ctbc",
        "ctcb",
        "中信商銀",
        "中信銀",
        "中信銀行",
        "中國信託"
      ],
      "tags": {
        "amenity": "bank",
        "brand": "中國信託商業銀行",
        "brand:en": "CTBC Bank",
        "brand:wikidata": "Q5100191",
        "brand:zh": "中國信託商業銀行",
        "name": "中國信託商業銀行",
        "name:en": "CTBC Bank",
        "name:nan": "Tiong-kok Sìn-thok Siong-gia̍p Gûn-hâng",
        "name:nan-HJ": "中國信託商業銀行",
        "name:nan-POJ": "Tiong-kok Sìn-thok Siong-gia̍p Gûn-hâng",
        "name:nan-TL": "Tiong-kok Sìn-thok Siong-gia̍p Gûn-hâng",
        "name:zh": "中國信託商業銀行"
      }
    },
    {
      "displayName": "中國工商銀行（亞洲） Industrial and Commercial Bank of China (Asia)",
      "id": "icbcasia-442838",
      "locationSet": {"include": ["hk"]},
      "matchNames": [
        "icbc",
        "工商銀行",
        "工行",
        "工銀",
        "工銀（亞洲）",
        "工銀亞洲"
      ],
      "tags": {
        "amenity": "bank",
        "brand": "中國工商銀行",
        "brand:en": "Industrial and Commercial Bank of China",
        "brand:wikidata": "Q26463",
        "brand:zh": "中國工商銀行",
        "brand:zh-Hans": "中国工商银行",
        "brand:zh-Hant": "中國工商銀行",
        "name": "中國工商銀行（亞洲） ICBC (Asia)",
        "name:en": "ICBC (Asia)",
        "name:zh": "中國工商銀行（亞洲）",
        "name:zh-Hans": "中国工商银行（亚洲）",
        "name:zh-Hant": "中國工商銀行（亞洲）"
      }
    },
    {
      "displayName": "中國建設銀行 Banco de Construção da China",
      "id": "chinaconstructionbank-fa24a7",
      "locationSet": {"include": ["mo"]},
      "matchNames": ["ccb", "建行", "建設銀行"],
      "tags": {
        "amenity": "bank",
        "brand": "中國建設銀行 Banco de Construção da China",
        "brand:en": "China Construction Bank",
        "brand:pt": "Banco de Construção da China",
        "brand:wikidata": "Q26299",
        "brand:zh": "中國建設銀行",
        "brand:zh-Hans": "中国建设银行",
        "brand:zh-Hant": "中國建設銀行",
        "name": "中國建設銀行 Banco de Construção da China",
        "name:en": "China Construction Bank",
        "name:pt": "Banco de Construção da China",
        "name:zh": "中國建設銀行",
        "name:zh-Hans": "中国建设银行",
        "name:zh-Hant": "中國建設銀行"
      }
    },
    {
      "displayName": "中國建設銀行（亞洲） China Construction Bank (Asia)",
      "id": "ccbasia-442838",
      "locationSet": {"include": ["hk"]},
      "matchNames": [
        "ccb",
        "建行",
        "建行（亞洲）",
        "建行亞洲",
        "建設銀行"
      ],
      "tags": {
        "amenity": "bank",
        "brand": "中國建設銀行 China Construction Bank",
        "brand:en": "China Construction Bank",
        "brand:wikidata": "Q26299",
        "brand:zh": "中國建設銀行",
        "brand:zh-Hans": "中国建设银行",
        "brand:zh-Hant": "中國建設銀行",
        "name": "中國建設銀行（亞洲） CCB (Asia)",
        "name:en": "CCB (Asia)",
        "name:zh": "中國建設銀行（亞洲）",
        "name:zh-Hans": "中国建设银行（亚洲）",
        "name:zh-Hant": "中國建設銀行（亞洲）"
      }
    },
    {
      "displayName": "中國銀行",
      "id": "bankofchina-fa24a7",
      "locationSet": {"include": ["mo"]},
      "matchNames": ["中行", "中銀", "中銀澳門"],
      "tags": {
        "amenity": "bank",
        "brand": "中國銀行",
        "brand:en": "Bank of China",
        "brand:pt": "Banco da China",
        "brand:wikidata": "Q790068",
        "brand:zh": "中國銀行",
        "brand:zh-Hans": "中国银行",
        "brand:zh-Hant": "中國銀行",
        "name": "中國銀行 Banco da China",
        "name:en": "Bank of China",
        "name:pt": "Banco da China",
        "name:zh": "中國銀行",
        "name:zh-Hans": "中国银行",
        "name:zh-Hant": "中國銀行"
      }
    },
    {
      "displayName": "中國銀行（香港） Bank of China (Hong Kong)",
      "id": "bankofchinahongkong-442838",
      "locationSet": {"include": ["hk"]},
      "matchNames": [
        "boc",
        "bochk",
        "中行",
        "中銀",
        "中銀香港"
      ],
      "tags": {
        "amenity": "bank",
        "brand": "中國銀行 Bank of China",
        "brand:en": "Bank of China",
        "brand:wikidata": "Q790068",
        "brand:zh": "中國銀行（香港）",
        "brand:zh-Hans": "中国银行（香港）",
        "brand:zh-Hant": "中國銀行（香港）",
        "name": "中國銀行（香港） Bank of China (Hong Kong)",
        "name:en": "Bank of China (Hong Kong)",
        "name:zh": "中國銀行（香港）",
        "name:zh-Hans": "中国银行（香港）",
        "name:zh-Hant": "中國銀行（香港）"
      }
    },
    {
      "displayName": "云南省农村信用社",
      "id": "yunnanruralcreditcooperatives-d2dfa9",
      "locationSet": {
        "include": ["cn"],
        "exclude": ["hk", "mo"]
      },
      "tags": {
        "amenity": "bank",
        "brand": "云南省农村信用社",
        "brand:en": "Yunnan Rural Credit Cooperatives",
        "brand:wikidata": "Q114321959",
        "brand:zh": "云南省农村信用社",
        "name": "云南省农村信用社",
        "name:en": "Yunnan Rural Credit Cooperatives",
        "name:zh": "云南省农村信用社",
        "official_name": "云南省农村信用社联合社"
      }
    },
    {
      "displayName": "交通銀行 Bank of Communications",
      "id": "bankofcommunications-442838",
      "locationSet": {"include": ["hk"]},
      "matchNames": ["交行"],
      "tags": {
        "amenity": "bank",
        "brand": "交通銀行 Bank of Communications",
        "brand:en": "Bank of Communications",
        "brand:wikidata": "Q806680",
        "brand:zh-Hans": "交通银行",
        "brand:zh-Hant": "交通銀行",
        "name": "交通銀行 Bank of Communications",
        "name:en": "Bank of Communications",
        "name:zh": "交通銀行",
        "name:zh-Hans": "交通银行",
        "name:zh-Hant": "交通銀行"
      }
    },
    {
      "displayName": "交通银行",
      "id": "bankofcommunications-267261",
      "locationSet": {
        "include": ["cn"],
        "exclude": ["hk"]
      },
      "matchNames": ["交行"],
      "tags": {
        "amenity": "bank",
        "brand": "交通银行",
        "brand:en": "Bank of Communications",
        "brand:wikidata": "Q806680",
        "brand:zh": "交通银行",
        "name": "交通银行",
        "name:en": "Bank of Communications",
        "name:zh": "交通银行"
      }
    },
    {
      "displayName": "京城商業銀行",
      "id": "kingstownbank-47d9e2",
      "locationSet": {"include": ["tw"]},
      "matchNames": [
        "ktb",
        "京城商銀",
        "京城銀",
        "京城銀行"
      ],
      "tags": {
        "amenity": "bank",
        "brand": "京城商業銀行",
        "brand:wikidata": "Q10883132",
        "brand:zh": "京城商業銀行",
        "name": "京城商業銀行",
        "name:en": "King's Town Bank",
        "name:nan": "Kiaⁿ-siâⁿ Siong-gia̍p Gûn-hâng",
        "name:nan-HJ": "京城商業銀行",
        "name:nan-POJ": "Kiaⁿ-siâⁿ Siong-gia̍p Gûn-hâng",
        "name:nan-TL": "Kiann-siânn Siong-gia̍p Gûn-hâng",
        "name:zh": "京城商業銀行"
      }
    },
    {
      "displayName": "京葉銀行",
      "id": "keiyobank-d7a9e7",
      "locationSet": {"include": ["jp"]},
      "tags": {
        "alt_name:en": "αBANK",
        "amenity": "bank",
        "brand": "京葉銀行",
        "brand:en": "Keiyo Bank",
        "brand:ja": "京葉銀行",
        "brand:wikidata": "Q11374734",
        "name": "京葉銀行",
        "name:en": "Keiyo Bank",
        "name:ja": "京葉銀行"
      }
    },
    {
      "displayName": "京都中央信用金庫",
      "id": "kyotochuoshinkinbank-d7a9e7",
      "locationSet": {"include": ["jp"]},
      "tags": {
        "amenity": "bank",
        "brand": "京都中央信用金庫",
        "brand:en": "Kyoto Chuo Shinkin Bank",
        "brand:ja": "京都中央信用金庫",
        "brand:wikidata": "Q11374844",
        "name": "京都中央信用金庫",
        "name:en": "Kyoto Chuo Shinkin Bank",
        "name:ja": "京都中央信用金庫"
      }
    },
    {
      "displayName": "京都銀行",
      "id": "bankofkyoto-d7a9e7",
      "locationSet": {"include": ["jp"]},
      "tags": {
        "amenity": "bank",
        "brand": "京都銀行",
        "brand:en": "Bank of Kyoto",
        "brand:ja": "京都銀行",
        "brand:wikidata": "Q11375713",
        "name": "京都銀行",
        "name:en": "Bank of Kyoto",
        "name:ja": "京都銀行"
      }
    },
    {
      "displayName": "伊予銀行",
      "id": "iyobank-d7a9e7",
      "locationSet": {"include": ["jp"]},
      "matchNames": ["いよぎん"],
      "tags": {
        "amenity": "bank",
        "brand": "伊予銀行",
        "brand:en": "Iyo Bank",
        "brand:ja": "伊予銀行",
        "brand:wikidata": "Q2895314",
        "name": "伊予銀行",
        "name:en": "Iyo Bank",
        "name:ja": "伊予銀行"
      }
    },
    {
      "displayName": "元大商業銀行",
      "id": "yuantacommercialbank-47d9e2",
      "locationSet": {"include": ["tw"]},
      "matchNames": [
        "tc bank",
        "yuanta bank",
        "元大商銀",
        "元大銀行",
        "大眾商業銀行",
        "大眾商銀",
        "大眾銀行"
      ],
      "tags": {
        "amenity": "bank",
        "brand": "元大商業銀行",
        "brand:en": "Yuanta Commercial Bank",
        "brand:wikidata": "Q10889602",
        "brand:zh": "元大商業銀行",
        "name": "元大商業銀行",
        "name:en": "Yuanta Commercial Bank",
        "name:nan": "Goân-tāi Siong-gia̍p Gûn-hâng",
        "name:nan-HJ": "元大商業銀行",
        "name:nan-POJ": "Goân-tāi Siong-gia̍p Gûn-hâng",
        "name:nan-TL": "Guân-tāi Siong-gia̍p Gûn-hâng",
        "name:zh": "元大商業銀行"
      }
    },
    {
      "displayName": "兆豐國際商業銀行",
      "id": "megainternationalcommercialbank-47d9e2",
      "locationSet": {"include": ["tw"]},
      "matchNames": [
        "mega bank",
        "兆豐",
        "兆豐商銀",
        "兆豐銀",
        "兆豐銀行"
      ],
      "tags": {
        "amenity": "bank",
        "brand": "兆豐國際商業銀行",
        "brand:en": "Mega International Commercial Bank",
        "brand:wikidata": "Q709757",
        "brand:zh": "兆豐國際商業銀行",
        "name": "兆豐國際商業銀行",
        "name:en": "Mega International Commercial Bank",
        "name:nan": "Tiāu-hong Kok-chè Siong-gia̍p Gîn-hâng",
        "name:nan-HJ": "兆豐國際商業銀行",
        "name:nan-POJ": "Tiāu-hong Kok-chè Siong-gia̍p Gîn-hâng",
        "name:nan-TL": "Tiāu-hong Kok-tsè Siong-gia̍p Gîn-hâng",
        "name:zh": "兆豐國際商業銀行"
      }
    },
    {
      "displayName": "八十二銀行",
      "id": "hachijunibank-d7a9e7",
      "locationSet": {"include": ["jp"]},
      "matchNames": ["82銀行"],
      "tags": {
        "amenity": "bank",
        "brand": "八十二銀行",
        "brand:en": "Hachijuni Bank",
        "brand:ja": "八十二銀行",
        "brand:wikidata": "Q11390608",
        "name": "八十二銀行",
        "name:en": "Hachijuni Bank",
        "name:ja": "八十二銀行"
      }
    },
    {
      "displayName": "兴业银行",
      "id": "industrialbank-da74c0",
      "locationSet": {"include": ["cn"]},
      "tags": {
        "amenity": "bank",
        "brand": "兴业银行",
        "brand:en": "Industrial Bank",
        "brand:wikidata": "Q1410821",
        "brand:zh": "兴业银行",
        "name": "兴业银行",
        "name:en": "Industrial Bank",
        "name:zh": "兴业银行"
      }
    },
    {
      "displayName": "凱基商業銀行",
      "id": "kgicommercialbank-47d9e2",
      "locationSet": {"include": ["tw"]},
      "matchNames": [
        "cosmos bank",
        "kgi bank",
        "凱基",
        "凱基商銀",
        "凱基銀",
        "凱基銀行",
        "萬泰",
        "萬泰商業銀行",
        "萬泰商銀",
        "萬泰銀",
        "萬泰銀行"
      ],
      "tags": {
        "amenity": "bank",
        "brand": "凱基商業銀行",
        "brand:en": "KGI Commercial Bank",
        "brand:wikidata": "Q19851918",
        "brand:zh": "凱基商業銀行",
        "name": "凱基商業銀行",
        "name:en": "KGI Commercial Bank",
        "name:nan": "Khái-ki Siong-gia̍p Gîn-hâng",
        "name:nan-HJ": "凱基商業銀行",
        "name:nan-POJ": "Khái-ki Siong-gia̍p Gîn-hâng",
        "name:nan-TL": "Khái-ki Siong-gia̍p Gîn-hâng",
        "name:zh": "凱基商業銀行"
      }
    },
    {
      "displayName": "創興銀行 Chong Hing Bank",
      "id": "chonghingbank-075cf6",
      "locationSet": {"include": ["hk", "mo"]},
      "matchNames": ["創興"],
      "tags": {
        "amenity": "bank",
        "brand": "創興銀行 Chong Hing Bank",
        "brand:en": "Chong Hing Bank",
        "brand:wikidata": "Q5104600",
        "brand:zh": "創興銀行",
        "brand:zh-Hans": "创兴银行",
        "brand:zh-Hant": "創興銀行",
        "name": "創興銀行 Chong Hing Bank",
        "name:en": "Chong Hing Bank",
        "name:zh": "創興銀行",
        "name:zh-Hans": "创兴银行",
        "name:zh-Hant": "創興銀行"
      }
    },
    {
      "displayName": "北京农商银行",
      "id": "beijingruralcommercialbank-da74c0",
      "locationSet": {"include": ["cn"]},
      "matchNames": ["北京农村商业银行"],
      "tags": {
        "amenity": "bank",
        "brand": "北京农商银行",
        "brand:en": "Beijing Rural Commercial Bank",
        "brand:wikidata": "Q10902046",
        "brand:zh": "北京农商银行",
        "name": "北京农商银行",
        "name:en": "Beijing Rural Commercial Bank",
        "name:zh": "北京农商银行"
      }
    },
    {
      "displayName": "北京银行",
      "id": "bankofbeijing-da74c0",
      "locationSet": {"include": ["cn"]},
      "tags": {
        "amenity": "bank",
        "brand": "北京银行",
        "brand:en": "Bank of Beijing",
        "brand:wikidata": "Q39146",
        "brand:zh": "北京银行",
        "name": "北京银行",
        "name:en": "Bank of Beijing",
        "name:zh": "北京银行"
      }
    },
    {
      "displayName": "北洋銀行",
      "id": "northpacificbank-d7a9e7",
      "locationSet": {"include": ["jp"]},
      "tags": {
        "amenity": "bank",
        "brand": "北洋銀行",
        "brand:en": "North Pacific Bank",
        "brand:ja": "北洋銀行",
        "brand:wikidata": "Q11402354",
        "name": "北洋銀行",
        "name:en": "North Pacific Bank",
        "name:ja": "北洋銀行"
      }
    },
    {
      "displayName": "北海道銀行",
      "id": "hokkaidobank-d7a9e7",
      "locationSet": {"include": ["jp"]},
      "tags": {
        "amenity": "bank",
        "brand": "北海道銀行",
        "brand:en": "Hokkaido Bank",
        "brand:ja": "北海道銀行",
        "brand:wikidata": "Q5878076",
        "name": "北海道銀行",
        "name:en": "Hokkaido Bank",
        "name:ja": "北海道銀行"
      }
    },
    {
      "displayName": "十六銀行",
      "id": "jurokubank-d7a9e7",
      "locationSet": {"include": ["jp"]},
      "tags": {
        "amenity": "bank",
        "brand": "十六銀行",
        "brand:en": "Juroku Bank",
        "brand:ja": "十六銀行",
        "brand:wikidata": "Q11404883",
        "name": "十六銀行",
        "name:en": "Juroku Bank",
        "name:ja": "十六銀行"
      }
    },
    {
      "displayName": "千葉興業銀行",
      "id": "chibakogyobank-d7a9e7",
      "locationSet": {"include": ["jp"]},
      "tags": {
        "amenity": "bank",
        "brand": "千葉興業銀行",
        "brand:en": "Chiba Kogyo Bank",
        "brand:ja": "千葉興業銀行",
        "brand:wikidata": "Q11406742",
        "name": "千葉興業銀行",
        "name:en": "Chiba Kogyo Bank",
        "name:ja": "千葉興業銀行"
      }
    },
    {
      "displayName": "千葉銀行",
      "id": "chibabank-d7a9e7",
      "locationSet": {"include": ["jp"]},
      "matchNames": ["ちばぎん"],
      "tags": {
        "amenity": "bank",
        "brand": "千葉銀行",
        "brand:en": "The Chiba Bank",
        "brand:ja": "千葉銀行",
        "brand:wikidata": "Q1071712",
        "name": "千葉銀行",
        "name:en": "Chiba Bank",
        "name:ja": "千葉銀行"
      }
    },
    {
      "displayName": "华夏银行",
      "id": "huaxiabank-da74c0",
      "locationSet": {"include": ["cn"]},
      "tags": {
        "amenity": "bank",
        "brand": "华夏银行",
        "brand:en": "Huaxia Bank",
        "brand:wikidata": "Q1595443",
        "brand:zh": "华夏银行",
        "name": "华夏银行",
        "name:en": "Huaxia Bank",
        "name:zh": "华夏银行"
      }
    },
    {
      "displayName": "南京银行",
      "id": "bankofnanjing-da74c0",
      "locationSet": {"include": ["cn"]},
      "tags": {
        "amenity": "bank",
        "brand": "南京银行",
        "brand:en": "Bank of Nanjing",
        "brand:wikidata": "Q6850542",
        "brand:zh": "南京银行",
        "name": "南京银行",
        "name:en": "Bank of Nanjing",
        "name:zh": "南京银行"
      }
    },
    {
      "displayName": "南洋商業銀行 Nanyang Commercial Bank",
      "id": "nanyangcommercialbank-442838",
      "locationSet": {"include": ["hk"]},
      "matchNames": ["南洋商業"],
      "tags": {
        "amenity": "bank",
        "brand": "南洋商業銀行 Nanyang Commercial Bank",
        "brand:en": "Nanyang Commercial Bank",
        "brand:wikidata": "Q3335816",
        "brand:zh": "南洋商業銀行",
        "brand:zh-Hans": "南洋商业银行",
        "brand:zh-Hant": "南洋商業銀行",
        "name": "南洋商業銀行 NCB",
        "name:en": "Nanyang Commercial Bank",
        "name:zh": "南洋商業銀行",
        "name:zh-Hans": "南洋商业银行",
        "name:zh-Hant": "南洋商業銀行",
        "short_name": "NCB"
      }
    },
    {
      "displayName": "南都銀行",
      "id": "nantobank-e30a8e",
      "locationSet": {
        "include": ["cn", "hk", "jp"]
      },
      "tags": {
        "amenity": "bank",
        "brand": "南都銀行",
        "brand:en": "Nanto Bank",
        "brand:ja": "南都銀行",
        "brand:wikidata": "Q4045062",
        "name": "南都銀行",
        "name:en": "Nanto Bank",
        "name:ja": "南都銀行"
      }
    },
    {
      "displayName": "台中商業銀行",
      "id": "taichungbank-47d9e2",
      "locationSet": {"include": ["tw"]},
      "matchNames": ["台中商銀", "台中銀", "台中銀行"],
      "tags": {
        "amenity": "bank",
        "brand": "台中商業銀行",
        "brand:en": "Taichung Bank",
        "brand:wikidata": "Q6136958",
        "brand:zh": "台中商業銀行",
        "name": "台中商業銀行",
        "name:en": "Taichung Bank",
        "name:nan": "Tâi-tiong Siong-gia̍p Gûn-hâng",
        "name:nan-HJ": "台中商業銀行",
        "name:nan-POJ": "Tâi-tiong Siong-gia̍p Gûn-hâng",
        "name:nan-TL": "Tâi-tiong Siong-gia̍p Gûn-hâng",
        "name:zh": "台中商業銀行"
      }
    },
    {
      "displayName": "台北富邦商業銀行",
      "id": "taipeifubonbank-47d9e2",
      "locationSet": {"include": ["tw"]},
      "matchNames": [
        "baodao bank",
        "baodao commercial bank",
        "jihsun bank",
        "tfc",
        "台北富邦",
        "台北富邦銀",
        "台北富邦銀行",
        "台北銀",
        "台北銀行",
        "富邦銀",
        "富邦銀行",
        "寶島商業銀行",
        "寶島商銀",
        "寶島銀行",
        "日盛",
        "日盛商銀",
        "日盛國際商業銀行",
        "日盛銀行"
      ],
      "tags": {
        "amenity": "bank",
        "brand": "台北富邦商業銀行",
        "brand:en": "Taipei Fubon Bank",
        "brand:wikidata": "Q697293",
        "brand:zh": "台北富邦商業銀行",
        "name": "台北富邦商業銀行",
        "name:en": "Taipei Fubon Bank",
        "name:nan": "Tâi-pak Hù-pang Siong-gia̍p Gîn-hâng",
        "name:nan-HJ": "台北富邦商業銀行",
        "name:nan-POJ": "Tâi-pak Hù-pang Siong-gia̍p Gîn-hâng",
        "name:nan-TL": "Tâi-pak Hù-pang Siong-gia̍p Gîn-hâng",
        "name:zh": "台北富邦商業銀行"
      }
    },
    {
      "displayName": "台新國際商業銀行",
      "id": "taishininternationalbank-47d9e2",
      "locationSet": {"include": ["tw"]},
      "matchNames": [
        "taishin bank",
        "tsib",
        "台新銀",
        "台新銀行"
      ],
      "tags": {
        "amenity": "bank",
        "brand": "台新國際商業銀行",
        "brand:en": "Taishin International Bank",
        "brand:wikidata": "Q7676420",
        "brand:zh": "台新國際商業銀行",
        "name": "台新國際商業銀行",
        "name:en": "Taishin International Bank",
        "name:nan": "Tâi-sin Kok-chè Siong-gia̍p Gîn-hâng",
        "name:nan-HJ": "台新國際商業銀行",
        "name:nan-POJ": "Tâi-sin Kok-chè Siong-gia̍p Gîn-hâng",
        "name:nan-TL": "Tâi-sin Kok-tsè Siong-gia̍p Gîn-hâng",
        "name:zh": "台新國際商業銀行"
      }
    },
    {
      "displayName": "合作金庫商業銀行",
      "id": "taiwancooperativebank-47d9e2",
      "locationSet": {"include": ["tw"]},
      "matchNames": [
        "合作金庫",
        "合作金庫銀行",
        "合庫",
        "合庫商銀",
        "合庫銀",
        "合庫銀行"
      ],
      "tags": {
        "amenity": "bank",
        "brand": "合作金庫商業銀行",
        "brand:en": "Taiwan Cooperative Bank",
        "brand:wikidata": "Q701540",
        "brand:zh": "合作金庫商業銀行",
        "name": "合作金庫商業銀行",
        "name:en": "Taiwan Cooperative Bank",
        "name:nan": "Ha̍p-chok Kim-khò͘ Siong-gia̍p Gîn-hâng",
        "name:nan-HJ": "合作金庫商業銀行",
        "name:nan-POJ": "Ha̍p-chok Kim-khò͘ Siong-gia̍p Gîn-hâng",
        "name:nan-TL": "Ha̍p-tsok Kim-khòo Siong-gia̍p Gîn-hâng",
        "name:zh": "合作金庫商業銀行"
      }
    },
    {
      "displayName": "商工中金",
      "id": "shokochukinbank-d7a9e7",
      "locationSet": {"include": ["jp"]},
      "tags": {
        "amenity": "bank",
        "brand": "商工中金",
        "brand:en": "Shoko Chukin Bank",
        "brand:ja": "商工中金",
        "brand:wikidata": "Q11418759",
        "name": "商工中金",
        "name:en": "Shoko Chukin Bank",
        "name:ja": "商工中金"
      }
    },
    {
      "displayName": "国泰银行",
      "id": "cathaybank-f11880",
      "locationSet": {"include": ["cn", "tw"]},
      "tags": {
        "amenity": "bank",
        "brand": "国泰银行",
        "brand:en": "Cathay Bank",
        "brand:wikidata": "Q4189507",
        "brand:zh": "国泰银行",
        "name": "国泰银行",
        "name:en": "Cathay Bank",
        "name:zh": "国泰银行"
      }
    },
    {
      "displayName": "國泰世華商業銀行",
      "id": "cathayunitedbank-47d9e2",
      "locationSet": {"include": ["tw"]},
      "matchNames": ["cub", "國泰世華", "國泰世華銀行"],
      "tags": {
        "amenity": "bank",
        "brand": "國泰世華商業銀行",
        "brand:en": "Cathay United Bank",
        "brand:wikidata": "Q702656",
        "brand:zh": "國泰世華商業銀行",
        "name": "國泰世華商業銀行",
        "name:en": "Cathay United Bank",
        "name:nan": "Kok-thài Sè-hoâ Siong-gia̍p Gîn-hâng",
        "name:nan-HJ": "國泰世華商業銀行",
        "name:nan-POJ": "Kok-thài Sè-hoâ Siong-gia̍p Gîn-hâng",
        "name:nan-TL": "Kok-thài Sè-huâ Siong-gia̍p Gîn-hâng",
        "name:zh": "國泰世華商業銀行"
      }
    },
    {
      "displayName": "埼玉りそな銀行",
      "id": "saitamaresonabank-d7a9e7",
      "locationSet": {"include": ["jp"]},
      "tags": {
        "amenity": "bank",
        "brand": "埼玉りそな銀行",
        "brand:en": "Saitama Resona Bank",
        "brand:ja": "埼玉りそな銀行",
        "brand:wikidata": "Q4671591",
        "name": "埼玉りそな銀行",
        "name:en": "Saitama Resona Bank",
        "name:ja": "埼玉りそな銀行"
      }
    },
    {
      "displayName": "多摩信用金庫",
      "id": "tamashinkinbank-d7a9e7",
      "locationSet": {"include": ["jp"]},
      "tags": {
        "alt_name": "たましん",
        "alt_name:en": "Tamashin",
        "amenity": "bank",
        "brand": "多摩信用金庫",
        "brand:en": "Tama Shinkin Bank",
        "brand:ja": "多摩信用金庫",
        "brand:wikidata": "Q11430719",
        "name": "多摩信用金庫",
        "name:en": "Tama Shinkin Bank",
        "name:ja": "多摩信用金庫"
      }
    },
    {
      "displayName": "大新銀行 Dah Sing Bank",
      "id": "dahsingbank-442838",
      "locationSet": {"include": ["hk"]},
      "matchNames": ["大新"],
      "tags": {
        "amenity": "bank",
        "brand": "大新銀行 Dah Sing Bank",
        "brand:en": "Dah Sing Bank",
        "brand:wikidata": "Q5208707",
        "brand:zh": "大新銀行",
        "brand:zh-Hans": "大新银行",
        "brand:zh-Hant": "大新銀行",
        "name": "大新銀行 Dah Sing Bank",
        "name:en": "Dah Sing Bank",
        "name:zh": "大新銀行",
        "name:zh-Hans": "大新银行",
        "name:zh-Hant": "大新銀行"
      }
    },
    {
      "displayName": "大眾銀行（香港） Public Bank (Hong Kong)",
      "id": "publicbankhongkong-442838",
      "locationSet": {"include": ["hk"]},
      "tags": {
        "amenity": "bank",
        "brand": "大眾銀行 Public Bank",
        "brand:en": "Public Bank",
        "brand:wikidata": "Q3046561",
        "brand:zh": "大眾銀行",
        "brand:zh-Hans": "大众银行",
        "brand:zh-Hant": "大眾銀行",
        "name": "大眾銀行（香港） Public Bank (Hong Kong)",
        "name:en": "Public Bank (Hong Kong)",
        "name:zh": "大眾銀行（香港）",
        "name:zh-Hans": "大众银行（香港）",
        "name:zh-Hant": "大眾銀行（香港）"
      }
    },
    {
      "displayName": "大西洋銀行 Banco Nacional Ultramarino",
      "id": "2997e9-fa24a7",
      "locationSet": {"include": ["mo"]},
      "matchNames": ["bnu"],
      "tags": {
        "amenity": "bank",
        "brand": "大西洋銀行 Banco Nacional Ultramarino",
        "brand:pt": "Banco Nacional Ultramarino",
        "brand:wikidata": "Q806190",
        "brand:zh": "大西洋銀行",
        "name": "大西洋銀行 Banco Nacional Ultramarino",
        "name:pt": "Banco Nacional Ultramarino",
        "name:zh": "大西洋銀行"
      }
    },
    {
      "displayName": "大豐銀行 Banco Tai Fung",
      "id": "taifungbank-fa24a7",
      "locationSet": {"include": ["mo"]},
      "tags": {
        "amenity": "bank",
        "brand": "大豐銀行 Banco Tai Fung",
        "brand:en": "Tai Fung Bank",
        "brand:pt": "Banco Tai Fung",
        "brand:wikidata": "Q10938051",
        "brand:zh": "大豐銀行",
        "name": "大豐銀行 Banco Tai Fung",
        "name:en": "Tai Fung Bank",
        "name:pt": "Banco Tai Fung",
        "name:zh": "大豐銀行"
      }
    },
    {
      "displayName": "天津银行",
      "id": "bankoftianjin-da74c0",
      "locationSet": {"include": ["cn"]},
      "tags": {
        "amenity": "bank",
        "brand": "天津银行",
        "brand:en": "Bank of Tianjin",
        "brand:wikidata": "Q10940359",
        "brand:zh": "天津银行",
        "name": "天津银行",
        "name:en": "Bank of Tianjin",
        "name:zh": "天津银行"
      }
    },
    {
      "displayName": "宁波银行",
      "id": "bankofningbo-da74c0",
      "locationSet": {"include": ["cn"]},
      "tags": {
        "amenity": "bank",
        "brand": "宁波银行",
        "brand:en": "Bank of Ningbo",
        "brand:wikidata": "Q4856166",
        "brand:zh": "宁波银行",
        "name": "宁波银行",
        "name:en": "Bank of Ningbo",
        "name:zh": "宁波银行"
      }
    },
    {
      "displayName": "安泰商業銀行",
      "id": "entiecommercialbank-47d9e2",
      "locationSet": {"include": ["tw"]},
      "matchNames": [
        "entie bank",
        "安泰商銀",
        "安泰銀行"
      ],
      "tags": {
        "amenity": "bank",
        "brand": "安泰商業銀行",
        "brand:en": "Entie Commercial Bank",
        "brand:wikidata": "Q10946952",
        "brand:zh": "安泰商業銀行",
        "name": "安泰商業銀行",
        "name:en": "Entie Commercial Bank",
        "name:nan": "An-thài Siong-gia̍p Gîn-hâng",
        "name:nan-HJ": "安泰商業銀行",
        "name:nan-POJ": "An-thài Siong-gia̍p Gîn-hâng",
        "name:nan-TL": "An-thài Siong-gia̍p Gîn-hâng",
        "name:zh": "安泰商業銀行"
      }
    },
    {
      "displayName": "富邦銀行 Fubon Bank",
      "id": "fubonbank-442838",
      "locationSet": {"include": ["hk"]},
      "tags": {
        "amenity": "bank",
        "brand": "富邦銀行 Fubon Bank",
        "brand:en": "Fubon Bank",
        "brand:wikidata": "Q5506911",
        "brand:zh": "富邦銀行",
        "brand:zh-Hans": "富邦银行",
        "brand:zh-Hant": "富邦銀行",
        "name": "富邦銀行 Fubon Bank",
        "name:en": "Fubon Bank",
        "name:zh": "富邦銀行",
        "name:zh-Hans": "富邦银行",
        "name:zh-Hant": "富邦銀行"
      }
    },
    {
      "displayName": "山梨中央銀行",
      "id": "yamanashichuobank-d7a9e7",
      "locationSet": {"include": ["jp"]},
      "tags": {
        "amenity": "bank",
        "brand": "山梨中央銀行",
        "brand:en": "Yamanashi Chuo Bank",
        "brand:ja": "山梨中央銀行",
        "brand:wikidata": "Q11469601",
        "name": "山梨中央銀行",
        "name:en": "Yamanashi Chuo Bank",
        "name:ja": "山梨中央銀行"
      }
    },
    {
      "displayName": "工銀澳門 ICBC",
      "id": "icbc-fa24a7",
      "locationSet": {"include": ["mo"]},
      "matchNames": [
        "中國工商銀行（澳門）",
        "工商銀行",
        "工行",
        "工銀"
      ],
      "tags": {
        "amenity": "bank",
        "brand": "中國工商銀行",
        "brand:en": "Industrial and Commercial Bank of China",
        "brand:wikidata": "Q26463",
        "brand:zh": "中國工商銀行",
        "brand:zh-Hans": "中国工商银行",
        "brand:zh-Hant": "中國工商銀行",
        "name": "工銀澳門 ICBC",
        "name:en": "ICBC",
        "name:zh": "工銀澳門",
        "name:zh-Hans": "工银澳门",
        "name:zh-Hant": "工銀澳門"
      }
    },
    {
      "displayName": "常陽銀行",
      "id": "joyobank-d7a9e7",
      "locationSet": {"include": ["jp"]},
      "tags": {
        "amenity": "bank",
        "brand": "常陽銀行",
        "brand:en": "Joyo Bank",
        "brand:ja": "常陽銀行",
        "brand:wikidata": "Q6297774",
        "name": "常陽銀行",
        "name:en": "Joyo Bank",
        "name:ja": "常陽銀行"
      }
    },
    {
      "displayName": "平安银行",
      "id": "pinganbank-da74c0",
      "locationSet": {"include": ["cn"]},
      "tags": {
        "amenity": "bank",
        "brand": "平安银行",
        "brand:en": "Ping An Bank",
        "brand:wikidata": "Q7195659",
        "brand:zh": "平安银行",
        "name": "平安银行",
        "name:en": "Ping An Bank",
        "name:zh": "平安银行"
      }
    },
    {
      "displayName": "广发银行",
      "id": "chinaguangfabank-da74c0",
      "locationSet": {"include": ["cn"]},
      "matchNames": ["广发"],
      "tags": {
        "amenity": "bank",
        "brand": "广发银行",
        "brand:en": "China Guangfa Bank",
        "brand:wikidata": "Q3118744",
        "brand:zh": "广发银行",
        "name": "广发银行",
        "name:en": "China Guangfa Bank",
        "name:zh": "广发银行"
      }
    },
    {
      "displayName": "彰化商業銀行",
      "id": "changhwabank-47d9e2",
      "locationSet": {"include": ["tw"]},
      "matchNames": [
        "ccb",
        "chb",
        "彰化商銀",
        "彰化銀行",
        "彰銀"
      ],
      "tags": {
        "amenity": "bank",
        "brand": "彰化商業銀行",
        "brand:en": "Chang Hwa Bank",
        "brand:wikidata": "Q5071627",
        "brand:zh": "彰化商業銀行",
        "name": "彰化商業銀行",
        "name:en": "Chang Hwa Bank",
        "name:nan": "Chiong-hòa Siong-gia̍p Gîn-hâng",
        "name:nan-HJ": "彰化商業銀行",
        "name:nan-POJ": "Chiong-hòa Siong-gia̍p Gîn-hâng",
        "name:nan-TL": "Tsiong-huà Siong-gia̍p Gîn-hâng",
        "name:zh": "彰化商業銀行"
      }
    },
    {
      "displayName": "徽商银行",
      "id": "huishangbank-da74c0",
      "locationSet": {"include": ["cn"]},
      "tags": {
        "amenity": "bank",
        "brand": "徽商银行",
        "brand:en": "Huishang Bank",
        "brand:wikidata": "Q11071935",
        "brand:zh": "徽商银行",
        "name": "徽商银行",
        "name:en": "Huishang Bank",
        "name:zh": "徽商银行"
      }
    },
    {
      "displayName": "恒丰银行",
      "id": "hengfengbank-da74c0",
      "locationSet": {"include": ["cn"]},
      "matchNames": ["恒丰", "烟台住房储蓄银行"],
      "tags": {
        "amenity": "bank",
        "brand": "恒丰银行",
        "brand:en": "HengFeng Bank",
        "brand:wikidata": "Q11072892",
        "brand:zh": "恒丰银行",
        "name": "恒丰银行",
        "name:en": "HengFeng Bank",
        "name:zh": "恒丰银行"
      }
    },
    {
      "displayName": "恒生銀行 Hang Seng Bank",
      "id": "hangsengbank-075cf6",
      "locationSet": {"include": ["hk", "mo"]},
      "matchNames": [
        "hang sang bank",
        "hase",
        "hsb",
        "恆生",
        "恆生銀行",
        "恒生"
      ],
      "tags": {
        "amenity": "bank",
        "brand": "恒生銀行 Hang Seng Bank",
        "brand:en": "Hang Seng Bank",
        "brand:wikidata": "Q1575470",
        "brand:zh": "恒生銀行",
        "brand:zh-Hans": "恒生银行",
        "brand:zh-Hant": "恒生銀行",
        "name": "恒生銀行 Hang Seng Bank",
        "name:en": "Hang Seng Bank",
        "name:zh": "恒生銀行",
        "name:zh-Hans": "恒生银行",
        "name:zh-Hant": "恒生銀行"
      }
    },
    {
      "displayName": "愛知銀行",
      "id": "aichibank-d7a9e7",
      "locationSet": {"include": ["jp"]},
      "tags": {
        "amenity": "bank",
        "brand": "愛知銀行",
        "brand:en": "Aichi Bank",
        "brand:ja": "愛知銀行",
        "brand:wikidata": "Q746428",
        "name": "愛知銀行",
        "name:en": "Aichi Bank",
        "name:ja": "愛知銀行"
      }
    },
    {
      "displayName": "招商永隆銀行 CMB Wing Lung Bank",
      "id": "cmbwinglungbank-442838",
      "locationSet": {"include": ["hk"]},
      "matchNames": [
        "cmb",
        "wing lung bank",
        "wlb",
        "招商永隆",
        "永隆",
        "永隆銀行"
      ],
      "tags": {
        "amenity": "bank",
        "brand": "招商永隆銀行 CMB Wing Lung Bank",
        "brand:en": "CMB Wing Lung Bank",
        "brand:wikidata": "Q8025114",
        "brand:zh": "招商永隆銀行",
        "brand:zh-Hans": "招商永隆银行",
        "brand:zh-Hant": "招商永隆銀行",
        "name": "招商永隆銀行 CMB Wing Lung Bank",
        "name:en": "CMB Wing Lung Bank",
        "name:zh": "招商永隆銀行",
        "name:zh-Hans": "招商永隆银行",
        "name:zh-Hant": "招商永隆銀行"
      }
    },
    {
      "displayName": "招商银行",
      "id": "chinamerchantsbank-da74c0",
      "locationSet": {"include": ["cn"]},
      "matchNames": ["招行"],
      "tags": {
        "amenity": "bank",
        "brand": "招商银行",
        "brand:en": "China Merchants Bank",
        "brand:wikidata": "Q1073327",
        "brand:zh": "招商银行",
        "name": "招商银行",
        "name:en": "China Merchants Bank",
        "name:zh": "招商银行"
      }
    },
    {
      "displayName": "日本銀行",
      "id": "bankofjapan-d7a9e7",
      "locationSet": {"include": ["jp"]},
      "tags": {
        "amenity": "bank",
        "brand": "日本銀行",
        "brand:en": "Bank of Japan",
        "brand:ja": "日本銀行",
        "brand:wikidata": "Q333101",
        "name": "日本銀行",
        "name:en": "Bank of Japan",
        "name:ja": "日本銀行"
      }
    },
    {
      "displayName": "星展（台灣）商業銀行",
      "id": "dbsbanktaiwan-47d9e2",
      "locationSet": {"include": ["tw"]},
      "matchNames": [
        "citibank",
        "dbs",
        "occb",
        "僑銀",
        "台灣星展",
        "台灣花旗",
        "星展台灣",
        "花旗（台灣）商業銀行",
        "花旗台灣",
        "花旗商銀",
        "花旗銀行",
        "華僑商業銀行",
        "華僑銀行"
      ],
      "tags": {
        "amenity": "bank",
        "brand": "星展銀行",
        "brand:en": "DBS Bank",
        "brand:wikidata": "Q705417",
        "brand:zh": "星展銀行",
        "name": "星展（台灣）商業銀行",
        "name:en": "DBS Bank Taiwan",
        "name:zh": "星展（台灣）商業銀行"
      }
    },
    {
      "displayName": "星展銀行 DBS",
      "id": "dbs-075cf6",
      "locationSet": {"include": ["hk", "mo"]},
      "tags": {
        "amenity": "bank",
        "brand": "星展銀行 DBS",
        "brand:en": "DBS",
        "brand:wikidata": "Q705417",
        "brand:zh": "星展銀行",
        "brand:zh-Hans": "星展银行",
        "brand:zh-Hant": "星展銀行",
        "name": "星展銀行 DBS",
        "name:en": "DBS",
        "name:zh": "星展銀行",
        "name:zh-Hans": "星展银行",
        "name:zh-Hant": "星展銀行"
      }
    },
    {
      "displayName": "星展银行",
      "id": "dbs-d2dfa9",
      "locationSet": {
        "include": ["cn"],
        "exclude": ["hk", "mo"]
      },
      "tags": {
        "amenity": "bank",
        "brand": "星展银行",
        "brand:en": "DBS",
        "brand:wikidata": "Q705417",
        "brand:zh": "星展银行",
        "brand:zh-Hans": "星展银行",
        "brand:zh-Hant": "星展銀行",
        "name": "星展银行",
        "name:en": "DBS",
        "name:zh": "星展银行",
        "name:zh-Hans": "星展银行",
        "name:zh-Hant": "星展銀行"
      }
    },
    {
      "displayName": "杭州银行",
      "id": "bankokhangzhou-da74c0",
      "locationSet": {"include": ["cn"]},
      "tags": {
        "amenity": "bank",
        "brand": "杭州银行",
        "brand:en": "Bank ok Hangzhou",
        "brand:wikidata": "Q11102645",
        "brand:zh": "杭州银行",
        "name": "杭州银行",
        "name:en": "Bank ok Hangzhou",
        "name:zh": "杭州银行"
      }
    },
    {
      "displayName": "東亞銀行 Bank of East Asia",
      "id": "bankofeastasia-442838",
      "locationSet": {"include": ["hk"]},
      "matchNames": ["東亞"],
      "tags": {
        "amenity": "bank",
        "brand": "東亞銀行 Bank of East Asia",
        "brand:en": "Bank of East Asia",
        "brand:wikidata": "Q806679",
        "brand:zh-Hans": "东亚银行",
        "brand:zh-Hant": "東亞銀行",
        "name": "東亞銀行 BEA",
        "name:en": "Bank of East Asia",
        "name:zh": "東亞銀行",
        "name:zh-Hans": "东亚银行",
        "name:zh-Hant": "東亞銀行",
        "short_name": "BEA"
      }
    },
    {
      "displayName": "東京ベイ信金",
      "id": "tokyobayshinkinbank-d7a9e7",
      "locationSet": {"include": ["jp"]},
      "tags": {
        "amenity": "bank",
        "brand": "東京ベイ信金",
        "brand:en": "Tokyo Bay Shinkin Bank",
        "brand:ja": "東京ベイ信金",
        "brand:wikidata": "Q11524392",
        "name": "東京ベイ信金",
        "name:en": "Tokyo Bay Shinkin Bank",
        "name:ja": "東京ベイ信金"
      }
    },
    {
      "displayName": "東日本銀行",
      "id": "higashinipponbank-d7a9e7",
      "locationSet": {"include": ["jp"]},
      "tags": {
        "amenity": "bank",
        "brand": "東日本銀行",
        "brand:en": "Higashi-Nippon Bank",
        "brand:ja": "東日本銀行",
        "brand:wikidata": "Q11527211",
        "name": "東日本銀行",
        "name:en": "Higashi-Nippon Bank",
        "name:ja": "東日本銀行"
      }
    },
    {
      "displayName": "板信商業銀行",
      "id": "bankofpanshin-47d9e2",
      "locationSet": {"include": ["tw"]},
      "matchNames": ["板信商銀", "板信銀行"],
      "tags": {
        "amenity": "bank",
        "brand": "板信商業銀行",
        "brand:en": "Bank of Panshin",
        "brand:wikidata": "Q11104946",
        "brand:zh": "板信商業銀行",
        "name": "板信商業銀行",
        "name:en": "Bank of Panshin",
        "name:nan": "Pán-sìn Siong-gia̍p Gîn-hâng",
        "name:nan-HJ": "板信商業銀行",
        "name:nan-POJ": "Pán-sìn Siong-gia̍p Gîn-hâng",
        "name:nan-TL": "Pán-sìn Siong-gia̍p Gîn-hâng",
        "name:zh": "板信商業銀行"
      }
    },
    {
      "displayName": "横浜銀行",
      "id": "bankofyokohama-d7a9e7",
      "locationSet": {"include": ["jp"]},
      "tags": {
        "amenity": "bank",
        "brand": "横浜銀行",
        "brand:en": "Bank of Yokohama",
        "brand:ja": "横浜銀行",
        "brand:wikidata": "Q2744340",
        "name": "横浜銀行",
        "name:en": "Bank of Yokohama",
        "name:ja": "横浜銀行"
      }
    },
    {
      "displayName": "武蔵野銀行",
      "id": "musashinobank-d7a9e7",
      "locationSet": {"include": ["jp"]},
      "tags": {
        "amenity": "bank",
        "brand": "武蔵野銀行",
        "brand:en": "Musashino Bank",
        "brand:ja": "武蔵野銀行",
        "brand:wikidata": "Q11546449",
        "name": "武蔵野銀行",
        "name:en": "Musashino Bank",
        "name:ja": "武蔵野銀行"
      }
    },
    {
      "displayName": "永豐商業銀行",
      "id": "banksinopac-47d9e2",
      "locationSet": {"include": ["tw"]},
      "matchNames": [
        "北商銀",
        "台北商銀",
        "台北國際商銀行",
        "建華商業銀行",
        "建華商銀",
        "建華銀行",
        "永豐商銀",
        "永豐銀",
        "永豐銀行",
        "華信商業銀行",
        "華信商銀",
        "華信銀行"
      ],
      "tags": {
        "amenity": "bank",
        "brand": "永豐商業銀行",
        "brand:en": "Bank SinoPac",
        "brand:wikidata": "Q11132721",
        "brand:zh": "永豐商業銀行",
        "name": "永豐商業銀行",
        "name:en": "Bank SinoPac",
        "name:nan": "Éng-hong Siong-gia̍p Gîn-hâng",
        "name:nan-HJ": "永豐商業銀行",
        "name:nan-POJ": "Éng-hong Siong-gia̍p Gîn-hâng",
        "name:nan-TL": "Íng-hong Siong-gia̍p Gîn-hâng",
        "name:zh": "永豐商業銀行"
      }
    },
    {
      "displayName": "江苏银行",
      "id": "bankofjiangsu-da74c0",
      "locationSet": {"include": ["cn"]},
      "tags": {
        "amenity": "bank",
        "brand": "江苏银行",
        "brand:en": "Bank of Jiangsu",
        "brand:wikidata": "Q11135108",
        "brand:zh": "江苏银行",
        "name": "江苏银行",
        "name:en": "Bank of Jiangsu",
        "name:zh": "江苏银行"
      }
    },
    {
      "displayName": "沖縄海邦銀行",
      "id": "okinawakaihobank-d7a9e7",
      "locationSet": {"include": ["jp"]},
      "tags": {
        "amenity": "bank",
        "brand": "沖縄海邦銀行",
        "brand:en": "Okinawa Kaiho Bank",
        "brand:ja": "沖縄海邦銀行",
        "brand:wikidata": "Q11552709",
        "name": "沖縄海邦銀行",
        "name:en": "Okinawa Kaiho Bank",
        "name:ja": "沖縄海邦銀行"
      }
    },
    {
      "displayName": "洛阳银行",
      "id": "bankofluoyang-da74c0",
      "locationSet": {"include": ["cn"]},
      "tags": {
        "amenity": "bank",
        "brand": "洛阳银行",
        "brand:en": "Bank of Luoyang",
        "brand:wikidata": "Q11146242",
        "brand:zh": "洛阳银行",
        "name": "洛阳银行",
        "name:en": "Bank of Luoyang",
        "name:zh": "洛阳银行"
      }
    },
    {
      "displayName": "浙商银行",
      "id": "chinazheshangbank-da74c0",
      "locationSet": {"include": ["cn"]},
      "tags": {
        "amenity": "bank",
        "brand": "浙商银行",
        "brand:en": "China Zheshang Bank",
        "brand:wikidata": "Q15924407",
        "brand:zh": "浙商银行",
        "name": "浙商银行",
        "name:en": "China Zheshang Bank",
        "name:zh": "浙商银行"
      }
    },
    {
      "displayName": "渣打國際商業銀行",
      "id": "standardcharteredtaiwan-47d9e2",
      "locationSet": {"include": ["tw"]},
      "matchNames": [
        "scb",
        "新竹國際商業銀行",
        "新竹銀行",
        "渣打",
        "渣打銀行"
      ],
      "tags": {
        "amenity": "bank",
        "brand": "渣打國際商業銀行",
        "brand:en": "Standard Chartered Taiwan",
        "brand:wikidata": "Q62267023",
        "brand:zh": "渣打國際商業銀行",
        "name": "渣打國際商業銀行",
        "name:en": "Standard Chartered Taiwan",
        "name:zh": "渣打國際商業銀行"
      }
    },
    {
      "displayName": "渣打銀行 Standard Chartered",
      "id": "standardchartered-442838",
      "locationSet": {"include": ["hk"]},
      "matchNames": ["sc", "渣打"],
      "tags": {
        "amenity": "bank",
        "brand": "渣打銀行 Standard Chartered",
        "brand:en": "Standard Chartered",
        "brand:wikidata": "Q548278",
        "brand:zh": "渣打銀行",
        "brand:zh-Hans": "渣打银行",
        "brand:zh-Hant": "渣打銀行",
        "name": "渣打銀行 Standard Chartered",
        "name:en": "Standard Chartered",
        "name:zh": "渣打銀行",
        "name:zh-Hans": "渣打银行",
        "name:zh-Hant": "渣打銀行"
      }
    },
    {
      "displayName": "渣打银行",
      "id": "standardchartered-267261",
      "locationSet": {
        "include": ["cn"],
        "exclude": ["hk"]
      },
      "matchNames": ["渣打"],
      "tags": {
        "amenity": "bank",
        "brand": "渣打银行",
        "brand:en": "Standard Chartered",
        "brand:wikidata": "Q548278",
        "brand:zh": "渣打银行",
        "name": "渣打银行",
        "name:en": "Standard Chartered",
        "name:zh": "渣打银行"
      }
    },
    {
      "displayName": "渤海银行",
      "id": "chinabohaibank-da74c0",
      "locationSet": {"include": ["cn"]},
      "tags": {
        "amenity": "bank",
        "brand": "渤海银行",
        "brand:en": "China Bohai Bank",
        "brand:wikidata": "Q4208326",
        "brand:zh": "渤海银行",
        "name": "渤海银行",
        "name:en": "China Bohai Bank",
        "name:zh": "渤海银行"
      }
    },
    {
      "displayName": "滙豐（台灣）商業銀行",
      "id": "hsbcbanktaiwan-47d9e2",
      "locationSet": {"include": ["tw"]},
      "matchNames": [
        "hbtw",
        "hsbc taiwan",
        "中華商業銀行",
        "中華商銀",
        "中華銀行",
        "匯豐",
        "匯豐台灣",
        "匯豐商銀",
        "匯豐銀行",
        "台灣匯豐",
        "台灣滙豐",
        "滙豐台灣",
        "滙豐商銀",
        "滙豐銀行"
      ],
      "tags": {
        "amenity": "bank",
        "brand": "HSBC",
        "brand:en": "HSBC",
        "brand:wikidata": "Q190464",
        "brand:zh": "滙豐",
        "brand:zh-Hans": "汇丰",
        "brand:zh-Hant": "滙豐",
        "name": "滙豐（台灣）商業銀行",
        "name:en": "HSBC Bank Taiwan",
        "name:zh": "滙豐（台灣）商業銀行"
      }
    },
    {
      "displayName": "澳門商業銀行 Banco Comercial de Macau",
      "id": "f9b3fb-fa24a7",
      "locationSet": {"include": ["mo"]},
      "matchNames": ["bcm"],
      "tags": {
        "amenity": "bank",
        "brand": "澳門商業銀行 Banco Comercial de Macau",
        "brand:pt": "Banco Comercial de Macau",
        "brand:wikidata": "Q22099041",
        "brand:zh": "澳門商業銀行",
        "name": "澳門商業銀行 Banco Comercial de Macau",
        "name:pt": "Banco Comercial de Macau",
        "name:zh": "澳門商業銀行"
      }
    },
    {
      "displayName": "澳門國際銀行 Banco Luso Internacional",
      "id": "lusointernationalbanking-fa24a7",
      "locationSet": {"include": ["mo"]},
      "tags": {
        "amenity": "bank",
        "brand": "澳門國際銀行 Banco Luso Internacional",
        "brand:en": "Luso International Banking",
        "brand:pt": "Banco Luso Internacional",
        "brand:wikidata": "Q15934810",
        "brand:zh": "澳門國際銀行",
        "name": "澳門國際銀行 Banco Luso Internacional",
        "name:en": "Luso International Banking",
        "name:pt": "Banco Luso Internacional",
        "name:zh": "澳門國際銀行"
      }
    },
    {
      "displayName": "玉山商業銀行",
      "id": "esuncommercialbank-47d9e2",
      "locationSet": {"include": ["tw"]},
      "matchNames": ["玉山銀", "玉山銀行"],
      "tags": {
        "amenity": "bank",
        "brand": "玉山商業銀行",
        "brand:en": "E.SUN Commercial Bank",
        "brand:wikidata": "Q5321663",
        "name": "玉山商業銀行",
        "name:en": "E.SUN Commercial Bank",
        "name:nan": "Gio̍k-san Siong-gia̍p Gîn-hâng",
        "name:nan-HJ": "玉山商業銀行",
        "name:nan-POJ": "Gio̍k-san Siong-gia̍p Gîn-hâng",
        "name:nan-TL": "Gio̍k-san Siong-gia̍p Gîn-hâng",
        "name:zh": "玉山商業銀行"
      }
    },
    {
      "displayName": "瑞興商業銀行",
      "id": "taipeistarbank-47d9e2",
      "locationSet": {"include": ["tw"]},
      "matchNames": [
        "bank of taipei",
        "大台北商業銀行",
        "大台北銀行",
        "瑞興商銀",
        "瑞興銀",
        "瑞興銀行",
        "稻江商業銀行",
        "稻江商銀",
        "稻江銀行"
      ],
      "tags": {
        "amenity": "bank",
        "brand": "瑞興商業銀行",
        "brand:en": "Taipei Star Bank",
        "brand:wikidata": "Q10933886",
        "brand:zh": "瑞興商業銀行",
        "name": "瑞興商業銀行",
        "name:en": "Taipei Star Bank",
        "name:nan": "Sūi-heng Siong-gia̍p Gîn-hâng",
        "name:nan-HJ": "瑞興商業銀行",
        "name:nan-POJ": "Sūi-heng Siong-gia̍p Gîn-hâng",
        "name:nan-TL": "Suī-hing Siong-gia̍p Gîn-hâng",
        "name:zh": "瑞興商業銀行"
      }
    },
    {
      "displayName": "百五銀行",
      "id": "c48abb-d7a9e7",
      "locationSet": {"include": ["jp"]},
      "note": "This bank have 2 English name, Hyakugo Bank or Frontier Bank, let Japanese community decide it.",
      "tags": {
        "amenity": "bank",
        "brand": "百五銀行",
        "brand:wikidata": "Q11580676",
        "name": "百五銀行"
      }
    },
    {
      "displayName": "盤谷銀行 Bangkok Bank",
      "id": "bangkokbank-442838",
      "locationSet": {"include": ["hk"]},
      "tags": {
        "amenity": "bank",
        "brand": "盤谷銀行 Bangkok Bank",
        "brand:en": "Bangkok Bank",
        "brand:wikidata": "Q806483",
        "brand:zh": "盤谷銀行",
        "brand:zh-Hans": "盘谷银行",
        "brand:zh-Hant": "盤谷銀行",
        "name": "盤谷銀行 Bangkok Bank",
        "name:en": "Bangkok Bank",
        "name:zh": "盤谷銀行",
        "name:zh-Hans": "盘谷银行",
        "name:zh-Hant": "盤谷銀行"
      }
    },
    {
      "displayName": "立橋銀行 Well Link Bank",
      "id": "welllinkbank-fa24a7",
      "locationSet": {"include": ["mo"]},
      "matchNames": ["wlb", "wlbank"],
      "tags": {
        "amenity": "bank",
        "brand": "立橋銀行 Well Link Bank",
        "brand:en": "Well Link Bank",
        "brand:pt": "Banco Well Link",
        "brand:wikidata": "Q117599325",
        "brand:zh": "立橋銀行",
        "name": "立橋銀行 Well Link Bank",
        "name:en": "Well Link Bank",
        "name:pt": "Banco Well Link",
        "name:zh": "立橋銀行"
      }
    },
    {
      "displayName": "第一商業銀行",
      "id": "firstcommercialbank-47d9e2",
      "locationSet": {"include": ["tw"]},
      "matchNames": [
        "fcb",
        "first bank",
        "一銀",
        "第一商銀",
        "第一銀",
        "第一銀行"
      ],
      "tags": {
        "amenity": "bank",
        "brand": "第一商業銀行",
        "brand:en": "First Commercial Bank",
        "brand:wikidata": "Q11602128",
        "name": "第一商業銀行",
        "name:en": "First Commercial Bank",
        "name:nan": "Tē-it Siong-gia̍p Gîn-hâng",
        "name:nan-HJ": "第一商業銀行",
        "name:nan-POJ": "Tē-it Siong-gia̍p Gîn-hâng",
        "name:nan-TL": "Tē-it Siong-gia̍p Gîn-hâng",
        "name:zh": "第一商業銀行"
      }
    },
    {
      "displayName": "聯邦商業銀行",
      "id": "unionbankoftaiwan-47d9e2",
      "locationSet": {"include": ["tw"]},
      "matchNames": [
        "ubot",
        "聯邦商銀",
        "聯邦銀",
        "聯邦銀行"
      ],
      "tags": {
        "amenity": "bank",
        "brand": "聯邦商業銀行",
        "brand:en": "Union Bank of Taiwan",
        "brand:wikidata": "Q15927195",
        "name": "聯邦商業銀行",
        "name:en": "Union Bank of Taiwan",
        "name:nan": "Liân-pang Siong-gia̍p Gîn-hâng",
        "name:nan-HJ": "聯邦商業銀行",
        "name:nan-POJ": "Liân-pang Siong-gia̍p Gîn-hâng",
        "name:nan-TL": "Liân-pang Siong-gia̍p Gîn-hâng",
        "name:zh": "聯邦商業銀行"
      }
    },
    {
      "displayName": "臺灣中小企業銀行",
      "id": "taiwanbusinessbank-47d9e2",
      "locationSet": {"include": ["tw"]},
      "matchNames": [
        "tbb",
        "台企銀",
        "台灣中小企業銀行",
        "台灣中小企銀",
        "台灣企銀",
        "臺企銀",
        "臺灣中小企銀",
        "臺灣企銀"
      ],
      "tags": {
        "amenity": "bank",
        "brand": "臺灣中小企業銀行",
        "brand:en": "Taiwan Business Bank",
        "brand:wikidata": "Q15913812",
        "name": "臺灣中小企業銀行",
        "name:en": "Taiwan Business Bank",
        "name:nan": "Tâi-oân Tiong-sió Khì-gia̍p Gîn-hâng",
        "name:nan-HJ": "臺灣中小企業銀行",
        "name:nan-POJ": "Tâi-oân Tiong-sió Khì-gia̍p Gîn-hâng",
        "name:nan-TL": "Tâi-uân Tiong-sió Khì-gia̍p Gîn-hâng",
        "name:zh": "臺灣中小企業銀行"
      }
    },
    {
      "displayName": "臺灣土地銀行",
      "id": "landbankoftaiwan-47d9e2",
      "locationSet": {"include": ["tw"]},
      "matchNames": ["台灣土地銀行", "土地銀行", "土銀"],
      "tags": {
        "amenity": "bank",
        "brand": "臺灣土地銀行",
        "brand:en": "Land Bank of Taiwan",
        "brand:wikidata": "Q717592",
        "brand:zh": "臺灣土地銀行",
        "name": "臺灣土地銀行",
        "name:en": "Land Bank of Taiwan",
        "name:hak": "Thòi-vân Thú-thi Ngiùn-hòng",
        "name:nan": "Tâi-oân Thó͘-tē Gîn-hâng",
        "name:nan-HJ": "臺灣土地銀行",
        "name:nan-POJ": "Tâi-oân Thó͘-tē Gîn-hâng",
        "name:nan-TL": "Tâi-uân Thóo-tē Gîn-hâng",
        "name:zh": "臺灣土地銀行"
      }
    },
    {
      "displayName": "臺灣新光商業銀行",
      "id": "shinkongcommercialbank-47d9e2",
      "locationSet": {"include": ["tw"]},
      "matchNames": [
        "sk bank",
        "skcb",
        "台灣新光商業銀行",
        "新光商銀",
        "新光銀",
        "新光銀行"
      ],
      "tags": {
        "amenity": "bank",
        "brand": "臺灣新光商業銀行",
        "brand:en": "Shin Kong Commercial Bank",
        "brand:wikidata": "Q15909616",
        "brand:zh": "臺灣新光商業銀行",
        "name": "臺灣新光商業銀行",
        "name:en": "Shin Kong Commercial Bank",
        "name:nan": "Tâi-oân Sin-kong Siong-gia̍p Gîn-hâng",
        "name:nan-HJ": "臺灣新光商業銀行",
        "name:nan-POJ": "Tâi-oân Sin-kong Siong-gia̍p Gîn-hâng",
        "name:nan-TL": "Tâi-uân Sin-kong Siong-gia̍p Gîn-hâng",
        "name:zh": "臺灣新光商業銀行"
      }
    },
    {
      "displayName": "臺灣銀行",
      "id": "bankoftaiwan-47d9e2",
      "locationSet": {"include": ["tw"]},
      "matchNames": [
        "bot",
        "taiwan bank",
        "台灣銀行",
        "台銀",
        "臺銀"
      ],
      "tags": {
        "amenity": "bank",
        "brand": "臺灣銀行",
        "brand:en": "Bank of Taiwan",
        "brand:wikidata": "Q706533",
        "brand:zh": "臺灣銀行",
        "name": "臺灣銀行",
        "name:en": "Bank of Taiwan",
        "name:hak": "Thòi-vân Ngiùn-hòng",
        "name:nan": "Tâi-oân Gîn-hâng",
        "name:nan-HJ": "臺灣銀行",
        "name:nan-POJ": "Tâi-oân Gîn-hâng",
        "name:nan-TL": "Tâi-uân Gîn-hâng",
        "name:zh": "臺灣銀行"
      }
    },
    {
      "displayName": "芝信用金庫",
      "id": "shibashinkinbank-d7a9e7",
      "locationSet": {"include": ["jp"]},
      "tags": {
        "amenity": "bank",
        "brand": "芝信用金庫",
        "brand:en": "Shiba Shinkin Bank",
        "brand:ja": "芝信用金庫",
        "brand:wikidata": "Q11614605",
        "name": "芝信用金庫",
        "name:en": "Shiba Shinkin Bank",
        "name:ja": "芝信用金庫"
      }
    },
    {
      "displayName": "花旗銀行 Citibank",
      "id": "citibank-442838",
      "locationSet": {"include": ["hk"]},
      "matchNames": ["花旗"],
      "tags": {
        "amenity": "bank",
        "brand": "花旗銀行 Citibank",
        "brand:en": "Citibank",
        "brand:wikidata": "Q857063",
        "brand:zh": "花旗銀行",
        "brand:zh-Hans": "花旗银行",
        "brand:zh-Hant": "花旗銀行",
        "name": "花旗銀行 Citibank",
        "name:en": "Citibank",
        "name:zh": "花旗銀行",
        "name:zh-Hans": "花旗银行",
        "name:zh-Hant": "花旗銀行",
        "short_name": "Citi"
      }
    },
    {
      "displayName": "華僑銀行 Banco OCBC",
      "id": "ocbcbank-fa24a7",
      "locationSet": {"include": ["mo"]},
      "matchNames": [
        "banco ocbc weng hang",
        "banco weng hang",
        "ocbc",
        "whb",
        "wing hang bank",
        "永亨",
        "永亨銀行",
        "華僑",
        "華僑永亨銀行"
      ],
      "tags": {
        "amenity": "bank",
        "brand": "華僑銀行 Banco OCBC",
        "brand:en": "OCBC Bank",
        "brand:pt": "Banco OCBC",
        "brand:wikidata": "Q837147",
        "brand:zh": "華僑銀行",
        "brand:zh-Hans": "华侨银行",
        "brand:zh-Hant": "華僑銀行",
        "name": "華僑銀行 Banco OCBC",
        "name:en": "OCBC Bank",
        "name:pt": "Banco OCBC",
        "name:zh": "華僑銀行",
        "name:zh-Hans": "华侨银行",
        "name:zh-Hant": "華僑銀行"
      }
    },
    {
      "displayName": "華僑銀行 OCBC Bank",
      "id": "ocbcbank-442838",
      "locationSet": {"include": ["hk"]},
      "matchNames": [
        "ocbc",
        "ocbc wing hang bank",
        "whb",
        "wing hang bank",
        "永亨",
        "永亨銀行",
        "華僑",
        "華僑永亨銀行"
      ],
      "tags": {
        "amenity": "bank",
        "brand": "華僑銀行 OCBC Bank",
        "brand:en": "OCBC Bank",
        "brand:wikidata": "Q837147",
        "brand:zh": "華僑銀行",
        "brand:zh-Hans": "华侨银行",
        "brand:zh-Hant": "華僑銀行",
        "name": "華僑銀行 OCBC Bank",
        "name:en": "OCBC Bank",
        "name:zh": "華僑銀行",
        "name:zh-Hans": "华侨银行",
        "name:zh-Hant": "華僑銀行"
      }
    },
    {
      "displayName": "華南商業銀行",
      "id": "huanancommercialbank-47d9e2",
      "locationSet": {"include": ["tw"]},
      "matchNames": [
        "hua nan bank",
        "華南商銀",
        "華南銀行",
        "華銀"
      ],
      "tags": {
        "amenity": "bank",
        "brand": "華南商業銀行",
        "brand:en": "Hua Nan Commercial Bank",
        "brand:wikidata": "Q11620043",
        "brand:zh": "華南商業銀行",
        "name": "華南商業銀行",
        "name:en": "Hua Nan Commercial Bank",
        "name:nan": "Hoâ-lâm Siong-gia̍p Gîn-hâng",
        "name:nan-HJ": "華南商業銀行",
        "name:nan-POJ": "Hoâ-lâm Siong-gia̍p Gîn-hâng",
        "name:nan-TL": "Huâ-lâm Siong-gia̍p Gîn-hâng",
        "name:zh": "華南商業銀行"
      }
    },
    {
      "displayName": "華泰商業銀行",
      "id": "hwataicommercialbank-47d9e2",
      "locationSet": {"include": ["tw"]},
      "matchNames": [
        "hwatai bank",
        "華泰商銀",
        "華泰銀行"
      ],
      "tags": {
        "amenity": "bank",
        "brand": "華泰商業銀行",
        "brand:en": "Hwatai Commercial Bank",
        "brand:wikidata": "Q17500686",
        "brand:zh": "華泰商業銀行",
        "name": "華泰商業銀行",
        "name:en": "Hwatai Commercial Bank",
        "name:nan": "Hoâ-thài Siong-gia̍p Gîn-hâng",
        "name:nan-HJ": "華泰商業銀行",
        "name:nan-POJ": "Hoâ-thài Siong-gia̍p Gîn-hâng",
        "name:nan-TL": "Huâ-thài Siong-gia̍p Gîn-hâng",
        "name:zh": "華泰商業銀行"
      }
    },
    {
      "displayName": "近畿大阪銀行",
      "id": "kinkiosakabank-d7a9e7",
      "locationSet": {"include": ["jp"]},
      "tags": {
        "amenity": "bank",
        "brand": "近畿大阪銀行",
        "brand:en": "The Kinki Osaka Bank",
        "brand:ja": "近畿大阪銀行",
        "brand:wikidata": "Q11638628",
        "name": "近畿大阪銀行",
        "name:en": "Kinki Osaka Bank",
        "name:ja": "近畿大阪銀行"
      }
    },
    {
      "displayName": "遠東國際商業銀行",
      "id": "fareasterninternationalbank-47d9e2",
      "locationSet": {"include": ["tw"]},
      "matchNames": [
        "feib",
        "遠東商銀",
        "遠東銀",
        "遠東銀行",
        "遠銀"
      ],
      "tags": {
        "amenity": "bank",
        "brand": "遠東國際商業銀行",
        "brand:en": "Far Eastern International Bank",
        "brand:wikidata": "Q15911143",
        "brand:zh": "遠東國際商業銀行",
        "name": "遠東國際商業銀行",
        "name:en": "Far Eastern International Bank",
        "name:nan": "Oán-tong Kok-chè Siong-gia̍p Gîn-hâng",
        "name:nan-HJ": "遠東國際商業銀行",
        "name:nan-POJ": "Oán-tong Kok-chè Siong-gia̍p Gîn-hâng",
        "name:nan-TL": "Uán-tong Kok-tsè Siong-gia̍p Gîn-hâng",
        "name:zh": "遠東國際商業銀行"
      }
    },
    {
      "displayName": "陽信商業銀行",
      "id": "sunnycommercialbank-47d9e2",
      "locationSet": {"include": ["tw"]},
      "matchNames": [
        "sunny bank",
        "陽信商銀",
        "陽信銀行"
      ],
      "tags": {
        "amenity": "bank",
        "brand": "陽信商業銀行",
        "brand:en": "Sunny Commercial Bank",
        "brand:wikidata": "Q11658759",
        "brand:zh": "陽信商業銀行",
        "name": "陽信商業銀行",
        "name:en": "Sunny Commercial Bank",
        "name:nan": "Iông-sìn Siong-gia̍p Gîn-hâng",
        "name:nan-HJ": "陽信商業銀行",
        "name:nan-POJ": "Iông-sìn Siong-gia̍p Gîn-hâng",
        "name:nan-TL": "Iông-sìn Siong-gia̍p Gîn-hâng",
        "name:zh": "陽信商業銀行"
      }
    },
    {
      "displayName": "集友銀行 Chiyu Banking Corporation",
      "id": "chiyubankingcorporation-442838",
      "locationSet": {"include": ["hk"]},
      "tags": {
        "amenity": "bank",
        "brand": "集友銀行 Chiyu Banking Corporation",
        "brand:en": "Chiyu Banking Corporation",
        "brand:wikidata": "Q877121",
        "brand:zh": "集友銀行",
        "brand:zh-Hans": "集友银行",
        "brand:zh-Hant": "集友銀行",
        "name": "集友銀行 Chiyu Banking Corporation",
        "name:en": "Chiyu Banking Corporation",
        "name:zh": "集友銀行",
        "name:zh-Hans": "集友银行",
        "name:zh-Hant": "集友銀行"
      }
    },
    {
      "displayName": "静岡銀行",
      "id": "shizuokabank-d7a9e7",
      "locationSet": {"include": ["jp"]},
      "tags": {
        "amenity": "bank",
        "brand": "静岡銀行",
        "brand:en": "Shizuoka Bank",
        "brand:ja": "静岡銀行",
        "brand:wikidata": "Q7499501",
        "name": "静岡銀行",
        "name:en": "Shizuoka Bank",
        "name:ja": "静岡銀行"
      }
    },
    {
      "displayName": "香港上海滙豐銀行 HSBC",
      "id": "hsbc-075cf6",
      "locationSet": {"include": ["hk", "mo"]},
      "matchNames": ["hsbc hong kong", "滙豐"],
      "tags": {
        "amenity": "bank",
        "brand": "香港上海滙豐銀行 HSBC",
        "brand:en": "HSBC",
        "brand:wikidata": "Q190464",
        "brand:zh": "香港上海滙豐銀行",
        "brand:zh-Hans": "香港上海汇丰银行",
        "brand:zh-Hant": "香港上海滙豐銀行",
        "name": "滙豐銀行 HSBC",
        "name:en": "HSBC",
        "name:zh": "滙豐銀行",
        "name:zh-Hans": "汇丰银行",
        "name:zh-Hant": "滙豐銀行"
      }
    },
    {
      "displayName": "高雄銀行",
      "id": "bankofkaohsiung-47d9e2",
      "locationSet": {"include": ["tw"]},
      "matchNames": ["bok", "高銀", "高雄市銀行", "高雄銀"],
      "tags": {
        "amenity": "bank",
        "brand": "高雄銀行",
        "brand:en": "Bank of Kaohsiung",
        "brand:wikidata": "Q11673248",
        "brand:zh": "高雄銀行",
        "name": "高雄銀行",
        "name:en": "Bank of Kaohsiung",
        "name:nan": "Ko-hiông Gîn-hâng",
        "name:nan-HJ": "高雄銀行",
        "name:nan-POJ": "Ko-hiông Gîn-hâng",
        "name:nan-TL": "Ko-hiông Gîn-hâng",
        "name:zh": "高雄銀行"
      }
    },
    {
      "displayName": "鹿児島銀行",
      "id": "kagoshimabank-d7a9e7",
      "locationSet": {"include": ["jp"]},
      "tags": {
        "amenity": "bank",
        "brand": "鹿児島銀行",
        "brand:en": "Kagoshima Bank",
        "brand:ja": "鹿児島銀行",
        "brand:wikidata": "Q11677008",
        "name": "鹿児島銀行",
        "name:en": "Kagoshima Bank",
        "name:ja": "鹿児島銀行"
      }
    }
  ]
}<|MERGE_RESOLUTION|>--- conflicted
+++ resolved
@@ -22,7 +22,6 @@
   },
   "items": [
     {
-<<<<<<< HEAD
       "displayName": "Bank Pocztowy",
       "locationSet": {"include": ["pl"]},
       "tags": {
@@ -30,7 +29,9 @@
         "brand": "Bank Pocztowy",
         "brand:wikidata": "Q4034834",
         "name": "Bank Pocztowy"
-=======
+      }
+    },
+    {
       "displayName": "Krakowski Bank Spółdzielczy",
       "locationSet": {"include": ["pl"]},
       "tags": {
@@ -38,7 +39,6 @@
         "brand": "Krakowski Bank Spółdzielczy",
         "brand:wikidata": "Q11747876",
         "name": "Krakowski Bank Spółdzielczy"
->>>>>>> f852dcce
       }
     },
     {
