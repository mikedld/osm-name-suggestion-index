--- conflicted
+++ resolved
@@ -5,7 +5,6 @@
   },
   "items": [
     {
-<<<<<<< HEAD
       "displayName": "Fischer Homes",
       "locationSet": {"include": ["us"]},
       "tags": {
@@ -17,20 +16,6 @@
       }
     },
     {
-      "displayName": "Salesforce",
-      "id": "salesforce-4a77e8",
-      "locationSet": {"include": ["001"]},
-      "tags": {
-        "brand": "Salesforce",
-        "brand:wikidata": "Q941127",
-        "company": "it",
-        "name": "Salesforce",
-        "office": "company"
-      }
-    },
-    {
-=======
->>>>>>> f29cf27b
       "displayName": "TomTom",
       "id": "tomtom-4a77e8",
       "locationSet": {"include": ["001"]},
