{
  "properties": {
    "path": "brands/shop/car_repair",
    "preserveTags": ["^name"],
    "exclude": {
      "generic": [
        "^(auto (serwis|service)|car repair)$",
        "^(mécanique|tyres|wulkanizacja|vulcanizare)$",
        "^(вулканизация|шиномонтаж)$",
        "^autoservis$",
        "^avtoservis$",
        "^borrachar[ií]a$",
        "^garage\\s?(moto|auto)?$",
        "^gomer[ií]a$",
        "^lubri(centro|ficantes)$",
        "^taller( mec[aá]nico)?$",
        "^авто(рынок|ремонт|сервис|запчасти|электрик|запчастини)?$",
        "^автома(г|газин|стерская)?$",
        "^автосервис\\+шиномонтаж$",
        "^автосервіс$",
        "^замена масла$",
        "^сто$"
      ],
      "named": ["^elettrauto$"]
    }
  },
  "items": [
    {
      "note": "Auto create shop/car_repair from shop/car brands, but exclude car dealers (#9643)",
      "templateExclude": [
        "americascarmart",
        "arnoldclark",
        "autonation",
        "autoworld",
        "avis",
        "bigmotor",
        "bristolstreetmotors",
        "byrider",
        "carmax",
        "carshop",
        "cazoo",
        "drivetime",
        "enterprise",
        "hertz",
        "lagence",
        "netz",
        "nextage",
        "niospace",
        "webuyanycar"
      ],
      "templateSource": "brands/shop/car",
      "templateTags": {"shop": "car_repair"}
    },
    {
      "displayName": "123 Pare-Brise",
      "id": "123parebrise-98e3a2",
      "locationSet": {"include": ["fr"]},
      "tags": {
        "brand": "123 Pare-Brise",
        "brand:wikidata": "Q120734061",
        "name": "123 Pare-Brise",
        "shop": "car_repair"
      }
    },
    {
      "displayName": "1a autoservice",
      "id": "1aautoservice-4c8afc",
      "locationSet": {
        "include": ["at", "ch", "de"]
      },
      "tags": {
        "brand": "1a autoservice",
        "brand:wikidata": "Q109558465",
        "name": "1a autoservice",
        "shop": "car_repair"
      }
    },
    {
      "displayName": "A.T.U",
      "id": "atu-6db7c0",
      "locationSet": {"include": ["at", "de"]},
      "matchNames": ["auto-teile-unger"],
      "tags": {
        "brand": "A.T.U",
        "brand:wikidata": "Q784721",
        "name": "A.T.U",
        "shop": "car_repair"
      }
    },
    {
      "displayName": "AAMCO",
      "id": "aamco-3fdb50",
      "locationSet": {"include": ["ca", "us"]},
      "matchNames": [
        "aamco transmissions",
        "aamco transmissions and total car care"
      ],
      "tags": {
        "brand": "AAMCO",
        "brand:wikidata": "Q4649902",
        "name": "AAMCO",
        "service:vehicle:transmission": "yes",
        "shop": "car_repair"
      }
    },
    {
      "displayName": "Active Green + Ross",
      "id": "activegreenross-9c9847",
      "locationSet": {
        "include": ["ca-on.geojson"]
      },
      "tags": {
        "brand": "Active Green + Ross",
        "brand:wikidata": "Q123409768",
        "name": "Active Green + Ross",
        "shop": "car_repair"
      }
    },
    {
      "displayName": "AD",
      "id": "ad-98e3a2",
      "locationSet": {"include": ["fr"]},
      "tags": {
        "brand": "AD",
        "brand:wikidata": "Q108753388",
        "name": "AD",
        "shop": "car_repair"
      }
    },
    {
      "displayName": "ATS Euromaster",
      "id": "atseuromaster-3b6d68",
      "locationSet": {"include": ["gb"]},
      "tags": {
        "brand": "ATS Euromaster",
        "brand:wikidata": "Q4654920",
        "name": "ATS Euromaster",
        "shop": "car_repair"
      }
    },
    {
      "displayName": "Auto Plus",
      "id": "autoplus-878d90",
      "locationSet": {"include": ["us"]},
      "tags": {
        "brand": "Auto Plus",
        "brand:wikidata": "Q65121114",
        "name": "Auto Plus",
        "official_name": "Auto Plus Professional Service Center",
        "shop": "car_repair"
      }
    },
    {
      "displayName": "AUTOFIT",
      "id": "autofit-c95f1a",
      "locationSet": {"include": ["de"]},
      "tags": {
        "brand": "AUTOFIT",
        "brand:wikidata": "Q108198772",
        "name": "AUTOFIT",
        "shop": "car_repair"
      }
    },
    {
      "displayName": "Automester",
      "id": "automester-25491b",
      "locationSet": {"include": ["dk"]},
      "tags": {
        "brand": "Automester",
        "brand:wikidata": "Q110510044",
        "name": "Automester",
        "shop": "car_repair"
      }
    },
    {
      "displayName": "AutoPartner",
      "id": "autopartner-25491b",
      "locationSet": {"include": ["dk"]},
      "tags": {
        "brand": "AutoPartner",
        "brand:wikidata": "Q110510294",
        "name": "AutoPartner",
        "shop": "car_repair"
      }
    },
    {
      "displayName": "AUTOPRIMO",
      "id": "autoprimo-98e3a2",
      "locationSet": {"include": ["fr"]},
      "tags": {
        "brand": "AUTOPRIMO",
        "brand:wikidata": "Q117610578",
        "name": "AUTOPRIMO",
        "shop": "car_repair"
      }
    },
    {
      "displayName": "Autotaalglas",
      "id": "autotaalglas-854910",
      "locationSet": {"include": ["nl"]},
      "tags": {
        "brand": "Autotaalglas",
        "brand:wikidata": "Q124616528",
        "name": "Autotaalglas",
        "service:vehicle:glass": "yes",
        "shop": "car_repair"
      }
    },
    {
      "displayName": "Avatacar",
      "id": "avatacar-98e3a2",
      "locationSet": {"include": ["fr"]},
      "tags": {
        "brand": "Avatacar",
        "brand:wikidata": "Q65156251",
        "name": "Avatacar",
        "shop": "car_repair"
      }
    },
    {
      "displayName": "BestDrive",
      "id": "bestdrive-9f6e1a",
      "locationSet": {
        "include": ["cz", "fr", "sk"]
      },
      "tags": {
        "brand": "BestDrive",
        "brand:wikidata": "Q63057183",
        "name": "BestDrive",
        "shop": "car_repair"
      }
    },
    {
      "displayName": "Bosch Car Service",
      "id": "boschcarservice-dc8719",
      "locationSet": {"include": ["001"]},
      "matchNames": ["bosch service"],
      "tags": {
        "brand": "Bosch Car Service",
        "brand:wikidata": "Q894368",
        "name": "Bosch Car Service",
        "shop": "car_repair"
      }
    },
    {
      "displayName": "Brakes Plus",
      "id": "brakesplus-878d90",
      "locationSet": {"include": ["us"]},
      "tags": {
        "brand": "Brakes Plus",
        "brand:wikidata": "Q62075246",
        "name": "Brakes Plus",
        "shop": "car_repair"
      }
    },
    {
      "displayName": "Caliber Collision",
      "id": "calibercollision-878d90",
      "locationSet": {"include": ["us"]},
      "matchNames": ["caliber auto care"],
      "tags": {
        "brand": "Caliber Collision",
        "brand:wikidata": "Q109329782",
        "name": "Caliber Collision",
        "service:vehicle:body_repair": "yes",
        "shop": "car_repair"
      }
    },
    {
      "displayName": "Car-X",
      "id": "carx-878d90",
      "locationSet": {"include": ["us"]},
      "tags": {
        "brand": "Car-X",
        "brand:wikidata": "Q63859189",
        "name": "Car-X",
        "shop": "car_repair"
      }
    },
    {
      "displayName": "Carglass",
      "id": "carglass-dc8719",
      "locationSet": {"include": ["001"]},
      "tags": {
        "brand": "Carglass",
        "brand:wikidata": "Q1035997",
        "name": "Carglass",
        "service:vehicle:glass": "yes",
        "shop": "car_repair"
      }
    },
    {
      "displayName": "CarPeople",
      "id": "carpeople-25491b",
      "locationSet": {"include": ["dk"]},
      "tags": {
        "brand": "CarPeople",
        "brand:wikidata": "Q110510349",
        "name": "CarPeople",
        "shop": "car_repair"
      }
    },
    {
      "displayName": "Carstar",
      "id": "carstar-3fdb50",
      "locationSet": {"include": ["ca", "us"]},
      "matchNames": [
        "carstar auto body repair experts"
      ],
      "tags": {
        "brand": "Carstar",
        "brand:wikidata": "Q64187891",
        "name": "Carstar",
        "service:vehicle:body_repair": "yes",
        "shop": "car_repair"
      }
    },
    {
      "displayName": "Christian Brothers Automotive",
      "id": "christianbrothersautomotive-878d90",
      "locationSet": {"include": ["us"]},
      "tags": {
        "brand": "Christian Brothers Automotive",
        "name": "Christian Brothers Automotive",
        "shop": "car_repair"
      }
    },
    {
<<<<<<< HEAD
      "displayName": "Chrysler",
      "id": "chrysler-dc8719",
      "locationSet": {"include": ["001"]},
      "tags": {
        "brand": "Chrysler",
        "brand:wikidata": "Q29610",
        "name": "Chrysler",
        "shop": "car_repair"
      }
    },
    {
      "displayName": "Citroën",
      "id": "citroen-dc8719",
      "locationSet": {"include": ["001"]},
      "tags": {
        "brand": "Citroën",
        "brand:wikidata": "Q6746",
        "name": "Citroën",
        "shop": "car_repair"
      }
    },
    {
=======
>>>>>>> f5db80c0
      "displayName": "Cockpit",
      "id": "cockpit-fdc83e",
      "locationSet": {"include": ["jp", "th"]},
      "tags": {
        "brand": "Cockpit",
        "brand:wikidata": "Q125874866",
        "name": "Cockpit",
        "shop": "car_repair"
      }
    },
    {
      "displayName": "Confortauto",
      "id": "confortauto-324afc",
      "locationSet": {"include": ["es", "pt"]},
      "tags": {
        "brand": "Confortauto",
        "brand:wikidata": "Q126181267",
        "name": "Confortauto",
        "shop": "car_repair"
      }
    },
    {
      "displayName": "Delko",
      "id": "delko-98e3a2",
      "locationSet": {"include": ["fr"]},
      "tags": {
        "brand": "Delko",
        "brand:wikidata": "Q24934757",
        "name": "Delko",
        "shop": "car_repair"
      }
    },
    {
      "displayName": "Din Bilpartner",
      "id": "dinbilpartner-25491b",
      "locationSet": {"include": ["dk"]},
      "tags": {
        "brand": "Din Bilpartner",
        "brand:wikidata": "Q110510457",
        "name": "Din Bilpartner",
        "shop": "car_repair"
      }
    },
    {
      "displayName": "DS Automobiles",
      "id": "dsautomobiles-dc8719",
      "locationSet": {"include": ["001"]},
      "matchNames": ["ds"],
      "tags": {
        "brand": "DS Automobiles",
        "brand:wikidata": "Q16040593",
        "name": "DS Automobiles",
        "shop": "car_repair"
      }
    },
    {
      "displayName": "E.Leclerc Auto",
      "id": "eleclerc-98e3a2",
      "locationSet": {"include": ["fr"]},
      "tags": {
        "brand": "E.Leclerc",
        "brand:wikidata": "Q1273376",
        "name": "E.Leclerc",
        "shop": "car_repair"
      }
    },
    {
      "displayName": "Eneos Frontier",
      "id": "eneosfrontier-aba9fa",
      "locationSet": {"include": ["jp"]},
      "tags": {
        "brand": "Eneos Frontier",
        "brand:wikidata": "Q11197713",
        "name:en": "Eneos Frontier",
        "name:ja": "ENEOSフロンティア",
        "shop": "car_repair"
      }
    },
    {
      "displayName": "ETB Autocentres",
      "id": "etbautocentres-3b6d68",
      "locationSet": {"include": ["gb"]},
      "matchNames": ["etb tyres"],
      "tags": {
        "brand": "ETB Autocentres",
        "brand:wikidata": "Q100143091",
        "name": "ETB Autocentres",
        "shop": "car_repair"
      }
    },
    {
      "displayName": "Euromaster",
      "id": "euromaster-db76b7",
      "locationSet": {
        "include": [
          "ch",
          "de",
          "es",
          "fi",
          "fr",
          "nl",
          "pt"
        ]
      },
      "tags": {
        "brand": "Euromaster",
        "brand:wikidata": "Q3060668",
        "name": "Euromaster",
        "shop": "car_repair"
      }
    },
    {
      "displayName": "Feu Vert",
      "id": "feuvert-89b710",
      "locationSet": {"include": ["fr", "pt"]},
      "tags": {
        "brand": "Feu Vert",
        "brand:wikidata": "Q3070922",
        "name": "Feu Vert",
        "shop": "car_repair"
      }
    },
    {
<<<<<<< HEAD
      "displayName": "Fiat",
      "id": "fiat-dc8719",
      "locationSet": {"include": ["001"]},
      "tags": {
        "brand": "Fiat",
        "brand:wikidata": "Q27597",
        "name": "Fiat",
        "shop": "car_repair"
      }
    },
    {
      "displayName": "Fiat Professional",
      "id": "fiatprofessional-dc8719",
      "locationSet": {"include": ["001"]},
      "tags": {
        "brand": "Fiat Professional",
        "brand:wikidata": "Q1146494",
        "name": "Fiat Professional",
        "shop": "car_repair"
      }
    },
    {
=======
>>>>>>> f5db80c0
      "displayName": "Firestone",
      "id": "firestone-a35932",
      "locationSet": {
        "include": ["ca", "cl", "us"]
      },
      "tags": {
        "brand": "Firestone",
        "brand:wikidata": "Q420837",
        "name": "Firestone",
        "official_name": "Firestone Complete Auto Care",
        "shop": "car_repair"
      }
    },
    {
      "displayName": "First Stop",
      "id": "firststop-dc8719",
      "locationSet": {"include": ["001"]},
      "tags": {
        "brand": "First Stop",
        "brand:wikidata": "Q3072965",
        "name": "First Stop",
        "shop": "car_repair"
      }
    },
    {
      "displayName": "Fit Service",
      "id": "fitservice-b8cc5f",
      "locationSet": {"include": ["ru"]},
      "tags": {
        "brand": "Fit Service",
        "name": "Fit Service",
        "shop": "car_repair"
      }
    },
    {
      "displayName": "Formula One Autocentres",
      "id": "formulaoneautocentres-3b6d68",
      "locationSet": {"include": ["gb"]},
      "matchNames": [
        "f1 autocentre",
        "formula 1 autocentre"
      ],
      "tags": {
        "brand": "Formula One Autocentres",
        "brand:wikidata": "Q79239635",
        "name": "Formula One Autocentres",
        "shop": "car_repair"
      }
    },
    {
      "displayName": "France Pare-Brise",
      "id": "franceparebrise-46d04a",
      "locationSet": {"include": ["fx"]},
      "tags": {
        "brand": "France Pare-Brise",
        "brand:wikidata": "Q63335107",
        "name": "France Pare-Brise",
        "shop": "car_repair",
        "short_name": "FPB"
      }
    },
    {
      "displayName": "Gerber Collision & Glass",
      "id": "gerbercollisionandglass-878d90",
      "locationSet": {"include": ["us"]},
      "tags": {
        "brand": "Gerber Collision & Glass",
        "brand:wikidata": "Q108871639",
        "name": "Gerber Collision & Glass",
        "service:vehicle:body_repair": "yes",
        "service:vehicle:glass": "yes",
        "shop": "car_repair"
      }
    },
    {
      "displayName": "Goodyear",
      "id": "goodyear-d2aca7",
      "locationSet": {
        "include": ["au", "ca", "cl", "pe", "us"]
      },
      "matchNames": [
        "goodyear auto service center",
        "goodyear commercial tire & service centers"
      ],
      "tags": {
        "brand": "Goodyear",
        "brand:wikidata": "Q620875",
        "name": "Goodyear",
        "shop": "car_repair"
      }
    },
    {
      "displayName": "Grease Monkey",
      "id": "greasemonkey-85d5b8",
      "locationSet": {"include": ["cn", "us"]},
      "tags": {
        "brand": "Grease Monkey",
        "brand:wikidata": "Q5598563",
        "name": "Grease Monkey",
        "shop": "car_repair"
      }
    },
    {
      "displayName": "Great Canadian Oil Change",
      "id": "greatcanadianoilchange-10e248",
      "locationSet": {"include": ["ca"]},
      "matchNames": ["gcoc"],
      "tags": {
        "brand": "Great Canadian Oil Change",
        "brand:wikidata": "Q120502925",
        "name": "Great Canadian Oil Change",
        "shop": "car_repair"
      }
    },
    {
      "displayName": "Halfords Autocentre",
      "id": "halfordsautocentre-3b6d68",
      "locationSet": {"include": ["gb"]},
      "matchNames": ["halfords"],
      "tags": {
        "brand": "Halfords Autocentre",
        "brand:wikidata": "Q5641894",
        "name": "Halfords Autocentre",
        "shop": "car_repair"
      }
    },
    {
      "displayName": "Hella Service Partner",
      "id": "hellaservicepartner-25491b",
      "locationSet": {"include": ["dk"]},
      "tags": {
        "brand": "Hella Service Partner",
        "brand:wikidata": "Q110510535",
        "name": "Hella Service Partner",
        "shop": "car_repair"
      }
    },
    {
      "displayName": "HiQ Tyres & Autocare",
      "id": "hiqtyresandautocare-3b6d68",
      "locationSet": {"include": ["gb"]},
      "matchNames": ["hi-q", "hiq tyre services"],
      "tags": {
        "brand": "HiQ Tyres & Autocare",
        "brand:wikidata": "Q55613688",
        "name": "HiQ Tyres & Autocare",
        "shop": "car_repair"
      }
    },
    {
      "displayName": "Jiffy Lube",
      "id": "jiffylube-3fdb50",
      "locationSet": {"include": ["ca", "us"]},
      "tags": {
        "brand": "Jiffy Lube",
        "brand:wikidata": "Q6192247",
        "name": "Jiffy Lube",
        "shop": "car_repair"
      }
    },
    {
      "displayName": "junited Autoglas",
      "id": "junitedautoglas-c95f1a",
      "locationSet": {"include": ["de"]},
      "tags": {
        "brand": "junited Autoglas",
        "brand:wikidata": "Q108131315",
        "name": "junited Autoglas",
        "service:vehicle:glass": "yes",
        "shop": "car_repair"
      }
    },
    {
      "displayName": "Kwik Fit",
      "id": "kwikfit-b75a4b",
      "locationSet": {
        "include": ["gb", "ie", "nl"]
      },
      "tags": {
        "brand": "Kwik Fit",
        "brand:wikidata": "Q958053",
        "name": "Kwik Fit",
        "shop": "car_repair"
      }
    },
    {
<<<<<<< HEAD
      "displayName": "Lancia",
      "id": "lancia-dc8719",
      "locationSet": {"include": ["001"]},
      "tags": {
        "brand": "Lancia",
        "brand:wikidata": "Q35896",
        "name": "Lancia",
        "shop": "car_repair"
      }
    },
    {
      "displayName": "Lexus",
      "id": "lexus-dc8719",
      "locationSet": {"include": ["001"]},
      "tags": {
        "brand": "Lexus",
        "brand:wikidata": "Q35919",
        "name": "Lexus",
        "shop": "car_repair"
      }
    },
    {
=======
>>>>>>> f5db80c0
      "displayName": "LINE-X",
      "id": "linex-3fdb50",
      "locationSet": {"include": ["ca", "us"]},
      "tags": {
        "brand": "LINE-X",
        "brand:wikidata": "Q122462764",
        "name": "LINE-X",
        "shop": "car_repair"
      }
    },
    {
      "displayName": "MAACO",
      "id": "maaco-3fdb50",
      "locationSet": {"include": ["ca", "us"]},
      "matchNames": [
        "maaco collision repair & auto painting"
      ],
      "tags": {
        "brand": "MAACO",
        "brand:wikidata": "Q6714015",
        "name": "MAACO",
        "service:vehicle:body_repair": "yes",
        "service:vehicle:painting": "yes",
        "shop": "car_repair"
      }
    },
    {
      "displayName": "mac OIL",
      "id": "macoil-c95f1a",
      "locationSet": {"include": ["de"]},
      "tags": {
        "brand": "mac OIL",
        "brand:wikidata": "Q107699834",
        "name": "mac OIL",
        "service:vehicle:oil_change": "yes",
        "shop": "car_repair"
      }
    },
    {
      "displayName": "Meca",
      "id": "meca-4150a7",
      "locationSet": {"include": ["se"]},
      "tags": {
        "brand": "Meca",
        "name": "Meca",
        "shop": "car_repair"
      }
    },
    {
      "displayName": "Meineke",
      "id": "meineke-878d90",
      "locationSet": {"include": ["us"]},
      "matchNames": ["meineke car care"],
      "tags": {
        "brand": "Meineke",
        "brand:wikidata": "Q6810159",
        "name": "Meineke",
        "official_name": "Meineke Car Care Center",
        "shop": "car_repair"
      }
    },
    {
      "displayName": "Mekonomen",
      "id": "mekonomen-7de64b",
      "locationSet": {
        "include": ["dk", "no", "se"]
      },
      "note": "https://github.com/osmlab/name-suggestion-index/issues/5500",
      "preserveTags": ["^name"],
      "tags": {
        "brand": "Mekonomen",
        "brand:wikidata": "Q10580079",
        "name": "Mekonomen",
        "shop": "car_repair"
      }
    },
    {
      "displayName": "Merchant's",
      "id": "merchants-878d90",
      "locationSet": {"include": ["us"]},
      "tags": {
        "brand": "Merchant's",
        "brand:wikidata": "Q6818350",
        "name": "Merchant's",
        "official_name": "Merchant's Tire and Auto",
        "shop": "car_repair"
      }
    },
    {
      "displayName": "Midas",
      "id": "midas-dc8719",
      "locationSet": {"include": ["001"]},
      "tags": {
        "brand": "Midas",
        "brand:wikidata": "Q3312613",
        "name": "Midas",
        "shop": "car_repair"
      }
    },
    {
      "displayName": "Mister Transmission",
      "id": "mistertransmission-10e248",
      "locationSet": {"include": ["ca"]},
      "matchNames": ["mr transmission"],
      "tags": {
        "brand": "Mister Transmission",
        "brand:wikidata": "Q24190642",
        "name": "Mister Transmission",
        "service:vehicle:transmission": "yes",
        "shop": "car_repair"
      }
    },
    {
      "displayName": "Mobil 1 Lube Express",
      "id": "mobil1lubeexpress-878d90",
      "locationSet": {"include": ["us"]},
      "tags": {
        "brand": "Mobil 1",
        "brand:wikidata": "Q837922",
        "name": "Mobil 1 Lube Express",
        "shop": "car_repair"
      }
    },
    {
      "displayName": "Mondial Pare-Brise",
      "id": "mondialparebrise-98e3a2",
      "locationSet": {"include": ["fr"]},
      "tags": {
        "brand": "Mondial Pare-Brise",
        "brand:wikidata": "Q118129474",
        "name": "Mondial Pare-Brise",
        "shop": "car_repair"
      }
    },
    {
      "displayName": "Monro Muffler Brake",
      "id": "monromufflerbrake-878d90",
      "locationSet": {"include": ["us"]},
      "matchNames": ["monro", "monro muffler"],
      "tags": {
        "brand": "Monro Muffler Brake",
        "brand:wikidata": "Q6902090",
        "name": "Monro Muffler Brake",
        "shop": "car_repair"
      }
    },
    {
      "displayName": "Motrio",
      "id": "motrio-dc8719",
      "locationSet": {"include": ["001"]},
      "tags": {
        "brand": "Motrio",
        "brand:wikidata": "Q6918585",
        "name": "Motrio",
        "shop": "car_repair"
      }
    },
    {
      "displayName": "Mr. Lube",
      "id": "mrlube-10e248",
      "locationSet": {"include": ["ca"]},
      "tags": {
        "brand": "Mr. Lube",
        "brand:wikidata": "Q17104067",
        "name": "Mr. Lube",
        "shop": "car_repair"
      }
    },
    {
      "displayName": "mycar Tyre & Auto",
      "id": "mycartyreandauto-c3960a",
      "locationSet": {"include": ["au"]},
      "matchNames": ["mycar"],
      "tags": {
        "brand": "mycar Tyre & Auto",
        "brand:wikidata": "Q106224674",
        "name": "mycar Tyre & Auto",
        "shop": "car_repair"
      }
    },
    {
      "displayName": "NAPA AutoCare Center",
      "id": "napaautocarecenter-3fdb50",
      "locationSet": {"include": ["ca", "us"]},
      "matchNames": [
        "napa",
        "napa autocare",
        "napa autocare collision center",
        "napa autocare mechanical center",
        "napa autocare truck center"
      ],
      "preserveTags": ["^name$"],
      "tags": {
        "brand": "NAPA AutoCare Center",
        "brand:wikidata": "Q6970842",
        "name": "NAPA AutoCare Center",
        "shop": "car_repair"
      }
    },
    {
      "displayName": "National Tire and Battery",
      "id": "ntb-878d90",
      "locationSet": {"include": ["us"]},
      "tags": {
        "alt_name": "National Tire and Battery",
        "brand": "NTB",
        "brand:wikidata": "Q6978944",
        "name": "NTB",
        "shop": "car_repair"
      }
    },
    {
      "displayName": "National Tyres and Autocare",
      "id": "nationaltyresandautocare-3b6d68",
      "locationSet": {"include": ["gb"]},
      "tags": {
        "brand": "National Tyres and Autocare",
        "brand:wikidata": "Q6979055",
        "name": "National Tyres and Autocare",
        "shop": "car_repair",
        "short_name": "National Tyres"
      }
    },
    {
      "displayName": "National Windscreens",
      "id": "nationalwindscreens-3b6d68",
      "locationSet": {"include": ["gb"]},
      "tags": {
        "brand": "National Windscreens",
        "brand:wikidata": "Q87142619",
        "name": "National Windscreens",
        "service:vehicle:glass": "yes",
        "shop": "car_repair"
      }
    },
    {
      "displayName": "Norauto",
      "id": "norauto-388a61",
      "locationSet": {
        "include": [
          "ar",
          "es",
          "fr",
          "hu",
          "it",
          "pl",
          "pt",
          "ro"
        ]
      },
      "tags": {
        "brand": "Norauto",
        "brand:wikidata": "Q3317698",
        "name": "Norauto",
        "shop": "car_repair"
      }
    },
    {
      "displayName": "NOVUS Glass",
      "id": "novusglass-dc8719",
      "locationSet": {"include": ["001"]},
      "tags": {
        "brand": "NOVUS Glass",
        "brand:wikidata": "Q120636586",
        "name": "NOVUS Glass",
        "service:vehicle:glass": "yes",
        "shop": "car_repair"
      }
    },
    {
      "displayName": "ÖAMTC",
      "id": "oamtc-d1144d",
      "locationSet": {"include": ["at"]},
      "tags": {
        "brand": "ÖAMTC",
        "brand:wikidata": "Q306057",
        "name": "ÖAMTC",
        "shop": "car_repair"
      }
    },
    {
      "displayName": "Oficina",
      "id": "oficina-3dbfde",
      "locationSet": {
        "include": ["ao", "br", "pt"]
      },
      "note": "Probably a generic Portuguese name for a car repair shop",
      "tags": {
        "brand": "Oficina",
        "name": "Oficina",
        "shop": "car_repair"
      }
    },
    {
      "displayName": "Oil Changers",
      "id": "oilchangers-878d90",
      "locationSet": {"include": ["us"]},
      "tags": {
        "brand": "Oil Changers",
        "brand:wikidata": "Q121338971",
        "name": "Oil Changers",
        "service:vehicle:oil_change": "yes",
        "shop": "car_repair"
      }
    },
    {
      "displayName": "Pep Boys",
      "id": "pepboys-878d90",
      "locationSet": {"include": ["us"]},
      "tags": {
        "brand": "Pep Boys",
        "brand:wikidata": "Q3375007",
        "name": "Pep Boys",
        "shop": "car_repair"
      }
    },
    {
      "displayName": "pitstop",
      "id": "pitstop-c95f1a",
      "locationSet": {"include": ["de"]},
      "tags": {
        "brand": "pitstop",
        "brand:wikidata": "Q1310014",
        "name": "pitstop",
        "shop": "car_repair"
      }
    },
    {
      "displayName": "Point S",
      "id": "points-dc8719",
      "locationSet": {"include": ["001"]},
      "tags": {
        "brand": "Point S",
        "brand:wikidata": "Q3393358",
        "name": "Point S",
        "shop": "car_repair"
      }
    },
    {
      "displayName": "Precision Tune Auto Care",
      "id": "precisiontuneautocare-878d90",
      "locationSet": {"include": ["us"]},
      "tags": {
        "brand": "Precision Tune Auto Care",
        "brand:wikidata": "Q120717427",
        "name": "Precision Tune Auto Care",
        "shop": "car_repair"
      }
    },
    {
      "displayName": "Précisium",
      "id": "precisium-98e3a2",
      "locationSet": {"include": ["fr"]},
      "tags": {
        "brand": "Précisium",
        "brand:wikidata": "Q117604969",
        "name": "Précisium",
        "shop": "car_repair"
      }
    },
    {
      "displayName": "Premio",
      "id": "premio-354273",
      "locationSet": {
        "include": [
          "be",
          "bg",
          "ch",
          "cz",
          "de",
          "hu",
          "nl",
          "pl",
          "ro",
          "ru",
          "sk"
        ]
      },
      "tags": {
        "brand": "Premio",
        "brand:wikidata": "Q100895958",
        "name": "Premio",
        "shop": "car_repair"
      }
    },
    {
      "displayName": "ProColor Collision",
      "id": "procolorcollision-878d90",
      "locationSet": {"include": ["us"]},
      "tags": {
        "brand": "ProColor Collision",
        "brand:wikidata": "Q120648778",
        "name": "ProColor Collision",
        "service:vehicle:body_repair": "yes",
        "service:vehicle:painting": "yes",
        "shop": "car_repair"
      }
    },
    {
      "displayName": "Profile",
      "id": "profile-9d142c",
      "locationSet": {"include": ["be", "nl"]},
      "tags": {
        "brand": "Profile",
        "brand:wikidata": "Q124626004",
        "name": "Profile",
        "shop": "car_repair"
      }
    },
    {
      "displayName": "Quickpoint",
      "id": "quickpoint-25491b",
      "locationSet": {"include": ["dk"]},
      "tags": {
        "brand": "Quickpoint",
        "brand:wikidata": "Q110510602",
        "name": "Quickpoint",
        "shop": "car_repair"
      }
    },
    {
      "displayName": "Roady",
      "id": "roady-98e3a2",
      "locationSet": {"include": ["fr"]},
      "tags": {
        "brand": "Roady",
        "brand:wikidata": "Q3434112",
        "name": "Roady",
        "shop": "car_repair"
      }
    },
    {
      "displayName": "Safelite AutoGlass",
      "id": "safeliteautoglass-878d90",
      "locationSet": {"include": ["us"]},
      "matchNames": [
        "safelight auto glass",
        "safelite"
      ],
      "tags": {
        "brand": "Safelite AutoGlass",
        "brand:wikidata": "Q28797369",
        "name": "Safelite AutoGlass",
        "service:vehicle:glass": "yes",
        "shop": "car_repair"
      }
    },
    {
      "displayName": "Sears Auto Center",
      "id": "searsautocenter-0c0c7e",
      "locationSet": {"include": ["mx", "us"]},
      "tags": {
        "brand": "Sears Auto Center",
        "brand:wikidata": "Q6499202",
        "name": "Sears Auto Center",
        "shop": "car_repair"
      }
    },
    {
      "displayName": "Service King",
      "id": "serviceking-878d90",
      "locationSet": {"include": ["us"]},
      "matchNames": [
        "service king collision repair"
      ],
      "tags": {
        "brand": "Service King",
        "brand:wikidata": "Q7455694",
        "name": "Service King",
        "service:vehicle:body_repair": "yes",
        "shop": "car_repair"
      }
    },
    {
      "displayName": "SpeeDee",
      "id": "speedee-878d90",
      "locationSet": {"include": ["us"]},
      "matchNames": [
        "speedee oil change & auto service"
      ],
      "tags": {
        "brand": "SpeeDee",
        "brand:wikidata": "Q120537032",
        "name": "SpeeDee",
        "shop": "car_repair"
      }
    },
    {
      "displayName": "Speedy",
      "id": "speedy-98e3a2",
      "locationSet": {"include": ["fr"]},
      "tags": {
        "brand": "Speedy",
        "brand:wikidata": "Q3492969",
        "name": "Speedy",
        "shop": "car_repair"
      }
    },
    {
      "displayName": "Speedy Auto Service",
      "id": "speedyautoservice-10e248",
      "locationSet": {"include": ["ca"]},
      "tags": {
        "brand": "Speedy Auto Service",
        "brand:wikidata": "Q22318193",
        "name": "Speedy Auto Service",
        "shop": "car_repair"
      }
    },
    {
      "displayName": "Speedy Glass (Canada)",
      "id": "speedyglass-10e248",
      "locationSet": {"include": ["ca"]},
      "tags": {
        "brand": "Speedy Glass",
        "brand:wikidata": "Q119104960",
        "name": "Speedy Glass",
        "service:vehicle:glass": "yes",
        "shop": "car_repair"
      }
    },
    {
      "displayName": "Speedy Glass (US)",
      "id": "speedyglass-878d90",
      "locationSet": {"include": ["us"]},
      "tags": {
        "brand": "Speedy Glass",
        "brand:wikidata": "Q119105000",
        "name": "Speedy Glass",
        "service:vehicle:glass": "yes",
        "shop": "car_repair"
      }
    },
    {
      "displayName": "Sullivan Tire",
      "id": "sullivantire-bb46ab",
      "locationSet": {
        "include": [
          "us-ma.geojson",
          "us-me.geojson",
          "us-nh.geojson",
          "us-ri.geojson"
        ]
      },
      "tags": {
        "brand": "Sullivan Tire",
        "brand:wikidata": "Q121422824",
        "name": "Sullivan Tire",
        "official_name": "Sullivan Tire and Auto Service",
        "service:vehicle:car_repair": "yes",
        "service:vehicle:tyres": "yes",
        "shop": "car_repair"
      }
    },
    {
      "displayName": "Sun Auto Service",
      "id": "sunautoservice-878d90",
      "locationSet": {"include": ["us"]},
      "tags": {
        "brand": "Sun Auto Service",
        "brand:wikidata": "Q118383798",
        "name": "Sun Auto Service",
        "shop": "car_repair"
      }
    },
    {
      "displayName": "Supa Quick",
      "id": "supaquick-390d09",
      "locationSet": {
        "include": ["bw", "na", "sz", "za"]
      },
      "matchNames": [
        "supa quick express",
        "supa quick tyre dealer",
        "supa quick tyre experts"
      ],
      "tags": {
        "brand": "Supa Quick",
        "brand:wikidata": "Q121133344",
        "name": "Supa Quick",
        "shop": "car_repair"
      }
    },
    {
      "displayName": "Super Dæk Service",
      "id": "superdaekservice-25491b",
      "locationSet": {"include": ["dk"]},
      "tags": {
        "brand": "Super Dæk Service",
        "brand:wikidata": "Q110510630",
        "name": "Super Dæk Service",
        "shop": "car_repair"
      }
    },
    {
      "displayName": "Take 5 Oil Change",
      "id": "take5oilchange-3fdb50",
      "locationSet": {"include": ["ca", "us"]},
      "tags": {
        "brand": "Take 5 Oil Change",
        "brand:wikidata": "Q112359190",
        "name": "Take 5 Oil Change",
        "service:vehicle:oil_change": "yes",
        "shop": "car_repair"
      }
    },
    {
      "displayName": "Teknicar",
      "id": "teknicar-25491b",
      "locationSet": {"include": ["dk"]},
      "tags": {
        "brand": "Teknicar",
        "brand:wikidata": "Q110510682",
        "name": "Teknicar",
        "shop": "car_repair"
      }
    },
    {
      "displayName": "Top Garage",
      "id": "topgarage-98e3a2",
      "locationSet": {"include": ["fr"]},
      "tags": {
        "brand": "Top Garage",
        "brand:wikidata": "Q117602800",
        "name": "Top Garage",
        "shop": "car_repair"
      }
    },
    {
      "displayName": "Tuffy",
      "id": "tuffy-878d90",
      "locationSet": {"include": ["us"]},
      "matchNames": [
        "tuffy auto service",
        "tuffy auto service center",
        "tuffy auto service centers",
        "tuffy service",
        "tuffy service center",
        "tuffy service centers",
        "tuffy tire and auto service",
        "tuffy tire and auto service center",
        "tuffy tire and auto service centers"
      ],
      "tags": {
        "brand": "Tuffy",
        "brand:wikidata": "Q17125314",
        "name": "Tuffy",
        "shop": "car_repair"
      }
    },
    {
      "displayName": "Ultra Tune",
      "id": "ultratune-c3960a",
      "locationSet": {"include": ["au"]},
      "tags": {
        "brand": "Ultra Tune",
        "brand:wikidata": "Q29025649",
        "name": "Ultra Tune",
        "shop": "car_repair"
      }
    },
    {
      "displayName": "Vakgarage",
      "id": "vakgarage-854910",
      "locationSet": {"include": ["nl"]},
      "tags": {
        "brand": "Vakgarage",
        "brand:wikidata": "Q124053196",
        "name": "Vakgarage",
        "shop": "car_repair"
      }
    },
    {
      "displayName": "Valvoline",
      "id": "valvoline-878d90",
      "locationSet": {"include": ["us"]},
      "matchNames": ["oil can henry's"],
      "tags": {
        "brand": "Valvoline",
        "brand:wikidata": "Q7912852",
        "name": "Valvoline",
        "official_name": "Valvoline Instant Oil Change",
        "shop": "car_repair"
      }
    },
    {
      "displayName": "Valvoline Express Care",
      "id": "valvolineexpresscare-878d90",
      "locationSet": {"include": ["us"]},
      "tags": {
        "alt_name": "Express Care",
        "brand": "Valvoline Express Care",
        "brand:wikidata": "Q74273584",
        "name": "Valvoline Express Care",
        "shop": "car_repair"
      }
    },
    {
      "displayName": "VIP Tires and Service",
      "id": "viptiresandservice-451c51",
      "locationSet": {
        "include": [
          "us-ma.geojson",
          "us-me.geojson",
          "us-nh.geojson",
          "us-vt.geojson"
        ]
      },
      "matchNames": ["vip tires"],
      "note": "Often co-located with O'Reilly Auto Parts stores which should be mapped seperately. These were owned/operated by VIP before 2013 but are now seperate.",
      "tags": {
        "brand": "VIP Tires and Service",
        "brand:wikidata": "Q7907052",
        "name": "VIP Tires and Service",
        "service:vehicle:car_repair": "yes",
        "service:vehicle:tyres": "yes",
        "shop": "car_repair"
      }
    },
    {
      "displayName": "Vulcanizadora",
      "id": "vulcanizadora-dc8719",
      "locationSet": {"include": ["001"]},
      "tags": {
        "brand": "Vulcanizadora",
        "name": "Vulcanizadora",
        "shop": "car_repair"
      }
    },
    {
      "displayName": "Vulco",
      "id": "vulco-98e3a2",
      "locationSet": {"include": ["fr"]},
      "tags": {
        "brand": "Vulco",
        "brand:wikidata": "Q80184403",
        "name": "Vulco",
        "shop": "car_repair"
      }
    },
    {
      "displayName": "Wintec Autoglas",
      "id": "wintecautoglas-c95f1a",
      "locationSet": {"include": ["de"]},
      "tags": {
        "brand": "Wintec Autoglas",
        "brand:wikidata": "Q23816518",
        "name": "Wintec Autoglas",
        "service:vehicle:glass": "yes",
        "shop": "car_repair"
      }
    },
    {
      "displayName": "Вилгуд",
      "id": "d692e0-b8cc5f",
      "locationSet": {"include": ["ru"]},
      "tags": {
        "brand": "Вилгуд",
        "name": "Вилгуд",
        "shop": "car_repair"
      }
    },
    {
      "displayName": "Колесо",
      "id": "koleso-b8cc5f",
      "locationSet": {"include": ["ru"]},
      "tags": {
        "brand": "Колесо",
        "name": "Колесо",
        "name:en": "Koleso",
        "shop": "car_repair"
      }
    },
    {
      "displayName": "بترومين إكسبرس",
      "id": "petrominexpress-78a956",
      "locationSet": {"include": ["sa"]},
      "tags": {
        "brand": "بترومين إكسبرس",
        "brand:ar": "بترومين إكسبرس",
        "brand:en": "Petromin Express",
        "brand:wikidata": "Q7179006",
        "name": "بترومين إكسبرس",
        "name:ar": "بترومين إكسبرس",
        "name:en": "Petromin Express",
        "shop": "car_repair"
      }
    },
    {
      "displayName": "カーコンビニ倶楽部",
      "id": "carconvenienceclub-aba9fa",
      "locationSet": {"include": ["jp"]},
      "tags": {
        "brand": "カーコンビニ倶楽部",
        "brand:en": "Car Convenience Club",
        "brand:ja": "カーコンビニ倶楽部",
        "brand:wikidata": "Q11295590",
        "name": "カーコンビニ倶楽部",
        "name:en": "Car Convenience Club",
        "name:ja": "カーコンビニ倶楽部",
        "shop": "car_repair"
      }
    },
    {
      "displayName": "小拇指",
      "id": "suremoov-98f9a6",
      "locationSet": {"include": ["cn"]},
      "matchNames": ["小拇指快修", "小拇指汽修", "小拇指汽车维修"],
      "tags": {
        "brand": "小拇指",
        "brand:en": "SUREMOOV",
        "brand:wikidata": "Q108179026",
        "brand:zh": "小拇指",
        "name": "小拇指",
        "name:en": "SUREMOOV",
        "name:zh": "小拇指",
        "shop": "car_repair"
      }
    },
    {
      "displayName": "歐特耐養護中心",
      "id": "ottoline-2dd56c",
      "locationSet": {"include": ["tw"]},
      "tags": {
        "brand": "歐特耐養護中心",
        "brand:en": "Ottoline",
        "brand:wikidata": "Q126368557",
        "brand:zh": "歐特耐養護中心",
        "name": "歐特耐養護中心",
        "name:en": "Ottoline",
        "name:zh": "歐特耐養護中心",
        "shop": "car_repair"
      }
    }
  ]
}<|MERGE_RESOLUTION|>--- conflicted
+++ resolved
@@ -26,32 +26,6 @@
   },
   "items": [
     {
-      "note": "Auto create shop/car_repair from shop/car brands, but exclude car dealers (#9643)",
-      "templateExclude": [
-        "americascarmart",
-        "arnoldclark",
-        "autonation",
-        "autoworld",
-        "avis",
-        "bigmotor",
-        "bristolstreetmotors",
-        "byrider",
-        "carmax",
-        "carshop",
-        "cazoo",
-        "drivetime",
-        "enterprise",
-        "hertz",
-        "lagence",
-        "netz",
-        "nextage",
-        "niospace",
-        "webuyanycar"
-      ],
-      "templateSource": "brands/shop/car",
-      "templateTags": {"shop": "car_repair"}
-    },
-    {
       "displayName": "123 Pare-Brise",
       "id": "123parebrise-98e3a2",
       "locationSet": {"include": ["fr"]},
@@ -59,6 +33,16 @@
         "brand": "123 Pare-Brise",
         "brand:wikidata": "Q120734061",
         "name": "123 Pare-Brise",
+        "shop": "car_repair"
+      }
+    },
+    {
+      "displayName": "Chrysler",
+      "locationSet": {"include": ["001"]},
+      "tags": {
+        "brand": "Chrysler",
+        "brand:wikidata": "Q29610",
+        "name": "Chrysler",
         "shop": "car_repair"
       }
     },
@@ -104,6 +88,17 @@
       }
     },
     {
+      "displayName": "Abarth",
+      "id": "abarth-dc8719",
+      "locationSet": {"include": ["001"]},
+      "tags": {
+        "brand": "Abarth",
+        "brand:wikidata": "Q26823",
+        "name": "Abarth",
+        "shop": "car_repair"
+      }
+    },
+    {
       "displayName": "Active Green + Ross",
       "id": "activegreenross-9c9847",
       "locationSet": {
@@ -139,6 +134,17 @@
       }
     },
     {
+      "displayName": "Audi",
+      "id": "audi-dc8719",
+      "locationSet": {"include": ["001"]},
+      "tags": {
+        "brand": "Audi",
+        "brand:wikidata": "Q23317",
+        "name": "Audi",
+        "shop": "car_repair"
+      }
+    },
+    {
       "displayName": "Auto Plus",
       "id": "autoplus-878d90",
       "locationSet": {"include": ["us"]},
@@ -191,6 +197,16 @@
         "brand": "AUTOPRIMO",
         "brand:wikidata": "Q117610578",
         "name": "AUTOPRIMO",
+        "shop": "car_repair"
+      }
+    },
+    {
+      "displayName": "Lancia",
+      "locationSet": {"include": ["001"]},
+      "tags": {
+        "brand": "Lancia",
+        "brand:wikidata": "Q35896",
+        "name": "Lancia",
         "shop": "car_repair"
       }
     },
@@ -227,6 +243,17 @@
         "brand": "BestDrive",
         "brand:wikidata": "Q63057183",
         "name": "BestDrive",
+        "shop": "car_repair"
+      }
+    },
+    {
+      "displayName": "BMW",
+      "id": "bmw-dc8719",
+      "locationSet": {"include": ["001"]},
+      "tags": {
+        "brand": "BMW",
+        "brand:wikidata": "Q26678",
+        "name": "BMW",
         "shop": "car_repair"
       }
     },
@@ -316,24 +343,23 @@
       }
     },
     {
+      "displayName": "Chevrolet",
+      "id": "chevrolet-dc8719",
+      "locationSet": {"include": ["001"]},
+      "tags": {
+        "brand": "Chevrolet",
+        "brand:wikidata": "Q29570",
+        "name": "Chevrolet",
+        "shop": "car_repair"
+      }
+    },
+    {
       "displayName": "Christian Brothers Automotive",
       "id": "christianbrothersautomotive-878d90",
       "locationSet": {"include": ["us"]},
       "tags": {
         "brand": "Christian Brothers Automotive",
         "name": "Christian Brothers Automotive",
-        "shop": "car_repair"
-      }
-    },
-    {
-<<<<<<< HEAD
-      "displayName": "Chrysler",
-      "id": "chrysler-dc8719",
-      "locationSet": {"include": ["001"]},
-      "tags": {
-        "brand": "Chrysler",
-        "brand:wikidata": "Q29610",
-        "name": "Chrysler",
         "shop": "car_repair"
       }
     },
@@ -349,8 +375,6 @@
       }
     },
     {
-=======
->>>>>>> f5db80c0
       "displayName": "Cockpit",
       "id": "cockpit-fdc83e",
       "locationSet": {"include": ["jp", "th"]},
@@ -474,7 +498,6 @@
       }
     },
     {
-<<<<<<< HEAD
       "displayName": "Fiat",
       "id": "fiat-dc8719",
       "locationSet": {"include": ["001"]},
@@ -487,7 +510,6 @@
     },
     {
       "displayName": "Fiat Professional",
-      "id": "fiatprofessional-dc8719",
       "locationSet": {"include": ["001"]},
       "tags": {
         "brand": "Fiat Professional",
@@ -497,8 +519,6 @@
       }
     },
     {
-=======
->>>>>>> f5db80c0
       "displayName": "Firestone",
       "id": "firestone-a35932",
       "locationSet": {
@@ -530,6 +550,17 @@
       "tags": {
         "brand": "Fit Service",
         "name": "Fit Service",
+        "shop": "car_repair"
+      }
+    },
+    {
+      "displayName": "Ford",
+      "id": "ford-dc8719",
+      "locationSet": {"include": ["001"]},
+      "tags": {
+        "brand": "Ford",
+        "brand:wikidata": "Q44294",
+        "name": "Ford",
         "shop": "car_repair"
       }
     },
@@ -558,6 +589,21 @@
         "name": "France Pare-Brise",
         "shop": "car_repair",
         "short_name": "FPB"
+      }
+    },
+    {
+      "displayName": "Genesis",
+      "id": "genesis-dc8719",
+      "locationSet": {"include": ["001"]},
+      "matchNames": [
+        "genesis motor",
+        "genesis motors"
+      ],
+      "tags": {
+        "brand": "Genesis",
+        "brand:wikidata": "Q21451523",
+        "name": "Genesis",
+        "shop": "car_repair"
       }
     },
     {
@@ -649,6 +695,39 @@
       }
     },
     {
+      "displayName": "Honda",
+      "id": "honda-dc8719",
+      "locationSet": {"include": ["001"]},
+      "tags": {
+        "brand": "Honda",
+        "brand:wikidata": "Q9584",
+        "name": "Honda",
+        "shop": "car_repair"
+      }
+    },
+    {
+      "displayName": "Hyundai",
+      "id": "hyundai-dc8719",
+      "locationSet": {"include": ["001"]},
+      "tags": {
+        "brand": "Hyundai",
+        "brand:wikidata": "Q55931",
+        "name": "Hyundai",
+        "shop": "car_repair"
+      }
+    },
+    {
+      "displayName": "Jeep",
+      "id": "jeep-dc8719",
+      "locationSet": {"include": ["001"]},
+      "tags": {
+        "brand": "Jeep",
+        "brand:wikidata": "Q30113",
+        "name": "Jeep",
+        "shop": "car_repair"
+      }
+    },
+    {
       "displayName": "Jiffy Lube",
       "id": "jiffylube-3fdb50",
       "locationSet": {"include": ["ca", "us"]},
@@ -685,18 +764,6 @@
       }
     },
     {
-<<<<<<< HEAD
-      "displayName": "Lancia",
-      "id": "lancia-dc8719",
-      "locationSet": {"include": ["001"]},
-      "tags": {
-        "brand": "Lancia",
-        "brand:wikidata": "Q35896",
-        "name": "Lancia",
-        "shop": "car_repair"
-      }
-    },
-    {
       "displayName": "Lexus",
       "id": "lexus-dc8719",
       "locationSet": {"include": ["001"]},
@@ -708,8 +775,6 @@
       }
     },
     {
-=======
->>>>>>> f5db80c0
       "displayName": "LINE-X",
       "id": "linex-3fdb50",
       "locationSet": {"include": ["ca", "us"]},
@@ -717,6 +782,17 @@
         "brand": "LINE-X",
         "brand:wikidata": "Q122462764",
         "name": "LINE-X",
+        "shop": "car_repair"
+      }
+    },
+    {
+      "displayName": "Lucid Motors",
+      "id": "lucidmotors-3fdb50",
+      "locationSet": {"include": ["ca", "us"]},
+      "tags": {
+        "brand": "Lucid Motors",
+        "brand:wikidata": "Q28027517",
+        "name": "Lucid Motors",
         "shop": "car_repair"
       }
     },
@@ -745,6 +821,28 @@
         "brand:wikidata": "Q107699834",
         "name": "mac OIL",
         "service:vehicle:oil_change": "yes",
+        "shop": "car_repair"
+      }
+    },
+    {
+      "displayName": "Mazda",
+      "id": "mazda-dc8719",
+      "locationSet": {"include": ["001"]},
+      "tags": {
+        "brand": "Mazda",
+        "brand:wikidata": "Q35996",
+        "name": "Mazda",
+        "shop": "car_repair"
+      }
+    },
+    {
+      "displayName": "McLaren",
+      "id": "mclaren-dc8719",
+      "locationSet": {"include": ["001"]},
+      "tags": {
+        "brand": "McLaren",
+        "brand:wikidata": "Q1351854",
+        "name": "McLaren",
         "shop": "car_repair"
       }
     },
@@ -783,6 +881,17 @@
         "brand": "Mekonomen",
         "brand:wikidata": "Q10580079",
         "name": "Mekonomen",
+        "shop": "car_repair"
+      }
+    },
+    {
+      "displayName": "Mercedes-Benz",
+      "id": "mercedesbenz-dc8719",
+      "locationSet": {"include": ["001"]},
+      "tags": {
+        "brand": "Mercedes-Benz",
+        "brand:wikidata": "Q36008",
+        "name": "Mercedes-Benz",
         "shop": "car_repair"
       }
     },
@@ -942,6 +1051,17 @@
         "brand:wikidata": "Q87142619",
         "name": "National Windscreens",
         "service:vehicle:glass": "yes",
+        "shop": "car_repair"
+      }
+    },
+    {
+      "displayName": "Nissan",
+      "id": "nissan-dc8719",
+      "locationSet": {"include": ["001"]},
+      "tags": {
+        "brand": "Nissan",
+        "brand:wikidata": "Q20165",
+        "name": "Nissan",
         "shop": "car_repair"
       }
     },
@@ -1016,6 +1136,17 @@
       }
     },
     {
+      "displayName": "Opel",
+      "id": "opel-dc8719",
+      "locationSet": {"include": ["001"]},
+      "tags": {
+        "brand": "Opel",
+        "brand:wikidata": "Q40966",
+        "name": "Opel",
+        "shop": "car_repair"
+      }
+    },
+    {
       "displayName": "Pep Boys",
       "id": "pepboys-878d90",
       "locationSet": {"include": ["us"]},
@@ -1023,6 +1154,17 @@
         "brand": "Pep Boys",
         "brand:wikidata": "Q3375007",
         "name": "Pep Boys",
+        "shop": "car_repair"
+      }
+    },
+    {
+      "displayName": "Peugeot",
+      "id": "peugeot-dc8719",
+      "locationSet": {"include": ["001"]},
+      "tags": {
+        "brand": "Peugeot",
+        "brand:wikidata": "Q6742",
+        "name": "Peugeot",
         "shop": "car_repair"
       }
     },
@@ -1131,6 +1273,29 @@
       }
     },
     {
+      "displayName": "Renault",
+      "id": "renault-dc8719",
+      "locationSet": {"include": ["001"]},
+      "matchNames": ["garage renault"],
+      "tags": {
+        "brand": "Renault",
+        "brand:wikidata": "Q6686",
+        "name": "Renault",
+        "shop": "car_repair"
+      }
+    },
+    {
+      "displayName": "Rivian Service Center",
+      "id": "rivianservicecenter-3fdb50",
+      "locationSet": {"include": ["ca", "us"]},
+      "tags": {
+        "brand": "Rivian Service Center",
+        "brand:wikidata": "Q7338847",
+        "name": "Rivian Service Center",
+        "shop": "car_repair"
+      }
+    },
+    {
       "displayName": "Roady",
       "id": "roady-98e3a2",
       "locationSet": {"include": ["fr"]},
@@ -1240,6 +1405,17 @@
         "brand:wikidata": "Q119105000",
         "name": "Speedy Glass",
         "service:vehicle:glass": "yes",
+        "shop": "car_repair"
+      }
+    },
+    {
+      "displayName": "Subaru",
+      "id": "subaru-dc8719",
+      "locationSet": {"include": ["001"]},
+      "tags": {
+        "brand": "Subaru",
+        "brand:wikidata": "Q172741",
+        "name": "Subaru",
         "shop": "car_repair"
       }
     },
@@ -1305,6 +1481,17 @@
       }
     },
     {
+      "displayName": "Suzuki",
+      "id": "suzuki-dc8719",
+      "locationSet": {"include": ["001"]},
+      "tags": {
+        "brand": "Suzuki",
+        "brand:wikidata": "Q181642",
+        "name": "Suzuki",
+        "shop": "car_repair"
+      }
+    },
+    {
       "displayName": "Take 5 Oil Change",
       "id": "take5oilchange-3fdb50",
       "locationSet": {"include": ["ca", "us"]},
@@ -1335,6 +1522,17 @@
         "brand": "Top Garage",
         "brand:wikidata": "Q117602800",
         "name": "Top Garage",
+        "shop": "car_repair"
+      }
+    },
+    {
+      "displayName": "Toyota",
+      "id": "toyota-dc8719",
+      "locationSet": {"include": ["001"]},
+      "tags": {
+        "brand": "Toyota",
+        "brand:wikidata": "Q53268",
+        "name": "Toyota",
         "shop": "car_repair"
       }
     },
@@ -1430,6 +1628,28 @@
       }
     },
     {
+      "displayName": "Volkswagen",
+      "id": "volkswagen-dc8719",
+      "locationSet": {"include": ["001"]},
+      "tags": {
+        "brand": "Volkswagen",
+        "brand:wikidata": "Q246",
+        "name": "Volkswagen",
+        "shop": "car_repair"
+      }
+    },
+    {
+      "displayName": "Volvo",
+      "id": "volvo-dc8719",
+      "locationSet": {"include": ["001"]},
+      "tags": {
+        "brand": "Volvo",
+        "brand:wikidata": "Q215293",
+        "name": "Volvo",
+        "shop": "car_repair"
+      }
+    },
+    {
       "displayName": "Vulcanizadora",
       "id": "vulcanizadora-dc8719",
       "locationSet": {"include": ["001"]},
@@ -1480,21 +1700,6 @@
         "brand": "Колесо",
         "name": "Колесо",
         "name:en": "Koleso",
-        "shop": "car_repair"
-      }
-    },
-    {
-      "displayName": "بترومين إكسبرس",
-      "id": "petrominexpress-78a956",
-      "locationSet": {"include": ["sa"]},
-      "tags": {
-        "brand": "بترومين إكسبرس",
-        "brand:ar": "بترومين إكسبرس",
-        "brand:en": "Petromin Express",
-        "brand:wikidata": "Q7179006",
-        "name": "بترومين إكسبرس",
-        "name:ar": "بترومين إكسبرس",
-        "name:en": "Petromin Express",
         "shop": "car_repair"
       }
     },
