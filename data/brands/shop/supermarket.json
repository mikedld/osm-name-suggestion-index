{
  "properties": {
    "path": "brands/shop/supermarket",
    "exclude": {
      "generic": [
        "^(colmado)$",
        "^(mini|super)?\\s?(market|mart|mercado)( municipal)?$",
        "^(супер)?(магазин|маркет)$",
        "^(スーパー|ハイパー)?マーケット$",
        "^commissary$",
        "^duka la vyakula$",
        "^élelmiszer(bolt)?$",
        "^nafaka$",
        "^tienda( de (barrio|abarrotes))?$",
        "^гастроном$",
        "^дэлгүүр$",
        "^продукт[иы]?$",
        "^универ(маг|сам)$",
        "^хүнсний дэлгүүр$",
        "^بقال(ة)?$",
        "^سو[پ|ب]ر\\s?مار[ک|ك]ت$"
      ],
      "named": [
        "^famiglia cooperativa$",
        "^migros\\s?bank$",
        "^the co-operative food$",
        "^караван$",
        "^семейный$"
      ]
    }
  },
  "items": [
    {
<<<<<<< HEAD
=======
      "displayName": "Lotus's go fresh",
      "locationSet": {"include": ["th", "my"]},
      "matchNames": [
        "Tesco Lotus Express"
      ],
      "tags": {
        "brand": "Lotus's go fresh",
        "brand:wikidata": "Q125937967",
        "name": "Lotus's go fresh",
        "shop": "supermarket"
      }
    },
    {
      "displayName": "CJ Supermarket",
      "locationSet": {"include": ["th"]},
      "tags": {
        "brand": "CJ Express",
        "brand:wikidata": "Q125874457",
        "name": "CJ Supermarket",
        "shop": "supermarket"
      }
    },
    {
>>>>>>> 8c877868
      "displayName": "365discount",
      "id": "365discount-072052",
      "locationSet": {"include": ["dk"]},
      "matchNames": [
        "coop 365",
        "coop 365discount"
      ],
      "tags": {
        "brand": "365discount",
        "brand:wikidata": "Q104671354",
        "name": "365discount",
        "shop": "supermarket"
      }
    },
    {
      "displayName": "3hreeSixty",
      "id": "3hreesixty-745f9c",
      "locationSet": {"include": ["hk"]},
      "matchNames": ["threesixty"],
      "tags": {
        "brand": "3hreeSixty",
        "brand:en": "3hreeSixty",
        "brand:wikidata": "Q7797310",
        "name": "3hreeSixty",
        "name:en": "3hreeSixty",
        "shop": "supermarket"
      }
    },
    {
      "displayName": "8 à Huit",
      "id": "8ahuit-c16b1c",
      "locationSet": {"include": ["fr"]},
      "tags": {
        "brand": "8 à Huit",
        "brand:wikidata": "Q2818601",
        "name": "8 à Huit",
        "shop": "supermarket"
      }
    },
    {
      "displayName": "99 Ranch Market",
      "id": "99ranchmarket-dde59d",
      "locationSet": {"include": ["us"]},
      "matchNames": ["99 ranch", "ranch 99"],
      "tags": {
        "brand": "99 Ranch Market",
        "brand:wikidata": "Q4646307",
        "cuisine": "asian",
        "name": "99 Ranch Market",
        "name:en": "99 Ranch Market",
        "name:zh-Hans": "大华超级市场",
        "name:zh-Hant": "大華超級市場",
        "shop": "supermarket"
      }
    },
    {
      "displayName": "99 Speedmart",
      "id": "99speedmart-bfc07b",
      "locationSet": {"include": ["my", "sg"]},
      "tags": {
        "brand": "99 Speedmart",
        "brand:wikidata": "Q62075061",
        "name": "99 Speedmart",
        "shop": "supermarket"
      }
    },
    {
      "displayName": "A&O",
      "id": "aando-0cb133",
      "locationSet": {"include": ["it"]},
      "tags": {
        "brand": "A&O",
        "brand:wikidata": "Q3600279",
        "name": "A&O",
        "shop": "supermarket"
      }
    },
    {
      "displayName": "A101",
      "id": "a101-5b5772",
      "locationSet": {"include": ["tr"]},
      "tags": {
        "brand": "A101",
        "brand:wikidata": "Q6034496",
        "name": "A101",
        "shop": "supermarket"
      }
    },
    {
      "displayName": "ABC Lavpris",
      "id": "abclavpris-072052",
      "locationSet": {"include": ["dk"]},
      "tags": {
        "brand": "ABC Lavpris",
        "brand:wikidata": "Q12300077",
        "name": "ABC Lavpris",
        "shop": "supermarket"
      }
    },
    {
      "displayName": "Acme",
      "id": "acme-dde59d",
      "locationSet": {"include": ["us"]},
      "tags": {
        "brand": "Acme",
        "brand:wikidata": "Q341975",
        "name": "Acme",
        "shop": "supermarket"
      }
    },
    {
      "displayName": "AD Delhaize",
      "id": "addelhaize-f276cb",
      "locationSet": {"include": ["be", "lu"]},
      "tags": {
        "brand": "AD Delhaize",
        "brand:wikidata": "Q1184173",
        "name": "AD Delhaize",
        "shop": "supermarket"
      }
    },
    {
      "displayName": "ADEG",
      "id": "adeg-1eef1d",
      "locationSet": {"include": ["at"]},
      "tags": {
        "brand": "ADEG",
        "brand:wikidata": "Q290211",
        "name": "ADEG",
        "shop": "supermarket"
      }
    },
    {
      "displayName": "AEON BiG",
      "id": "aeonbig-80e9ee",
      "locationSet": {"include": ["my"]},
      "tags": {
        "alt_name": "ÆON BiG",
        "brand": "AEON BiG",
        "brand:wikidata": "Q8077280",
        "name": "AEON BiG",
        "shop": "supermarket"
      }
    },
    {
      "displayName": "Ahorramás",
      "id": "ahorramas-0513f1",
      "locationSet": {"include": ["es"]},
      "tags": {
        "brand": "Ahorramás",
        "brand:wikidata": "Q58221883",
        "name": "Ahorramás",
        "shop": "supermarket"
      }
    },
    {
      "displayName": "Albert",
      "id": "albert-8e6809",
      "locationSet": {"include": ["cz"]},
      "tags": {
        "brand": "Albert",
        "brand:wikidata": "Q9144241",
        "name": "Albert",
        "shop": "supermarket"
      }
    },
    {
      "displayName": "Albert Heijn",
      "id": "albertheijn-1cf55d",
      "locationSet": {"include": ["be", "nl"]},
      "tags": {
        "brand": "Albert Heijn",
        "brand:wikidata": "Q1653985",
        "name": "Albert Heijn",
        "shop": "supermarket"
      }
    },
    {
      "displayName": "Albert Heijn XL",
      "id": "albertheijnxl-1cf55d",
      "locationSet": {"include": ["be", "nl"]},
      "tags": {
        "brand": "Albert Heijn XL",
        "brand:wikidata": "Q78163765",
        "name": "Albert Heijn XL",
        "shop": "supermarket"
      }
    },
    {
      "displayName": "Albertsons",
      "id": "albertsons-dde59d",
      "locationSet": {"include": ["us"]},
      "matchNames": ["albertsons supermarket"],
      "tags": {
        "brand": "Albertsons",
        "brand:wikidata": "Q2831861",
        "name": "Albertsons",
        "shop": "supermarket"
      }
    },
    {
      "displayName": "Albertsons Market",
      "id": "albertsonsmarket-ba1fb8",
      "locationSet": {
        "include": ["us-nm.geojson"]
      },
      "tags": {
        "brand": "Albertsons Market",
        "brand:wikidata": "Q115350320",
        "name": "Albertsons Market",
        "shop": "supermarket"
      }
    },
    {
      "displayName": "Alcampo",
      "id": "alcampo-0513f1",
      "locationSet": {"include": ["es"]},
      "tags": {
        "brand": "Alcampo",
        "brand:wikidata": "Q2832081",
        "name": "Alcampo",
        "shop": "supermarket"
      }
    },
    {
      "displayName": "ALDI (ALDI Nord group)",
      "id": "aldi-be20c9",
      "locationSet": {
        "include": [
          "be",
          "dk",
          "es",
          "fr",
          "lu",
          "nl",
          "pl",
          "pt"
        ]
      },
      "matchNames": ["aldi france"],
      "note": "countries in which ALDI Nord group is active",
      "tags": {
        "brand": "ALDI",
        "brand:wikidata": "Q41171373",
        "name": "ALDI",
        "shop": "supermarket"
      }
    },
    {
      "displayName": "ALDI (ALDI Süd group)",
      "id": "aldi-68f0e3",
      "locationSet": {
        "include": [
          "au",
          "ch",
          "cn",
          "gb",
          "hu",
          "ie",
          "it",
          "us"
        ]
      },
      "matchNames": [
        "aldi australia",
        "aldi suisse",
        "aldi uk",
        "aldi usa"
      ],
      "note": "countries in which ALDI Süd group is active",
      "tags": {
        "brand": "ALDI",
        "brand:wikidata": "Q41171672",
        "name": "ALDI",
        "shop": "supermarket"
      }
    },
    {
      "displayName": "ALDI Nord (DE)",
      "id": "aldi-813759",
      "locationSet": {
        "include": ["de"],
        "exclude": ["aldi-sued.geojson"]
      },
      "note": "German ALDI Nord branding",
      "tags": {
        "brand": "ALDI Nord",
        "brand:wikidata": "Q41171373",
        "name": "ALDI",
        "shop": "supermarket"
      }
    },
    {
      "displayName": "ALDI Süd (DE)",
      "id": "aldisud-e4a24f",
      "locationSet": {
        "include": ["aldi-sued.geojson"]
      },
      "note": "German ALDI Süd branding",
      "tags": {
        "brand": "ALDI Süd",
        "brand:wikidata": "Q41171672",
        "name": "ALDI Süd",
        "shop": "supermarket"
      }
    },
    {
      "displayName": "Alimerka",
      "id": "alimerka-0513f1",
      "locationSet": {"include": ["es"]},
      "tags": {
        "brand": "Alimerka",
        "brand:wikidata": "Q16482738",
        "name": "Alimerka",
        "shop": "supermarket"
      }
    },
    {
      "displayName": "All Day Supermarket",
      "id": "alldaysupermarket-49e134",
      "locationSet": {"include": ["ph"]},
      "tags": {
        "brand": "All Day Supermarket",
        "brand:wikidata": "Q120142311",
        "name": "All Day Supermarket",
        "shop": "supermarket"
      }
    },
    {
      "displayName": "Alnatura Super Natur Markt",
      "id": "alnaturasupernaturmarkt-f97a5b",
      "locationSet": {"include": ["ch", "de"]},
      "tags": {
        "brand": "Alnatura",
        "brand:wikidata": "Q876811",
        "name": "Alnatura Super Natur Markt",
        "organic": "only",
        "shop": "supermarket",
        "short_name": "Alnatura"
      }
    },
    {
      "displayName": "Alvo",
      "id": "alvo-f276cb",
      "locationSet": {"include": ["be", "lu"]},
      "tags": {
        "brand": "Alvo",
        "brand:wikidata": "Q16068936",
        "name": "Alvo",
        "shop": "supermarket"
      }
    },
    {
      "displayName": "AM:PM",
      "id": "ampm-6b65f1",
      "locationSet": {"include": ["il"]},
      "matchTags": ["shop/convenience"],
      "tags": {
        "alt_name": "AM:PM City Market",
        "brand": "AM:PM",
        "brand:wikidata": "Q6891113",
        "name": "AM:PM",
        "shop": "supermarket"
      }
    },
    {
      "displayName": "Amazon Fresh",
      "id": "amazonfresh-21d28e",
      "locationSet": {
        "include": ["001"],
        "exclude": ["cn"]
      },
      "tags": {
        "brand": "Amazon Fresh",
        "brand:wikidata": "Q4740834",
        "name": "Amazon Fresh",
        "shop": "supermarket"
      }
    },
    {
      "displayName": "Amigo",
      "id": "amigo-dde59d",
      "locationSet": {"include": ["us"]},
      "matchNames": [
        "amigo puerto rico",
        "amigo supermarket",
        "supermercado amigo"
      ],
      "tags": {
        "alt_name": "Supermercados Amigo",
        "brand": "Amigo",
        "brand:wikidata": "Q4746234",
        "name": "Amigo",
        "shop": "supermarket"
      }
    },
    {
      "displayName": "Amigos",
      "id": "amigos-a6c312",
      "locationSet": {
        "include": ["us-tx.geojson"]
      },
      "matchNames": ["amigos united"],
      "tags": {
        "brand": "Amigos",
        "brand:wikidata": "Q115350331",
        "name": "Amigos",
        "shop": "supermarket"
      }
    },
    {
      "displayName": "Angelo Caputo's Fresh Markets",
      "id": "angelocaputosfreshmarkets-5ca8e2",
      "locationSet": {
        "include": ["us-il.geojson"]
      },
      "tags": {
        "brand": "Angelo Caputo's Fresh Markets",
        "brand:wikidata": "Q118594294",
        "name": "Angelo Caputo's Fresh Markets",
        "shop": "supermarket"
      }
    },
    {
      "displayName": "Ara",
      "id": "ara-271a34",
      "locationSet": {"include": ["co"]},
      "tags": {
        "brand": "Ara",
        "brand:wikidata": "Q63148677",
        "name": "Ara",
        "shop": "supermarket"
      }
    },
    {
      "displayName": "Asda",
      "id": "asda-a8278b",
      "locationSet": {"include": ["gb"]},
      "matchNames": [
        "asda stores limited",
        "asda supercentre"
      ],
      "tags": {
        "brand": "Asda",
        "brand:wikidata": "Q297410",
        "name": "Asda",
        "shop": "supermarket"
      }
    },
    {
      "displayName": "Assaí Atacadista",
      "id": "assaiatacadista-20f2a8",
      "locationSet": {"include": ["br"]},
      "tags": {
        "brand": "Assaí Atacadista",
        "brand:wikidata": "Q28679415",
        "name": "Assaí Atacadista",
        "shop": "supermarket"
      }
    },
    {
      "displayName": "Aswak Assalam",
      "id": "aswakassalam-dc016e",
      "locationSet": {"include": ["ma"]},
      "tags": {
        "brand": "Aswak Assalam",
        "brand:wikidata": "Q2868678",
        "name": "Aswak Assalam",
        "shop": "supermarket"
      }
    },
    {
      "displayName": "Atacadão",
      "id": "atacadao-0e6c71",
      "locationSet": {"include": ["br", "ma"]},
      "tags": {
        "brand": "Atacadão",
        "brand:wikidata": "Q2868739",
        "name": "Atacadão",
        "shop": "supermarket"
      }
    },
    {
      "displayName": "Auchan",
      "id": "auchan-05ddc8",
      "locationSet": {
        "include": [
          "ci",
          "cn",
          "fr",
          "hu",
          "lu",
          "mr",
          "pl",
          "pt",
          "ro",
          "sn"
        ]
      },
      "tags": {
        "brand": "Auchan",
        "brand:wikidata": "Q758603",
        "name": "Auchan",
        "shop": "supermarket"
      }
    },
    {
      "displayName": "Auchan Drive",
      "id": "auchandrive-715442",
      "locationSet": {"include": ["fr", "lu"]},
      "tags": {
        "brand": "Auchan Drive",
        "brand:wikidata": "Q2870659",
        "drive_through": "only",
        "name": "Auchan Drive",
        "shop": "supermarket"
      }
    },
    {
      "displayName": "Auchan Supermarché",
      "id": "auchansupermarche-94a8a9",
      "locationSet": {"include": ["fx"]},
      "tags": {
        "brand": "Auchan Supermarché",
        "brand:wikidata": "Q105857776",
        "name": "Auchan Supermarché",
        "shop": "supermarket"
      }
    },
    {
      "displayName": "Bashas'",
      "id": "bashas-dde59d",
      "locationSet": {"include": ["us"]},
      "tags": {
        "brand": "Bashas'",
        "brand:wikidata": "Q4866786",
        "name": "Bashas'",
        "shop": "supermarket"
      }
    },
    {
      "displayName": "basic",
      "id": "basic-0a839e",
      "locationSet": {"include": ["de"]},
      "tags": {
        "brand": "basic",
        "brand:wikidata": "Q809994",
        "name": "basic",
        "organic": "only",
        "shop": "supermarket"
      }
    },
    {
      "displayName": "Bazaar",
      "id": "bazaar-37450e",
      "locationSet": {"include": ["gr"]},
      "tags": {
        "brand": "Bazaar",
        "brand:wikidata": "Q4875086",
        "name": "Bazaar",
        "shop": "supermarket"
      }
    },
    {
      "displayName": "Bel Air",
      "id": "belair-097dbf",
      "locationSet": {
        "include": ["us-ca.geojson"]
      },
      "tags": {
        "brand": "Bel Air",
        "brand:wikidata": "Q112922067",
        "name": "Bel Air",
        "shop": "supermarket"
      }
    },
    {
      "displayName": "Berkot's Super Foods",
      "id": "berkotssuperfoods-5dc7ba",
      "locationSet": {
        "include": [
          "us-il.geojson",
          "us-wi.geojson"
        ]
      },
      "tags": {
        "brand": "Berkot's Super Foods",
        "brand:wikidata": "Q118594324",
        "name": "Berkot's Super Foods",
        "shop": "supermarket"
      }
    },
    {
      "displayName": "Bhat-Bhateni Super Market",
      "id": "bhatbhatenisupermarket-e40c68",
      "locationSet": {"include": ["np"]},
      "tags": {
        "brand": "Bhat-Bhateni Super Market",
        "brand:wikidata": "Q104847792",
        "name": "Bhat-Bhateni Super Market",
        "name:np": "भाट-भटेनी सुपर मार्केट",
        "shop": "supermarket"
      }
    },
    {
      "displayName": "BI-LO",
      "id": "bilo-dde59d",
      "locationSet": {"include": ["us"]},
      "tags": {
        "brand": "BI-LO",
        "brand:wikidata": "Q4835620",
        "name": "BI-LO",
        "shop": "supermarket"
      }
    },
    {
      "displayName": "bi1",
      "id": "bi1-f962b8",
      "locationSet": {"include": ["fr", "pl"]},
      "tags": {
        "brand": "bi1",
        "brand:wikidata": "Q56325139",
        "name": "bi1",
        "shop": "supermarket"
      }
    },
    {
      "displayName": "Biedronka",
      "id": "biedronka-9e6a6c",
      "locationSet": {"include": ["pl"]},
      "tags": {
        "brand": "Biedronka",
        "brand:wikidata": "Q857182",
        "name": "Biedronka",
        "shop": "supermarket"
      }
    },
    {
      "displayName": "Big Bazaar",
      "id": "bigbazaar-9ef8f9",
      "locationSet": {"include": ["in"]},
      "tags": {
        "brand": "Big Bazaar",
        "brand:wikidata": "Q3631008",
        "name": "Big Bazaar",
        "shop": "supermarket"
      }
    },
    {
      "displayName": "BIG Bompreço",
      "id": "bigbompreco-20f2a8",
      "locationSet": {"include": ["br"]},
      "tags": {
        "brand": "BIG Bompreço",
        "brand:wikidata": "Q4940907",
        "name": "BIG Bompreço",
        "shop": "supermarket"
      }
    },
    {
      "displayName": "Big C",
      "id": "bigc-a1bbd8",
      "locationSet": {"include": ["th", "vn"]},
      "tags": {
        "brand": "Big C",
        "brand:en": "Big C",
        "brand:th": "บิ๊กซี",
        "brand:wikidata": "Q858665",
        "name": "Big C",
        "name:en": "Big C",
        "name:th": "บิ๊กซี",
        "shop": "supermarket"
      }
    },
    {
      "displayName": "Big Market",
      "id": "bigmarket-e8341b",
      "locationSet": {"include": ["al"]},
      "tags": {
        "brand": "Big Market",
        "brand:wikidata": "Q28135235",
        "name": "Big Market",
        "shop": "supermarket"
      }
    },
    {
      "displayName": "Big Y",
      "id": "bigy-14be05",
      "locationSet": {
        "include": [
          "us-ct.geojson",
          "us-ma.geojson"
        ]
      },
      "tags": {
        "brand": "Big Y",
        "brand:wikidata": "Q4906701",
        "name": "Big Y",
        "shop": "supermarket"
      }
    },
    {
      "displayName": "Big-A",
      "id": "biga-fe0970",
      "locationSet": {"include": ["jp"]},
      "tags": {
        "brand": "Big-A",
        "brand:en": "Big-A",
        "brand:ja": "ビッグ・エー",
        "brand:wikidata": "Q11330804",
        "name": "Big-A",
        "name:en": "Big-A",
        "name:ja": "ビッグ・エー",
        "shop": "supermarket"
      }
    },
    {
      "displayName": "Bilka",
      "id": "bilka-072052",
      "locationSet": {"include": ["dk"]},
      "tags": {
        "brand": "Bilka",
        "brand:wikidata": "Q861880",
        "name": "Bilka",
        "shop": "supermarket"
      }
    },
    {
      "displayName": "Billa",
      "id": "billa-3380c4",
      "locationSet": {
        "include": ["at", "bg", "sk"]
      },
      "tags": {
        "brand": "Billa",
        "brand:wikidata": "Q537781",
        "name": "Billa",
        "shop": "supermarket"
      }
    },
    {
      "displayName": "Billa (Česko)",
      "id": "billa-8e6809",
      "locationSet": {"include": ["cz"]},
      "tags": {
        "brand": "Billa",
        "brand:wikidata": "Q42969493",
        "name": "Billa",
        "shop": "supermarket"
      }
    },
    {
      "displayName": "Billa Plus",
      "id": "billaplus-1eef1d",
      "locationSet": {"include": ["at"]},
      "matchNames": ["merkur"],
      "tags": {
        "brand": "Billa Plus",
        "brand:wikidata": "Q115431077",
        "name": "Billa Plus",
        "shop": "supermarket"
      }
    },
    {
      "displayName": "Billa Днес",
      "id": "4e4d77-56b425",
      "locationSet": {"include": ["bg"]},
      "tags": {
        "brand": "Billa Днес",
        "brand:wikidata": "Q124377887",
        "name": "Billa Днес",
        "shop": "supermarket"
      }
    },
    {
      "displayName": "BİM",
      "id": "bim-8af1d3",
      "locationSet": {"include": ["ma", "tr"]},
      "tags": {
        "brand": "BİM",
        "brand:wikidata": "Q1022075",
        "name": "BİM",
        "shop": "supermarket"
      }
    },
    {
      "displayName": "Bin Inn",
      "id": "bininn-5dc426",
      "locationSet": {"include": ["nz"]},
      "tags": {
        "brand": "Bin Inn",
        "brand:wikidata": "Q110524077",
        "bulk_purchase": "yes",
        "name": "Bin Inn",
        "shop": "supermarket"
      }
    },
    {
      "displayName": "Bingo",
      "id": "bingo-f320a3",
      "locationSet": {"include": ["ba"]},
      "tags": {
        "brand": "Bingo",
        "brand:wikidata": "Q16842066",
        "name": "Bingo",
        "shop": "supermarket"
      }
    },
    {
      "displayName": "Bio C' Bon",
      "id": "biocbon-c08337",
      "locationSet": {
        "include": ["es", "fr", "jp"]
      },
      "tags": {
        "brand": "Bio C' Bon",
        "brand:wikidata": "Q54312551",
        "name": "Bio C' Bon",
        "shop": "supermarket"
      }
    },
    {
      "displayName": "Bio Company",
      "id": "biocompany-0a839e",
      "locationSet": {"include": ["de"]},
      "tags": {
        "brand": "Bio Company",
        "brand:wikidata": "Q864179",
        "name": "Bio Company",
        "organic": "only",
        "shop": "supermarket"
      }
    },
    {
      "displayName": "Biocoop",
      "id": "biocoop-c16b1c",
      "locationSet": {"include": ["fr"]},
      "tags": {
        "brand": "Biocoop",
        "brand:wikidata": "Q2904039",
        "name": "Biocoop",
        "shop": "supermarket"
      }
    },
    {
      "displayName": "BM",
      "id": "bm-0513f1",
      "locationSet": {"include": ["es"]},
      "tags": {
        "brand": "BM",
        "brand:wikidata": "Q62073462",
        "name": "BM",
        "shop": "supermarket"
      }
    },
    {
      "displayName": "Bodega Aurrera",
      "id": "bodegaaurrera-9b2dfb",
      "locationSet": {"include": ["mx"]},
      "tags": {
        "brand": "Bodega Aurrera",
        "brand:wikidata": "Q3365858",
        "name": "Bodega Aurrera",
        "shop": "supermarket"
      }
    },
    {
      "displayName": "BonÀrea",
      "id": "bonarea-774072",
      "locationSet": {"include": ["ad", "es"]},
      "tags": {
        "brand": "BonÀrea",
        "brand:wikidata": "Q11924743",
        "name": "BonÀrea",
        "shop": "supermarket"
      }
    },
    {
      "displayName": "Boni",
      "id": "boni-5811b5",
      "locationSet": {"include": ["nl"]},
      "tags": {
        "brand": "Boni",
        "brand:wikidata": "Q4380634",
        "name": "Boni",
        "shop": "supermarket"
      }
    },
    {
      "displayName": "Bonpreu",
      "id": "bonpreu-0513f1",
      "locationSet": {"include": ["es"]},
      "tags": {
        "brand": "Bonpreu",
        "brand:wikidata": "Q11924747",
        "name": "Bonpreu",
        "shop": "supermarket"
      }
    },
    {
      "displayName": "Bónus",
      "id": "bonus-eba859",
      "locationSet": {"include": ["fo", "is"]},
      "tags": {
        "brand": "Bónus",
        "brand:wikidata": "Q3480158",
        "name": "Bónus",
        "shop": "supermarket"
      }
    },
    {
      "displayName": "Boon's Markt",
      "id": "boonsmarkt-5811b5",
      "locationSet": {"include": ["nl"]},
      "tags": {
        "brand": "Boon's Markt",
        "brand:wikidata": "Q97704873",
        "name": "Boon's Markt",
        "shop": "supermarket"
      }
    },
    {
      "displayName": "Booths",
      "id": "booths-a8278b",
      "locationSet": {"include": ["gb"]},
      "tags": {
        "brand": "Booths",
        "brand:wikidata": "Q4943949",
        "name": "Booths",
        "shop": "supermarket"
      }
    },
    {
      "displayName": "Boxer",
      "id": "boxer-a11024",
      "locationSet": {"include": ["sz", "za"]},
      "tags": {
        "brand": "Boxer",
        "brand:wikidata": "Q116586275",
        "name": "Boxer",
        "shop": "supermarket"
      }
    },
    {
      "displayName": "Bravo",
      "id": "bravo-dde59d",
      "locationSet": {"include": ["us"]},
      "tags": {
        "brand": "Bravo",
        "brand:wikidata": "Q16985159",
        "name": "Bravo",
        "shop": "supermarket"
      }
    },
    {
      "displayName": "Brookshire Brothers",
      "id": "brookshirebrothers-dde59d",
      "locationSet": {"include": ["us"]},
      "tags": {
        "brand": "Brookshire Brothers",
        "brand:wikidata": "Q4975084",
        "name": "Brookshire Brothers",
        "shop": "supermarket"
      }
    },
    {
      "displayName": "Brookshire's",
      "id": "brookshires-dde59d",
      "locationSet": {"include": ["us"]},
      "tags": {
        "brand": "Brookshire's",
        "brand:wikidata": "Q4975085",
        "name": "Brookshire's",
        "shop": "supermarket"
      }
    },
    {
      "displayName": "Budgens",
      "id": "budgens-a8278b",
      "locationSet": {"include": ["gb"]},
      "tags": {
        "brand": "Budgens",
        "brand:wikidata": "Q4985016",
        "name": "Budgens",
        "shop": "supermarket"
      }
    },
    {
      "displayName": "Bulk Barn",
      "id": "bulkbarn-76454b",
      "locationSet": {"include": ["ca"]},
      "tags": {
        "brand": "Bulk Barn",
        "brand:wikidata": "Q4996466",
        "name": "Bulk Barn",
        "shop": "supermarket"
      }
    },
    {
      "displayName": "Bunnpris",
      "id": "bunnpris-ed9dd5",
      "locationSet": {"include": ["no"]},
      "preserveTags": ["^name"],
      "tags": {
        "brand": "Bunnpris",
        "brand:wikidata": "Q1774634",
        "name": "Bunnpris",
        "shop": "supermarket"
      }
    },
    {
      "displayName": "Butera Market",
      "id": "buteramarket-5ca8e2",
      "locationSet": {
        "include": ["us-il.geojson"]
      },
      "tags": {
        "brand": "Butera Market",
        "brand:wikidata": "Q118629448",
        "name": "Butera Market",
        "shop": "supermarket"
      }
    },
    {
      "displayName": "C-Town Supermarkets",
      "id": "ctown-dde59d",
      "locationSet": {"include": ["us"]},
      "tags": {
        "brand": "C-Town Supermarkets",
        "brand:wikidata": "Q5005929",
        "name": "C-Town",
        "shop": "supermarket"
      }
    },
    {
      "displayName": "C!ty'super",
      "id": "ctysuper-04b79e",
      "locationSet": {
        "include": ["cn", "jp", "tw"]
      },
      "matchNames": ["citysuper"],
      "tags": {
        "brand": "C!ty'super",
        "brand:en": "C!ty'super",
        "brand:wikidata": "Q5124105",
        "name": "C!ty'super",
        "name:en": "C!ty'super",
        "shop": "supermarket"
      }
    },
    {
      "displayName": "Cactus",
      "id": "cactus-a0478c",
      "locationSet": {"include": ["lu"]},
      "tags": {
        "brand": "Cactus",
        "brand:wikidata": "Q466918",
        "name": "Cactus",
        "shop": "supermarket"
      }
    },
    {
      "displayName": "CAP-Markt",
      "id": "capmarkt-0a839e",
      "locationSet": {"include": ["de"]},
      "tags": {
        "brand": "CAP",
        "brand:wikidata": "Q1022827",
        "name": "CAP-Markt",
        "shop": "supermarket"
      }
    },
    {
      "displayName": "Caprabo",
      "id": "caprabo-774072",
      "locationSet": {"include": ["ad", "es"]},
      "tags": {
        "brand": "Caprabo",
        "brand:wikidata": "Q1980781",
        "name": "Caprabo",
        "shop": "supermarket"
      }
    },
    {
      "displayName": "Cardenas",
      "id": "cardenas-dde59d",
      "locationSet": {"include": ["us"]},
      "matchNames": [
        "mi pueblo",
        "mi pueblo food center"
      ],
      "tags": {
        "brand": "Cardenas",
        "brand:wikidata": "Q64149543",
        "cuisine": "latin_american",
        "name": "Cardenas",
        "shop": "supermarket"
      }
    },
    {
      "displayName": "Cargills Food City (Sri Lanka)",
      "id": "cargillsfoodcity-8ce434",
      "locationSet": {"include": ["lk"]},
      "tags": {
        "brand": "Cargills Food City",
        "brand:wikidata": "Q58353955",
        "name": "Cargills Food City",
        "shop": "supermarket"
      }
    },
    {
      "displayName": "Carrefour",
      "id": "carrefour-2679f0",
      "locationSet": {
        "include": ["001"],
        "exclude": ["cn", "tr", "tw"]
      },
      "tags": {
        "brand": "Carrefour",
        "brand:wikidata": "Q217599",
        "name": "Carrefour",
        "shop": "supermarket"
      }
    },
    {
      "displayName": "Carrefour City",
      "id": "carrefourcity-3f7afe",
      "locationSet": {"include": ["be", "fr"]},
      "matchTags": ["shop/convenience"],
      "tags": {
        "brand": "Carrefour City",
        "brand:wikidata": "Q2940187",
        "name": "Carrefour City",
        "shop": "supermarket"
      }
    },
    {
      "displayName": "Carrefour Contact",
      "id": "carrefourcontact-e52941",
      "locationSet": {"include": ["fr", "it"]},
      "tags": {
        "brand": "Carrefour Contact",
        "brand:wikidata": "Q2940188",
        "name": "Carrefour Contact",
        "shop": "supermarket"
      }
    },
    {
      "displayName": "Carrefour Market",
      "id": "carrefourmarket-986a24",
      "locationSet": {"include": ["001"]},
      "tags": {
        "brand": "Carrefour Market",
        "brand:wikidata": "Q2689639",
        "name": "Carrefour Market",
        "shop": "supermarket"
      }
    },
    {
      "displayName": "CarrefourSA",
      "id": "carrefoursa-5b5772",
      "locationSet": {"include": ["tr"]},
      "matchNames": ["carrefour"],
      "tags": {
        "brand": "CarrefourSA",
        "brand:wikidata": "Q28870164",
        "name": "CarrefourSA",
        "shop": "supermarket"
      }
    },
    {
      "displayName": "Carulla",
      "id": "carulla-271a34",
      "locationSet": {"include": ["co"]},
      "tags": {
        "brand": "Carulla",
        "brand:wikidata": "Q5047480",
        "name": "Carulla",
        "shop": "supermarket"
      }
    },
    {
      "displayName": "Casino",
      "id": "casino-c16b1c",
      "locationSet": {"include": ["fr"]},
      "tags": {
        "brand": "Casino",
        "brand:wikidata": "Q89029184",
        "name": "Casino",
        "shop": "supermarket"
      }
    },
    {
      "displayName": "CBA",
      "id": "cba-6e9bfc",
      "locationSet": {
        "include": ["hu", "ro", "sk"]
      },
      "tags": {
        "brand": "CBA",
        "brand:wikidata": "Q779845",
        "name": "CBA",
        "shop": "supermarket"
      }
    },
    {
      "displayName": "CBA (България)",
      "id": "cba-56b425",
      "locationSet": {"include": ["bg"]},
      "tags": {
        "brand": "CBA",
        "brand:bg": "ЦБА",
        "brand:wikidata": "Q779845",
        "name": "CBA",
        "name:bg": "ЦБА",
        "operator": "ЦБА България",
        "shop": "supermarket"
      }
    },
    {
      "displayName": "CBA Kome",
      "id": "cbakome-56b425",
      "locationSet": {"include": ["bg"]},
      "tags": {
        "brand": "CBA Kome",
        "brand:bg": "ЦБА Коме",
        "brand:wikidata": "Q124736748",
        "name": "CBA Kome",
        "name:bg": "ЦБА Коме",
        "shop": "supermarket"
      }
    },
    {
      "displayName": "CBA Болеро",
      "id": "ea2f7e-56b425",
      "locationSet": {"include": ["bg"]},
      "tags": {
        "brand": "CBA Болеро",
        "brand:bg": "ЦБА Болеро",
        "brand:wikidata": "Q124736758",
        "name": "CBA Болеро",
        "name:bg": "ЦБА Болеро",
        "shop": "supermarket"
      }
    },
    {
      "displayName": "CBA Класико",
      "id": "c5e5d4-56b425",
      "locationSet": {"include": ["bg"]},
      "tags": {
        "brand": "CBA Класико",
        "brand:bg": "ЦБА Класико",
        "brand:wikidata": "Q124736768",
        "name": "CBA Класико",
        "name:bg": "ЦБА Класико",
        "shop": "supermarket"
      }
    },
    {
      "displayName": "Celeiro",
      "id": "celeiro-a14fce",
      "locationSet": {"include": ["pt"]},
      "tags": {
        "brand": "Celeiro",
        "brand:wikidata": "Q114102189",
        "name": "Celeiro",
        "organic": "only",
        "shop": "supermarket"
      }
    },
    {
      "displayName": "Centra",
      "id": "centra-b7087f",
      "locationSet": {"include": ["gb", "ie"]},
      "tags": {
        "brand": "Centra",
        "brand:wikidata": "Q747678",
        "name": "Centra",
        "shop": "supermarket"
      }
    },
    {
      "displayName": "Centre Commercial E.Leclerc",
      "id": "centrecommercialeleclerc-f962b8",
      "locationSet": {"include": ["fr", "pl"]},
      "tags": {
        "brand": "Centre Commercial E.Leclerc",
        "brand:wikidata": "Q1273376",
        "name": "Centre Commercial E.Leclerc",
        "shop": "supermarket"
      }
    },
    {
      "displayName": "Cermak Fresh Market",
      "id": "cermakfreshmarket-5ca8e2",
      "locationSet": {
        "include": ["us-il.geojson"]
      },
      "tags": {
        "brand": "Cermak Fresh Market",
        "brand:wikidata": "Q118865499",
        "name": "Cermak Fresh Market",
        "shop": "supermarket"
      }
    },
    {
      "displayName": "Charter",
      "id": "charter-0513f1",
      "locationSet": {"include": ["es"]},
      "tags": {
        "brand": "Charter",
        "brand:wikidata": "Q95916752",
        "name": "Charter",
        "shop": "supermarket"
      }
    },
    {
      "displayName": "Chata Polska",
      "id": "chatapolska-9e6a6c",
      "locationSet": {"include": ["pl"]},
      "tags": {
        "brand": "Chata Polska",
        "brand:wikidata": "Q61994406",
        "name": "Chata Polska",
        "shop": "supermarket"
      }
    },
    {
      "displayName": "Checkers",
      "id": "checkers-a0d53f",
      "locationSet": {
        "include": ["bw", "na", "za"]
      },
      "tags": {
        "brand": "Checkers",
        "brand:wikidata": "Q5089126",
        "name": "Checkers",
        "shop": "supermarket"
      }
    },
    {
      "displayName": "Checkers Hyper",
      "id": "checkershyper-f9f648",
      "locationSet": {"include": ["za"]},
      "tags": {
        "brand": "Checkers Hyper",
        "brand:wikidata": "Q116518886",
        "name": "Checkers Hyper",
        "shop": "supermarket"
      }
    },
    {
      "displayName": "Chedraui",
      "id": "chedraui-9b2dfb",
      "locationSet": {"include": ["mx"]},
      "tags": {
        "brand": "Chedraui",
        "brand:wikidata": "Q2961952",
        "name": "Chedraui",
        "shop": "supermarket"
      }
    },
    {
      "displayName": "Choppies",
      "id": "choppies-8c44d4",
      "locationSet": {
        "include": ["bw", "zm", "zw"]
      },
      "tags": {
        "brand": "Choppies",
        "brand:wikidata": "Q5104860",
        "name": "Choppies",
        "shop": "supermarket"
      }
    },
    {
      "displayName": "City Market",
      "id": "citymarket-986a24",
      "locationSet": {"include": ["001"]},
      "tags": {
        "brand": "City Market",
        "brand:wikidata": "Q5123299",
        "name": "City Market",
        "shop": "supermarket"
      }
    },
    {
      "displayName": "CJ Supermarket",
      "id": "cjsupermarket-fd4d8d",
      "locationSet": {"include": ["th"]},
      "tags": {
        "brand": "CJ Express",
        "brand:wikidata": "Q125874457",
        "name": "CJ Supermarket",
        "shop": "supermarket"
      }
    },
    {
      "displayName": "Co-op (Canada)",
      "id": "coop-76454b",
      "locationSet": {"include": ["ca"]},
      "tags": {
        "brand": "Federated Co-operatives",
        "brand:wikidata": "Q5440676",
        "name": "Co-op",
        "shop": "supermarket"
      }
    },
    {
      "displayName": "Co-op Food",
      "id": "coopfood-a8278b",
      "locationSet": {"include": ["gb"]},
      "matchNames": ["coop"],
      "tags": {
        "brand": "Co-op Food",
        "brand:wikidata": "Q3277439",
        "name": "Co-op Food",
        "shop": "supermarket"
      }
    },
    {
      "displayName": "Co-operative Grand Marché",
      "id": "cooperativegrandmarche-a048a6",
      "locationSet": {"include": ["gg", "je"]},
      "tags": {
        "brand": "Co-operative Grand Marché",
        "brand:wikidata": "Q107594917",
        "name": "Co-operative Grand Marché",
        "operator": "Channel Islands Co-operative Society",
        "operator:wikidata": "Q5072404",
        "shop": "supermarket"
      }
    },
    {
      "displayName": "Coaliment",
      "id": "coaliment-0513f1",
      "locationSet": {"include": ["es"]},
      "tags": {
        "brand": "Coaliment",
        "name": "Coaliment",
        "shop": "supermarket"
      }
    },
    {
      "displayName": "Coccinelle Express",
      "id": "coccinelleexpress-c16b1c",
      "locationSet": {"include": ["fr"]},
      "tags": {
        "brand": "Coccinelle Express",
        "brand:wikidata": "Q90020479",
        "name": "Coccinelle Express",
        "shop": "supermarket"
      }
    },
    {
      "displayName": "Coccinelle Supermarché",
      "id": "coccinellesupermarche-c16b1c",
      "locationSet": {"include": ["fr"]},
      "tags": {
        "brand": "Coccinelle Supermarché",
        "brand:wikidata": "Q90020459",
        "name": "Coccinelle Supermarché",
        "shop": "supermarket"
      }
    },
    {
      "displayName": "Coles",
      "id": "coles-0aa0b6",
      "locationSet": {"include": ["au", "gb"]},
      "tags": {
        "brand": "Coles",
        "brand:wikidata": "Q1108172",
        "name": "Coles",
        "operator": "Coles Group",
        "operator:wikidata": "Q1339055",
        "shop": "supermarket"
      }
    },
    {
      "displayName": "Coles Central",
      "id": "colescentral-c254c9",
      "locationSet": {"include": ["au"]},
      "tags": {
        "brand": "Coles Central",
        "brand:wikidata": "Q5144653",
        "name": "Coles Central",
        "operator": "Coles Group",
        "operator:wikidata": "Q1339055",
        "shop": "supermarket"
      }
    },
    {
      "displayName": "Coles Local",
      "id": "coleslocal-c254c9",
      "locationSet": {"include": ["au"]},
      "tags": {
        "brand": "Coles Local",
        "brand:wikidata": "Q104850818",
        "name": "Coles Local",
        "operator": "Coles Group",
        "operator:wikidata": "Q1339055",
        "shop": "supermarket"
      }
    },
    {
      "displayName": "Colruyt",
      "id": "colruyt-27c1df",
      "locationSet": {
        "include": ["be", "fr", "lu"]
      },
      "tags": {
        "brand": "Colruyt",
        "brand:wikidata": "Q2363991",
        "name": "Colruyt",
        "shop": "supermarket"
      }
    },
    {
      "displayName": "Combi",
      "id": "combi-0a839e",
      "locationSet": {"include": ["de"]},
      "tags": {
        "brand": "Combi",
        "brand:wikidata": "Q1113618",
        "name": "Combi",
        "shop": "supermarket"
      }
    },
    {
      "displayName": "Comercial Mexicana",
      "id": "comercialmexicana-9b2dfb",
      "locationSet": {"include": ["mx"]},
      "tags": {
        "brand": "Comercial Mexicana",
        "brand:wikidata": "Q2985173",
        "name": "Comercial Mexicana",
        "shop": "supermarket"
      }
    },
    {
      "displayName": "Conad",
      "id": "conad-06d4eb",
      "locationSet": {"include": ["al", "it"]},
      "tags": {
        "brand": "Conad",
        "brand:wikidata": "Q639075",
        "name": "Conad",
        "shop": "supermarket"
      }
    },
    {
      "displayName": "Conad City",
      "id": "conadcity-0cb133",
      "locationSet": {"include": ["it"]},
      "tags": {
        "brand": "Conad City",
        "brand:wikidata": "Q57543102",
        "name": "Conad City",
        "shop": "supermarket"
      }
    },
    {
      "displayName": "Conad Superstore",
      "id": "conadsuperstore-0cb133",
      "locationSet": {"include": ["it"]},
      "tags": {
        "brand": "Conad Superstore",
        "brand:wikidata": "Q118129616",
        "name": "Conad Superstore",
        "shop": "supermarket"
      }
    },
    {
      "displayName": "Condis",
      "id": "condis-0513f1",
      "locationSet": {"include": ["es"]},
      "tags": {
        "brand": "Condis",
        "brand:wikidata": "Q57417581",
        "name": "Condis",
        "shop": "supermarket"
      }
    },
    {
      "displayName": "Consum",
      "id": "consum-0513f1",
      "locationSet": {"include": ["es"]},
      "tags": {
        "brand": "Consum",
        "brand:wikidata": "Q8350308",
        "name": "Consum",
        "shop": "supermarket"
      }
    },
    {
      "displayName": "Continente",
      "id": "continente-a14fce",
      "locationSet": {"include": ["pt"]},
      "tags": {
        "brand": "Continente",
        "brand:wikidata": "Q2995683",
        "name": "Continente",
        "shop": "supermarket"
      }
    },
    {
      "displayName": "Continente Modelo",
      "id": "continentemodelo-a14fce",
      "locationSet": {"include": ["pt"]},
      "tags": {
        "brand": "Continente Modelo",
        "brand:wikidata": "Q1892188",
        "name": "Continente Modelo",
        "shop": "supermarket"
      }
    },
    {
      "displayName": "Coop (Italia)",
      "id": "coop-0cb133",
      "locationSet": {"include": ["it"]},
      "tags": {
        "brand": "Coop",
        "brand:wikidata": "Q1129774",
        "name": "Coop",
        "shop": "supermarket"
      }
    },
    {
      "displayName": "Coop (Nederland)",
      "id": "coop-5811b5",
      "locationSet": {"include": ["nl"]},
      "tags": {
        "brand": "Coop",
        "brand:wikidata": "Q2390074",
        "name": "Coop",
        "shop": "supermarket"
      }
    },
    {
      "displayName": "Coop (Schweiz)",
      "id": "coop-36e991",
      "locationSet": {"include": ["ch"]},
      "tags": {
        "brand": "Coop",
        "brand:wikidata": "Q432564",
        "name": "Coop",
        "shop": "supermarket"
      }
    },
    {
      "displayName": "Coop (Sverige)",
      "id": "coop-c57afb",
      "locationSet": {"include": ["se"]},
      "matchNames": [
        "coop konsum",
        "coop sverige",
        "coop sweden",
        "konsum",
        "lilla coop",
        "stora coop"
      ],
      "preserveTags": ["^name"],
      "tags": {
        "brand": "Coop",
        "brand:wikidata": "Q15229319",
        "name": "Coop",
        "shop": "supermarket"
      }
    },
    {
      "displayName": "Coop Eesti",
      "id": "coop-e21b3b",
      "locationSet": {"include": ["ee"]},
      "tags": {
        "brand": "Coop Eesti",
        "brand:wikidata": "Q12361460",
        "name": "Coop",
        "shop": "supermarket"
      }
    },
    {
      "displayName": "COOP Jednota",
      "id": "coopjednota-261d20",
      "locationSet": {"include": ["cz", "sk"]},
      "matchNames": ["coop", "jednota"],
      "tags": {
        "brand": "COOP Jednota",
        "brand:wikidata": "Q41629254",
        "name": "COOP Jednota",
        "shop": "supermarket"
      }
    },
    {
      "displayName": "Coop Marked",
      "id": "coopmarked-ed9dd5",
      "locationSet": {"include": ["no"]},
      "preserveTags": ["^name"],
      "tags": {
        "brand": "Coop Marked",
        "brand:wikidata": "Q5167703",
        "shop": "supermarket"
      }
    },
    {
      "displayName": "Coop Mega",
      "id": "coopmega-ed9dd5",
      "locationSet": {"include": ["no"]},
      "preserveTags": ["^name"],
      "tags": {
        "brand": "Coop Mega",
        "brand:wikidata": "Q4581010",
        "name": "Coop Mega",
        "shop": "supermarket"
      }
    },
    {
      "displayName": "Coop Prix",
      "id": "coopprix-ed9dd5",
      "locationSet": {"include": ["no"]},
      "preserveTags": ["^name"],
      "tags": {
        "brand": "Coop Prix",
        "brand:wikidata": "Q5167705",
        "name": "Coop Prix",
        "shop": "supermarket"
      }
    },
    {
      "displayName": "Coop Szuper",
      "id": "coopszuper-478515",
      "locationSet": {"include": ["hu"]},
      "tags": {
        "brand": "Coop Szuper",
        "brand:wikidata": "Q868980",
        "name": "Coop Szuper",
        "shop": "supermarket"
      }
    },
    {
      "displayName": "Coop Vandaag",
      "id": "coopvandaag-5811b5",
      "locationSet": {"include": ["nl"]},
      "tags": {
        "brand": "Coop Vandaag",
        "brand:wikidata": "Q98455765",
        "name": "Coop Vandaag",
        "shop": "supermarket"
      }
    },
    {
      "displayName": "Coop.fi",
      "id": "coopfi-0cb133",
      "locationSet": {"include": ["it"]},
      "tags": {
        "brand": "Coop.fi",
        "brand:wikidata": "Q4004707",
        "name": "Coop.fi",
        "shop": "supermarket"
      }
    },
    {
      "displayName": "CoopCompact",
      "id": "coopcompact-5811b5",
      "locationSet": {"include": ["nl"]},
      "tags": {
        "brand": "CoopCompact",
        "brand:wikidata": "Q98454887",
        "name": "CoopCompact",
        "shop": "supermarket"
      }
    },
    {
      "displayName": "Cooperativa Obrera",
      "id": "cooperativaobrera-0d2b84",
      "locationSet": {"include": ["ar"]},
      "tags": {
        "brand": "Cooperativa Obrera",
        "brand:wikidata": "Q110454268",
        "name": "Cooperativa Obrera",
        "shop": "supermarket"
      }
    },
    {
      "displayName": "Cora",
      "id": "cora-ea1ce5",
      "locationSet": {
        "include": ["be", "fr", "lu", "ro"]
      },
      "tags": {
        "brand": "Cora",
        "brand:wikidata": "Q686643",
        "name": "Cora",
        "shop": "supermarket"
      }
    },
    {
      "displayName": "Costcutter",
      "id": "costcutter-986a24",
      "locationSet": {"include": ["001"]},
      "matchNames": ["costcutters"],
      "tags": {
        "brand": "Costcutter",
        "brand:wikidata": "Q5175072",
        "name": "Costcutter",
        "shop": "supermarket"
      }
    },
    {
      "displayName": "Côté Nature",
      "id": "cotenature-c16b1c",
      "locationSet": {"include": ["fr"]},
      "tags": {
        "brand": "Côté Nature",
        "brand:wikidata": "Q90016283",
        "name": "Côté Nature",
        "organic": "only",
        "shop": "supermarket"
      }
    },
    {
      "displayName": "Coto",
      "id": "coto-0d2b84",
      "locationSet": {"include": ["ar"]},
      "tags": {
        "brand": "Coto",
        "brand:wikidata": "Q5175411",
        "name": "Coto",
        "shop": "supermarket"
      }
    },
    {
      "displayName": "Countdown",
      "id": "countdown-5dc426",
      "locationSet": {"include": ["nz"]},
      "matchNames": ["foodtown"],
      "tags": {
        "brand": "Countdown",
        "brand:wikidata": "Q5176845",
        "name": "Countdown",
        "shop": "supermarket"
      }
    },
    {
      "displayName": "Covirán",
      "id": "coviran-d9bffc",
      "locationSet": {"include": ["es", "pt"]},
      "tags": {
        "brand": "Covirán",
        "brand:wikidata": "Q61070539",
        "name": "Covirán",
        "name:pt": "Coviran",
        "shop": "supermarket"
      }
    },
    {
      "displayName": "Crai",
      "id": "crai-d52198",
      "locationSet": {"include": ["ch", "it"]},
      "tags": {
        "brand": "Crai",
        "brand:wikidata": "Q3696429",
        "name": "Crai",
        "shop": "supermarket"
      }
    },
    {
      "displayName": "Cub Foods",
      "id": "cubfoods-dde59d",
      "locationSet": {"include": ["us"]},
      "tags": {
        "brand": "Cub Foods",
        "brand:wikidata": "Q5191916",
        "name": "Cub Foods",
        "shop": "supermarket"
      }
    },
    {
      "displayName": "D'Agostino",
      "id": "dagostino-dde59d",
      "locationSet": {"include": ["us"]},
      "tags": {
        "brand": "D'Agostino",
        "brand:wikidata": "Q20656844",
        "name": "D'Agostino",
        "shop": "supermarket"
      }
    },
    {
      "displayName": "D&W Fresh Market",
      "id": "dandwfreshmarket-dde59d",
      "locationSet": {"include": ["us"]},
      "tags": {
        "brand": "D&W Fresh Market",
        "brand:wikidata": "Q5203035",
        "name": "D&W Fresh Market",
        "shop": "supermarket"
      }
    },
    {
      "displayName": "D1",
      "id": "d1-271a34",
      "locationSet": {"include": ["co"]},
      "tags": {
        "brand": "D1",
        "brand:wikidata": "Q43403418",
        "name": "D1",
        "shop": "supermarket"
      }
    },
    {
      "displayName": "Dagli'Brugsen",
      "id": "daglibrugsen-072052",
      "locationSet": {"include": ["dk"]},
      "matchNames": ["dagligbrugsen"],
      "tags": {
        "brand": "Dagli'Brugsen",
        "brand:wikidata": "Q12307017",
        "name": "Dagli'Brugsen",
        "shop": "supermarket"
      }
    },
    {
      "displayName": "Dagwinkel",
      "id": "dagwinkel-5811b5",
      "locationSet": {"include": ["nl"]},
      "tags": {
        "brand": "Dagwinkel",
        "brand:wikidata": "Q2433706",
        "name": "Dagwinkel",
        "shop": "supermarket"
      }
    },
    {
      "displayName": "Decò",
      "id": "deco-0cb133",
      "locationSet": {"include": ["it"]},
      "tags": {
        "brand": "Decò",
        "brand:wikidata": "Q65127915",
        "name": "Decò",
        "shop": "supermarket"
      }
    },
    {
      "displayName": "Deen",
      "id": "deen-5811b5",
      "locationSet": {"include": ["nl"]},
      "tags": {
        "brand": "Deen",
        "brand:wikidata": "Q13571727",
        "name": "Deen",
        "shop": "supermarket"
      }
    },
    {
      "displayName": "DekaMarkt",
      "id": "dekamarkt-5811b5",
      "locationSet": {"include": ["nl"]},
      "tags": {
        "brand": "DekaMarkt",
        "brand:wikidata": "Q2489350",
        "name": "DekaMarkt",
        "shop": "supermarket"
      }
    },
    {
      "displayName": "Delhaize",
      "id": "delhaize-f276cb",
      "locationSet": {"include": ["be", "lu"]},
      "tags": {
        "brand": "Delhaize",
        "brand:wikidata": "Q1184173",
        "name": "Delhaize",
        "shop": "supermarket"
      }
    },
    {
      "displayName": "Delikatesy Centrum",
      "id": "delikatesycentrum-9e6a6c",
      "locationSet": {"include": ["pl"]},
      "tags": {
        "brand": "Delikatesy Centrum",
        "brand:wikidata": "Q11693824",
        "name": "Delikatesy Centrum",
        "shop": "supermarket"
      }
    },
    {
      "displayName": "Denner",
      "id": "denner-704edb",
      "locationSet": {"include": ["ch", "li"]},
      "tags": {
        "brand": "Denner",
        "brand:wikidata": "Q379911",
        "name": "Denner",
        "shop": "supermarket"
      }
    },
    {
      "displayName": "Denns BioMarkt",
      "id": "dennsbiomarkt-6367d0",
      "locationSet": {"include": ["at", "de"]},
      "tags": {
        "brand": "Denns BioMarkt",
        "brand:wikidata": "Q48883773",
        "name": "Denns BioMarkt",
        "operator": "Dennree GmbH",
        "operator:wikidata": "Q1189641",
        "organic": "only",
        "shop": "supermarket"
      }
    },
    {
      "displayName": "Despar",
      "id": "despar-0cb133",
      "locationSet": {"include": ["it"]},
      "tags": {
        "brand": "Spar",
        "brand:wikidata": "Q610492",
        "name": "Despar",
        "shop": "supermarket"
      }
    },
    {
      "displayName": "Despensa Familiar",
      "id": "despensafamiliar-4ef027",
      "locationSet": {
        "include": ["gt", "hn", "sv"]
      },
      "tags": {
        "brand": "Despensa Familiar",
        "brand:wikidata": "Q61994849",
        "name": "Despensa Familiar",
        "shop": "supermarket"
      }
    },
    {
      "displayName": "Dia",
      "id": "dia-675159",
      "locationSet": {
        "include": ["ar", "br", "es"]
      },
      "matchNames": [
        "dia argentina",
        "dia supermercado",
        "supermercado dia"
      ],
      "tags": {
        "brand": "Dia",
        "brand:wikidata": "Q925132",
        "name": "Dia",
        "shop": "supermarket"
      }
    },
    {
      "displayName": "Dia Market",
      "id": "diamarket-986a24",
      "locationSet": {"include": ["001"]},
      "tags": {
        "brand": "Dia Market",
        "brand:wikidata": "Q925132",
        "name": "Dia Market",
        "shop": "supermarket"
      }
    },
    {
      "displayName": "Dialprix",
      "id": "dialprix-0513f1",
      "locationSet": {"include": ["es"]},
      "tags": {
        "brand": "Dialprix",
        "name": "Dialprix",
        "shop": "supermarket"
      }
    },
    {
      "displayName": "Dierbergs",
      "id": "dierbergs-dde59d",
      "locationSet": {"include": ["us"]},
      "tags": {
        "brand": "Dierbergs",
        "brand:wikidata": "Q5274978",
        "name": "Dierbergs",
        "shop": "supermarket"
      }
    },
    {
      "displayName": "Dillons",
      "id": "dillons-dde59d",
      "locationSet": {"include": ["us"]},
      "tags": {
        "brand": "Dillons",
        "brand:wikidata": "Q5276954",
        "name": "Dillons",
        "shop": "supermarket"
      }
    },
    {
      "displayName": "Dino",
      "id": "dino-9e6a6c",
      "locationSet": {"include": ["pl"]},
      "tags": {
        "brand": "Dino",
        "brand:wikidata": "Q11694239",
        "name": "Dino",
        "shop": "supermarket"
      }
    },
    {
      "displayName": "Dirk",
      "id": "dirk-5811b5",
      "locationSet": {"include": ["nl"]},
      "tags": {
        "brand": "Dirk",
        "brand:wikidata": "Q17502722",
        "name": "Dirk",
        "old_name": "Dirk van den Broek",
        "shop": "supermarket"
      }
    },
    {
      "displayName": "Disco (Argentina)",
      "id": "disco-0d2b84",
      "locationSet": {"include": ["ar"]},
      "tags": {
        "brand": "Disco",
        "brand:wikidata": "Q6135978",
        "name": "Disco",
        "shop": "supermarket"
      }
    },
    {
      "displayName": "Disco (Uruguay)",
      "id": "disco-f37fd6",
      "locationSet": {"include": ["uy"]},
      "tags": {
        "brand": "Disco",
        "brand:wikidata": "Q16636819",
        "name": "Disco",
        "shop": "supermarket"
      }
    },
    {
      "displayName": "diska",
      "id": "diska-0a839e",
      "locationSet": {"include": ["de"]},
      "tags": {
        "brand": "diska",
        "brand:wikidata": "Q62390177",
        "name": "diska",
        "shop": "supermarket"
      }
    },
    {
      "displayName": "DMart",
      "id": "dmart-9ef8f9",
      "locationSet": {"include": ["in"]},
      "tags": {
        "brand": "DMart",
        "brand:wikidata": "Q5203271",
        "name": "DMart",
        "shop": "supermarket"
      }
    },
    {
      "displayName": "Dollar General Market",
      "id": "dollargeneralmarket-dde59d",
      "locationSet": {"include": ["us"]},
      "matchNames": ["dg market"],
      "matchTags": [
        "shop/convenience",
        "shop/variety_store"
      ],
      "tags": {
        "brand": "Dollar General Market",
        "brand:wikidata": "Q145168",
        "name": "Dollar General Market",
        "shop": "supermarket"
      }
    },
    {
      "displayName": "Dornseifers Frischemarkt",
      "id": "dornseifersfrischemarkt-0a839e",
      "locationSet": {"include": ["de"]},
      "tags": {
        "brand": "Dornseifer",
        "brand:wikidata": "Q112254717",
        "name": "Dornseifers Frischemarkt",
        "shop": "supermarket",
        "short_name": "Dornseifer"
      }
    },
    {
      "displayName": "Dpiù",
      "id": "dpiu-0cb133",
      "locationSet": {"include": ["it"]},
      "tags": {
        "brand": "Dpiù",
        "brand:wikidata": "Q3709955",
        "name": "Dpiù",
        "shop": "supermarket"
      }
    },
    {
      "displayName": "Drakes",
      "id": "drakes-c254c9",
      "locationSet": {"include": ["au"]},
      "tags": {
        "brand": "Drakes",
        "brand:wikidata": "Q48988077",
        "name": "Drakes",
        "shop": "supermarket"
      }
    },
    {
      "displayName": "Dunnes Stores",
      "id": "dunnesstores-b7087f",
      "locationSet": {"include": ["gb", "ie"]},
      "tags": {
        "brand": "Dunnes Stores",
        "brand:wikidata": "Q1266203",
        "name": "Dunnes Stores",
        "shop": "supermarket"
      }
    },
    {
      "displayName": "E-Center",
      "id": "ecenter-0a839e",
      "locationSet": {"include": ["de"]},
      "preserveTags": ["^name"],
      "tags": {
        "brand": "EDEKA",
        "brand:wikidata": "Q701755",
        "name": "E-Center",
        "shop": "supermarket"
      }
    },
    {
      "displayName": "E-Mart",
      "id": "emart-12b833",
      "locationSet": {"include": ["kr"]},
      "tags": {
        "brand": "E-Mart",
        "brand:en": "E-Mart",
        "brand:ko": "이마트",
        "brand:wikidata": "Q490371",
        "name": "E-Mart",
        "name:en": "E-Mart",
        "name:ko": "이마트",
        "shop": "supermarket"
      }
    },
    {
      "displayName": "E.Leclerc",
      "id": "eleclerc-111b05",
      "locationSet": {
        "include": ["es", "fr", "pl", "pt"]
      },
      "tags": {
        "brand": "E.Leclerc",
        "brand:wikidata": "Q1273376",
        "name": "E.Leclerc",
        "shop": "supermarket"
      }
    },
    {
      "displayName": "E.Leclerc Express",
      "id": "eleclercexpress-c16b1c",
      "locationSet": {"include": ["fr"]},
      "tags": {
        "brand": "E.Leclerc Express",
        "brand:wikidata": "Q1273376",
        "name": "E.Leclerc Express",
        "shop": "supermarket"
      }
    },
    {
      "displayName": "East of England CO-OP",
      "id": "eastofenglandcoop-a8278b",
      "locationSet": {"include": ["gb"]},
      "tags": {
        "brand": "East of England CO-OP",
        "brand:wikidata": "Q5329759",
        "name": "East of England CO-OP",
        "operator": "East of England Co-operative Society",
        "operator:wikidata": "Q5329759",
        "shop": "supermarket"
      }
    },
    {
      "displayName": "Eataly",
      "id": "eataly-986a24",
      "locationSet": {"include": ["001"]},
      "tags": {
        "brand": "Eataly",
        "brand:wikidata": "Q3046645",
        "name": "Eataly",
        "shop": "supermarket"
      }
    },
    {
      "displayName": "ebl-Naturkost",
      "id": "eblnaturkost-f97a5b",
      "locationSet": {"include": ["ch", "de"]},
      "tags": {
        "brand": "ebl-Naturkost",
        "brand:wikidata": "Q22691722",
        "name": "ebl-Naturkost",
        "organic": "only",
        "shop": "supermarket"
      }
    },
    {
      "displayName": "Economy Cash",
      "id": "economycash-0513f1",
      "locationSet": {"include": ["es"]},
      "tags": {
        "brand": "Economy Cash",
        "brand:wikidata": "Q114915795",
        "name": "Economy Cash",
        "operator": "Kuups Design International SL",
        "operator:wikidata": "Q113464694",
        "shop": "supermarket"
      }
    },
    {
      "displayName": "Econsave",
      "id": "econsave-80e9ee",
      "locationSet": {"include": ["my"]},
      "tags": {
        "brand": "Econsave",
        "brand:en": "Econsave",
        "brand:wikidata": "Q61776608",
        "brand:zh": "宜康省",
        "name": "Econsave",
        "name:en": "Econsave",
        "name:zh": "宜康省",
        "shop": "supermarket"
      }
    },
    {
      "displayName": "EDEKA",
      "id": "edeka-0a839e",
      "locationSet": {"include": ["de"]},
      "matchNames": [
        "e neukauf",
        "edeka neukauf"
      ],
      "preserveTags": ["^name"],
      "tags": {
        "brand": "EDEKA",
        "brand:wikidata": "Q701755",
        "name": "EDEKA",
        "shop": "supermarket"
      }
    },
    {
      "displayName": "EDEKA aktiv markt",
      "id": "edekaaktivmarkt-0a839e",
      "locationSet": {"include": ["de"]},
      "preserveTags": ["^name"],
      "tags": {
        "brand": "EDEKA",
        "brand:wikidata": "Q701755",
        "name": "EDEKA aktiv markt",
        "shop": "supermarket"
      }
    },
    {
      "displayName": "EDEKA xpress",
      "id": "edekaxpress-0a839e",
      "locationSet": {"include": ["de"]},
      "tags": {
        "brand": "EDEKA",
        "brand:wikidata": "Q701755",
        "name": "EDEKA xpress",
        "shop": "supermarket"
      }
    },
    {
      "displayName": "Eko",
      "id": "eko-9e6a6c",
      "locationSet": {"include": ["pl"]},
      "tags": {
        "brand": "Eko",
        "brand:wikidata": "Q9251859",
        "name": "Eko",
        "shop": "supermarket"
      }
    },
    {
      "displayName": "Ekom",
      "id": "ekom-0cb133",
      "locationSet": {"include": ["it"]},
      "tags": {
        "brand": "Ekom",
        "brand:wikidata": "Q62073442",
        "name": "Ekom",
        "shop": "supermarket"
      }
    },
    {
      "displayName": "Ekono",
      "id": "ekono-d25066",
      "locationSet": {"include": ["cl"]},
      "tags": {
        "brand": "Ekono",
        "brand:wikidata": "Q2842729",
        "name": "Ekono",
        "shop": "supermarket"
      }
    },
    {
      "displayName": "Ekoplaza",
      "id": "ekoplaza-1cf55d",
      "locationSet": {"include": ["be", "nl"]},
      "tags": {
        "brand": "Ekoplaza",
        "brand:wikidata": "Q47017915",
        "name": "Ekoplaza",
        "shop": "supermarket"
      }
    },
    {
      "displayName": "El Jamón",
      "id": "eljamon-0513f1",
      "locationSet": {"include": ["es"]},
      "tags": {
        "brand": "El Jamón",
        "brand:wikidata": "Q6135982",
        "name": "El Jamón",
        "shop": "supermarket"
      }
    },
    {
      "displayName": "El Super",
      "id": "elsuper-b82f18",
      "locationSet": {
        "include": [
          "us-az.geojson",
          "us-ca.geojson",
          "us-nm.geojson",
          "us-nv.geojson",
          "us-tx.geojson"
        ]
      },
      "tags": {
        "brand": "El Super",
        "brand:wikidata": "Q124810916",
        "name": "El Super",
        "shop": "supermarket"
      }
    },
    {
      "displayName": "Elli",
      "id": "elli-0a839e",
      "locationSet": {"include": ["de"]},
      "matchNames": ["elli-markt"],
      "tags": {
        "brand": "Elli",
        "brand:wikidata": "Q701755",
        "name": "Elli",
        "shop": "supermarket"
      }
    },
    {
      "displayName": "EMTÉ",
      "id": "emte-5811b5",
      "locationSet": {"include": ["nl"]},
      "tags": {
        "brand": "EMTÉ",
        "brand:wikidata": "Q3119122",
        "name": "EMTÉ",
        "shop": "supermarket"
      }
    },
    {
      "displayName": "Erewhon",
      "id": "erewhon-097dbf",
      "locationSet": {
        "include": ["us-ca.geojson"]
      },
      "tags": {
        "brand": "Erewhon",
        "brand:wikidata": "Q105628552",
        "name": "Erewhon",
        "shop": "supermarket"
      }
    },
    {
      "displayName": "Eroski",
      "id": "eroski-9c34f5",
      "locationSet": {"include": ["es", "gi"]},
      "matchNames": ["eroski center"],
      "tags": {
        "brand": "Eroski",
        "brand:wikidata": "Q1361349",
        "name": "Eroski",
        "shop": "supermarket"
      }
    },
    {
      "displayName": "Eroski City",
      "id": "eroskicity-0513f1",
      "locationSet": {"include": ["es"]},
      "tags": {
        "brand": "Eroski",
        "brand:wikidata": "Q1361349",
        "name": "Eroski City",
        "shop": "supermarket"
      }
    },
    {
      "displayName": "Esselunga",
      "id": "esselunga-0cb133",
      "locationSet": {"include": ["it"]},
      "tags": {
        "brand": "Esselunga",
        "brand:wikidata": "Q1059636",
        "name": "Esselunga",
        "shop": "supermarket"
      }
    },
    {
      "displayName": "ETSAN",
      "id": "etsan-1eef1d",
      "locationSet": {"include": ["at"]},
      "tags": {
        "brand": "ETSAN",
        "brand:wikidata": "Q25916921",
        "diet:halal": "only",
        "name": "ETSAN",
        "shop": "supermarket"
      }
    },
    {
      "displayName": "Eurospar",
      "id": "eurospar-4b5e11",
      "locationSet": {"include": ["150"]},
      "tags": {
        "brand": "Eurospar",
        "brand:wikidata": "Q12309283",
        "name": "Eurospar",
        "shop": "supermarket"
      }
    },
    {
      "displayName": "EuroSpin",
      "id": "eurospin-a66db7",
      "locationSet": {"include": ["it", "si"]},
      "matchNames": ["eurospin italia"],
      "tags": {
        "brand": "EuroSpin",
        "brand:wikidata": "Q1374674",
        "name": "EuroSpin",
        "shop": "supermarket"
      }
    },
    {
      "displayName": "Ever",
      "id": "ever-49e134",
      "locationSet": {"include": ["ph"]},
      "matchNames": ["ever supermarket"],
      "matchTags": ["shop/convenience"],
      "tags": {
        "brand": "Ever",
        "brand:wikidata": "Q120684300",
        "name": "Ever",
        "shop": "supermarket"
      }
    },
    {
      "displayName": "Extra",
      "id": "extra-ed9dd5",
      "locationSet": {"include": ["no"]},
      "matchNames": ["coop extra"],
      "matchTags": ["shop/convenience"],
      "preserveTags": ["^name"],
      "tags": {
        "brand": "Extra",
        "brand:wikidata": "Q11964085",
        "name": "Extra",
        "shop": "supermarket"
      }
    },
    {
      "displayName": "fakta",
      "id": "fakta-986a24",
      "locationSet": {"include": ["001"]},
      "tags": {
        "brand": "fakta",
        "name": "fakta",
        "shop": "supermarket"
      }
    },
    {
      "displayName": "famila",
      "id": "famila-5d2816",
      "locationSet": {"include": ["de", "it"]},
      "tags": {
        "brand": "famila",
        "brand:wikidata": "Q1395108",
        "name": "famila",
        "shop": "supermarket"
      }
    },
    {
      "displayName": "Family Fare",
      "id": "familyfare-dde59d",
      "locationSet": {"include": ["us"]},
      "tags": {
        "brand": "Family Fare",
        "brand:wikidata": "Q19868045",
        "name": "Family Fare",
        "shop": "supermarket"
      }
    },
    {
      "displayName": "Fareway",
      "id": "fareway-dde59d",
      "locationSet": {"include": ["us"]},
      "tags": {
        "brand": "Fareway",
        "brand:wikidata": "Q5434998",
        "name": "Fareway",
        "shop": "supermarket"
      }
    },
    {
      "displayName": "Farm Boy",
      "id": "farmboy-76454b",
      "locationSet": {"include": ["ca"]},
      "tags": {
        "brand": "Farm Boy",
        "brand:wikidata": "Q5435469",
        "name": "Farm Boy",
        "shop": "supermarket"
      }
    },
    {
      "displayName": "Feneberg",
      "id": "feneberg-6367d0",
      "locationSet": {"include": ["at", "de"]},
      "tags": {
        "brand": "Feneberg",
        "brand:wikidata": "Q5345378",
        "name": "Feneberg",
        "shop": "supermarket"
      }
    },
    {
      "displayName": "Fiesta Mart",
      "id": "fiestamart-dde59d",
      "locationSet": {"include": ["us"]},
      "tags": {
        "brand": "Fiesta Mart",
        "brand:wikidata": "Q5447326",
        "name": "Fiesta Mart",
        "shop": "supermarket"
      }
    },
    {
      "displayName": "Fix Price",
      "id": "fixprice-986a24",
      "locationSet": {"include": ["001"]},
      "tags": {
        "brand": "Fix Price",
        "name": "Fix Price",
        "shop": "supermarket"
      }
    },
    {
      "displayName": "Food 4 Less",
      "id": "food4less-f69edf",
      "locationSet": {
        "include": [
          "us-ca.geojson",
          "us-il.geojson",
          "us-in.geojson"
        ]
      },
      "tags": {
        "brand": "Food 4 Less",
        "brand:wikidata": "Q5465282",
        "name": "Food 4 Less",
        "shop": "supermarket"
      }
    },
    {
      "displayName": "Food Basics",
      "id": "foodbasics-986a24",
      "locationSet": {"include": ["001"]},
      "tags": {
        "brand": "Food Basics",
        "brand:wikidata": "Q5465300",
        "name": "Food Basics",
        "shop": "supermarket"
      }
    },
    {
      "displayName": "Food City (USA)",
      "id": "foodcity-dde59d",
      "locationSet": {"include": ["us"]},
      "tags": {
        "brand": "Food City",
        "brand:wikidata": "Q16981107",
        "name": "Food City",
        "shop": "supermarket"
      }
    },
    {
      "displayName": "Food Lion",
      "id": "foodlion-7818a5",
      "locationSet": {"include": ["es", "us"]},
      "tags": {
        "brand": "Food Lion",
        "brand:wikidata": "Q1435950",
        "name": "Food Lion",
        "shop": "supermarket"
      }
    },
    {
      "displayName": "Food Lover's Market",
      "id": "foodloversmarket-a0d53f",
      "locationSet": {
        "include": ["bw", "na", "za"]
      },
      "tags": {
        "brand": "Food Lover's Market",
        "brand:wikidata": "Q65071570",
        "name": "Food Lover's Market",
        "shop": "supermarket"
      }
    },
    {
      "displayName": "Foodland (Australia)",
      "id": "foodland-c254c9",
      "locationSet": {"include": ["au"]},
      "tags": {
        "brand": "Foodland",
        "brand:wikidata": "Q5465555",
        "name": "Foodland",
        "shop": "supermarket"
      }
    },
    {
      "displayName": "Foodland (Canada)",
      "id": "foodland-76454b",
      "locationSet": {"include": ["ca"]},
      "tags": {
        "brand": "Foodland",
        "brand:wikidata": "Q5465554",
        "name": "Foodland",
        "shop": "supermarket"
      }
    },
    {
      "displayName": "Foodland (Hawaii)",
      "id": "foodland-34b4ac",
      "locationSet": {"include": ["us-hi"]},
      "tags": {
        "brand": "Foodland",
        "brand:wikidata": "Q5465560",
        "name": "Foodland",
        "shop": "supermarket"
      }
    },
    {
      "displayName": "FoodLand (USA)",
      "id": "foodland-a2b959",
      "locationSet": {
        "include": ["foodland_eastern_us.geojson"]
      },
      "tags": {
        "brand": "FoodLand",
        "brand:wikidata": "Q5465271",
        "name": "FoodLand",
        "shop": "supermarket"
      }
    },
    {
      "displayName": "FoodMaxx",
      "id": "foodmaxx-dde59d",
      "locationSet": {"include": ["us"]},
      "tags": {
        "brand": "FoodMaxx",
        "brand:wikidata": "Q61894844",
        "name": "FoodMaxx",
        "shop": "supermarket"
      }
    },
    {
      "displayName": "Foods Co",
      "id": "foodsco-097dbf",
      "locationSet": {
        "include": ["us-ca.geojson"]
      },
      "tags": {
        "brand": "Foods Co",
        "brand:wikidata": "Q5465282",
        "name": "Foods Co",
        "shop": "supermarket"
      }
    },
    {
      "displayName": "Foodtown",
      "id": "foodtown-3ea0d2",
      "locationSet": {
        "include": [
          "us-ct.geojson",
          "us-nj.geojson",
          "us-ny.geojson",
          "us-pa.geojson"
        ]
      },
      "tags": {
        "brand": "Foodtown",
        "brand:wikidata": "Q5465575",
        "name": "Foodtown",
        "shop": "supermarket"
      }
    },
    {
      "displayName": "Foodworks",
      "id": "foodworks-c254c9",
      "locationSet": {"include": ["au"]},
      "tags": {
        "brand": "Foodworks",
        "brand:wikidata": "Q5465579",
        "name": "Foodworks",
        "shop": "supermarket"
      }
    },
    {
      "displayName": "Fortinos",
      "id": "fortinos-76454b",
      "locationSet": {"include": ["ca"]},
      "tags": {
        "brand": "Fortinos",
        "brand:wikidata": "Q5472662",
        "name": "Fortinos",
        "shop": "supermarket"
      }
    },
    {
      "displayName": "Føtex",
      "id": "fotex-072052",
      "locationSet": {"include": ["dk"]},
      "matchNames": ["foetex"],
      "tags": {
        "brand": "Føtex",
        "brand:wikidata": "Q1480395",
        "name": "Føtex",
        "shop": "supermarket"
      }
    },
    {
      "displayName": "Four Square",
      "id": "foursquare-5dc426",
      "locationSet": {"include": ["nz"]},
      "matchNames": ["4 square"],
      "tags": {
        "brand": "Four Square",
        "brand:wikidata": "Q5475558",
        "name": "Four Square",
        "shop": "supermarket"
      }
    },
    {
      "displayName": "FRAC",
      "id": "frac-9e6a6c",
      "locationSet": {"include": ["pl"]},
      "tags": {
        "brand": "FRAC",
        "brand:wikidata": "Q18817260",
        "name": "FRAC",
        "shop": "supermarket"
      }
    },
    {
      "displayName": "Fred Meyer",
      "id": "fredmeyer-dde59d",
      "locationSet": {"include": ["us"]},
      "tags": {
        "brand": "Fred Meyer",
        "brand:wikidata": "Q5495932",
        "name": "Fred Meyer",
        "shop": "supermarket"
      }
    },
    {
      "displayName": "Fresh Plus",
      "id": "freshplus-4ccde8",
      "locationSet": {"include": ["sk"]},
      "matchNames": ["fresh"],
      "tags": {
        "brand": "Fresh Plus",
        "brand:wikidata": "Q50737403",
        "name": "Fresh Plus",
        "shop": "supermarket"
      }
    },
    {
      "displayName": "Fresh Thyme",
      "id": "freshthyme-dde59d",
      "locationSet": {"include": ["us"]},
      "matchNames": [
        "fresh thyme farmers market"
      ],
      "tags": {
        "brand": "Fresh Thyme",
        "brand:wikidata": "Q64132791",
        "name": "Fresh Thyme",
        "shop": "supermarket"
      }
    },
    {
      "displayName": "FreshChoice",
      "id": "freshchoice-5dc426",
      "locationSet": {"include": ["nz"]},
      "tags": {
        "brand": "FreshChoice",
        "brand:wikidata": "Q22271877",
        "name": "FreshChoice",
        "shop": "supermarket"
      }
    },
    {
      "displayName": "FreshCo",
      "id": "freshco-76454b",
      "locationSet": {"include": ["ca"]},
      "tags": {
        "brand": "FreshCo",
        "brand:wikidata": "Q5502915",
        "name": "FreshCo",
        "shop": "supermarket"
      }
    },
    {
      "displayName": "Froiz",
      "id": "froiz-d9bffc",
      "locationSet": {"include": ["es", "pt"]},
      "tags": {
        "brand": "Froiz",
        "brand:wikidata": "Q17070775",
        "name": "Froiz",
        "shop": "supermarket"
      }
    },
    {
      "displayName": "Fry's Food and Drug",
      "id": "frysfoodanddrug-dde59d",
      "locationSet": {"include": ["us"]},
      "matchNames": ["frys"],
      "tags": {
        "brand": "Fry's Food and Drug",
        "brand:wikidata": "Q5506547",
        "name": "Fry's Food and Drug",
        "shop": "supermarket"
      }
    },
    {
      "displayName": "Fry's Marketplace",
      "id": "frysmarketplace-dde59d",
      "locationSet": {"include": ["us"]},
      "matchNames": ["frys"],
      "tags": {
        "brand": "Fry's Marketplace",
        "brand:wikidata": "Q5506547",
        "name": "Fry's Marketplace",
        "shop": "supermarket"
      }
    },
    {
      "displayName": "fusion",
      "id": "fusion-745f9c",
      "locationSet": {"include": ["hk"]},
      "matchNames": ["fusion by parknshop"],
      "tags": {
        "brand": "fusion",
        "brand:en": "fusion",
        "name": "fusion",
        "name:en": "fusion",
        "operator": "屈臣氏集團 A.S. Watson Group",
        "operator:en": "A.S. Watson Group",
        "operator:wikidata": "Q4647401",
        "operator:zh": "屈臣氏集團",
        "operator:zh-Hans": "屈臣氏集团",
        "operator:zh-Hant": "屈臣氏集團",
        "shop": "supermarket"
      }
    },
    {
      "displayName": "G20",
      "id": "g20-c16b1c",
      "locationSet": {"include": ["fr"]},
      "tags": {
        "brand": "G20",
        "brand:wikidata": "Q3504731",
        "name": "G20",
        "shop": "supermarket"
      }
    },
    {
      "displayName": "Gadis",
      "id": "gadis-0513f1",
      "locationSet": {"include": ["es"]},
      "tags": {
        "brand": "Gadis",
        "brand:wikidata": "Q114398305",
        "name": "Gadis",
        "shop": "supermarket"
      }
    },
    {
      "displayName": "Gama",
      "id": "gama-986a24",
      "locationSet": {"include": ["001"]},
      "tags": {
        "brand": "Gama",
        "name": "Gama",
        "shop": "supermarket"
      }
    },
    {
      "displayName": "Game",
      "id": "game-910aca",
      "locationSet": {"include": ["202"]},
      "tags": {
        "brand": "Game",
        "name": "Game",
        "shop": "supermarket"
      }
    },
    {
      "displayName": "GBarbosa",
      "id": "gbarbosa-20f2a8",
      "locationSet": {"include": ["br"]},
      "tags": {
        "brand": "GBarbosa",
        "brand:wikidata": "Q10287817",
        "name": "GBarbosa",
        "shop": "supermarket"
      }
    },
    {
      "displayName": "Géant Casino",
      "id": "geantcasino-ca0ec4",
      "locationSet": {"include": ["cg", "fr"]},
      "tags": {
        "brand": "Géant Casino",
        "brand:wikidata": "Q1380537",
        "name": "Géant Casino",
        "shop": "supermarket"
      }
    },
    {
      "displayName": "Gelson's",
      "id": "gelsons-097dbf",
      "locationSet": {
        "include": ["us-ca.geojson"]
      },
      "tags": {
        "brand": "Gelson's",
        "brand:wikidata": "Q16993993",
        "name": "Gelson's",
        "shop": "supermarket"
      }
    },
    {
      "displayName": "Giant (Carlisle)",
      "id": "giant-22a674",
      "locationSet": {
        "include": ["us-pa.geojson"]
      },
      "tags": {
        "brand": "Giant",
        "brand:wikidata": "Q5558332",
        "name": "Giant",
        "shop": "supermarket"
      }
    },
    {
      "displayName": "Giant (Landover)",
      "id": "giant-fc203b",
      "locationSet": {
        "include": [
          "us-dc.geojson",
          "us-de.geojson",
          "us-md.geojson",
          "us-va.geojson"
        ]
      },
      "tags": {
        "brand": "Giant",
        "brand:wikidata": "Q5558336",
        "name": "Giant",
        "official_name": "Giant Food",
        "shop": "supermarket"
      }
    },
    {
      "displayName": "Giant Eagle",
      "id": "gianteagle-dca8d8",
      "locationSet": {
        "include": [
          "us-in.geojson",
          "us-md.geojson",
          "us-oh.geojson",
          "us-pa.geojson",
          "us-wv.geojson"
        ]
      },
      "matchNames": ["giant eagle supermarket"],
      "tags": {
        "brand": "Giant Eagle",
        "brand:wikidata": "Q1522721",
        "name": "Giant Eagle",
        "shop": "supermarket"
      }
    },
    {
      "displayName": "Giant Hypermarket",
      "id": "gianthypermarket-e1160b",
      "locationSet": {
        "include": ["id", "my", "sg", "vn"]
      },
      "tags": {
        "brand": "Giant Hypermarket",
        "brand:wikidata": "Q4217013",
        "name": "Giant Hypermarket",
        "shop": "supermarket"
      }
    },
    {
      "displayName": "Globus",
      "id": "globus-2d7d3f",
      "locationSet": {
        "include": ["cz", "de", "ru"]
      },
      "tags": {
        "brand": "Globus",
        "brand:wikidata": "Q457503",
        "name": "Globus",
        "shop": "supermarket"
      }
    },
    {
      "displayName": "Go Asia",
      "id": "goasia-0a839e",
      "locationSet": {"include": ["de"]},
      "tags": {
        "brand": "Go Asia",
        "brand:wikidata": "Q102381911",
        "name": "Go Asia",
        "shop": "supermarket"
      }
    },
    {
      "displayName": "Gordon Food Service",
      "id": "gordonfoodservice-166dbe",
      "locationSet": {"include": ["ca", "us"]},
      "tags": {
        "brand": "Gordon Food Service",
        "brand:wikidata": "Q1538006",
        "name": "Gordon Food Service",
        "shop": "supermarket"
      }
    },
    {
      "displayName": "Grand Frais",
      "id": "grandfrais-c16b1c",
      "locationSet": {"include": ["fr"]},
      "tags": {
        "brand": "Grand Frais",
        "brand:wikidata": "Q3114675",
        "name": "Grand Frais",
        "shop": "supermarket"
      }
    },
    {
      "displayName": "Griya",
      "id": "griya-9b33de",
      "locationSet": {"include": ["id"]},
      "tags": {
        "brand": "Griya",
        "brand:wikidata": "Q124353081",
        "name": "Griya",
        "shop": "supermarket"
      }
    },
    {
      "displayName": "Grocery Outlet",
      "id": "groceryoutlet-dde59d",
      "locationSet": {"include": ["us"]},
      "preserveTags": ["^official_name"],
      "tags": {
        "brand": "Grocery Outlet",
        "brand:wikidata": "Q5609934",
        "name": "Grocery Outlet",
        "official_name": "Grocery Outlet Bargain Market",
        "shop": "supermarket"
      }
    },
    {
      "displayName": "Groszek",
      "id": "groszek-9e6a6c",
      "locationSet": {"include": ["pl"]},
      "tags": {
        "brand": "Groszek",
        "brand:wikidata": "Q9280965",
        "name": "Groszek",
        "shop": "supermarket"
      }
    },
    {
      "displayName": "Gulliver",
      "id": "gulliver-0cb133",
      "locationSet": {"include": ["it"]},
      "tags": {
        "brand": "Gulliver",
        "brand:wikidata": "Q110454395",
        "name": "Gulliver",
        "shop": "supermarket"
      }
    },
    {
      "displayName": "H Mart",
      "id": "hmart-90050a",
      "locationSet": {
        "include": ["ca", "gb", "us"]
      },
      "tags": {
        "alt_name:ko": "H 마트",
        "brand": "H Mart",
        "brand:wikidata": "Q5636306",
        "cuisine": "asian",
        "name": "H Mart",
        "name:en": "H Mart",
        "name:ko": "한아름",
        "name:zh-Hans": "韩亚龙",
        "name:zh-Hant": "韓亞龍",
        "shop": "supermarket"
      }
    },
    {
      "displayName": "H-E-B",
      "id": "heb-078f5a",
      "locationSet": {"include": ["mx", "us"]},
      "tags": {
        "brand": "H-E-B",
        "brand:wikidata": "Q830621",
        "name": "H-E-B",
        "shop": "supermarket"
      }
    },
    {
      "displayName": "H-E-B plus!",
      "id": "hebplus-078f5a",
      "locationSet": {"include": ["mx", "us"]},
      "tags": {
        "brand": "H-E-B plus!",
        "brand:wikidata": "Q830621",
        "name": "H-E-B plus!",
        "shop": "supermarket"
      }
    },
    {
      "displayName": "Hakmar",
      "id": "hakmar-5b5772",
      "locationSet": {"include": ["tr"]},
      "tags": {
        "brand": "Hakmar",
        "brand:wikidata": "Q110454434",
        "name": "Hakmar",
        "shop": "supermarket"
      }
    },
    {
      "displayName": "Hakmar Express",
      "id": "hakmarexpress-5b5772",
      "locationSet": {"include": ["tr"]},
      "tags": {
        "brand": "Hakmar Express",
        "brand:wikidata": "Q110454466",
        "name": "Hakmar Express",
        "shop": "supermarket"
      }
    },
    {
      "displayName": "HalpaHalli",
      "id": "halpahalli-c9c76a",
      "locationSet": {
        "include": ["ee", "fi", "ru"]
      },
      "tags": {
        "brand": "HalpaHalli",
        "brand:wikidata": "Q11861256",
        "name": "HalpaHalli",
        "shop": "supermarket"
      }
    },
    {
      "displayName": "Hannaford",
      "id": "hannaford-dde59d",
      "locationSet": {"include": ["us"]},
      "tags": {
        "brand": "Hannaford",
        "brand:wikidata": "Q5648760",
        "name": "Hannaford",
        "shop": "supermarket"
      }
    },
    {
      "displayName": "Harps",
      "id": "harps-dde59d",
      "locationSet": {"include": ["us"]},
      "tags": {
        "brand": "Harps",
        "brand:wikidata": "Q16994839",
        "name": "Harps",
        "shop": "supermarket"
      }
    },
    {
      "displayName": "Harris Farm Markets",
      "id": "harrisfarmmarkets-c254c9",
      "locationSet": {"include": ["au"]},
      "tags": {
        "brand": "Harris Market Farms",
        "brand:wikidata": "Q5664888",
        "name": "Harris Farm Markets",
        "shop": "supermarket"
      }
    },
    {
      "displayName": "Harris Teeter",
      "id": "harristeeter-dde59d",
      "locationSet": {"include": ["us"]},
      "tags": {
        "brand": "Harris Teeter",
        "brand:wikidata": "Q5665067",
        "name": "Harris Teeter",
        "shop": "supermarket"
      }
    },
    {
      "displayName": "Hemköp",
      "id": "hemkop-c57afb",
      "locationSet": {"include": ["se"]},
      "preserveTags": ["^name"],
      "tags": {
        "brand": "Hemköp",
        "brand:wikidata": "Q10521746",
        "name": "Hemköp",
        "shop": "supermarket"
      }
    },
    {
      "displayName": "HERKULES Ecenter",
      "id": "herkulesecenter-0a839e",
      "locationSet": {"include": ["de"]},
      "tags": {
        "brand": "HERKULES Ecenter",
        "brand:wikidata": "Q701755",
        "name": "HERKULES Ecenter",
        "shop": "supermarket"
      }
    },
    {
      "displayName": "Hero Supermarket",
      "id": "herosupermarket-9b33de",
      "locationSet": {"include": ["id"]},
      "tags": {
        "brand": "Hero Supermarket",
        "brand:wikidata": "Q12485604",
        "name": "Hero Supermarket",
        "shop": "supermarket"
      }
    },
    {
      "displayName": "Heron Foods",
      "id": "heronfoods-a8278b",
      "locationSet": {"include": ["gb"]},
      "tags": {
        "brand": "Heron Foods",
        "brand:wikidata": "Q5743472",
        "name": "Heron Foods",
        "shop": "supermarket"
      }
    },
    {
      "displayName": "Hiper Simply",
      "id": "hipersimply-0513f1",
      "locationSet": {"include": ["es"]},
      "tags": {
        "brand": "Hiper Simply",
        "brand:wikidata": "Q5643014",
        "name": "Hiper Simply",
        "shop": "supermarket"
      }
    },
    {
      "displayName": "Hipercor",
      "id": "hipercor-0513f1",
      "locationSet": {"include": ["es"]},
      "matchTags": ["amenity/retail"],
      "tags": {
        "brand": "Hipercor",
        "brand:wikidata": "Q191574",
        "name": "Hipercor",
        "shop": "supermarket"
      }
    },
    {
      "displayName": "HiperDino",
      "id": "hiperdino-0513f1",
      "locationSet": {"include": ["es"]},
      "tags": {
        "brand": "HiperDino",
        "brand:wikidata": "Q105955292",
        "operator": "DinoSol",
        "operator:wikidata": "Q5278478",
        "shop": "supermarket"
      }
    },
    {
      "displayName": "Hipermaxi",
      "id": "hipermaxi-cbfbb4",
      "locationSet": {"include": ["bo"]},
      "tags": {
        "brand": "Hipermaxi",
        "brand:wikidata": "Q81968262",
        "name": "Hipermaxi",
        "shop": "supermarket"
      }
    },
    {
      "displayName": "HIT",
      "id": "hit-0a839e",
      "locationSet": {"include": ["de"]},
      "matchNames": ["hit ullrich"],
      "preserveTags": ["^name"],
      "tags": {
        "brand": "HIT",
        "brand:wikidata": "Q1548713",
        "name": "HIT",
        "shop": "supermarket"
      }
    },
    {
      "displayName": "HitMax",
      "id": "hitmax-56b425",
      "locationSet": {"include": ["bg"]},
      "tags": {
        "brand": "HitMax",
        "brand:wikidata": "Q114053568",
        "name": "HitMax",
        "name:bg": "ХитМакс",
        "shop": "supermarket"
      }
    },
    {
      "displayName": "Hmarket",
      "id": "hmarket-3f7afe",
      "locationSet": {"include": ["be", "fr"]},
      "tags": {
        "brand": "Hmarket",
        "brand:wikidata": "Q119994958",
        "diet:halal": "only",
        "name": "Hmarket",
        "shop": "supermarket"
      }
    },
    {
      "displayName": "Hofer",
      "id": "hofer-83285c",
      "locationSet": {"include": ["at", "si"]},
      "matchNames": ["hofer österreich"],
      "tags": {
        "brand": "Hofer",
        "brand:wikidata": "Q15815751",
        "name": "Hofer",
        "shop": "supermarket"
      }
    },
    {
      "displayName": "Hoogvliet",
      "id": "hoogvliet-5811b5",
      "locationSet": {"include": ["nl"]},
      "tags": {
        "brand": "Hoogvliet",
        "brand:wikidata": "Q2770647",
        "name": "Hoogvliet",
        "shop": "supermarket"
      }
    },
    {
      "displayName": "Hruška",
      "id": "hruska-8e6809",
      "locationSet": {"include": ["cz"]},
      "tags": {
        "brand": "Hruška",
        "brand:wikidata": "Q58196374",
        "name": "Hruška",
        "shop": "supermarket"
      }
    },
    {
      "displayName": "Hy-Vee",
      "id": "hyvee-dde59d",
      "locationSet": {"include": ["us"]},
      "tags": {
        "brand": "Hy-Vee",
        "brand:wikidata": "Q1639719",
        "name": "Hy-Vee",
        "shop": "supermarket"
      }
    },
    {
      "displayName": "Hyper U",
      "id": "hyperu-c16b1c",
      "locationSet": {"include": ["fr"]},
      "tags": {
        "brand": "Hyper U",
        "brand:wikidata": "Q2529029",
        "name": "Hyper U",
        "shop": "supermarket"
      }
    },
    {
      "displayName": "IC Norte",
      "id": "icnorte-cbfbb4",
      "locationSet": {"include": ["bo"]},
      "tags": {
        "brand": "IC Norte",
        "brand:wikidata": "Q81967653",
        "name": "IC Norte",
        "shop": "supermarket"
      }
    },
    {
      "displayName": "ICA Kvantum",
      "id": "icakvantum-c57afb",
      "locationSet": {"include": ["se"]},
      "preserveTags": ["^name"],
      "tags": {
        "brand": "ICA Kvantum",
        "brand:wikidata": "Q1663776",
        "name": "ICA Kvantum",
        "shop": "supermarket"
      }
    },
    {
      "displayName": "ICA Nära",
      "id": "icanara-c57afb",
      "locationSet": {"include": ["se"]},
      "matchTags": ["shop/convenience"],
      "preserveTags": ["^name"],
      "tags": {
        "brand": "ICA Nära",
        "brand:wikidata": "Q1663776",
        "name": "ICA Nära",
        "shop": "supermarket"
      }
    },
    {
      "displayName": "ICA Supermarket",
      "id": "icasupermarket-c57afb",
      "locationSet": {"include": ["se"]},
      "preserveTags": ["^name"],
      "tags": {
        "brand": "ICA Supermarket",
        "brand:wikidata": "Q1663776",
        "name": "ICA Supermarket",
        "shop": "supermarket"
      }
    },
    {
      "displayName": "IDEA",
      "id": "idea-986a24",
      "locationSet": {"include": ["001"]},
      "tags": {
        "brand": "IDEA",
        "name": "IDEA",
        "shop": "supermarket"
      }
    },
    {
      "displayName": "IDEA Super",
      "id": "ideasuper-7f1f6d",
      "locationSet": {"include": ["me", "rs"]},
      "tags": {
        "brand": "IDEA Super",
        "brand:wikidata": "Q114669350",
        "name": "IDEA Super",
        "name:sr": "Идеа супер",
        "name:sr-Latn": "Idea super",
        "shop": "supermarket"
      }
    },
    {
      "displayName": "Ideal Food Basket",
      "id": "idealfoodbasket-dde59d",
      "locationSet": {"include": ["us"]},
      "tags": {
        "brand": "Ideal Food Basket",
        "brand:wikidata": "Q111908729",
        "name": "Ideal Food Basket",
        "shop": "supermarket"
      }
    },
    {
      "displayName": "IGA",
      "id": "iga-166dbe",
      "locationSet": {"include": ["ca", "us"]},
      "matchNames": ["iga extra"],
      "preserveTags": ["^name"],
      "tags": {
        "brand": "IGA",
        "brand:wikidata": "Q3146662",
        "name": "IGA",
        "shop": "supermarket"
      }
    },
    {
      "displayName": "IGA (Australia)",
      "id": "iga-c254c9",
      "locationSet": {"include": ["au"]},
      "preserveTags": ["^name"],
      "tags": {
        "brand": "IGA",
        "brand:wikidata": "Q5970945",
        "name": "IGA",
        "shop": "supermarket"
      }
    },
    {
      "displayName": "IKI",
      "id": "iki-dfbc25",
      "locationSet": {"include": ["lt"]},
      "tags": {
        "brand": "IKI",
        "brand:wikidata": "Q1653981",
        "name": "IKI",
        "operator": "Palink",
        "shop": "supermarket"
      }
    },
    {
      "displayName": "In's Mercato",
      "id": "insmercato-0cb133",
      "locationSet": {"include": ["it"]},
      "matchNames": ["in's"],
      "tags": {
        "brand": "In's Mercato",
        "brand:wikidata": "Q105615834",
        "name": "In's Mercato",
        "shop": "supermarket"
      }
    },
    {
      "displayName": "Incoop",
      "id": "incoop-0cb133",
      "locationSet": {"include": ["it"]},
      "tags": {
        "brand": "Incoop",
        "name": "Incoop",
        "shop": "supermarket"
      }
    },
    {
      "displayName": "Ingles",
      "id": "ingles-dde59d",
      "locationSet": {"include": ["us"]},
      "tags": {
        "brand": "Ingles",
        "brand:wikidata": "Q6032595",
        "name": "Ingles",
        "shop": "supermarket"
      }
    },
    {
      "displayName": "Intermarché",
      "id": "intermarche-986a24",
      "locationSet": {"include": ["001"]},
      "tags": {
        "brand": "Intermarché",
        "brand:wikidata": "Q3153200",
        "name": "Intermarché",
        "shop": "supermarket"
      }
    },
    {
      "displayName": "Intermarché Drive",
      "id": "intermarchedrive-c16b1c",
      "locationSet": {"include": ["fr"]},
      "tags": {
        "brand": "Intermarché Drive",
        "brand:wikidata": "Q3153200",
        "drive_through": "only",
        "name": "Intermarché Drive",
        "shop": "supermarket"
      }
    },
    {
      "displayName": "Intermarché Express",
      "id": "intermarcheexpress-5dc877",
      "locationSet": {"include": ["fr", "pt"]},
      "tags": {
        "brand": "Intermarché Express",
        "brand:wikidata": "Q98278043",
        "name": "Intermarché Express",
        "shop": "supermarket"
      }
    },
    {
      "displayName": "Intermarché Hyper",
      "id": "intermarchehyper-c16b1c",
      "locationSet": {"include": ["fr"]},
      "tags": {
        "brand": "Intermarché Hyper",
        "brand:wikidata": "Q98278022",
        "name": "Intermarché Hyper",
        "shop": "supermarket"
      }
    },
    {
      "displayName": "Intermarché Super",
      "id": "intermarchesuper-86bfe8",
      "locationSet": {
        "include": ["be", "fr", "pl", "pt"]
      },
      "tags": {
        "brand": "Intermarché Super",
        "brand:wikidata": "Q98278038",
        "name": "Intermarché Super",
        "shop": "supermarket"
      }
    },
    {
      "displayName": "Interspar",
      "id": "interspar-287015",
      "locationSet": {"include": ["at", "hr"]},
      "tags": {
        "brand": "Interspar",
        "brand:wikidata": "Q15820339",
        "name": "Interspar",
        "shop": "supermarket"
      }
    },
    {
      "displayName": "Iperal",
      "id": "iperal-0cb133",
      "locationSet": {"include": ["it"]},
      "tags": {
        "brand": "Iperal",
        "brand:wikidata": "Q3801481",
        "name": "Iperal",
        "shop": "supermarket"
      }
    },
    {
      "displayName": "Ipercoop",
      "id": "ipercoop-0cb133",
      "locationSet": {"include": ["it"]},
      "tags": {
        "brand": "Ipercoop",
        "brand:wikidata": "Q6064990",
        "name": "Ipercoop",
        "shop": "supermarket"
      }
    },
    {
      "displayName": "Irma",
      "id": "irma-072052",
      "locationSet": {"include": ["dk"]},
      "tags": {
        "brand": "Irma",
        "brand:wikidata": "Q797150",
        "name": "Irma",
        "shop": "supermarket"
      }
    },
    {
      "displayName": "Jan Linders",
      "id": "janlinders-5811b5",
      "locationSet": {"include": ["nl"]},
      "tags": {
        "brand": "Jan Linders",
        "brand:wikidata": "Q2200982",
        "name": "Jan Linders",
        "shop": "supermarket"
      }
    },
    {
      "displayName": "Jewel-Osco",
      "id": "jewelosco-dde59d",
      "locationSet": {"include": ["us"]},
      "tags": {
        "brand": "Jewel-Osco",
        "brand:wikidata": "Q3178470",
        "name": "Jewel-Osco",
        "shop": "supermarket"
      }
    },
    {
      "displayName": "Joker",
      "id": "joker-ed9dd5",
      "locationSet": {"include": ["no"]},
      "matchTags": ["shop/convenience"],
      "preserveTags": ["^name"],
      "tags": {
        "brand": "Joker",
        "brand:wikidata": "Q716328",
        "name": "Joker",
        "shop": "supermarket"
      }
    },
    {
      "displayName": "Jumbo",
      "id": "jumbo-1cf55d",
      "locationSet": {"include": ["be", "nl"]},
      "matchNames": [
        "jumbo supermarkt",
        "jumbo supermarkten"
      ],
      "preserveTags": ["^name"],
      "tags": {
        "brand": "Jumbo",
        "brand:wikidata": "Q2262314",
        "name": "Jumbo",
        "shop": "supermarket"
      }
    },
    {
      "displayName": "Jumbo (Cencosud)",
      "id": "jumbo-99a0d7",
      "locationSet": {
        "include": ["ar", "cl", "co"]
      },
      "tags": {
        "brand": "Jumbo",
        "brand:wikidata": "Q6310864",
        "name": "Jumbo",
        "shop": "supermarket"
      }
    },
    {
      "displayName": "K-Citymarket",
      "id": "kcitymarket-46d3b7",
      "locationSet": {"include": ["fi"]},
      "tags": {
        "brand": "K-Citymarket",
        "brand:wikidata": "Q11868561",
        "name": "K-Citymarket",
        "shop": "supermarket"
      }
    },
    {
      "displayName": "K-Supermarket",
      "id": "ksupermarket-46d3b7",
      "locationSet": {"include": ["fi"]},
      "tags": {
        "brand": "K-Supermarket",
        "brand:wikidata": "Q5408668",
        "name": "K-Supermarket",
        "shop": "supermarket"
      }
    },
    {
      "displayName": "K+K",
      "id": "kk-0a839e",
      "locationSet": {"include": ["de"]},
      "tags": {
        "brand": "K+K",
        "brand:wikidata": "Q1718009",
        "name": "K+K",
        "shop": "supermarket"
      }
    },
    {
      "displayName": "Kaufland",
      "id": "kaufland-464a37",
      "locationSet": {
        "include": [
          "cz",
          "de",
          "hr",
          "md",
          "pl",
          "ro",
          "sk"
        ]
      },
      "tags": {
        "brand": "Kaufland",
        "brand:wikidata": "Q685967",
        "name": "Kaufland",
        "shop": "supermarket"
      }
    },
    {
      "displayName": "Kaufland (България)",
      "id": "kaufland-56b425",
      "locationSet": {"include": ["bg"]},
      "tags": {
        "brand": "Kaufland",
        "brand:wikidata": "Q685967",
        "name": "Kaufland",
        "name:bg": "Кауфланд",
        "shop": "supermarket"
      }
    },
    {
      "displayName": "Ketal",
      "id": "ketal-cbfbb4",
      "locationSet": {"include": ["bo"]},
      "tags": {
        "brand": "Ketal",
        "brand:wikidata": "Q81967299",
        "name": "Ketal",
        "shop": "supermarket"
      }
    },
    {
      "displayName": "Key Food",
      "id": "keyfood-dde59d",
      "locationSet": {"include": ["us"]},
      "tags": {
        "brand": "Key Food",
        "brand:wikidata": "Q6398037",
        "name": "Key Food",
        "shop": "supermarket"
      }
    },
    {
      "displayName": "KFL Supermarkets",
      "id": "kflsupermarkets-c254c9",
      "locationSet": {"include": ["au"]},
      "tags": {
        "alt_name": "KFL",
        "brand": "KFL Supermarkets",
        "brand:wikidata": "Q113462406",
        "name": "KFL Supermarkets",
        "name:zh": "达成超市",
        "origin": "asian",
        "shop": "supermarket"
      }
    },
    {
      "displayName": "King Soopers",
      "id": "kingsoopers-dde59d",
      "locationSet": {"include": ["us"]},
      "tags": {
        "brand": "King Soopers",
        "brand:wikidata": "Q6412065",
        "name": "King Soopers",
        "shop": "supermarket"
      }
    },
    {
      "displayName": "King Soopers Marketplace",
      "id": "kingsoopersmarketplace-dde59d",
      "locationSet": {"include": ["us"]},
      "tags": {
        "brand": "King Soopers Marketplace",
        "brand:wikidata": "Q6412065",
        "name": "King Soopers Marketplace",
        "shop": "supermarket"
      }
    },
    {
      "displayName": "Kings",
      "id": "kings-dde59d",
      "locationSet": {"include": ["us"]},
      "tags": {
        "brand": "Kings",
        "brand:wikidata": "Q6412914",
        "name": "Kings",
        "shop": "supermarket"
      }
    },
    {
      "displayName": "Kipa",
      "id": "kipa-5b5772",
      "locationSet": {"include": ["tr"]},
      "tags": {
        "brand": "Kipa",
        "brand:wikidata": "Q218006",
        "name": "Kipa",
        "shop": "supermarket"
      }
    },
    {
      "displayName": "Kiwi",
      "id": "kiwi-ed9dd5",
      "locationSet": {"include": ["no"]},
      "preserveTags": ["^name"],
      "tags": {
        "brand": "Kiwi",
        "brand:wikidata": "Q1613639",
        "name": "Kiwi",
        "shop": "supermarket"
      }
    },
    {
      "displayName": "Klas",
      "id": "klas-4ccde8",
      "locationSet": {"include": ["sk"]},
      "matchNames": ["klas potraviny"],
      "tags": {
        "brand": "Klas",
        "brand:wikidata": "Q116718756",
        "name": "Klas",
        "shop": "supermarket"
      }
    },
    {
      "displayName": "Konsum (Dresden)",
      "id": "konsum-c00dcd",
      "locationSet": {
        "include": ["konsum-dresden.geojson"]
      },
      "tags": {
        "brand": "Konsum Dresden",
        "brand:wikidata": "Q1618877",
        "name": "Konsum",
        "shop": "supermarket"
      }
    },
    {
      "displayName": "Konsum Leipzig",
      "id": "konsumleipzig-1d068e",
      "locationSet": {
        "include": ["konsum-leipzig.geojson"]
      },
      "tags": {
        "brand": "Konsum Leipzig",
        "brand:wikidata": "Q1468147",
        "name": "Konsum Leipzig",
        "shop": "supermarket"
      }
    },
    {
      "displayName": "Konzum (Balkans)",
      "id": "konzum-0956c9",
      "locationSet": {
        "include": ["ba", "hr", "rs"]
      },
      "tags": {
        "brand": "Konzum",
        "brand:wikidata": "Q518563",
        "name": "Konzum",
        "shop": "supermarket"
      }
    },
    {
      "displayName": "Konzum (Česko)",
      "id": "konzum-261d20",
      "locationSet": {"include": ["cz", "sk"]},
      "tags": {
        "brand": "Konzum",
        "name": "Konzum",
        "shop": "supermarket"
      }
    },
    {
      "displayName": "Korzinka",
      "id": "korzinka-c068bf",
      "locationSet": {"include": ["uz"]},
      "tags": {
        "brand": "Korzinka",
        "brand:wikidata": "Q110120894",
        "name": "Korzinka",
        "shop": "supermarket"
      }
    },
    {
      "displayName": "Kroger",
      "id": "kroger-dde59d",
      "locationSet": {"include": ["us"]},
      "matchNames": [
        "kroger food and drug",
        "krogers"
      ],
      "tags": {
        "brand": "Kroger",
        "brand:wikidata": "Q153417",
        "name": "Kroger",
        "shop": "supermarket"
      }
    },
    {
      "displayName": "Kroger Marketplace",
      "id": "krogermarketplace-dde59d",
      "locationSet": {"include": ["us"]},
      "tags": {
        "brand": "Kroger Marketplace",
        "brand:wikidata": "Q153417",
        "name": "Kroger Marketplace",
        "shop": "supermarket"
      }
    },
    {
      "displayName": "Krónan",
      "id": "kronan-0c58a2",
      "locationSet": {"include": ["is"]},
      "tags": {
        "brand": "Krónan",
        "brand:wikidata": "Q16419327",
        "name": "Krónan",
        "shop": "supermarket"
      }
    },
    {
      "displayName": "KTA Super Stores",
      "id": "ktasuperstores-34b4ac",
      "locationSet": {"include": ["us-hi"]},
      "tags": {
        "brand": "KTA Super Stores",
        "brand:wikidata": "Q44361030",
        "name": "KTA Super Stores",
        "shop": "supermarket"
      }
    },
    {
      "displayName": "Kupsch",
      "id": "kupsch-0a839e",
      "locationSet": {"include": ["de"]},
      "tags": {
        "brand": "Kupsch",
        "brand:wikidata": "Q1750581",
        "name": "Kupsch",
        "shop": "supermarket"
      }
    },
    {
      "displayName": "Kvickly",
      "id": "kvickly-072052",
      "locationSet": {"include": ["dk"]},
      "tags": {
        "brand": "Kvickly",
        "brand:wikidata": "Q7061148",
        "name": "Kvickly",
        "shop": "supermarket"
      }
    },
    {
      "displayName": "L'Eau Vive",
      "id": "leauvive-c16b1c",
      "locationSet": {"include": ["fr"]},
      "tags": {
        "brand": "L'Eau Vive",
        "brand:wikidata": "Q89200423",
        "name": "L'Eau Vive",
        "shop": "supermarket"
      }
    },
    {
      "displayName": "La Anónima",
      "id": "laanonima-0d2b84",
      "locationSet": {"include": ["ar"]},
      "tags": {
        "brand": "La Anónima",
        "brand:wikidata": "Q6135985",
        "name": "La Anónima",
        "shop": "supermarket"
      }
    },
    {
      "displayName": "La Comer",
      "id": "lacomer-9b2dfb",
      "locationSet": {"include": ["mx"]},
      "tags": {
        "brand": "La Comer",
        "brand:wikidata": "Q26765126",
        "name": "La Comer",
        "shop": "supermarket"
      }
    },
    {
      "displayName": "La Despensa",
      "id": "ladespensa-986a24",
      "locationSet": {"include": ["001"]},
      "tags": {
        "brand": "La Despensa",
        "name": "La Despensa",
        "shop": "supermarket"
      }
    },
    {
      "displayName": "La Michoacana Meat Market",
      "id": "lamichoacanameatmarket-dde59d",
      "locationSet": {"include": ["us"]},
      "tags": {
        "brand": "La Michoacana Meat Market",
        "brand:wikidata": "Q6463872",
        "cuisine": "latin_american",
        "name": "La Michoacana Meat Market",
        "shop": "supermarket",
        "short_name": "La Michoacana"
      }
    },
    {
      "displayName": "La Plaza de DIA",
      "id": "laplazadedia-0513f1",
      "locationSet": {"include": ["es"]},
      "tags": {
        "brand": "La Plaza de DIA",
        "brand:wikidata": "Q58904673",
        "name": "La Plaza de DIA",
        "shop": "supermarket"
      }
    },
    {
      "displayName": "La Vie Claire",
      "id": "lavieclaire-c16b1c",
      "locationSet": {"include": ["fr"]},
      "tags": {
        "brand": "La Vie Claire",
        "brand:wikidata": "Q3213589",
        "name": "La Vie Claire",
        "organic": "only",
        "shop": "supermarket"
      }
    },
    {
      "displayName": "Landi",
      "id": "landi-36e991",
      "locationSet": {"include": ["ch"]},
      "tags": {
        "brand": "Landi",
        "brand:wikidata": "Q1803010",
        "name": "Landi",
        "shop": "supermarket"
      }
    },
    {
      "displayName": "Leader Price",
      "id": "leaderprice-986a24",
      "locationSet": {"include": ["001"]},
      "tags": {
        "brand": "Leader Price",
        "brand:wikidata": "Q2181426",
        "name": "Leader Price",
        "shop": "supermarket"
      }
    },
    {
      "displayName": "Les Comptoirs De La Bio",
      "id": "lescomptoirsdelabio-c16b1c",
      "locationSet": {"include": ["fr"]},
      "tags": {
        "brand": "Les Comptoirs De La Bio",
        "brand:wikidata": "Q120801428",
        "name": "Les Comptoirs De La Bio",
        "organic": "only",
        "shop": "supermarket"
      }
    },
    {
      "displayName": "Lewiatan",
      "id": "lewiatan-9e6a6c",
      "locationSet": {"include": ["pl"]},
      "tags": {
        "brand": "Lewiatan",
        "brand:wikidata": "Q11755396",
        "name": "Lewiatan",
        "shop": "supermarket"
      }
    },
    {
      "displayName": "Lider",
      "id": "lider-d25066",
      "locationSet": {"include": ["cl"]},
      "tags": {
        "brand": "Lider",
        "brand:wikidata": "Q6711261",
        "name": "Lider",
        "shop": "supermarket"
      }
    },
    {
      "displayName": "Lider Express",
      "id": "liderexpress-d25066",
      "locationSet": {"include": ["cl"]},
      "tags": {
        "brand": "Lider",
        "brand:wikidata": "Q6711261",
        "name": "Lider Express",
        "shop": "supermarket"
      }
    },
    {
      "displayName": "Lidl",
      "id": "lidl-5866c3",
      "locationSet": {
        "include": ["001"],
        "exclude": ["bg", "rs"]
      },
      "matchNames": [
        "lidl deutschland",
        "lidl españa",
        "lidl france",
        "lidl italia",
        "lidl polska"
      ],
      "tags": {
        "brand": "Lidl",
        "brand:wikidata": "Q151954",
        "name": "Lidl",
        "shop": "supermarket"
      }
    },
    {
      "displayName": "Lincolnshire Co-op",
      "id": "lincolnshirecoop-a8278b",
      "locationSet": {"include": ["gb"]},
      "tags": {
        "brand": "Lincolnshire Co-op",
        "brand:wikidata": "Q6551231",
        "name": "Lincolnshire Co-op",
        "shop": "supermarket"
      }
    },
    {
      "displayName": "Linella",
      "id": "linella-cb8836",
      "locationSet": {"include": ["md"]},
      "tags": {
        "brand": "Linella",
        "brand:wikidata": "Q61085990",
        "name": "Linella",
        "shop": "supermarket"
      }
    },
    {
      "displayName": "Loblaws",
      "id": "loblaws-76454b",
      "locationSet": {"include": ["ca"]},
      "matchNames": ["loblaws great food"],
      "tags": {
        "brand": "Loblaws",
        "brand:wikidata": "Q3257626",
        "name": "Loblaws",
        "shop": "supermarket"
      }
    },
    {
      "displayName": "Londis (Ireland)",
      "id": "londis-23ec32",
      "locationSet": {"include": ["ie"]},
      "tags": {
        "brand": "Londis",
        "brand:wikidata": "Q21015800",
        "name": "Londis",
        "shop": "supermarket"
      }
    },
    {
      "displayName": "Londis (UK)",
      "id": "londis-a8278b",
      "locationSet": {"include": ["gb"]},
      "tags": {
        "brand": "Londis",
        "brand:wikidata": "Q21008564",
        "name": "Londis",
        "shop": "supermarket"
      }
    },
    {
      "displayName": "Longdan",
      "id": "longdan-cc4ffc",
      "locationSet": {"include": ["gb-eng"]},
      "tags": {
        "brand": "Longdan",
        "brand:wikidata": "Q111462402",
        "name": "Longdan",
        "origin": "asian",
        "shop": "supermarket"
      }
    },
    {
      "displayName": "Longo's",
      "id": "longos-388e9d",
      "locationSet": {
        "include": ["ca-on.geojson"]
      },
      "tags": {
        "brand": "Longo's",
        "brand:wikidata": "Q6674182",
        "name": "Longo's",
        "shop": "supermarket"
      }
    },
    {
      "displayName": "Lotte Mart",
      "id": "lottemart-1fa952",
      "locationSet": {"include": ["id", "kr"]},
      "tags": {
        "brand": "Lotte Mart",
        "brand:wikidata": "Q326715",
        "name": "Lotte Mart",
        "shop": "supermarket"
      }
    },
    {
      "displayName": "Lotus's",
      "id": "lotuss-a5f134",
      "locationSet": {"include": ["my", "th"]},
      "tags": {
        "alt_name": "Tesco Lotus",
        "brand": "Lotus's",
        "brand:en": "Lotus's",
        "brand:th": "โลตัส",
        "brand:wikidata": "Q2378901",
        "name": "Lotus's",
        "name:en": "Lotus's",
        "name:th": "โลตัส",
        "shop": "supermarket"
      }
    },
    {
      "displayName": "Løvbjerg",
      "id": "lovbjerg-072052",
      "locationSet": {"include": ["dk"]},
      "matchNames": ["loevbjerg"],
      "tags": {
        "brand": "Løvbjerg",
        "brand:wikidata": "Q12325422",
        "name": "Løvbjerg",
        "shop": "supermarket"
      }
    },
    {
      "displayName": "Lowe's Market",
      "id": "lowesmarket-dde59d",
      "locationSet": {"include": ["us"]},
      "tags": {
        "brand": "Lowe's Market",
        "brand:wikidata": "Q6693107",
        "name": "Lowe's Market",
        "shop": "supermarket"
      }
    },
    {
      "displayName": "Lowes Foods",
      "id": "lowesfoods-dde59d",
      "locationSet": {"include": ["us"]},
      "tags": {
        "brand": "Lowes Foods",
        "brand:wikidata": "Q6693991",
        "name": "Lowes Foods",
        "shop": "supermarket"
      }
    },
    {
      "displayName": "LPG BioMarkt",
      "id": "lpgbiomarkt-0a839e",
      "locationSet": {"include": ["de"]},
      "matchNames": ["lpg"],
      "tags": {
        "brand": "LPG BioMarkt",
        "brand:wikidata": "Q107983669",
        "name": "LPG BioMarkt",
        "organic": "only",
        "shop": "supermarket"
      }
    },
    {
      "displayName": "Lucky",
      "id": "lucky-dde59d",
      "locationSet": {"include": ["us"]},
      "matchNames": ["luckys"],
      "tags": {
        "brand": "Lucky",
        "brand:wikidata": "Q6698032",
        "name": "Lucky",
        "shop": "supermarket"
      }
    },
    {
      "displayName": "Lulu Hypermarket",
      "id": "luluhypermarket-7e55ed",
      "locationSet": {
        "include": [
          "ae",
          "bh",
          "eg",
          "id",
          "in",
          "kw",
          "my",
          "om",
          "qa"
        ]
      },
      "tags": {
        "brand": "Lulu Hypermarket",
        "brand:wikidata": "Q6702930",
        "name": "Lulu Hypermarket",
        "shop": "supermarket"
      }
    },
    {
      "displayName": "Lupa",
      "id": "lupa-0513f1",
      "locationSet": {"include": ["es"]},
      "tags": {
        "brand": "Lupa",
        "brand:wikidata": "Q58044048",
        "name": "Lupa",
        "shop": "supermarket"
      }
    },
    {
      "displayName": "M&S Foodhall",
      "id": "mandsfoodhall-986a24",
      "locationSet": {"include": ["001"]},
      "matchNames": ["marks & spencer foodhall"],
      "tags": {
        "brand": "M&S Foodhall",
        "brand:wikidata": "Q714491",
        "name": "M&S Foodhall",
        "shop": "supermarket"
      }
    },
    {
      "displayName": "M&S Simply Food",
      "id": "mandssimplyfood-986a24",
      "locationSet": {"include": ["001"]},
      "matchNames": [
        "marks & spencer simply food"
      ],
      "tags": {
        "brand": "M&S Simply Food",
        "brand:wikidata": "Q714491",
        "name": "M&S Simply Food",
        "shop": "supermarket"
      }
    },
    {
      "displayName": "Macrocenter",
      "id": "macrocenter-5b5772",
      "locationSet": {"include": ["tr"]},
      "tags": {
        "brand": "Macrocenter",
        "brand:wikidata": "Q123194881",
        "name": "Macrocenter",
        "shop": "supermarket"
      }
    },
    {
      "displayName": "Magnum",
      "id": "magnum-8f26de",
      "locationSet": {"include": ["kz"]},
      "tags": {
        "brand": "Magnum",
        "name": "Magnum",
        "shop": "supermarket"
      }
    },
    {
      "displayName": "Marc's",
      "id": "marcs-dde59d",
      "locationSet": {"include": ["us"]},
      "tags": {
        "brand": "Marc's",
        "brand:wikidata": "Q17080259",
        "name": "Marc's",
        "shop": "supermarket"
      }
    },
    {
      "displayName": "Marché Adonis",
      "id": "marcheadonis-76454b",
      "locationSet": {"include": ["ca"]},
      "matchNames": ["adonis"],
      "tags": {
        "brand": "Marché Adonis",
        "brand:wikidata": "Q20707426",
        "name": "Marché Adonis",
        "shop": "supermarket"
      }
    },
    {
      "displayName": "Margin Free Market",
      "id": "marginfreemarket-9ef8f9",
      "locationSet": {"include": ["in"]},
      "tags": {
        "brand": "Margin Free Market",
        "brand:wikidata": "Q99751436",
        "name": "Margin Free Market",
        "official_name": "Margin Free Market Pvt Ltd",
        "shop": "supermarket"
      }
    },
    {
      "displayName": "Mariano's Fresh Market",
      "id": "marianosfreshmarket-5ca8e2",
      "locationSet": {
        "include": ["us-il.geojson"]
      },
      "tags": {
        "brand": "Mariano's Fresh Market",
        "brand:wikidata": "Q55622168",
        "name": "Mariano's Fresh Market",
        "shop": "supermarket",
        "short_name": "Mariano's"
      }
    },
    {
      "displayName": "Marjane",
      "id": "marjane-dc016e",
      "locationSet": {"include": ["ma"]},
      "tags": {
        "brand": "Marjane",
        "brand:wikidata": "Q2055692",
        "name": "Marjane",
        "shop": "supermarket"
      }
    },
    {
      "displayName": "Markant",
      "id": "markant-0a839e",
      "locationSet": {"include": ["de"]},
      "tags": {
        "brand": "Markant",
        "brand:wikidata": "Q57523365",
        "name": "Markant",
        "shop": "supermarket"
      }
    },
    {
      "displayName": "Market Basket",
      "id": "marketbasket-986a24",
      "locationSet": {"include": ["001"]},
      "tags": {
        "brand": "Market Basket",
        "brand:wikidata": "Q2079198",
        "name": "Market Basket",
        "shop": "supermarket"
      }
    },
    {
      "displayName": "Market In",
      "id": "marketin-37450e",
      "locationSet": {"include": ["gr"]},
      "tags": {
        "brand": "Market In",
        "name": "Market In",
        "shop": "supermarket"
      }
    },
    {
      "displayName": "Market of Choice",
      "id": "marketofchoice-dde59d",
      "locationSet": {"include": ["us"]},
      "tags": {
        "brand": "Market of Choice",
        "brand:wikidata": "Q6770822",
        "name": "Market of Choice",
        "shop": "supermarket"
      }
    },
    {
      "displayName": "Market Place",
      "id": "marketplace-745f9c",
      "locationSet": {"include": ["hk"]},
      "tags": {
        "brand": "Market Place",
        "brand:en": "Market Place",
        "brand:wikidata": "Q10851178",
        "name": "Market Place",
        "name:en": "Market Place",
        "shop": "supermarket"
      }
    },
    {
      "displayName": "Market Place by Jasons",
      "id": "marketplacebyjasons-745f9c",
      "locationSet": {"include": ["hk"]},
      "tags": {
        "brand": "Market Place by Jasons",
        "brand:en": "Market Place by Jasons",
        "brand:wikidata": "Q6770713",
        "name": "Market Place by Jasons",
        "name:en": "Market Place by Jasons",
        "shop": "supermarket"
      }
    },
    {
      "displayName": "Market Street",
      "id": "marketstreet-fa4d34",
      "locationSet": {
        "include": [
          "us-nm.geojson",
          "us-tx.geojson"
        ]
      },
      "tags": {
        "brand": "Market Street",
        "brand:wikidata": "Q119405196",
        "name": "Market Street",
        "shop": "supermarket"
      }
    },
    {
      "displayName": "MARKTKAUF",
      "id": "marktkauf-0a839e",
      "locationSet": {"include": ["de"]},
      "tags": {
        "brand": "MARKTKAUF",
        "brand:wikidata": "Q1533254",
        "name": "MARKTKAUF",
        "shop": "supermarket"
      }
    },
    {
      "displayName": "Marqt",
      "id": "marqt-5811b5",
      "locationSet": {"include": ["nl"]},
      "tags": {
        "brand": "Marqt",
        "brand:wikidata": "Q55361811",
        "name": "Marqt",
        "shop": "supermarket"
      }
    },
    {
      "displayName": "Martin's Super Markets",
      "id": "martinssupermarkets-aeed86",
      "locationSet": {
        "include": [
          "us-in.geojson",
          "us-mi.geojson"
        ]
      },
      "tags": {
        "brand": "Martin's Super Markets",
        "brand:wikidata": "Q6774803",
        "name": "Martin's Super Markets",
        "shop": "supermarket"
      }
    },
    {
      "displayName": "Mas",
      "id": "mas-42dc97",
      "locationSet": {"include": ["cy"]},
      "tags": {
        "brand": "Mas",
        "brand:wikidata": "Q122957534",
        "name": "Mas",
        "shop": "supermarket"
      }
    },
    {
      "displayName": "masymas (Hijos de Luis Rodríguez)",
      "id": "masymas-d9d175",
      "locationSet": {
        "include": [
          [-4.84618, 43.31585, 30],
          [-5.5669, 42.5989, 30],
          [-5.5881, 43.3436, 50],
          [-6.1458, 43.5633, 10],
          [-6.60835, 43.26997, 50]
        ]
      },
      "tags": {
        "brand": "masymas",
        "brand:wikidata": "Q6135987",
        "name": "masymas",
        "operator": "Hijos de Luis Rodríguez, S.A.",
        "operator:wikidata": "Q111520108",
        "shop": "supermarket"
      }
    },
    {
      "displayName": "masymas (Juan Fornés Fornés)",
      "id": "masymas-cb4ace",
      "locationSet": {
        "include": [
          [-0.3, 38.6983, 60],
          [-0.7197, 39.4717, 60],
          [-0.8792, 37.6237, 20],
          [-1.041389, 38.207222, 60],
          [-1.6023, 37.7126, 50],
          [0.0096, 40.3, 60]
        ]
      },
      "tags": {
        "brand": "masymas",
        "brand:wikidata": "Q6135987",
        "name": "masymas",
        "operator": "Juan Fornés Fornés, S.A.",
        "operator:wikidata": "Q111519246",
        "shop": "supermarket"
      }
    },
    {
      "displayName": "masymas (Luis Piña)",
      "id": "masymas-2fdfa5",
      "locationSet": {
        "include": [
          [-2.916667, 37.95, 50],
          [-3.7889, 37.9, 65],
          [-4.9031, 38.1397, 60]
        ]
      },
      "tags": {
        "brand": "masymas",
        "brand:wikidata": "Q6135987",
        "name": "masymas",
        "operator": "Luis Piña, S.A.",
        "operator:wikidata": "Q111520769",
        "shop": "supermarket"
      }
    },
    {
      "displayName": "Match",
      "id": "match-ae86a1",
      "locationSet": {
        "include": ["be", "fr", "hu", "lu"]
      },
      "tags": {
        "brand": "Match",
        "brand:wikidata": "Q513977",
        "name": "Match",
        "shop": "supermarket"
      }
    },
    {
      "displayName": "Matkroken",
      "id": "matkroken-ed9dd5",
      "locationSet": {"include": ["no"]},
      "preserveTags": ["^name"],
      "tags": {
        "brand": "Matkroken",
        "brand:wikidata": "Q11988679",
        "shop": "supermarket"
      }
    },
    {
      "displayName": "Maxi",
      "id": "maxi-b83687",
      "locationSet": {"include": ["rs"]},
      "matchNames": ["maksi"],
      "tags": {
        "brand": "Maxi",
        "brand:en": "Maxi",
        "brand:wikidata": "Q6795490",
        "name": "Maxi",
        "name:en": "Maxi",
        "name:sr": "Макси",
        "name:sr-Latn": "Maxi",
        "shop": "supermarket"
      }
    },
    {
      "displayName": "Maxi (Canada)",
      "id": "maxi-76454b",
      "locationSet": {"include": ["ca"]},
      "tags": {
        "brand": "Maxi",
        "brand:wikidata": "Q3302441",
        "name": "Maxi",
        "shop": "supermarket"
      }
    },
    {
      "displayName": "Maxi Dia",
      "id": "maxidia-0513f1",
      "locationSet": {"include": ["es"]},
      "tags": {
        "brand": "Maxi Dia",
        "brand:wikidata": "Q925132",
        "name": "Maxi Dia",
        "shop": "supermarket"
      }
    },
    {
      "displayName": "Maxi ICA Stormarknad",
      "id": "maxiicastormarknad-e39865",
      "locationSet": {"include": ["no", "se"]},
      "preserveTags": ["^name"],
      "tags": {
        "brand": "Maxi ICA Stormarknad",
        "brand:wikidata": "Q1663776",
        "name": "Maxi ICA Stormarknad",
        "shop": "supermarket",
        "short_name": "ICA Maxi"
      }
    },
    {
      "displayName": "Maxima X",
      "id": "maximax-45f6bc",
      "locationSet": {
        "include": ["ee", "lt", "lv"]
      },
      "tags": {
        "brand": "Maxima",
        "brand:wikidata": "Q1881222",
        "name": "Maxima X",
        "shop": "supermarket"
      }
    },
    {
      "displayName": "Maxima XX",
      "id": "maximaxx-48a198",
      "locationSet": {
        "include": ["ee", "lt", "lv", "pl"]
      },
      "tags": {
        "brand": "Maxima",
        "brand:wikidata": "Q1881222",
        "name": "Maxima XX",
        "shop": "supermarket"
      }
    },
    {
      "displayName": "Maxima XXX",
      "id": "maximaxxx-48a198",
      "locationSet": {
        "include": ["ee", "lt", "lv", "pl"]
      },
      "tags": {
        "brand": "Maxima",
        "brand:wikidata": "Q1881222",
        "name": "Maxima XXX",
        "shop": "supermarket"
      }
    },
    {
      "displayName": "Maximarkt",
      "id": "maximarkt-1eef1d",
      "locationSet": {"include": ["at"]},
      "tags": {
        "brand": "Maximarkt",
        "brand:wikidata": "Q55524814",
        "name": "Maximarkt",
        "shop": "supermarket"
      }
    },
    {
      "displayName": "MaxValu",
      "id": "maxvalu-f485f2",
      "locationSet": {
        "include": ["cn", "my", "th"]
      },
      "tags": {
        "brand": "MaxValu",
        "brand:wikidata": "Q11340427",
        "name": "MaxValu",
        "shop": "supermarket"
      }
    },
    {
      "displayName": "MCD",
      "id": "mcd-5811b5",
      "locationSet": {"include": ["nl"]},
      "tags": {
        "brand": "MCD",
        "brand:wikidata": "Q46936596",
        "name": "MCD",
        "shop": "supermarket"
      }
    },
    {
      "displayName": "MD",
      "id": "md-0cb133",
      "locationSet": {"include": ["it"]},
      "matchNames": ["md discount"],
      "tags": {
        "brand": "MD",
        "brand:wikidata": "Q3841263",
        "name": "MD",
        "shop": "supermarket"
      }
    },
    {
      "displayName": "Mega",
      "id": "mega-986a24",
      "locationSet": {"include": ["001"]},
      "tags": {
        "brand": "Mega",
        "name": "Mega",
        "shop": "supermarket"
      }
    },
    {
      "displayName": "Mega Image",
      "id": "megaimage-62a473",
      "locationSet": {"include": ["ro"]},
      "tags": {
        "brand": "Mega Image",
        "brand:wikidata": "Q6808085",
        "name": "Mega Image",
        "shop": "supermarket"
      }
    },
    {
      "displayName": "MEGA Soriana",
      "id": "megasoriana-9b2dfb",
      "locationSet": {"include": ["mx"]},
      "tags": {
        "brand": "Soriana",
        "brand:wikidata": "Q735562",
        "name": "MEGA Soriana",
        "shop": "supermarket"
      }
    },
    {
      "displayName": "Megasave",
      "id": "megasave-6d06e8",
      "locationSet": {
        "include": ["na", "sz", "za"]
      },
      "tags": {
        "brand": "Megasave",
        "brand:wikidata": "Q116520541",
        "name": "Megasave",
        "shop": "supermarket"
      }
    },
    {
      "displayName": "MEGAドン・キホーテ",
      "id": "megadonquijote-fe0970",
      "locationSet": {"include": ["jp"]},
      "matchNames": ["メガ・ドン・キホーテ"],
      "matchTags": [
        "amenity/general",
        "amenity/retail",
        "amenity/variety_store"
      ],
      "tags": {
        "brand": "ドン・キホーテ",
        "brand:en": "Don Quijote",
        "brand:ja": "ドン・キホーテ",
        "brand:wikidata": "Q1185381",
        "name": "MEGAドン・キホーテ",
        "name:en": "MEGA Don Quijote",
        "name:ja": "MEGAドン・キホーテ",
        "opening_hours": "24/7",
        "shop": "supermarket",
        "short_name": "MEGAドンキ",
        "short_name:en": "MegaDonki",
        "short_name:ja": "MEGAドンキ"
      }
    },
    {
      "displayName": "Mego",
      "id": "mego-858077",
      "locationSet": {"include": ["lv"]},
      "tags": {
        "brand": "Mego",
        "brand:wikidata": "Q16363314",
        "name": "Mego",
        "shop": "supermarket"
      }
    },
    {
      "displayName": "Meijer",
      "id": "meijer-dde59d",
      "locationSet": {"include": ["us"]},
      "tags": {
        "brand": "Meijer",
        "brand:wikidata": "Q1917753",
        "name": "Meijer",
        "shop": "supermarket"
      }
    },
    {
      "displayName": "mein real",
      "id": "meinreal-0a839e",
      "locationSet": {"include": ["de"]},
      "tags": {
        "brand": "mein real",
        "brand:wikidata": "Q698473",
        "name": "mein real",
        "shop": "supermarket"
      }
    },
    {
      "displayName": "Meny",
      "id": "meny-2b56aa",
      "locationSet": {"include": ["dk", "no"]},
      "preserveTags": ["^name"],
      "tags": {
        "brand": "Meny",
        "brand:wikidata": "Q10581720",
        "name": "Meny",
        "shop": "supermarket"
      }
    },
    {
      "displayName": "Mercado Extra",
      "id": "mercadoextra-20f2a8",
      "locationSet": {"include": ["br"]},
      "tags": {
        "brand": "Mercado Extra",
        "brand:wikidata": "Q5422131",
        "name": "Mercado Extra",
        "shop": "supermarket"
      }
    },
    {
      "displayName": "Mercadona",
      "id": "mercadona-d9bffc",
      "locationSet": {"include": ["es", "pt"]},
      "tags": {
        "brand": "Mercadona",
        "brand:wikidata": "Q377705",
        "name": "Mercadona",
        "shop": "supermarket"
      }
    },
    {
      "displayName": "Mercator",
      "id": "mercator-05bb56",
      "locationSet": {
        "include": ["ba", "hr", "me", "rs", "si"]
      },
      "tags": {
        "brand": "Mercator",
        "brand:wikidata": "Q738412",
        "name": "Mercator",
        "shop": "supermarket"
      }
    },
    {
      "displayName": "Metro (Cyprus)",
      "id": "metro-42dc97",
      "locationSet": {"include": ["cy"]},
      "tags": {
        "brand": "Metro",
        "brand:wikidata": "Q6715491",
        "name": "Metro",
        "shop": "supermarket"
      }
    },
    {
      "displayName": "Metro (Ontario & Quebec)",
      "id": "metro-7dcd78",
      "locationSet": {
        "include": [
          "ca-on.geojson",
          "ca-qc.geojson"
        ]
      },
      "tags": {
        "brand": "Metro",
        "brand:wikidata": "Q1145669",
        "name": "Metro",
        "shop": "supermarket"
      }
    },
    {
      "displayName": "Metro (Perú)",
      "id": "metro-acfc90",
      "locationSet": {"include": ["pe"]},
      "tags": {
        "brand": "Metro",
        "brand:wikidata": "Q16640217",
        "name": "Metro",
        "shop": "supermarket"
      }
    },
    {
      "displayName": "Metro Supermarket",
      "id": "metrosupermarket-49e134",
      "locationSet": {"include": ["ph"]},
      "matchNames": ["metro gaisano"],
      "tags": {
        "brand": "Metro Supermarket",
        "brand:wikidata": "Q23808789",
        "name": "Metro Supermarket",
        "shop": "supermarket"
      }
    },
    {
      "displayName": "Meu Super",
      "id": "meusuper-a14fce",
      "locationSet": {"include": ["pt"]},
      "tags": {
        "brand": "Meu Super",
        "brand:wikidata": "Q119948154",
        "name": "Meu Super",
        "shop": "supermarket"
      }
    },
    {
      "displayName": "Mi Bodega Aurrera",
      "id": "mibodegaaurrera-9b2dfb",
      "locationSet": {"include": ["mx"]},
      "tags": {
        "brand": "Mi Bodega Aurrera",
        "brand:wikidata": "Q3365858",
        "name": "Mi Bodega Aurrera",
        "shop": "supermarket"
      }
    },
    {
      "displayName": "Migros",
      "id": "migros-986a24",
      "locationSet": {"include": ["001"]},
      "tags": {
        "brand": "Migros",
        "brand:wikidata": "Q680727",
        "name": "Migros",
        "shop": "supermarket"
      }
    },
    {
      "displayName": "Migros Jet",
      "id": "migrosjet-5b5772",
      "locationSet": {"include": ["tr"]},
      "tags": {
        "brand": "Migros Jet",
        "brand:wikidata": "Q1754510",
        "name": "Migros Jet",
        "shop": "supermarket"
      }
    },
    {
      "displayName": "Mila",
      "id": "mila-9e6a6c",
      "locationSet": {"include": ["pl"]},
      "tags": {
        "brand": "Mila",
        "brand:wikidata": "Q48844636",
        "name": "Mila",
        "shop": "supermarket"
      }
    },
    {
      "displayName": "Milk-Agro",
      "id": "milkagro-4ccde8",
      "locationSet": {"include": ["sk"]},
      "tags": {
        "brand": "Milk-Agro",
        "brand:wikidata": "Q64173785",
        "name": "Milk-Agro",
        "shop": "supermarket"
      }
    },
    {
      "displayName": "Min Købmand",
      "id": "minkobmand-072052",
      "locationSet": {"include": ["dk"]},
      "matchNames": ["min koebmand"],
      "tags": {
        "brand": "Min Købmand",
        "brand:wikidata": "Q104310815",
        "name": "Min Købmand",
        "shop": "supermarket"
      }
    },
    {
      "displayName": "Minipreço",
      "id": "minipreco-a14fce",
      "locationSet": {"include": ["pt"]},
      "tags": {
        "brand": "Minipreço",
        "brand:wikidata": "Q3042224",
        "name": "Minipreço",
        "shop": "supermarket"
      }
    },
    {
      "displayName": "Mitsuwa Marketplace",
      "id": "mitsuwamarketplace-dde59d",
      "locationSet": {"include": ["us"]},
      "tags": {
        "brand": "Mitsuwa Marketplace",
        "brand:wikidata": "Q6883386",
        "name": "Mitsuwa Marketplace",
        "name:ja": "ミツワマーケットプレイス",
        "shop": "supermarket"
      }
    },
    {
      "displayName": "Mix Markt",
      "id": "mixmarkt-3f43e2",
      "locationSet": {
        "include": [
          "at",
          "be",
          "cy",
          "cz",
          "de",
          "es",
          "fr",
          "gb",
          "gr",
          "it",
          "me",
          "nl",
          "pt"
        ]
      },
      "matchTags": ["shop/convenience"],
      "tags": {
        "brand": "Mix Markt",
        "brand:wikidata": "Q327854",
        "name": "Mix Markt",
        "shop": "supermarket"
      }
    },
    {
      "displayName": "Mix Markt (България)",
      "id": "mixmarkt-56b425",
      "locationSet": {"include": ["bg"]},
      "matchTags": ["shop/convenience"],
      "tags": {
        "brand": "Mix Markt",
        "brand:wikidata": "Q327854",
        "name": "Mix Markt",
        "name:bg": "Микс Маркт",
        "shop": "supermarket"
      }
    },
    {
      "displayName": "Mokpol",
      "id": "mokpol-9e6a6c",
      "locationSet": {"include": ["pl"]},
      "tags": {
        "brand": "Mokpol",
        "brand:wikidata": "Q113227698",
        "name": "Mokpol",
        "shop": "supermarket"
      }
    },
    {
      "displayName": "Monoprix (France)",
      "id": "monoprix-2a24ce",
      "locationSet": {"include": ["ad", "fr"]},
      "tags": {
        "brand": "Monoprix",
        "brand:wikidata": "Q3321241",
        "name": "Monoprix",
        "shop": "supermarket"
      }
    },
    {
      "displayName": "Monoprix (Tunisia)",
      "id": "monoprix-fb893a",
      "locationSet": {"include": ["tn"]},
      "tags": {
        "brand": "Monoprix",
        "brand:wikidata": "Q2719231",
        "name": "Monoprix",
        "name:ar": "مونوبري",
        "name:fr": "Monoprix",
        "shop": "supermarket"
      }
    },
    {
      "displayName": "More",
      "id": "more-9ef8f9",
      "locationSet": {"include": ["in"]},
      "tags": {
        "brand": "More",
        "brand:wikidata": "Q6910891",
        "name": "More",
        "shop": "supermarket"
      }
    },
    {
      "displayName": "Morrisons",
      "id": "morrisons-a8278b",
      "locationSet": {"include": ["gb"]},
      "tags": {
        "brand": "Morrisons",
        "brand:wikidata": "Q922344",
        "name": "Morrisons",
        "shop": "supermarket"
      }
    },
    {
      "displayName": "MPREIS",
      "id": "mpreis-eeb4e5",
      "locationSet": {"include": ["at", "it"]},
      "tags": {
        "brand": "MPREIS",
        "brand:wikidata": "Q873491",
        "name": "MPREIS",
        "shop": "supermarket"
      }
    },
    {
      "displayName": "My market",
      "id": "mymarket-37450e",
      "locationSet": {"include": ["gr"]},
      "tags": {
        "brand": "My market",
        "name": "My market",
        "shop": "supermarket"
      }
    },
    {
      "displayName": "Mydin",
      "id": "mydin-80e9ee",
      "locationSet": {"include": ["my"]},
      "tags": {
        "brand": "Mydin",
        "brand:wikidata": "Q6947269",
        "name": "Mydin",
        "shop": "supermarket"
      }
    },
    {
      "displayName": "Nærbutikken",
      "id": "naerbutikken-ed9dd5",
      "locationSet": {"include": ["no"]},
      "preserveTags": ["^name"],
      "tags": {
        "brand": "Nærbutikken",
        "brand:wikidata": "Q108810007",
        "shop": "supermarket"
      }
    },
    {
      "displayName": "Nah & Frisch",
      "id": "nahandfrisch-6367d0",
      "locationSet": {"include": ["at", "de"]},
      "matchNames": ["nah und frisch"],
      "tags": {
        "brand": "Nah & Frisch",
        "brand:wikidata": "Q1963643",
        "name": "Nah & Frisch",
        "shop": "supermarket"
      }
    },
    {
      "displayName": "nah und gut",
      "id": "nahundgut-0a839e",
      "locationSet": {"include": ["de"]},
      "matchNames": ["nah & gut"],
      "preserveTags": ["^name"],
      "tags": {
        "brand": "EDEKA",
        "brand:wikidata": "Q701755",
        "name": "nah und gut",
        "shop": "supermarket"
      }
    },
    {
      "displayName": "Nahkauf",
      "id": "nahkauf-0a839e",
      "locationSet": {"include": ["de"]},
      "preserveTags": ["^name"],
      "tags": {
        "brand": "Nahkauf",
        "brand:wikidata": "Q57515238",
        "name": "Nahkauf",
        "shop": "supermarket"
      }
    },
    {
      "displayName": "Naivas",
      "id": "naivas-d512c0",
      "locationSet": {"include": ["ke"]},
      "preserveTags": ["^name"],
      "tags": {
        "brand": "Naivas",
        "brand:wikidata": "Q18379067",
        "name": "Naivas",
        "shop": "supermarket"
      }
    },
    {
      "displayName": "Natural Grocers",
      "id": "naturalgrocers-dde59d",
      "locationSet": {"include": ["us"]},
      "tags": {
        "brand": "Natural Grocers",
        "brand:wikidata": "Q17146520",
        "name": "Natural Grocers",
        "shop": "supermarket"
      }
    },
    {
      "displayName": "Naturalia",
      "id": "naturalia-c16b1c",
      "locationSet": {"include": ["fr"]},
      "tags": {
        "brand": "Naturalia",
        "brand:wikidata": "Q3337081",
        "name": "Naturalia",
        "shop": "supermarket"
      }
    },
    {
      "displayName": "NaturaSì",
      "id": "naturasi-0cb133",
      "locationSet": {"include": ["it"]},
      "tags": {
        "brand": "NaturaSì",
        "brand:wikidata": "Q60840755",
        "name": "NaturaSì",
        "organic": "only",
        "shop": "supermarket"
      }
    },
    {
      "displayName": "Nature's Basket",
      "id": "naturesbasket-9ef8f9",
      "locationSet": {"include": ["in"]},
      "tags": {
        "brand": "Nature's Basket",
        "brand:wikidata": "Q28174237",
        "name": "Nature's Basket",
        "shop": "supermarket"
      }
    },
    {
      "displayName": "Nettó (Ísland)",
      "id": "netto-0c58a2",
      "locationSet": {"include": ["is"]},
      "tags": {
        "brand": "Nettó",
        "brand:wikidata": "Q67205962",
        "name": "Nettó",
        "shop": "supermarket"
      }
    },
    {
      "displayName": "Netto (Les Mousquetaires)",
      "id": "netto-5dc877",
      "locationSet": {"include": ["fr", "pt"]},
      "tags": {
        "brand": "Netto",
        "brand:wikidata": "Q2720988",
        "name": "Netto",
        "shop": "supermarket"
      }
    },
    {
      "displayName": "Netto (Salling)",
      "id": "netto-bc67ba",
      "locationSet": {
        "include": ["de", "dk", "pl"]
      },
      "matchNames": ["netto polska"],
      "tags": {
        "brand": "Netto",
        "brand:wikidata": "Q552652",
        "name": "Netto",
        "shop": "supermarket"
      }
    },
    {
      "displayName": "Netto City",
      "id": "nettocity-0a839e",
      "locationSet": {"include": ["de"]},
      "tags": {
        "brand": "Netto City",
        "brand:wikidata": "Q879858",
        "name": "Netto City",
        "shop": "supermarket"
      }
    },
    {
      "displayName": "Netto Marken-Discount",
      "id": "nettomarkendiscount-0a839e",
      "locationSet": {"include": ["de"]},
      "tags": {
        "brand": "Netto Marken-Discount",
        "brand:wikidata": "Q879858",
        "name": "Netto Marken-Discount",
        "shop": "supermarket"
      }
    },
    {
      "displayName": "Nettorama",
      "id": "nettorama-5811b5",
      "locationSet": {"include": ["nl"]},
      "tags": {
        "brand": "Nettorama",
        "brand:wikidata": "Q1828639",
        "name": "Nettorama",
        "shop": "supermarket"
      }
    },
    {
      "displayName": "New Seasons Market",
      "id": "newseasonsmarket-dde59d",
      "locationSet": {"include": ["us"]},
      "matchNames": ["new seasons"],
      "tags": {
        "brand": "New Seasons Market",
        "brand:wikidata": "Q7011463",
        "name": "New Seasons Market",
        "shop": "supermarket"
      }
    },
    {
      "displayName": "New World",
      "id": "newworld-5dc426",
      "locationSet": {"include": ["nz"]},
      "tags": {
        "brand": "New World",
        "brand:wikidata": "Q7012488",
        "name": "New World",
        "shop": "supermarket"
      }
    },
    {
      "displayName": "Nilgiri's",
      "id": "nilgiris-9ef8f9",
      "locationSet": {"include": ["in"]},
      "matchNames": ["nilgiris 1905"],
      "tags": {
        "brand": "Nilgiri's",
        "brand:wikidata": "Q17079567",
        "name": "Nilgiri's",
        "shop": "supermarket"
      }
    },
    {
      "displayName": "Nisa Extra",
      "id": "nisaextra-a8278b",
      "locationSet": {"include": ["gb"]},
      "tags": {
        "brand": "Nisa Extra",
        "brand:wikidata": "Q16999069",
        "name": "Nisa Extra",
        "shop": "supermarket"
      }
    },
    {
      "displayName": "No Frills",
      "id": "nofrills-76454b",
      "locationSet": {"include": ["ca"]},
      "tags": {
        "brand": "No Frills",
        "brand:wikidata": "Q3342407",
        "name": "No Frills",
        "shop": "supermarket"
      }
    },
    {
      "displayName": "Nomi",
      "id": "nomi-9e6a6c",
      "locationSet": {"include": ["pl"]},
      "tags": {
        "brand": "Nomi",
        "brand:wikidata": "Q11792768",
        "name": "Nomi",
        "shop": "supermarket"
      }
    },
    {
      "displayName": "Norfa XL",
      "id": "norfaxl-dfbc25",
      "locationSet": {"include": ["lt"]},
      "tags": {
        "brand": "Norfa XL",
        "brand:wikidata": "Q1998983",
        "name": "Norfa XL",
        "shop": "supermarket"
      }
    },
    {
      "displayName": "NORMA",
      "id": "norma-c1eeeb",
      "locationSet": {
        "include": ["at", "cz", "de", "fr"]
      },
      "tags": {
        "brand": "NORMA",
        "brand:wikidata": "Q450180",
        "name": "NORMA",
        "shop": "supermarket"
      }
    },
    {
      "displayName": "Northern Store",
      "id": "northernstore-76454b",
      "locationSet": {"include": ["ca"]},
      "tags": {
        "brand": "Northern Store",
        "brand:wikidata": "Q7754361",
        "name": "Northern Store",
        "shop": "supermarket"
      }
    },
    {
      "displayName": "Northgate Market",
      "id": "northgatemarket-097dbf",
      "locationSet": {
        "include": ["us-ca.geojson"]
      },
      "matchNames": [
        "northgate",
        "northgate gonzalez",
        "northgate gonzalez market"
      ],
      "tags": {
        "brand": "Northgate Market",
        "brand:wikidata": "Q124810943",
        "name": "Northgate Market",
        "shop": "supermarket"
      }
    },
    {
      "displayName": "Novus",
      "id": "novus-94881c",
      "locationSet": {"include": ["ua"]},
      "matchNames": ["billa", "білла", "новус"],
      "matchTags": ["shop/convenience"],
      "preserveTags": ["^name"],
      "tags": {
        "brand": "Novus",
        "brand:wikidata": "Q116748340",
        "name": "Novus",
        "name:en": "Novus",
        "shop": "supermarket"
      }
    },
    {
      "displayName": "NP",
      "id": "np-0a839e",
      "locationSet": {"include": ["de"]},
      "matchNames": ["np-markt"],
      "tags": {
        "brand": "NP",
        "brand:wikidata": "Q15836148",
        "name": "NP",
        "shop": "supermarket"
      }
    },
    {
      "displayName": "NSK Trade City",
      "id": "nsktradecity-80e9ee",
      "locationSet": {"include": ["my"]},
      "matchNames": ["nsk"],
      "tags": {
        "brand": "NSK Trade City",
        "brand:wikidata": "Q106978506",
        "name": "NSK Trade City",
        "shop": "supermarket"
      }
    },
    {
      "displayName": "NTUC Fairprice",
      "id": "ntucfairprice-07d9e1",
      "locationSet": {"include": ["sg"]},
      "tags": {
        "brand": "NTUC Fairprice",
        "brand:wikidata": "Q6955519",
        "name": "NTUC Fairprice",
        "shop": "supermarket"
      }
    },
    {
      "displayName": "Odin",
      "id": "odin-5811b5",
      "locationSet": {"include": ["nl"]},
      "tags": {
        "brand": "Odin",
        "brand:wikidata": "Q122904022",
        "name": "Odin",
        "organic": "yes",
        "shop": "supermarket"
      }
    },
    {
      "displayName": "OK Foods",
      "id": "okfoods-6d06e8",
      "locationSet": {
        "include": ["na", "sz", "za"]
      },
      "matchNames": ["ok food"],
      "tags": {
        "brand": "OK Foods",
        "brand:wikidata": "Q116520377",
        "name": "OK Foods",
        "shop": "supermarket"
      }
    },
    {
      "displayName": "OK Minimark",
      "id": "okminimark-6d06e8",
      "locationSet": {
        "include": ["na", "sz", "za"]
      },
      "tags": {
        "brand": "OK Minimark",
        "brand:wikidata": "Q116520457",
        "name": "OK Minimark",
        "shop": "supermarket"
      }
    },
    {
      "displayName": "Okay",
      "id": "okay-9f527a",
      "locationSet": {"include": ["be"]},
      "tags": {
        "brand": "Okay",
        "brand:wikidata": "Q2159701",
        "name": "Okay",
        "shop": "supermarket"
      }
    },
    {
      "displayName": "Olímpica",
      "id": "olimpica-271a34",
      "locationSet": {"include": ["co"]},
      "tags": {
        "brand": "Olímpica",
        "brand:wikidata": "Q24749847",
        "name": "Olímpica",
        "shop": "supermarket"
      }
    },
    {
      "displayName": "PAK'nSAVE",
      "id": "paknsave-5dc426",
      "locationSet": {"include": ["nz"]},
      "tags": {
        "brand": "PAK'nSAVE",
        "brand:wikidata": "Q7125339",
        "name": "PAK'nSAVE",
        "shop": "supermarket"
      }
    },
    {
      "displayName": "Palí",
      "id": "pali-ff0cfa",
      "locationSet": {"include": ["cr", "ni"]},
      "tags": {
        "brand": "Palí",
        "brand:wikidata": "Q1064887",
        "name": "Palí",
        "shop": "supermarket"
      }
    },
    {
      "displayName": "Pam",
      "id": "pam-d52198",
      "locationSet": {"include": ["ch", "it"]},
      "tags": {
        "brand": "Pam",
        "brand:wikidata": "Q105615038",
        "name": "Pam",
        "shop": "supermarket"
      }
    },
    {
      "displayName": "Pão de Açúcar",
      "id": "paodeacucar-14dbfa",
      "locationSet": {"include": ["br", "pt"]},
      "tags": {
        "brand": "Pão de Açúcar",
        "brand:wikidata": "Q3411543",
        "name": "Pão de Açúcar",
        "shop": "supermarket"
      }
    },
    {
      "displayName": "Patel Brothers",
      "id": "patelbrothers-dde59d",
      "locationSet": {"include": ["us"]},
      "tags": {
        "brand": "Patel Brothers",
        "brand:wikidata": "Q55641396",
        "cuisine": "indian",
        "name": "Patel Brothers",
        "shop": "supermarket"
      }
    },
    {
      "displayName": "Pavilions",
      "id": "pavilions-dde59d",
      "locationSet": {"include": ["us"]},
      "tags": {
        "brand": "Pavilions",
        "brand:wikidata": "Q7155886",
        "name": "Pavilions",
        "shop": "supermarket"
      }
    },
    {
      "displayName": "PENNY",
      "id": "penny-55dfd6",
      "locationSet": {
        "include": [
          "at",
          "cz",
          "de",
          "hu",
          "it",
          "ro"
        ]
      },
      "matchNames": [
        "penny market",
        "penny markt"
      ],
      "preserveTags": ["^name"],
      "tags": {
        "brand": "PENNY",
        "brand:wikidata": "Q284688",
        "name": "PENNY",
        "shop": "supermarket"
      }
    },
    {
      "displayName": "Pete's Market",
      "id": "petesmarket-5ca8e2",
      "locationSet": {
        "include": ["us-il.geojson"]
      },
      "tags": {
        "brand": "Pete's Market",
        "brand:wikidata": "Q118793358",
        "name": "Pete's Market",
        "shop": "supermarket"
      }
    },
    {
      "displayName": "Pick 'n Save",
      "id": "picknsave-905e35",
      "locationSet": {
        "include": ["us-wi.geojson"]
      },
      "tags": {
        "brand": "Pick 'n Save",
        "brand:wikidata": "Q7371288",
        "name": "Pick 'n Save",
        "shop": "supermarket"
      }
    },
    {
      "displayName": "Pick n Pay",
      "id": "picknpay-72ca7c",
      "locationSet": {"include": ["na", "za"]},
      "matchNames": [
        "pick and pay",
        "pick and pay family",
        "pick n pay family"
      ],
      "tags": {
        "brand": "Pick n Pay",
        "brand:wikidata": "Q7190735",
        "name": "Pick n Pay",
        "shop": "supermarket"
      }
    },
    {
      "displayName": "Pick n Pay Hyper",
      "id": "picknpayhyper-72ca7c",
      "locationSet": {"include": ["na", "za"]},
      "matchNames": [
        "pick and pay hyper",
        "pnp hyper"
      ],
      "tags": {
        "brand": "Pick n Pay Hyper",
        "brand:wikidata": "Q7190735",
        "name": "Pick n Pay Hyper",
        "shop": "supermarket"
      }
    },
    {
      "displayName": "Pick n Pay Super",
      "id": "picknpaysuper-72ca7c",
      "locationSet": {"include": ["na", "za"]},
      "matchNames": [
        "pick and pay super",
        "pnp super"
      ],
      "tags": {
        "brand": "Pick n Pay Super",
        "brand:wikidata": "Q7190735",
        "name": "Pick n Pay Super",
        "shop": "supermarket"
      }
    },
    {
      "displayName": "Piggly Wiggly",
      "id": "pigglywiggly-ebd18b",
      "locationSet": {"include": ["gb", "us"]},
      "tags": {
        "brand": "Piggly Wiggly",
        "brand:wikidata": "Q3388303",
        "name": "Piggly Wiggly",
        "shop": "supermarket"
      }
    },
    {
      "displayName": "Pingo Doce",
      "id": "pingodoce-a14fce",
      "locationSet": {"include": ["pt"]},
      "tags": {
        "brand": "Pingo Doce",
        "brand:wikidata": "Q1575057",
        "name": "Pingo Doce",
        "shop": "supermarket"
      }
    },
    {
      "displayName": "Piotr i Paweł",
      "id": "piotripawel-9e6a6c",
      "locationSet": {"include": ["pl"]},
      "tags": {
        "brand": "Piotr i Paweł",
        "brand:wikidata": "Q2096356",
        "name": "Piotr i Paweł",
        "shop": "supermarket"
      }
    },
    {
      "displayName": "Planet Organic",
      "id": "planetorganic-f2cb37",
      "locationSet": {
        "include": ["gb-lon.geojson"]
      },
      "tags": {
        "brand": "Planet Organic",
        "brand:wikidata": "Q24298870",
        "name": "Planet Organic",
        "organic": "only",
        "shop": "supermarket"
      }
    },
    {
      "displayName": "Plaza Vea",
      "id": "plazavea-acfc90",
      "locationSet": {"include": ["pe"]},
      "tags": {
        "brand": "Plaza Vea",
        "brand:wikidata": "Q7203672",
        "name": "Plaza Vea",
        "shop": "supermarket"
      }
    },
    {
      "displayName": "Plodine",
      "id": "plodine-f279a1",
      "locationSet": {"include": ["hr"]},
      "tags": {
        "brand": "Plodine",
        "brand:wikidata": "Q58040098",
        "name": "Plodine",
        "shop": "supermarket"
      }
    },
    {
      "displayName": "PLUS",
      "id": "plus-5811b5",
      "locationSet": {"include": ["nl"]},
      "tags": {
        "brand": "PLUS",
        "brand:wikidata": "Q1978981",
        "name": "PLUS",
        "shop": "supermarket"
      }
    },
    {
      "displayName": "Plusfresc",
      "id": "plusfresc-774072",
      "locationSet": {"include": ["ad", "es"]},
      "tags": {
        "brand": "Plusfresc",
        "brand:wikidata": "Q111373081",
        "name": "Plusfresc",
        "shop": "supermarket"
      }
    },
    {
      "displayName": "Poiesz",
      "id": "poiesz-5811b5",
      "locationSet": {"include": ["nl"]},
      "tags": {
        "brand": "Poiesz",
        "brand:wikidata": "Q2521700",
        "name": "Poiesz",
        "shop": "supermarket"
      }
    },
    {
      "displayName": "POLOmarket",
      "id": "polomarket-9e6a6c",
      "locationSet": {"include": ["pl"]},
      "tags": {
        "brand": "POLOmarket",
        "brand:wikidata": "Q11821937",
        "name": "POLOmarket",
        "shop": "supermarket"
      }
    },
    {
      "displayName": "Price Chopper (Kansas City)",
      "id": "pricechopper-8741a7",
      "locationSet": {
        "include": [
          "us-ks.geojson",
          "us-mo.geojson"
        ]
      },
      "tags": {
        "brand": "Price Chopper",
        "brand:wikidata": "Q7242572",
        "name": "Price Chopper",
        "shop": "supermarket"
      }
    },
    {
      "displayName": "Price Chopper (New England)",
      "id": "pricechopper-7d1b36",
      "locationSet": {
        "include": [
          "us-ct.geojson",
          "us-ma.geojson",
          "us-nh.geojson",
          "us-ny.geojson",
          "us-pa.geojson",
          "us-vt.geojson"
        ]
      },
      "tags": {
        "brand": "Price Chopper",
        "brand:wikidata": "Q7242574",
        "name": "Price Chopper",
        "shop": "supermarket"
      }
    },
    {
      "displayName": "Price Rite",
      "id": "pricerite-dde59d",
      "locationSet": {"include": ["us"]},
      "tags": {
        "brand": "Price Rite",
        "brand:wikidata": "Q7242560",
        "name": "Price Rite",
        "shop": "supermarket"
      }
    },
    {
      "displayName": "Primaprix",
      "id": "primaprix-0513f1",
      "locationSet": {"include": ["es"]},
      "tags": {
        "brand": "Primaprix",
        "brand:wikidata": "Q112691161",
        "name": "Primaprix",
        "shop": "supermarket"
      }
    },
    {
      "displayName": "Prisma",
      "id": "prisma-c9c76a",
      "locationSet": {
        "include": ["ee", "fi", "ru"]
      },
      "tags": {
        "brand": "Prisma",
        "brand:wikidata": "Q12047031",
        "name": "Prisma",
        "shop": "supermarket"
      }
    },
    {
      "displayName": "Privát Max",
      "id": "privatmax-478515",
      "locationSet": {"include": ["hu"]},
      "tags": {
        "brand": "Privát Max",
        "brand:wikidata": "Q115606854",
        "name": "Privát Max",
        "shop": "supermarket"
      }
    },
    {
      "displayName": "Prix",
      "id": "prix-0cb133",
      "locationSet": {"include": ["it"]},
      "matchNames": ["prix quality"],
      "tags": {
        "brand": "Prix",
        "brand:wikidata": "Q61994819",
        "name": "Prix",
        "shop": "supermarket"
      }
    },
    {
      "displayName": "Profi",
      "id": "profi-8721fd",
      "locationSet": {
        "include": ["be", "hu", "ro"]
      },
      "tags": {
        "brand": "Profi",
        "brand:wikidata": "Q956664",
        "name": "Profi",
        "shop": "supermarket"
      }
    },
    {
      "displayName": "Profi City",
      "id": "proficity-62a473",
      "locationSet": {"include": ["ro"]},
      "tags": {
        "brand": "Profi",
        "brand:wikidata": "Q956664",
        "name": "Profi City",
        "shop": "supermarket"
      }
    },
    {
      "displayName": "Profi Loco",
      "id": "profiloco-62a473",
      "locationSet": {"include": ["ro"]},
      "tags": {
        "brand": "Profi",
        "brand:wikidata": "Q956664",
        "name": "Profi Loco",
        "shop": "supermarket"
      }
    },
    {
      "displayName": "Profi Super",
      "id": "profisuper-62a473",
      "locationSet": {"include": ["ro"]},
      "tags": {
        "brand": "Profi",
        "brand:wikidata": "Q956664",
        "name": "Profi Super",
        "shop": "supermarket"
      }
    },
    {
      "displayName": "Provigo",
      "id": "provigo-76454b",
      "locationSet": {"include": ["ca"]},
      "tags": {
        "brand": "Provigo",
        "brand:wikidata": "Q3408306",
        "name": "Provigo",
        "shop": "supermarket"
      }
    },
    {
      "displayName": "Proxi Super",
      "id": "proxisuper-f97dff",
      "locationSet": {"include": ["ch", "fr"]},
      "tags": {
        "brand": "Proxi",
        "brand:wikidata": "Q3408522",
        "name": "Proxi Super",
        "shop": "supermarket"
      }
    },
    {
      "displayName": "Proxy Delhaize",
      "id": "proxydelhaize-f276cb",
      "locationSet": {"include": ["be", "lu"]},
      "tags": {
        "brand": "Proxy Delhaize",
        "brand:wikidata": "Q14903417",
        "name": "Proxy Delhaize",
        "shop": "supermarket"
      }
    },
    {
      "displayName": "Publix",
      "id": "publix-dde59d",
      "locationSet": {"include": ["us"]},
      "matchNames": ["publix super market"],
      "tags": {
        "brand": "Publix",
        "brand:wikidata": "Q672170",
        "name": "Publix",
        "shop": "supermarket"
      }
    },
    {
      "displayName": "Pueblo",
      "id": "pueblo-dde59d",
      "locationSet": {"include": ["us"]},
      "tags": {
        "brand": "Pueblo",
        "brand:wikidata": "Q7258464",
        "name": "Pueblo",
        "official_name": "Supermercados Pueblo",
        "shop": "supermarket"
      }
    },
    {
      "displayName": "Punto Simply",
      "id": "puntosimply-0cb133",
      "locationSet": {"include": ["it"]},
      "tags": {
        "brand": "Punto Simply",
        "brand:wikidata": "Q3484790",
        "name": "Punto Simply",
        "shop": "supermarket"
      }
    },
    {
      "displayName": "Puregold",
      "id": "puregold-49e134",
      "locationSet": {"include": ["ph"]},
      "tags": {
        "brand": "Puregold",
        "brand:wikidata": "Q7261170",
        "name": "Puregold",
        "shop": "supermarket"
      }
    },
    {
      "displayName": "QFC",
      "id": "qfc-71f46e",
      "locationSet": {
        "include": [
          "us-or.geojson",
          "us-wa.geojson"
        ]
      },
      "tags": {
        "brand": "QFC",
        "brand:wikidata": "Q7265425",
        "name": "QFC",
        "shop": "supermarket"
      }
    },
    {
      "displayName": "QuickMart",
      "id": "quickmart-d512c0",
      "locationSet": {"include": ["ke"]},
      "tags": {
        "brand": "QuickMart",
        "brand:wikidata": "Q113012659",
        "name": "QuickMart",
        "shop": "supermarket"
      }
    },
    {
      "displayName": "Rabba",
      "id": "rabba-388e9d",
      "locationSet": {
        "include": ["ca-on.geojson"]
      },
      "matchNames": ["rabba fine foods"],
      "tags": {
        "brand": "Rabba",
        "brand:wikidata": "Q109659398",
        "name": "Rabba",
        "shop": "supermarket"
      }
    },
    {
      "displayName": "Raley's",
      "id": "raleys-097dbf",
      "locationSet": {
        "include": ["us-ca.geojson"]
      },
      "tags": {
        "brand": "Raley's",
        "brand:wikidata": "Q7286970",
        "name": "Raley's",
        "shop": "supermarket"
      }
    },
    {
      "displayName": "Ralphs",
      "id": "ralphs-dde59d",
      "locationSet": {"include": ["us"]},
      "tags": {
        "brand": "Ralphs",
        "brand:wikidata": "Q3929820",
        "name": "Ralphs",
        "shop": "supermarket"
      }
    },
    {
      "displayName": "Ray's Food Place",
      "id": "raysfoodplace-dde59d",
      "locationSet": {"include": ["us"]},
      "tags": {
        "brand": "Ray's Food Place",
        "brand:wikidata": "Q108163041",
        "name": "Ray's Food Place",
        "shop": "supermarket"
      }
    },
    {
      "displayName": "Reál",
      "id": "real-478515",
      "locationSet": {"include": ["hu"]},
      "matchNames": [
        "reál hungária élelmiszer kereskedelmi kft.",
        "reál pont"
      ],
      "tags": {
        "brand": "Reál",
        "brand:wikidata": "Q100741414",
        "name": "Reál",
        "shop": "supermarket"
      }
    },
    {
      "displayName": "Real Canadian Superstore",
      "id": "realcanadiansuperstore-76454b",
      "locationSet": {"include": ["ca"]},
      "tags": {
        "brand": "Real Canadian Superstore",
        "brand:wikidata": "Q7300856",
        "name": "Real Canadian Superstore",
        "shop": "supermarket"
      }
    },
    {
      "displayName": "Redner's",
      "id": "redners-dde59d",
      "locationSet": {"include": ["us"]},
      "matchNames": ["redners warehouse market"],
      "tags": {
        "brand": "Redner's",
        "brand:wikidata": "Q7306166",
        "name": "Redner's",
        "shop": "supermarket"
      }
    },
    {
      "displayName": "Reliance Fresh",
      "id": "reliancefresh-9ef8f9",
      "locationSet": {"include": ["in"]},
      "tags": {
        "brand": "Reliance Fresh",
        "brand:wikidata": "Q7311014",
        "name": "Reliance Fresh",
        "shop": "supermarket"
      }
    },
    {
      "displayName": "Rema 1000",
      "id": "rema1000-2b56aa",
      "locationSet": {"include": ["dk", "no"]},
      "preserveTags": ["^name"],
      "tags": {
        "brand": "Rema 1000",
        "brand:wikidata": "Q28459",
        "name": "Rema 1000",
        "shop": "supermarket"
      }
    },
    {
      "displayName": "REWE",
      "id": "rewe-0a839e",
      "locationSet": {"include": ["de"]},
      "preserveTags": ["^name"],
      "tags": {
        "brand": "REWE",
        "brand:wikidata": "Q16968817",
        "name": "REWE",
        "shop": "supermarket"
      }
    },
    {
      "displayName": "REWE City",
      "id": "rewecity-0a839e",
      "locationSet": {"include": ["de"]},
      "preserveTags": ["^name"],
      "tags": {
        "brand": "REWE",
        "brand:wikidata": "Q16968817",
        "name": "REWE City",
        "shop": "supermarket"
      }
    },
    {
      "displayName": "Rimi",
      "id": "rimi-45f6bc",
      "locationSet": {
        "include": ["ee", "lt", "lv"]
      },
      "tags": {
        "brand": "Rimi",
        "brand:wikidata": "Q3741108",
        "name": "Rimi",
        "shop": "supermarket"
      }
    },
    {
      "displayName": "Ritchies",
      "id": "ritchies-c254c9",
      "locationSet": {"include": ["au"]},
      "tags": {
        "brand": "Ritchies",
        "brand:wikidata": "Q7336696",
        "name": "Ritchies",
        "shop": "supermarket"
      }
    },
    {
      "displayName": "Robinsons Supermarket",
      "id": "robinsonssupermarket-49e134",
      "locationSet": {"include": ["ph"]},
      "tags": {
        "brand": "Robinsons Supermarket",
        "brand:wikidata": "Q7353143",
        "name": "Robinsons Supermarket",
        "shop": "supermarket"
      }
    },
    {
      "displayName": "Roda",
      "id": "roda-b83687",
      "locationSet": {"include": ["rs"]},
      "tags": {
        "brand": "Roda",
        "brand:en": "Roda",
        "brand:sr": "Рода",
        "brand:wikidata": "Q21446192",
        "name": "Roda",
        "name:en": "Roda",
        "name:sr": "Рода",
        "name:sr-Latn": "Roda",
        "shop": "supermarket"
      }
    },
    {
      "displayName": "Rosauers",
      "id": "rosauers-e2c16a",
      "locationSet": {
        "include": [
          "us-id.geojson",
          "us-mt.geojson",
          "us-or.geojson",
          "us-wa.geojson"
        ]
      },
      "tags": {
        "brand": "Rosauers",
        "brand:wikidata": "Q7367458",
        "name": "Rosauers",
        "shop": "supermarket"
      }
    },
    {
      "displayName": "Rouses",
      "id": "rouses-dde59d",
      "locationSet": {"include": ["us"]},
      "tags": {
        "brand": "Rouses",
        "brand:wikidata": "Q7371327",
        "name": "Rouses",
        "shop": "supermarket"
      }
    },
    {
      "displayName": "Ruler Foods",
      "id": "rulerfoods-dde59d",
      "locationSet": {"include": ["us"]},
      "tags": {
        "brand": "Ruler Foods",
        "brand:wikidata": "Q17125470",
        "name": "Ruler Foods",
        "shop": "supermarket"
      }
    },
    {
      "displayName": "S-market",
      "id": "smarket-46d3b7",
      "locationSet": {"include": ["fi"]},
      "tags": {
        "brand": "S-market",
        "brand:wikidata": "Q11891613",
        "name": "S-market",
        "shop": "supermarket"
      }
    },
    {
      "displayName": "S-Mart",
      "id": "smart-9b2dfb",
      "locationSet": {"include": ["mx"]},
      "matchNames": ["super mercados s-mart"],
      "tags": {
        "brand": "S-Mart",
        "brand:wikidata": "Q7387069",
        "name": "S-Mart",
        "shop": "supermarket"
      }
    },
    {
      "displayName": "Safeway (Canada)",
      "id": "safeway-76454b",
      "locationSet": {"include": ["ca"]},
      "tags": {
        "brand": "Safeway",
        "brand:wikidata": "Q17111901",
        "name": "Safeway",
        "shop": "supermarket"
      }
    },
    {
      "displayName": "Safeway (USA)",
      "id": "safeway-dde59d",
      "locationSet": {"include": ["us"]},
      "tags": {
        "brand": "Safeway",
        "brand:wikidata": "Q1508234",
        "name": "Safeway",
        "shop": "supermarket"
      }
    },
    {
      "displayName": "Sainsbury's",
      "id": "sainsburys-a8278b",
      "locationSet": {"include": ["gb"]},
      "tags": {
        "brand": "Sainsbury's",
        "brand:wikidata": "Q152096",
        "name": "Sainsbury's",
        "shop": "supermarket"
      }
    },
    {
      "displayName": "Santa Isabel",
      "id": "santaisabel-d25066",
      "locationSet": {"include": ["cl"]},
      "tags": {
        "brand": "Santa Isabel",
        "brand:wikidata": "Q7419620",
        "name": "Santa Isabel",
        "shop": "supermarket"
      }
    },
    {
      "displayName": "SAS",
      "id": "sas-da616d",
      "locationSet": {"include": ["am"]},
      "tags": {
        "brand": "ՍԱՍ",
        "brand:en": "SAS",
        "brand:hy": "ՍԱՍ",
        "brand:ru": "САС",
        "brand:wikidata": "Q118347380",
        "name": "ՍԱՍ",
        "name:en": "SAS",
        "name:hy": "ՍԱՍ",
        "name:ru": "САС",
        "shop": "supermarket"
      }
    },
    {
      "displayName": "Save Mart",
      "id": "savemart-dde59d",
      "locationSet": {"include": ["us"]},
      "matchNames": ["save mart supermarkets"],
      "tags": {
        "brand": "Save Mart",
        "brand:wikidata": "Q7428009",
        "name": "Save Mart",
        "shop": "supermarket"
      }
    },
    {
      "displayName": "Save-A-Lot",
      "id": "savealot-dde59d",
      "locationSet": {"include": ["us"]},
      "tags": {
        "brand": "Save-A-Lot",
        "brand:wikidata": "Q7427972",
        "name": "Save-A-Lot",
        "shop": "supermarket"
      }
    },
    {
      "displayName": "Save-On-Foods",
      "id": "saveonfoods-76454b",
      "locationSet": {"include": ["ca"]},
      "tags": {
        "brand": "Save-On-Foods",
        "brand:wikidata": "Q7427974",
        "name": "Save-On-Foods",
        "shop": "supermarket"
      }
    },
    {
      "displayName": "SaveMor",
      "id": "savemor-f9f648",
      "locationSet": {"include": ["za"]},
      "tags": {
        "brand": "SaveMor",
        "brand:wikidata": "Q610492",
        "name": "SaveMor",
        "shop": "supermarket"
      }
    },
    {
      "displayName": "Savemore",
      "id": "savemore-49e134",
      "locationSet": {"include": ["ph"]},
      "tags": {
        "brand": "Savemore",
        "name": "Savemore",
        "shop": "supermarket"
      }
    },
    {
      "displayName": "Scheck-In Center",
      "id": "scheckincenter-0a839e",
      "locationSet": {"include": ["de"]},
      "tags": {
        "brand": "EDEKA",
        "brand:wikidata": "Q701755",
        "name": "Scheck-In Center",
        "operator": "Scheck-In",
        "shop": "supermarket"
      }
    },
    {
      "displayName": "Schnucks",
      "id": "schnucks-dde59d",
      "locationSet": {"include": ["us"]},
      "tags": {
        "brand": "Schnucks",
        "brand:wikidata": "Q7431920",
        "name": "Schnucks",
        "shop": "supermarket"
      }
    },
    {
      "displayName": "Scotmid",
      "id": "scotmid-a8278b",
      "locationSet": {"include": ["gb"]},
      "tags": {
        "brand": "Scotmid",
        "brand:wikidata": "Q7435719",
        "name": "Scotmid",
        "shop": "supermarket"
      }
    },
    {
      "displayName": "Seafood City",
      "id": "seafoodcity-dde59d",
      "locationSet": {"include": ["us"]},
      "tags": {
        "brand": "Seafood City",
        "brand:wikidata": "Q7440359",
        "cuisine": "asian",
        "name": "Seafood City",
        "shop": "supermarket"
      }
    },
    {
      "displayName": "Selecto Chedraui",
      "id": "selectochedraui-9b2dfb",
      "locationSet": {"include": ["mx"]},
      "tags": {
        "brand": "Chedraui",
        "brand:wikidata": "Q2961952",
        "name": "Selecto Chedraui",
        "shop": "supermarket"
      }
    },
    {
      "displayName": "Selver",
      "id": "selver-e21b3b",
      "locationSet": {"include": ["ee"]},
      "tags": {
        "brand": "Selver",
        "brand:wikidata": "Q3771177",
        "name": "Selver",
        "shop": "supermarket"
      }
    },
    {
      "displayName": "SF Supermarket",
      "id": "sfsupermarket-7c1bf0",
      "locationSet": {
        "include": [
          "us-ca.geojson",
          "us-nv.geojson",
          "us-or.geojson",
          "us-tx.geojson"
        ]
      },
      "matchNames": ["shun fat supermarket"],
      "tags": {
        "brand": "SF Supermarket",
        "brand:wikidata": "Q7505012",
        "cuisine": "asian",
        "name": "SF Supermarket",
        "name:en": "SF Supermarket",
        "name:zh-Hans": "顺发超级市场",
        "name:zh-Hant": "順發超級市場",
        "shop": "supermarket"
      }
    },
    {
      "displayName": "Shaw's",
      "id": "shaws-dde59d",
      "locationSet": {"include": ["us"]},
      "tags": {
        "brand": "Shaw's",
        "brand:wikidata": "Q578387",
        "name": "Shaw's",
        "shop": "supermarket"
      }
    },
    {
      "displayName": "Sheng Siong",
      "id": "shengsiong-07d9e1",
      "locationSet": {"include": ["sg"]},
      "tags": {
        "brand": "Sheng Siong",
        "brand:wikidata": "Q3481878",
        "name": "Sheng Siong",
        "shop": "supermarket"
      }
    },
    {
      "displayName": "Shoppers Food & Pharmacy",
      "id": "shoppersfoodandpharmacy-0d39b3",
      "locationSet": {
        "include": ["baltimore_and_dc.geojson"]
      },
      "tags": {
        "brand": "Shoppers",
        "brand:wikidata": "Q7501183",
        "name": "Shoppers Food & Pharmacy",
        "shop": "supermarket"
      }
    },
    {
      "displayName": "Shoprite (Africa)",
      "id": "shoprite-56f959",
      "locationSet": {
        "include": [
          "ao",
          "bw",
          "cd",
          "gh",
          "ls",
          "mg",
          "mu",
          "mw",
          "mz",
          "na",
          "ng",
          "sz",
          "ug",
          "za",
          "zm"
        ]
      },
      "tags": {
        "brand": "Shoprite",
        "brand:wikidata": "Q1857639",
        "name": "Shoprite",
        "shop": "supermarket"
      }
    },
    {
      "displayName": "Shoprite (Isle of Man)",
      "id": "shoprite-46096d",
      "locationSet": {"include": ["im"]},
      "tags": {
        "brand": "Shoprite",
        "brand:wikidata": "Q7501242",
        "name": "Shoprite",
        "shop": "supermarket"
      }
    },
    {
      "displayName": "ShopRite (USA)",
      "id": "shoprite-dde59d",
      "locationSet": {"include": ["us"]},
      "tags": {
        "brand": "ShopRite",
        "brand:wikidata": "Q7501097",
        "name": "ShopRite",
        "shop": "supermarket"
      }
    },
    {
      "displayName": "Shopwise",
      "id": "shopwise-49e134",
      "locationSet": {"include": ["ph"]},
      "tags": {
        "brand": "Shopwise",
        "brand:wikidata": "Q118674375",
        "name": "Shopwise",
        "shop": "supermarket"
      }
    },
    {
      "displayName": "Shufersal",
      "id": "shufersal-6b65f1",
      "locationSet": {"include": ["il"]},
      "tags": {
        "brand": "Shufersal",
        "brand:wikidata": "Q4523181",
        "name": "שופרסל",
        "name:en": "Shufersal",
        "name:he": "שופרסל",
        "name:ru": "Шуферсаль",
        "shop": "supermarket"
      }
    },
    {
      "displayName": "Shwapno",
      "id": "shwapno-e71fe7",
      "locationSet": {"include": ["bd"]},
      "tags": {
        "brand": "Shwapno",
        "brand:wikidata": "Q115664015",
        "name": "Shwapno",
        "shop": "supermarket"
      }
    },
    {
      "displayName": "Sì con te",
      "id": "siconte-0cb133",
      "locationSet": {"include": ["it"]},
      "tags": {
        "brand": "Sì con te",
        "brand:wikidata": "Q118442109",
        "name": "Sì con te",
        "shop": "supermarket"
      }
    },
    {
      "displayName": "Sigma",
      "id": "sigma-0cb133",
      "locationSet": {"include": ["it"]},
      "tags": {
        "brand": "Sigma",
        "brand:wikidata": "Q3977979",
        "name": "Sigma",
        "shop": "supermarket"
      }
    },
    {
      "displayName": "Simply Market",
      "id": "simplymarket-986a24",
      "locationSet": {"include": ["001"]},
      "matchNames": ["simply"],
      "tags": {
        "brand": "Simply Market",
        "brand:wikidata": "Q3484790",
        "name": "Simply Market",
        "shop": "supermarket"
      }
    },
    {
      "displayName": "Sisa",
      "id": "sisa-0cb133",
      "locationSet": {"include": ["it"]},
      "tags": {
        "brand": "Sisa",
        "brand:wikidata": "Q3943661",
        "name": "Sisa",
        "shop": "supermarket"
      }
    },
    {
      "displayName": "Sky",
      "id": "sky-46841a",
      "locationSet": {
        "include": ["de", "lv", "nl"]
      },
      "tags": {
        "brand": "Sky",
        "brand:wikidata": "Q1129779",
        "name": "Sky",
        "shop": "supermarket"
      }
    },
    {
      "displayName": "SLAWEX",
      "id": "supermarketslawex-9e6a6c",
      "locationSet": {"include": ["pl"]},
      "tags": {
        "brand": "SLAWEX",
        "brand:wikidata": "Q110801396",
        "name": "Supermarket SLAWEX",
        "shop": "supermarket"
      }
    },
    {
      "displayName": "Small",
      "id": "small-8f26de",
      "locationSet": {"include": ["kz"]},
      "tags": {
        "brand": "Small",
        "name": "Small",
        "shop": "supermarket"
      }
    },
    {
      "displayName": "Smart & Final",
      "id": "smartandfinal-3441e2",
      "locationSet": {
        "include": [
          "mx",
          "us-az.geojson",
          "us-ca.geojson",
          "us-nv.geojson"
        ]
      },
      "tags": {
        "brand": "Smart & Final",
        "brand:wikidata": "Q7543916",
        "name": "Smart & Final",
        "shop": "supermarket"
      }
    },
    {
      "displayName": "Smart & Final Extra!",
      "id": "smartandfinalextra-140857",
      "locationSet": {
        "include": [
          "us-az.geojson",
          "us-ca.geojson",
          "us-nv.geojson"
        ]
      },
      "tags": {
        "brand": "Smart & Final",
        "brand:wikidata": "Q7543916",
        "name": "Smart & Final Extra!",
        "shop": "supermarket"
      }
    },
    {
      "displayName": "Smatch",
      "id": "smatch-f276cb",
      "locationSet": {"include": ["be", "lu"]},
      "tags": {
        "brand": "Smatch",
        "brand:wikidata": "Q5185959",
        "name": "Smatch",
        "shop": "supermarket"
      }
    },
    {
      "displayName": "Smith's",
      "id": "smiths-166dbe",
      "locationSet": {"include": ["ca", "us"]},
      "tags": {
        "brand": "Smith's",
        "brand:wikidata": "Q7544856",
        "name": "Smith's",
        "official_name": "Smith's Food and Drug",
        "shop": "supermarket"
      }
    },
    {
      "displayName": "Sobeys",
      "id": "sobeys-76454b",
      "locationSet": {"include": ["ca"]},
      "tags": {
        "brand": "Sobeys",
        "brand:wikidata": "Q1143340",
        "name": "Sobeys",
        "shop": "supermarket"
      }
    },
    {
      "displayName": "Şok",
      "id": "sok-5b5772",
      "locationSet": {"include": ["tr"]},
      "tags": {
        "brand": "Şok",
        "brand:wikidata": "Q19613992",
        "name": "Şok",
        "shop": "supermarket"
      }
    },
    {
      "displayName": "Soriana Híper",
      "id": "sorianahiper-9b2dfb",
      "locationSet": {"include": ["mx"]},
      "tags": {
        "brand": "Soriana",
        "brand:wikidata": "Q735562",
        "name": "Soriana Híper",
        "shop": "supermarket"
      }
    },
    {
      "displayName": "Soriana Mercado",
      "id": "sorianamercado-9b2dfb",
      "locationSet": {"include": ["mx"]},
      "tags": {
        "brand": "Soriana",
        "brand:wikidata": "Q735562",
        "name": "Soriana Mercado",
        "shop": "supermarket"
      }
    },
    {
      "displayName": "Soriana Súper",
      "id": "sorianasuper-9b2dfb",
      "locationSet": {"include": ["mx"]},
      "tags": {
        "brand": "Soriana",
        "brand:wikidata": "Q735562",
        "name": "Soriana Súper",
        "shop": "supermarket"
      }
    },
    {
      "displayName": "Sorli Discau",
      "id": "sorlidiscau-0513f1",
      "locationSet": {"include": ["es"]},
      "tags": {
        "brand": "Sorli Discau",
        "brand:wikidata": "Q21034458",
        "name": "Sorli Discau",
        "shop": "supermarket"
      }
    },
    {
      "displayName": "Spar",
      "id": "spar-d767cd",
      "locationSet": {
        "include": ["001"],
        "exclude": ["ge", "no"]
      },
      "tags": {
        "brand": "Spar",
        "brand:wikidata": "Q610492",
        "name": "Spar",
        "shop": "supermarket"
      }
    },
    {
      "displayName": "Spar (Norge)",
      "id": "spar-ed9dd5",
      "locationSet": {"include": ["no"]},
      "note": "https://github.com/osmlab/name-suggestion-index/issues/5500",
      "preserveTags": ["^name"],
      "tags": {
        "brand": "Spar",
        "brand:wikidata": "Q610492",
        "name": "Spar",
        "shop": "supermarket"
      }
    },
    {
      "displayName": "SPAR Gourmet",
      "id": "spargourmet-1eef1d",
      "locationSet": {"include": ["at"]},
      "tags": {
        "brand": "SPAR Gourmet",
        "brand:wikidata": "Q610492",
        "name": "SPAR Gourmet",
        "shop": "supermarket"
      }
    },
    {
      "displayName": "Spazio Conad",
      "id": "spazioconad-0cb133",
      "locationSet": {"include": ["it"]},
      "tags": {
        "brand": "Spazio Conad",
        "brand:wikidata": "Q118130063",
        "name": "Spazio Conad",
        "shop": "supermarket"
      }
    },
    {
      "displayName": "Społem",
      "id": "spolem-9e6a6c",
      "locationSet": {"include": ["pl"]},
      "tags": {
        "brand": "Społem",
        "brand:wikidata": "Q11826043",
        "name": "Społem",
        "shop": "supermarket"
      }
    },
    {
      "displayName": "Sprouts Farmers Market",
      "id": "sproutsfarmersmarket-dde59d",
      "locationSet": {"include": ["us"]},
      "tags": {
        "brand": "Sprouts Farmers Market",
        "brand:wikidata": "Q7581369",
        "name": "Sprouts Farmers Market",
        "shop": "supermarket",
        "short_name": "Sprouts"
      }
    },
    {
      "displayName": "Star Bazaar",
      "id": "starbazaar-9ef8f9",
      "locationSet": {"include": ["in"]},
      "tags": {
        "brand": "Star Bazaar",
        "brand:wikidata": "Q124175958",
        "name": "Star Bazaar",
        "shop": "supermarket"
      }
    },
    {
      "displayName": "Stater Bros.",
      "id": "staterbros-dde59d",
      "locationSet": {"include": ["us"]},
      "matchNames": ["stater brothers"],
      "tags": {
        "brand": "Stater Bros.",
        "brand:wikidata": "Q7604016",
        "name": "Stater Bros.",
        "shop": "supermarket"
      }
    },
    {
      "displayName": "Stokrotka",
      "id": "stokrotka-9e6a6c",
      "locationSet": {"include": ["pl"]},
      "tags": {
        "brand": "Stokrotka",
        "brand:wikidata": "Q9345945",
        "name": "Stokrotka",
        "shop": "supermarket"
      }
    },
    {
      "displayName": "Stokrotka Market",
      "id": "stokrotkamarket-9e6a6c",
      "locationSet": {"include": ["pl"]},
      "tags": {
        "brand": "Stokrotka Market",
        "brand:wikidata": "Q110801183",
        "name": "Stokrotka Market",
        "shop": "supermarket"
      }
    },
    {
      "displayName": "Stokrotka Optima",
      "id": "stokrotkaoptima-9e6a6c",
      "locationSet": {"include": ["pl"]},
      "tags": {
        "brand": "Stokrotka Optima",
        "brand:wikidata": "Q110801045",
        "name": "Stokrotka Optima",
        "shop": "supermarket"
      }
    },
    {
      "displayName": "Stop & Shop",
      "id": "stopandshop-dde59d",
      "locationSet": {"include": ["us"]},
      "tags": {
        "brand": "Stop & Shop",
        "brand:wikidata": "Q3658429",
        "name": "Stop & Shop",
        "shop": "supermarket"
      }
    },
    {
      "displayName": "Strack & Van Til",
      "id": "strackandvantil-972b32",
      "locationSet": {
        "include": ["us-in.geojson"]
      },
      "tags": {
        "brand": "Strack & Van Til",
        "brand:wikidata": "Q17108969",
        "name": "Strack & Van Til",
        "shop": "supermarket"
      }
    },
    {
      "displayName": "Suma",
      "id": "suma-0513f1",
      "locationSet": {"include": ["es"]},
      "tags": {
        "brand": "Suma",
        "brand:wikidata": "Q58012362",
        "name": "Suma",
        "shop": "supermarket"
      }
    },
    {
      "displayName": "Supabarn",
      "id": "supabarn-c254c9",
      "locationSet": {"include": ["au"]},
      "tags": {
        "brand": "Supabarn",
        "brand:wikidata": "Q7641883",
        "name": "Supabarn",
        "official_name": "Supabarn Supermarkets",
        "shop": "supermarket"
      }
    },
    {
      "displayName": "Supeco (España)",
      "id": "supeco-0513f1",
      "locationSet": {"include": ["es"]},
      "tags": {
        "brand": "Supeco",
        "brand:wikidata": "Q110067041",
        "name": "Supeco",
        "shop": "supermarket"
      }
    },
    {
      "displayName": "Supeco (France)",
      "id": "supeco-94a8a9",
      "locationSet": {"include": ["fx"]},
      "tags": {
        "brand": "Supeco",
        "brand:wikidata": "Q110067293",
        "name": "Supeco",
        "shop": "supermarket"
      }
    },
    {
      "displayName": "Supeco (România)",
      "id": "supeco-62a473",
      "locationSet": {"include": ["ro"]},
      "tags": {
        "brand": "Supeco",
        "brand:wikidata": "Q110066889",
        "name": "Supeco",
        "shop": "supermarket"
      }
    },
    {
      "displayName": "Super 1 Foods",
      "id": "super1foods-dde59d",
      "locationSet": {"include": ["us"]},
      "tags": {
        "brand": "Super 1 Foods",
        "name": "Super 1 Foods",
        "shop": "supermarket"
      }
    },
    {
      "displayName": "Super C",
      "id": "superc-986a24",
      "locationSet": {"include": ["001"]},
      "tags": {
        "brand": "Super C",
        "brand:wikidata": "Q3504127",
        "name": "Super C",
        "shop": "supermarket"
      }
    },
    {
      "displayName": "Super Che",
      "id": "superche-9b2dfb",
      "locationSet": {"include": ["mx"]},
      "tags": {
        "brand": "Chedraui",
        "brand:wikidata": "Q2961952",
        "name": "Super Che",
        "shop": "supermarket"
      }
    },
    {
      "displayName": "Super Chedraui",
      "id": "superchedraui-9b2dfb",
      "locationSet": {"include": ["mx"]},
      "tags": {
        "brand": "Chedraui",
        "brand:wikidata": "Q2961952",
        "name": "Super Chedraui",
        "shop": "supermarket"
      }
    },
    {
      "displayName": "Super del Norte",
      "id": "superdelnorte-9b2dfb",
      "locationSet": {"include": ["mx"]},
      "tags": {
        "brand": "Super del Norte",
        "brand:wikidata": "Q88388513",
        "name": "Super del Norte",
        "shop": "supermarket"
      }
    },
    {
      "displayName": "Super H Mart",
      "id": "superhmart-dde59d",
      "locationSet": {"include": ["us"]},
      "tags": {
        "brand": "H Mart",
        "brand:wikidata": "Q5636306",
        "cuisine": "asian",
        "name": "Super H Mart",
        "shop": "supermarket"
      }
    },
    {
      "displayName": "Super Indo",
      "id": "superindo-9b33de",
      "locationSet": {"include": ["id"]},
      "matchTags": ["shop/convenience"],
      "tags": {
        "brand": "Super Indo",
        "brand:wikidata": "Q12518060",
        "name": "Super Indo",
        "shop": "supermarket"
      }
    },
    {
      "displayName": "Super Metro",
      "id": "supermetro-49e134",
      "locationSet": {"include": ["ph"]},
      "tags": {
        "brand": "Super Metro",
        "brand:wikidata": "Q23808789",
        "name": "Super Metro",
        "shop": "supermarket"
      }
    },
    {
      "displayName": "Super One Foods",
      "id": "superonefoods-dde59d",
      "locationSet": {"include": ["us"]},
      "tags": {
        "brand": "Super One Foods",
        "brand:wikidata": "Q17108733",
        "name": "Super One Foods",
        "shop": "supermarket"
      }
    },
    {
      "displayName": "Super Selecto Chedraui",
      "id": "superselectochedraui-9b2dfb",
      "locationSet": {"include": ["mx"]},
      "tags": {
        "brand": "Chedraui",
        "brand:wikidata": "Q2961952",
        "name": "Super Selecto Chedraui",
        "shop": "supermarket"
      }
    },
    {
      "displayName": "Super U",
      "id": "superu-c16b1c",
      "locationSet": {"include": ["fr"]},
      "tags": {
        "brand": "Super U",
        "brand:wikidata": "Q2529029",
        "name": "Super U",
        "shop": "supermarket"
      }
    },
    {
      "displayName": "Superama",
      "id": "superama-9b2dfb",
      "locationSet": {"include": ["mx"]},
      "tags": {
        "brand": "Superama",
        "brand:wikidata": "Q6135762",
        "name": "Superama",
        "shop": "supermarket"
      }
    },
    {
      "displayName": "SuperBioMarkt",
      "id": "superbiomarkt-0a839e",
      "locationSet": {"include": ["de"]},
      "tags": {
        "brand": "SuperBioMarkt",
        "brand:wikidata": "Q2367009",
        "name": "SuperBioMarkt",
        "organic": "only",
        "shop": "supermarket"
      }
    },
    {
      "displayName": "SuperBrugsen",
      "id": "superbrugsen-072052",
      "locationSet": {"include": ["dk"]},
      "tags": {
        "brand": "SuperBrugsen",
        "brand:wikidata": "Q12337746",
        "name": "SuperBrugsen",
        "shop": "supermarket"
      }
    },
    {
      "displayName": "Supercito Chedraui",
      "id": "supercitochedraui-9b2dfb",
      "locationSet": {"include": ["mx"]},
      "tags": {
        "brand": "Chedraui",
        "brand:wikidata": "Q2961952",
        "name": "Supercito Chedraui",
        "shop": "supermarket"
      }
    },
    {
      "displayName": "Superconti",
      "id": "superconti-0cb133",
      "locationSet": {"include": ["it"]},
      "tags": {
        "brand": "Superconti",
        "brand:wikidata": "Q69381940",
        "name": "Superconti",
        "shop": "supermarket"
      }
    },
    {
      "displayName": "Supercor",
      "id": "supercor-d9bffc",
      "locationSet": {"include": ["es", "pt"]},
      "tags": {
        "brand": "Supercor",
        "brand:wikidata": "Q6135841",
        "name": "Supercor",
        "shop": "supermarket"
      }
    },
    {
      "displayName": "SuperDino",
      "id": "superdino-0513f1",
      "locationSet": {"include": ["es"]},
      "tags": {
        "brand": "SuperDino",
        "brand:wikidata": "Q105955304",
        "operator": "DinoSol",
        "operator:wikidata": "Q5278478",
        "shop": "supermarket"
      }
    },
    {
      "displayName": "Superior Grocers",
      "id": "superiorgrocers-097dbf",
      "locationSet": {
        "include": ["us-ca.geojson"]
      },
      "matchNames": ["superior"],
      "tags": {
        "brand": "Superior Grocers",
        "brand:wikidata": "Q124810975",
        "name": "Superior Grocers",
        "shop": "supermarket"
      }
    },
    {
      "displayName": "SuperISSSTE",
      "id": "superissste-9b2dfb",
      "locationSet": {"include": ["mx"]},
      "matchTags": ["shop/convenience"],
      "tags": {
        "brand": "SuperISSSTE",
        "brand:wikidata": "Q113205941",
        "name": "SuperISSSTE",
        "shop": "supermarket"
      }
    },
    {
      "displayName": "Supermercados BH",
      "id": "supermercadosbh-20f2a8",
      "locationSet": {"include": ["br"]},
      "tags": {
        "brand": "Supermercados BH",
        "brand:wikidata": "Q115209705",
        "name": "Supermercados BH",
        "shop": "supermarket"
      }
    },
    {
      "displayName": "Supermercados MAS",
      "id": "supermercadosmas-0513f1",
      "locationSet": {"include": ["es"]},
      "tags": {
        "brand": "Supermercados MAS",
        "brand:wikidata": "Q120764436",
        "name": "Supermercados MAS",
        "shop": "supermarket"
      }
    },
    {
      "displayName": "Supermercati Zazzeron",
      "id": "supermercatizazzeron-0cb133",
      "locationSet": {"include": ["it"]},
      "tags": {
        "brand": "Supermercati Zazzeron",
        "brand:wikidata": "Q108805425",
        "name": "Supermercati Zazzeron",
        "shop": "supermarket"
      }
    },
    {
      "displayName": "Supersol",
      "id": "supersol-0a1807",
      "locationSet": {
        "include": ["ar", "es", "ma", "uy"]
      },
      "tags": {
        "brand": "Supersol",
        "brand:wikidata": "Q62073427",
        "name": "Supersol",
        "shop": "supermarket"
      }
    },
    {
      "displayName": "Superspar",
      "id": "superspar-5f0ef1",
      "locationSet": {"include": ["es", "za"]},
      "tags": {
        "brand": "Superspar",
        "brand:wikidata": "Q610492",
        "name": "Superspar",
        "shop": "supermarket"
      }
    },
    {
      "displayName": "SuperValu",
      "id": "supervalu-b7087f",
      "locationSet": {"include": ["gb", "ie"]},
      "tags": {
        "brand": "SuperValu",
        "brand:wikidata": "Q7642081",
        "name": "SuperValu",
        "shop": "supermarket"
      }
    },
    {
      "displayName": "SuperValue (New Zealand)",
      "id": "supervalue-5dc426",
      "locationSet": {"include": ["nz"]},
      "tags": {
        "brand": "SuperValue",
        "brand:wikidata": "Q7642080",
        "name": "SuperValue",
        "shop": "supermarket"
      }
    },
    {
      "displayName": "Supplyco Super Market",
      "id": "supplycosupermarket-9ef8f9",
      "locationSet": {"include": ["in"]},
      "tags": {
        "brand": "Supplyco Super Market",
        "brand:wikidata": "Q99613456",
        "name": "Supplyco Super Market",
        "shop": "supermarket"
      }
    },
    {
      "displayName": "Sutterlüty",
      "id": "sutterluty-1eef1d",
      "locationSet": {"include": ["at"]},
      "tags": {
        "brand": "Sutterlüty",
        "brand:wikidata": "Q1421502",
        "name": "Sutterlüty",
        "shop": "supermarket"
      }
    },
    {
      "displayName": "Target (USA)",
      "id": "target-dde59d",
      "locationSet": {"include": ["us"]},
      "matchNames": ["super target"],
      "tags": {
        "brand": "Target",
        "brand:wikidata": "Q1046951",
        "name": "Target",
        "shop": "supermarket"
      }
    },
    {
      "displayName": "Taste",
      "id": "taste-745f9c",
      "locationSet": {"include": ["hk"]},
      "tags": {
        "brand": "Taste",
        "brand:en": "Taste",
        "brand:wikidata": "Q7687667",
        "name": "Taste",
        "name:en": "Taste",
        "operator": "屈臣氏集團 A.S. Watson Group",
        "operator:en": "A.S. Watson Group",
        "operator:wikidata": "Q4647401",
        "operator:zh": "屈臣氏集團",
        "operator:zh-Hans": "屈臣氏集团",
        "operator:zh-Hant": "屈臣氏集團",
        "shop": "supermarket"
      }
    },
    {
      "displayName": "tegut",
      "id": "tegut-0a839e",
      "locationSet": {"include": ["de"]},
      "tags": {
        "brand": "tegut",
        "brand:wikidata": "Q1547993",
        "name": "tegut",
        "shop": "supermarket"
      }
    },
    {
      "displayName": "Tempo",
      "id": "tempo-b83687",
      "locationSet": {"include": ["rs"]},
      "tags": {
        "brand": "Tempo",
        "brand:wikidata": "Q7698875",
        "name": "Tempo",
        "name:sr": "Темпо",
        "name:sr-Latn": "Tempo",
        "shop": "supermarket"
      }
    },
    {
      "displayName": "Terno",
      "id": "terno-4ccde8",
      "locationSet": {"include": ["sk"]},
      "tags": {
        "brand": "Terno",
        "name": "Terno",
        "shop": "supermarket"
      }
    },
    {
      "displayName": "Tesco",
      "id": "tesco-986a24",
      "locationSet": {"include": ["001"]},
      "matchNames": [
        "jacks",
        "tesco metro",
        "tesco superstore"
      ],
      "tags": {
        "brand": "Tesco",
        "brand:wikidata": "Q487494",
        "name": "Tesco",
        "shop": "supermarket"
      }
    },
    {
      "displayName": "Tesco Extra",
      "id": "tescoextra-986a24",
      "locationSet": {"include": ["001"]},
      "tags": {
        "brand": "Tesco Extra",
        "brand:wikidata": "Q25172225",
        "name": "Tesco Extra",
        "shop": "supermarket"
      }
    },
    {
      "displayName": "Tesco Metro",
      "id": "tescometro-23ec32",
      "locationSet": {"include": ["ie"]},
      "tags": {
        "brand": "Tesco Metro",
        "brand:wikidata": "Q57551648",
        "name": "Tesco Metro",
        "shop": "supermarket"
      }
    },
    {
      "displayName": "TF Value-Mart",
      "id": "tfvaluemart-80e9ee",
      "locationSet": {"include": ["my"]},
      "tags": {
        "brand": "TF Value-Mart",
        "brand:wikidata": "Q96679744",
        "name": "TF Value-Mart",
        "shop": "supermarket"
      }
    },
    {
      "displayName": "The Food Warehouse",
      "id": "thefoodwarehouse-a8278b",
      "locationSet": {"include": ["gb"]},
      "tags": {
        "brand": "The Food Warehouse",
        "brand:wikidata": "Q87263899",
        "name": "The Food Warehouse",
        "shop": "supermarket"
      }
    },
    {
      "displayName": "The Fresh Market",
      "id": "thefreshmarket-dde59d",
      "locationSet": {"include": ["us"]},
      "matchNames": ["fresh market"],
      "tags": {
        "brand": "The Fresh Market",
        "brand:wikidata": "Q7735265",
        "name": "The Fresh Market",
        "shop": "supermarket"
      }
    },
    {
      "displayName": "The Grocery Outlet",
      "id": "thegroceryoutlet-76454b",
      "locationSet": {"include": ["ca"]},
      "tags": {
        "brand": "The Grocery Outlet",
        "brand:wikidata": "Q16062155",
        "name": "The Grocery Outlet",
        "shop": "supermarket"
      }
    },
    {
      "displayName": "The Source Bulk Foods",
      "id": "thesourcebulkfoods-ff3d2b",
      "locationSet": {
        "include": ["au", "ca", "gb-eng"]
      },
      "matchTags": [
        "shop/convenience",
        "shop/health_food"
      ],
      "tags": {
        "brand": "The Source Bulk Foods",
        "brand:wikidata": "Q113771168",
        "name": "The Source Bulk Foods",
        "shop": "supermarket",
        "zero_waste": "only"
      }
    },
    {
      "displayName": "The Store",
      "id": "thestore-80e9ee",
      "locationSet": {"include": ["my"]},
      "tags": {
        "brand": "The Store",
        "brand:wikidata": "Q96679754",
        "name": "The Store",
        "shop": "supermarket"
      }
    },
    {
      "displayName": "Thrash! Траш!",
      "id": "thrash-94881c",
      "locationSet": {"include": ["ua"]},
      "tags": {
        "brand": "Thrash! Траш!",
        "brand:en": "Thrash!",
        "brand:uk": "Траш!",
        "brand:wikidata": "Q56364758",
        "name": "Thrash! Траш!",
        "name:en": "Thrash!",
        "name:uk": "Траш!",
        "shop": "supermarket"
      }
    },
    {
      "displayName": "Tiendas D1",
      "id": "tiendasd1-271a34",
      "locationSet": {"include": ["co"]},
      "tags": {
        "brand": "Tiendas D1",
        "name": "Tiendas D1",
        "shop": "supermarket"
      }
    },
    {
      "displayName": "Tigre",
      "id": "tigre-0cb133",
      "locationSet": {"include": ["it"]},
      "tags": {
        "brand": "Tigre",
        "brand:wikidata": "Q114567803",
        "name": "Tigre",
        "shop": "supermarket"
      }
    },
    {
      "displayName": "Tigre Amico",
      "id": "tigreamico-0cb133",
      "locationSet": {"include": ["it"]},
      "tags": {
        "brand": "Tigre Amico",
        "brand:wikidata": "Q114567814",
        "name": "Tigre Amico",
        "shop": "supermarket"
      }
    },
    {
      "displayName": "Tigros",
      "id": "tigros-0cb133",
      "locationSet": {"include": ["it"]},
      "tags": {
        "brand": "Tigros",
        "brand:wikidata": "Q24935610",
        "name": "Tigros",
        "shop": "supermarket"
      }
    },
    {
      "displayName": "Times Supermarkets",
      "id": "timessupermarkets-dde59d",
      "locationSet": {"include": ["us"]},
      "tags": {
        "brand": "Times Supermarkets",
        "brand:wikidata": "Q7806566",
        "name": "Times Supermarkets",
        "shop": "supermarket"
      }
    },
    {
      "displayName": "Todis",
      "id": "todis-0cb133",
      "locationSet": {"include": ["it"]},
      "tags": {
        "brand": "Todis",
        "brand:wikidata": "Q3992174",
        "name": "Todis",
        "shop": "supermarket"
      }
    },
    {
      "displayName": "Tom Thumb",
      "id": "tomthumb-a6c312",
      "locationSet": {
        "include": ["us-tx.geojson"]
      },
      "tags": {
        "brand": "Tom Thumb",
        "brand:wikidata": "Q7817826",
        "name": "Tom Thumb",
        "shop": "supermarket"
      }
    },
    {
      "displayName": "Tommy",
      "id": "tommy-f279a1",
      "locationSet": {"include": ["hr"]},
      "tags": {
        "brand": "Tommy",
        "brand:wikidata": "Q12643718",
        "name": "Tommy",
        "shop": "supermarket"
      }
    },
    {
      "displayName": "Tony's Fresh Market",
      "id": "tonysfreshmarket-5ca8e2",
      "locationSet": {
        "include": ["us-il.geojson"]
      },
      "tags": {
        "brand": "Tony's Fresh Market",
        "brand:wikidata": "Q118594253",
        "name": "Tony's Fresh Market",
        "shop": "supermarket"
      }
    },
    {
      "displayName": "Top Market",
      "id": "topmarket-9e6a6c",
      "locationSet": {"include": ["pl"]},
      "tags": {
        "brand": "Top Market",
        "brand:wikidata": "Q9360044",
        "name": "Top Market",
        "shop": "supermarket"
      }
    },
    {
      "displayName": "Topaz",
      "id": "topaz-9e6a6c",
      "locationSet": {"include": ["pl"]},
      "tags": {
        "brand": "Topaz",
        "brand:wikidata": "Q11837058",
        "name": "Topaz",
        "shop": "supermarket"
      }
    },
    {
      "displayName": "Tops (Thailand)",
      "id": "tops-fd4d8d",
      "locationSet": {"include": ["th"]},
      "tags": {
        "brand": "Tops",
        "brand:en": "Tops",
        "brand:th": "ท็อปส์",
        "brand:wikidata": "Q7825140",
        "name": "Tops",
        "name:en": "Tops",
        "name:th": "ท็อปส์",
        "shop": "supermarket"
      }
    },
    {
      "displayName": "Tops (USA)",
      "id": "tops-dde59d",
      "locationSet": {"include": ["us"]},
      "tags": {
        "brand": "Tops",
        "brand:wikidata": "Q7825137",
        "name": "Tops",
        "official_name": "Tops Friendly Markets",
        "shop": "supermarket"
      }
    },
    {
      "displayName": "Tottus",
      "id": "tottus-b9e971",
      "locationSet": {"include": ["cl", "pe"]},
      "tags": {
        "brand": "Tottus",
        "brand:wikidata": "Q7828510",
        "name": "Tottus",
        "shop": "supermarket"
      }
    },
    {
      "displayName": "Trader Joe's",
      "id": "traderjoes-dde59d",
      "locationSet": {"include": ["us"]},
      "tags": {
        "brand": "Trader Joe's",
        "brand:wikidata": "Q688825",
        "name": "Trader Joe's",
        "shop": "supermarket"
      }
    },
    {
      "displayName": "Triveni Supermarket",
      "id": "trivenisupermarket-9ef8f9",
      "locationSet": {"include": ["in"]},
      "tags": {
        "brand": "Triveni Supermarket",
        "brand:wikidata": "Q7844639",
        "name": "Triveni Supermarket",
        "shop": "supermarket"
      }
    },
    {
      "displayName": "Tsiran",
      "id": "tsiran-da616d",
      "locationSet": {"include": ["am"]},
      "tags": {
        "brand": "Ծիրան",
        "brand:en": "Tsiran",
        "brand:hy": "Ծիրան",
        "brand:ru": "Циран",
        "brand:wikidata": "Q118733566",
        "name": "Ծիրան",
        "name:en": "Tsiran",
        "name:hy": "Ծիրան",
        "name:ru": "Циран",
        "shop": "supermarket"
      }
    },
    {
      "displayName": "Tuodì",
      "id": "tuodi-0cb133",
      "locationSet": {"include": ["it"]},
      "tags": {
        "brand": "Tuodì",
        "brand:wikidata": "Q3706995",
        "name": "Tuodì",
        "shop": "supermarket"
      }
    },
    {
      "displayName": "U Express",
      "id": "uexpress-c16b1c",
      "locationSet": {"include": ["fr"]},
      "tags": {
        "brand": "U Express",
        "brand:wikidata": "Q2529029",
        "name": "U Express",
        "shop": "supermarket"
      }
    },
    {
      "displayName": "U!",
      "id": "u-0cb133",
      "locationSet": {"include": ["it"]},
      "tags": {
        "brand": "U!",
        "brand:wikidata": "Q105542347",
        "name": "U!",
        "shop": "supermarket"
      }
    },
    {
      "displayName": "U2",
      "id": "u2-0cb133",
      "locationSet": {"include": ["it"]},
      "tags": {
        "brand": "U2",
        "brand:wikidata": "Q105542216",
        "name": "U2",
        "shop": "supermarket"
      }
    },
    {
      "displayName": "Unimarc",
      "id": "unimarc-d25066",
      "locationSet": {"include": ["cl"]},
      "tags": {
        "brand": "Unimarc",
        "brand:wikidata": "Q6156244",
        "name": "Unimarc",
        "shop": "supermarket"
      }
    },
    {
      "displayName": "Unimarkt",
      "id": "unimarkt-1eef1d",
      "locationSet": {"include": ["at"]},
      "tags": {
        "brand": "Unimarkt",
        "brand:wikidata": "Q1169599",
        "name": "Unimarkt",
        "shop": "supermarket"
      }
    },
    {
      "displayName": "United Grocery Outlet",
      "id": "unitedgroceryoutlet-aecdaf",
      "locationSet": {
        "include": [
          "us-al.geojson",
          "us-ga.geojson",
          "us-ky.geojson",
          "us-nc.geojson",
          "us-tn.geojson",
          "us-va.geojson"
        ]
      },
      "tags": {
        "brand": "United Grocery Outlet",
        "brand:wikidata": "Q23074318",
        "name": "United Grocery Outlet",
        "shop": "supermarket"
      }
    },
    {
      "displayName": "United Supermarkets",
      "id": "unitedsupermarkets-a6c312",
      "locationSet": {
        "include": ["us-tx.geojson"]
      },
      "tags": {
        "brand": "United Supermarkets",
        "brand:wikidata": "Q17108901",
        "name": "United Supermarkets",
        "shop": "supermarket"
      }
    },
    {
      "displayName": "Univerexport",
      "id": "univerexport-b83687",
      "locationSet": {"include": ["rs"]},
      "matchNames": [
        "univereksport",
        "универекспорт"
      ],
      "tags": {
        "brand": "Univerexport",
        "brand:wikidata": "Q12747294",
        "name": "Univerexport",
        "shop": "supermarket"
      }
    },
    {
      "displayName": "Usave",
      "id": "usave-1d4ed7",
      "locationSet": {
        "include": [
          "ao",
          "bw",
          "ls",
          "mw",
          "mz",
          "na",
          "sz",
          "za"
        ]
      },
      "tags": {
        "brand": "Usave",
        "brand:wikidata": "Q115696368",
        "name": "Usave",
        "shop": "supermarket"
      }
    },
    {
      "displayName": "U購Select U Select",
      "id": "uselect-745f9c",
      "locationSet": {"include": ["hk"]},
      "tags": {
        "brand": "U購Select U Select",
        "brand:en": "U Select",
        "brand:wikidata": "Q22098822",
        "brand:zh": "U購Select",
        "brand:zh-Hans": "U购Select",
        "brand:zh-Hant": "U購Select",
        "name": "U購Select U Select",
        "name:en": "U Select",
        "name:zh": "U購Select",
        "name:zh-Hans": "U购Select",
        "name:zh-Hant": "U購Select",
        "shop": "supermarket"
      }
    },
    {
      "displayName": "V-MARKT",
      "id": "vmarkt-0a839e",
      "locationSet": {"include": ["de"]},
      "matchNames": ["georg jos kaes"],
      "tags": {
        "brand": "V-MARKT",
        "brand:wikidata": "Q1504903",
        "name": "V-MARKT",
        "shop": "supermarket"
      }
    },
    {
      "displayName": "Vallarta",
      "id": "vallarta-dde59d",
      "locationSet": {"include": ["us"]},
      "tags": {
        "brand": "Vallarta",
        "brand:wikidata": "Q7911833",
        "cuisine": "latin_american",
        "name": "Vallarta",
        "official_name": "Vallarta Supermarkets",
        "shop": "supermarket"
      }
    },
    {
      "displayName": "Valu-mart",
      "id": "valumart-76454b",
      "locationSet": {"include": ["ca"]},
      "tags": {
        "brand": "Valu-mart",
        "brand:wikidata": "Q7912687",
        "name": "Valu-mart",
        "shop": "supermarket"
      }
    },
    {
      "displayName": "Varus",
      "id": "varus-94881c",
      "locationSet": {"include": ["ua"]},
      "matchNames": ["варус"],
      "preserveTags": ["^name"],
      "tags": {
        "brand": "Varus",
        "brand:wikidata": "Q114944216",
        "name": "Varus",
        "shop": "supermarket"
      }
    },
    {
      "displayName": "Vea",
      "id": "vea-0d2b84",
      "locationSet": {"include": ["ar"]},
      "tags": {
        "brand": "Vea",
        "brand:wikidata": "Q5858167",
        "name": "Vea",
        "shop": "supermarket"
      }
    },
    {
      "displayName": "Victory",
      "id": "victory-6b65f1",
      "locationSet": {"include": ["il"]},
      "tags": {
        "brand": "Victory",
        "brand:wikidata": "Q6564842",
        "name": "Victory",
        "name:en": "Victory",
        "name:he": "ויקטורי",
        "name:ru": "Виктори",
        "shop": "supermarket"
      }
    },
    {
      "displayName": "Vidal Supermercados",
      "id": "vidal-0513f1",
      "locationSet": {"include": ["es"]},
      "tags": {
        "brand": "Vidal Supermercados",
        "brand:wikidata": "Q114915046",
        "name": "Vidal",
        "operator": "Kuups Design International SL",
        "operator:wikidata": "Q113464694",
        "shop": "supermarket"
      }
    },
    {
      "displayName": "VOI",
      "id": "voi-36e991",
      "locationSet": {"include": ["ch"]},
      "tags": {
        "alt_name": "VOI Migros-Partner",
        "brand": "VOI",
        "brand:wikidata": "Q110277616",
        "name": "VOI",
        "shop": "supermarket"
      }
    },
    {
      "displayName": "Volg",
      "id": "volg-704edb",
      "locationSet": {"include": ["ch", "li"]},
      "matchTags": ["shop/convenience"],
      "tags": {
        "brand": "Volg",
        "brand:wikidata": "Q2530746",
        "name": "Volg",
        "shop": "supermarket"
      }
    },
    {
      "displayName": "Vomar",
      "id": "vomar-5811b5",
      "locationSet": {"include": ["nl"]},
      "matchNames": ["vomar voordeelmarkt"],
      "tags": {
        "brand": "Vomar",
        "brand:wikidata": "Q3202837",
        "name": "Vomar",
        "shop": "supermarket"
      }
    },
    {
      "displayName": "Vons",
      "id": "vons-dde59d",
      "locationSet": {"include": ["us"]},
      "tags": {
        "brand": "Vons",
        "brand:wikidata": "Q7941609",
        "name": "Vons",
        "shop": "supermarket"
      }
    },
    {
      "displayName": "Waitrose",
      "id": "waitrose-dd6d3a",
      "locationSet": {"include": ["gb", "je"]},
      "tags": {
        "brand": "Waitrose",
        "brand:wikidata": "Q771734",
        "name": "Waitrose",
        "official_name": "Waitrose & Partners",
        "shop": "supermarket"
      }
    },
    {
      "displayName": "Walmart Express",
      "id": "walmartexpress-9b2dfb",
      "locationSet": {"include": ["mx"]},
      "tags": {
        "brand": "Walmart",
        "brand:wikidata": "Q483551",
        "name": "Walmart Express",
        "shop": "supermarket"
      }
    },
    {
      "displayName": "Walmart Neighborhood Market",
      "id": "walmartneighborhoodmarket-dde59d",
      "locationSet": {"include": ["us"]},
      "tags": {
        "brand": "Walmart",
        "brand:wikidata": "Q483551",
        "name": "Walmart Neighborhood Market",
        "shop": "supermarket"
      }
    },
    {
      "displayName": "Walmart Supercenter",
      "id": "walmartsupercenter-9d4691",
      "locationSet": {
        "include": ["001"],
        "exclude": ["ca"]
      },
      "tags": {
        "brand": "Walmart",
        "brand:wikidata": "Q483551",
        "name": "Walmart Supercenter",
        "shop": "supermarket"
      }
    },
    {
      "displayName": "Walmart Supercentre",
      "id": "walmartsupercentre-76454b",
      "locationSet": {"include": ["ca"]},
      "matchNames": ["walmart supercenter"],
      "tags": {
        "brand": "Walmart",
        "brand:wikidata": "Q483551",
        "name": "Walmart Supercentre",
        "shop": "supermarket"
      }
    },
    {
      "displayName": "Wasgau",
      "id": "wasgau-0a839e",
      "locationSet": {"include": ["de"]},
      "tags": {
        "brand": "Wasgau",
        "brand:wikidata": "Q2536857",
        "name": "Wasgau",
        "shop": "supermarket"
      }
    },
    {
      "displayName": "Wegmans",
      "id": "wegmans-dde59d",
      "locationSet": {"include": ["us"]},
      "tags": {
        "brand": "Wegmans",
        "brand:wikidata": "Q11288478",
        "name": "Wegmans",
        "shop": "supermarket"
      }
    },
    {
      "displayName": "Weis",
      "id": "weis-dde59d",
      "locationSet": {"include": ["us"]},
      "tags": {
        "brand": "Weis",
        "brand:wikidata": "Q7980370",
        "name": "Weis",
        "official_name": "Weis Markets",
        "shop": "supermarket"
      }
    },
    {
      "displayName": "Whole Foods Market",
      "id": "wholefoodsmarket-90050a",
      "locationSet": {
        "include": ["ca", "gb", "us"]
      },
      "matchNames": ["whole foods"],
      "tags": {
        "brand": "Whole Foods Market",
        "brand:wikidata": "Q1809448",
        "name": "Whole Foods Market",
        "shop": "supermarket"
      }
    },
    {
      "displayName": "Willys",
      "id": "willys-c57afb",
      "locationSet": {"include": ["se"]},
      "preserveTags": ["^name"],
      "tags": {
        "brand": "Willys",
        "brand:wikidata": "Q10720214",
        "name": "Willys",
        "shop": "supermarket"
      }
    },
    {
      "displayName": "WinCo Foods",
      "id": "wincofoods-dde59d",
      "locationSet": {"include": ["us"]},
      "tags": {
        "brand": "WinCo Foods",
        "brand:wikidata": "Q8023592",
        "name": "WinCo Foods",
        "shop": "supermarket"
      }
    },
    {
      "displayName": "WinMart",
      "id": "winmart-45db57",
      "locationSet": {"include": ["vn"]},
      "matchNames": ["vinmart"],
      "tags": {
        "brand": "WinMart",
        "brand:wikidata": "Q60245505",
        "name": "WinMart",
        "shop": "supermarket"
      }
    },
    {
      "displayName": "Winn-Dixie",
      "id": "winndixie-dde59d",
      "locationSet": {"include": ["us"]},
      "tags": {
        "brand": "Winn-Dixie",
        "brand:wikidata": "Q1264366",
        "name": "Winn-Dixie",
        "shop": "supermarket"
      }
    },
    {
      "displayName": "Woodman's Markets",
      "id": "woodmansmarkets-5dc7ba",
      "locationSet": {
        "include": [
          "us-il.geojson",
          "us-wi.geojson"
        ]
      },
      "tags": {
        "brand": "Woodman's Markets",
        "brand:wikidata": "Q8033073",
        "name": "Woodman's Markets",
        "shop": "supermarket"
      }
    },
    {
      "displayName": "Woolworths (Australia)",
      "id": "woolworths-c254c9",
      "locationSet": {"include": ["au"]},
      "tags": {
        "brand": "Woolworths",
        "brand:wikidata": "Q3249145",
        "name": "Woolworths",
        "operator": "Woolworths Group",
        "operator:wikidata": "Q607272",
        "shop": "supermarket"
      }
    },
    {
      "displayName": "Woolworths (New Zealand)",
      "id": "woolworths-5dc426",
      "locationSet": {"include": ["nz"]},
      "matchNames": ["foodtown"],
      "tags": {
        "brand": "Woolworths",
        "brand:wikidata": "Q5176845",
        "name": "Woolworths",
        "shop": "supermarket"
      }
    },
    {
      "displayName": "Woolworths Metro (Australia)",
      "id": "woolworthsmetro-c254c9",
      "locationSet": {"include": ["au"]},
      "tags": {
        "brand": "Woolworths Metro",
        "brand:wikidata": "Q111772555",
        "name": "Woolworths Metro",
        "operator": "Woolworths Group",
        "operator:wikidata": "Q607272",
        "shop": "supermarket"
      }
    },
    {
      "displayName": "Woolworths Metro (New Zealand)",
      "id": "woolworthsmetro-5dc426",
      "locationSet": {"include": ["nz"]},
      "tags": {
        "brand": "Woolworths Metro",
        "brand:wikidata": "Q123699264",
        "name": "Woolworths Metro",
        "shop": "supermarket"
      }
    },
    {
      "displayName": "Yeme",
      "id": "yeme-4ccde8",
      "locationSet": {"include": ["sk"]},
      "tags": {
        "brand": "Yeme",
        "brand:wikidata": "Q108757006",
        "name": "yeme",
        "shop": "supermarket"
      }
    },
    {
      "displayName": "Yerevan City",
      "id": "yerevancity-da616d",
      "locationSet": {"include": ["am"]},
      "tags": {
        "brand": "Երևան Սիթի",
        "brand:en": "Yerevan City",
        "brand:hy": "Երևան Սիթի",
        "brand:ru": "Ереван Сити",
        "brand:wikidata": "Q55663505",
        "name": "Երևան Սիթի",
        "name:en": "Yerevan City",
        "name:hy": "Երևան Սիթի",
        "name:ru": "Ереван Сити",
        "shop": "supermarket"
      }
    },
    {
      "displayName": "Yogya",
      "id": "yogya-9b33de",
      "locationSet": {"include": ["id"]},
      "tags": {
        "brand": "Yogya",
        "brand:wikidata": "Q124353073",
        "name": "Yogya",
        "shop": "supermarket"
      }
    },
    {
      "displayName": "Your Independent Grocer",
      "id": "yourindependentgrocer-76454b",
      "locationSet": {"include": ["ca"]},
      "matchNames": ["independent"],
      "tags": {
        "brand": "Your Independent Grocer",
        "brand:wikidata": "Q8058833",
        "name": "Your Independent Grocer",
        "shop": "supermarket"
      }
    },
    {
      "displayName": "Zehrs",
      "id": "zehrs-76454b",
      "locationSet": {"include": ["ca"]},
      "tags": {
        "brand": "Zehrs",
        "brand:wikidata": "Q8068546",
        "name": "Zehrs",
        "shop": "supermarket"
      }
    },
    {
      "displayName": "Zovq",
      "id": "zovq-da616d",
      "locationSet": {"include": ["am"]},
      "tags": {
        "brand": "Զովք",
        "brand:en": "Zovq",
        "brand:hy": "Զովք",
        "brand:ru": "Зовк",
        "brand:wikidata": "Q118727379",
        "name": "Զովք",
        "name:en": "Zovq",
        "name:hy": "Զովք",
        "name:ru": "Зовк",
        "shop": "supermarket"
      }
    },
    {
      "displayName": "ΑΒ Βασιλόπουλος",
      "id": "abvassilopoulos-37450e",
      "locationSet": {"include": ["gr"]},
      "tags": {
        "brand": "ΑΒ Βασιλόπουλος",
        "brand:el": "ΑΒ Βασιλόπουλος",
        "brand:en": "AB Vassilopoulos",
        "brand:wikidata": "Q4721807",
        "name": "ΑΒ Βασιλόπουλος",
        "name:el": "ΑΒ Βασιλόπουλος",
        "name:en": "AB Vassilopoulos",
        "shop": "supermarket"
      }
    },
    {
      "displayName": "Γαλαξίας",
      "id": "galaxias-37450e",
      "locationSet": {"include": ["gr"]},
      "tags": {
        "brand": "Γαλαξίας",
        "brand:el": "Γαλαξίας",
        "brand:en": "Galaxias",
        "brand:wikidata": "Q5518063",
        "name": "Γαλαξίας",
        "name:el": "Γαλαξίας",
        "name:en": "Galaxias",
        "shop": "supermarket"
      }
    },
    {
      "displayName": "Κρητικός",
      "id": "kritikos-37450e",
      "locationSet": {"include": ["gr"]},
      "tags": {
        "brand": "Κρητικός",
        "brand:el": "Κρητικός",
        "brand:en": "Kritikos",
        "name": "Κρητικός",
        "name:el": "Κρητικός",
        "name:en": "Kritikos",
        "shop": "supermarket"
      }
    },
    {
      "displayName": "Μασούτης",
      "id": "masoutis-37450e",
      "locationSet": {"include": ["gr"]},
      "tags": {
        "brand": "Μασούτης",
        "brand:el": "Μασούτης",
        "brand:en": "Masoutis",
        "brand:wikidata": "Q6783887",
        "name": "Μασούτης",
        "name:el": "Μασούτης",
        "name:en": "Masoutis",
        "shop": "supermarket"
      }
    },
    {
      "displayName": "Σκλαβενίτης",
      "id": "sklavenitis-40667a",
      "locationSet": {"include": ["cy", "gr"]},
      "tags": {
        "brand": "Σκλαβενίτης",
        "brand:el": "Σκλαβενίτης",
        "brand:en": "Sklavenitis",
        "brand:wikidata": "Q7536037",
        "name": "Σκλαβενίτης",
        "name:el": "Σκλαβενίτης",
        "name:en": "Sklavenitis",
        "shop": "supermarket"
      }
    },
    {
      "displayName": "Абсолют (Россия)",
      "id": "6784df-d5eaac",
      "locationSet": {"include": ["ru"]},
      "tags": {
        "brand": "Абсолют",
        "brand:wikidata": "Q62389597",
        "name": "Абсолют",
        "shop": "supermarket"
      }
    },
    {
      "displayName": "Абсолют (Україна)",
      "id": "6784df-94881c",
      "locationSet": {"include": ["ua"]},
      "tags": {
        "brand": "Абсолют",
        "brand:wikidata": "Q62389546",
        "name": "Абсолют",
        "shop": "supermarket"
      }
    },
    {
      "displayName": "Авоська",
      "id": "avoska-d5eaac",
      "locationSet": {"include": ["ru"]},
      "tags": {
        "brand": "Авоська",
        "brand:en": "Avoska",
        "brand:ru": "Авоська",
        "name": "Авоська",
        "name:en": "Avoska",
        "name:ru": "Авоська",
        "shop": "supermarket"
      }
    },
    {
      "displayName": "Азбука Вкуса",
      "id": "azbukavkusa-d5eaac",
      "locationSet": {"include": ["ru"]},
      "tags": {
        "brand": "Азбука Вкуса",
        "brand:en": "Azbuka Vkusa",
        "brand:ru": "Азбука Вкуса",
        "brand:wikidata": "Q4058209",
        "name": "Азбука Вкуса",
        "name:en": "Azbuka Vkusa",
        "name:ru": "Азбука Вкуса",
        "shop": "supermarket"
      }
    },
    {
      "displayName": "Азия",
      "id": "d1ee01-986a24",
      "locationSet": {"include": ["001"]},
      "tags": {
        "brand": "Азия",
        "name": "Азия",
        "shop": "supermarket"
      }
    },
    {
      "displayName": "Аникс",
      "id": "5165e0-d5eaac",
      "locationSet": {"include": ["ru"]},
      "tags": {
        "brand": "Аникс",
        "name": "Аникс",
        "shop": "supermarket"
      }
    },
    {
      "displayName": "Атак",
      "id": "atac-d5eaac",
      "locationSet": {"include": ["ru"]},
      "tags": {
        "brand": "Атак",
        "brand:en": "Atac",
        "brand:wikidata": "Q2868738",
        "name": "Атак",
        "name:en": "Atac",
        "shop": "supermarket"
      }
    },
    {
      "displayName": "АТБ-Маркет",
      "id": "atbmarket-94881c",
      "locationSet": {"include": ["ua"]},
      "matchNames": [
        "атб",
        "супермаркет атб",
        "тов \"атб-маркет\""
      ],
      "matchTags": ["shop/convenience"],
      "tags": {
        "brand": "АТБ-Маркет",
        "brand:en": "ATB-Market",
        "brand:uk": "АТБ-Маркет",
        "brand:wikidata": "Q4054103",
        "name": "АТБ-Маркет",
        "name:en": "ATB-Market",
        "name:uk": "АТБ-Маркет",
        "shop": "supermarket"
      }
    },
    {
      "displayName": "Ашан",
      "id": "auchan-d5eaac",
      "locationSet": {"include": ["ru"]},
      "tags": {
        "brand": "Ашан",
        "brand:en": "Auchan",
        "brand:ru": "Ашан",
        "brand:wikidata": "Q110053013",
        "name": "Ашан",
        "name:en": "Auchan",
        "name:ru": "Ашан",
        "shop": "supermarket"
      }
    },
    {
      "displayName": "Ашан Україна",
      "id": "auchan-94881c",
      "locationSet": {"include": ["ua"]},
      "matchNames": ["мій auchan", "мій ашан"],
      "preserveTags": ["^name"],
      "tags": {
        "brand": "Ашан",
        "brand:en": "Auchan",
        "brand:uk": "Ашан",
        "brand:wikidata": "Q4073419",
        "name": "Ашан",
        "name:en": "Auchan",
        "name:uk": "Ашан",
        "shop": "supermarket"
      }
    },
    {
      "displayName": "Байрам",
      "id": "79c5a6-d5eaac",
      "locationSet": {"include": ["ru"]},
      "tags": {
        "brand": "Байрам",
        "name": "Байрам",
        "shop": "supermarket"
      }
    },
    {
      "displayName": "Белмаркет",
      "id": "fb97c0-a384d0",
      "locationSet": {"include": ["by"]},
      "tags": {
        "brand": "Белмаркет",
        "name": "Белмаркет",
        "shop": "supermarket"
      }
    },
    {
      "displayName": "Близенько",
      "id": "106d49-94881c",
      "locationSet": {"include": ["ua"]},
      "matchNames": ["близько"],
      "tags": {
        "brand": "Близенько",
        "brand:wikidata": "Q117670418",
        "name": "Близенько",
        "shop": "supermarket"
      }
    },
    {
      "displayName": "Булмаг",
      "id": "bulmag-56b425",
      "locationSet": {"include": ["bg"]},
      "tags": {
        "brand": "Булмаг",
        "brand:en": "BulMag",
        "brand:wikidata": "Q66133376",
        "name": "Булмаг",
        "name:en": "BulMag",
        "shop": "supermarket"
      }
    },
    {
      "displayName": "Бурлекс",
      "id": "1b9c5d-56b425",
      "locationSet": {"include": ["bg"]},
      "tags": {
        "brand": "Бурлекс",
        "brand:wikidata": "Q124736705",
        "name": "Бурлекс",
        "shop": "supermarket"
      }
    },
    {
      "displayName": "Велмарт",
      "id": "62e010-94881c",
      "locationSet": {"include": ["ua"]},
      "matchNames": ["velmart"],
      "tags": {
        "brand": "Велмарт",
        "brand:wikidata": "Q121004370",
        "name": "Велмарт",
        "shop": "supermarket"
      }
    },
    {
      "displayName": "Верный",
      "id": "5a1923-d5eaac",
      "locationSet": {"include": ["ru"]},
      "tags": {
        "brand": "Верный",
        "brand:wikidata": "Q110037370",
        "name": "Верный",
        "shop": "supermarket"
      }
    },
    {
      "displayName": "Виктория",
      "id": "9034b8-d5eaac",
      "locationSet": {"include": ["ru"]},
      "matchTags": ["shop/convenience"],
      "tags": {
        "brand": "Виктория",
        "brand:wikidata": "Q4111046",
        "name": "Виктория",
        "shop": "supermarket"
      }
    },
    {
      "displayName": "Виталюр",
      "id": "ccbce1-a384d0",
      "locationSet": {"include": ["by"]},
      "tags": {
        "brand": "Виталюр",
        "brand:wikidata": "Q55663075",
        "name": "Виталюр",
        "shop": "supermarket"
      }
    },
    {
      "displayName": "Вопак",
      "id": "vopak-94881c",
      "locationSet": {"include": ["ua"]},
      "tags": {
        "brand": "Вопак",
        "brand:en": "Vopak",
        "brand:wikidata": "Q30966107",
        "name": "Вопак",
        "name:en": "Vopak",
        "shop": "supermarket"
      }
    },
    {
      "displayName": "Глобус",
      "id": "d19aa5-986a24",
      "locationSet": {"include": ["001"]},
      "tags": {
        "brand": "Глобус",
        "name": "Глобус",
        "shop": "supermarket"
      }
    },
    {
      "displayName": "Гроздь",
      "id": "44aeb3-986a24",
      "locationSet": {"include": ["001"]},
      "tags": {
        "brand": "Гроздь",
        "brand:wikidata": "Q21638412",
        "name": "Гроздь",
        "shop": "supermarket"
      }
    },
    {
      "displayName": "Гросеров",
      "id": "groserov-d5eaac",
      "locationSet": {"include": ["ru"]},
      "tags": {
        "brand": "Гросеров",
        "brand:en": "Groserov",
        "brand:ru": "Гросеров",
        "brand:wikidata": "Q112764775",
        "name": "Гросеров",
        "name:en": "Groserov",
        "name:ru": "Гросеров",
        "shop": "supermarket"
      }
    },
    {
      "displayName": "Гулливер",
      "id": "40c23e-d5eaac",
      "locationSet": {"include": ["ru"]},
      "tags": {
        "brand": "Гулливер",
        "brand:wikidata": "Q58003470",
        "name": "Гулливер",
        "shop": "supermarket"
      }
    },
    {
      "displayName": "Да!",
      "id": "81c9da-d5eaac",
      "locationSet": {"include": ["ru"]},
      "tags": {
        "brand": "Да!",
        "name": "Да!",
        "shop": "supermarket"
      }
    },
    {
      "displayName": "Дар",
      "id": "dar-56b425",
      "locationSet": {"include": ["bg"]},
      "tags": {
        "brand": "Дар",
        "brand:wikidata": "Q114053570",
        "name": "Дар",
        "name:en": "Dar",
        "shop": "supermarket"
      }
    },
    {
      "displayName": "Десяточка",
      "id": "desyatochka-d5eaac",
      "locationSet": {"include": ["ru"]},
      "tags": {
        "brand": "Десяточка",
        "brand:en": "Desyatochka",
        "brand:wikidata": "Q61876182",
        "name": "Десяточка",
        "shop": "supermarket"
      }
    },
    {
      "displayName": "Дикси",
      "id": "dixy-d5eaac",
      "locationSet": {"include": ["ru"]},
      "matchTags": ["shop/convenience"],
      "tags": {
        "brand": "Дикси",
        "brand:en": "Dixy",
        "brand:wikidata": "Q4161561",
        "name": "Дикси",
        "shop": "supermarket"
      }
    },
    {
      "displayName": "ДИС",
      "id": "981fe7-b83687",
      "locationSet": {"include": ["rs"]},
      "tags": {
        "brand": "ДИС",
        "brand:wikidata": "Q115091348",
        "name": "ДИС",
        "name:sr": "ДИС",
        "name:sr-Latn": "DIS",
        "shop": "supermarket"
      }
    },
    {
      "displayName": "Доброцен",
      "id": "75426f-986a24",
      "locationSet": {"include": ["001"]},
      "tags": {
        "brand": "Доброцен",
        "name": "Доброцен",
        "shop": "supermarket"
      }
    },
    {
      "displayName": "Евроопт",
      "id": "euroopt-a384d0",
      "locationSet": {"include": ["by"]},
      "matchTags": ["shop/convenience"],
      "tags": {
        "brand": "Евроопт",
        "brand:en": "Euroopt",
        "brand:ru": "Евроопт",
        "brand:wikidata": "Q108489016",
        "name": "Евроопт",
        "name:en": "Euroopt",
        "name:ru": "Евроопт",
        "shop": "supermarket"
      }
    },
    {
      "displayName": "Евроопт Hyper",
      "id": "dc3845-a384d0",
      "locationSet": {"include": ["by"]},
      "matchNames": ["евроопт гипер"],
      "tags": {
        "brand": "Евроопт Hyper",
        "brand:wikidata": "Q65455975",
        "name": "Евроопт Hyper",
        "shop": "supermarket"
      }
    },
    {
      "displayName": "Евроопт Super",
      "id": "ba6617-a384d0",
      "locationSet": {"include": ["by"]},
      "matchNames": ["евроопт супер"],
      "tags": {
        "brand": "Евроопт Super",
        "brand:wikidata": "Q65455960",
        "name": "Евроопт Super",
        "shop": "supermarket"
      }
    },
    {
      "displayName": "ЕКО маркет",
      "id": "72c317-94881c",
      "locationSet": {"include": ["ua"]},
      "matchNames": ["eko market"],
      "tags": {
        "brand": "ЕКО маркет",
        "brand:wikidata": "Q12103350",
        "name": "ЕКО маркет",
        "shop": "supermarket"
      }
    },
    {
      "displayName": "Карусель",
      "id": "karusel-d5eaac",
      "locationSet": {"include": ["ru"]},
      "tags": {
        "brand": "Карусель",
        "brand:en": "Karusel",
        "brand:wikidata": "Q4216307",
        "name": "Карусель",
        "name:en": "Karusel",
        "shop": "supermarket"
      }
    },
    {
      "displayName": "Квартал",
      "id": "212655-94881c",
      "locationSet": {"include": ["ua"]},
      "matchNames": ["kvartal"],
      "tags": {
        "brand": "Квартал",
        "brand:wikidata": "Q25446563",
        "name": "Квартал",
        "shop": "supermarket"
      }
    },
    {
      "displayName": "Кировский",
      "id": "87ac35-d5eaac",
      "locationSet": {"include": ["ru"]},
      "matchTags": ["shop/convenience"],
      "tags": {
        "brand": "Кировский",
        "brand:wikidata": "Q63301903",
        "name": "Кировский",
        "shop": "supermarket"
      }
    },
    {
      "displayName": "Командор",
      "id": "komandor-d5eaac",
      "locationSet": {"include": ["ru"]},
      "tags": {
        "brand": "Командор",
        "brand:en": "Komandor",
        "brand:wikidata": "Q61876152",
        "name": "Командор",
        "shop": "supermarket"
      }
    },
    {
      "displayName": "Копійка",
      "id": "e23c32-94881c",
      "locationSet": {"include": ["ua"]},
      "tags": {
        "brand": "Копійка",
        "brand:wikidata": "Q116871080",
        "name": "Копійка",
        "shop": "supermarket"
      }
    },
    {
      "displayName": "Красный Яр",
      "id": "6bef20-d5eaac",
      "locationSet": {"include": ["ru"]},
      "tags": {
        "brand": "Красный Яр",
        "name": "Красный Яр",
        "shop": "supermarket"
      }
    },
    {
      "displayName": "Лента",
      "id": "lenta-d5eaac",
      "locationSet": {"include": ["ru"]},
      "matchNames": ["billa"],
      "tags": {
        "brand": "Лента",
        "brand:en": "Lenta",
        "brand:wikidata": "Q4258608",
        "name": "Лента",
        "name:en": "Lenta",
        "shop": "supermarket"
      }
    },
    {
      "displayName": "Лидл (България)",
      "id": "lidl-56b425",
      "locationSet": {"include": ["bg"]},
      "tags": {
        "brand": "Lidl",
        "brand:wikidata": "Q108169047",
        "name": "Lidl",
        "name:bg": "Лидл",
        "shop": "supermarket"
      }
    },
    {
      "displayName": "Лидл (Србија)",
      "id": "lidl-b83687",
      "locationSet": {"include": ["rs"]},
      "tags": {
        "brand": "Lidl",
        "brand:wikidata": "Q114509929",
        "name": "Lidl",
        "name:sr": "Лидл",
        "name:sr-Latn": "Lidl",
        "shop": "supermarket"
      }
    },
    {
      "displayName": "ЛотОК",
      "id": "587825-94881c",
      "locationSet": {"include": ["ua"]},
      "matchNames": ["lotok"],
      "tags": {
        "brand": "ЛотОК",
        "brand:wikidata": "Q117670659",
        "name": "ЛотОК",
        "shop": "supermarket"
      }
    },
    {
      "displayName": "Магнит",
      "id": "magnit-986a24",
      "locationSet": {"include": ["001"]},
      "tags": {
        "brand": "Магнит",
        "brand:en": "Magnit",
        "brand:wikidata": "Q940518",
        "name": "Магнит",
        "name:en": "Magnit",
        "shop": "supermarket"
      }
    },
    {
      "displayName": "Магнит Семейный",
      "id": "a90950-986a24",
      "locationSet": {"include": ["001"]},
      "tags": {
        "brand": "Магнит Семейный",
        "name": "Магнит Семейный",
        "shop": "supermarket"
      }
    },
    {
      "displayName": "Магнит у дома",
      "id": "cb7d3a-d5eaac",
      "locationSet": {"include": ["ru"]},
      "tags": {
        "brand": "Магнит у дома",
        "name": "Магнит у дома",
        "shop": "supermarket"
      }
    },
    {
      "displayName": "Магнолия",
      "id": "1cdf18-d5eaac",
      "locationSet": {"include": ["ru"]},
      "matchTags": ["shop/convenience"],
      "tags": {
        "brand": "Магнолия",
        "name": "Магнолия",
        "shop": "supermarket"
      }
    },
    {
      "displayName": "Мария-Ра",
      "id": "mariara-d5eaac",
      "locationSet": {"include": ["ru"]},
      "tags": {
        "brand": "Мария-Ра",
        "brand:en": "Maria-ra",
        "brand:wikidata": "Q4281631",
        "name": "Мария-Ра",
        "name:en": "Maria-ra",
        "shop": "supermarket"
      }
    },
    {
      "displayName": "Маяк",
      "id": "bc2a95-986a24",
      "locationSet": {"include": ["001"]},
      "tags": {
        "brand": "Маяк",
        "name": "Маяк",
        "shop": "supermarket"
      }
    },
    {
      "displayName": "Мираторг",
      "id": "cea493-d5eaac",
      "locationSet": {"include": ["ru"]},
      "tags": {
        "brand": "Мираторг",
        "name": "Мираторг",
        "shop": "supermarket"
      }
    },
    {
      "displayName": "Монетка",
      "id": "monetka-d5eaac",
      "locationSet": {"include": ["ru"]},
      "tags": {
        "brand": "Монетка",
        "brand:en": "Monetka",
        "brand:wikidata": "Q4301704",
        "name": "Монетка",
        "name:en": "Monetka",
        "shop": "supermarket"
      }
    },
    {
      "displayName": "Наш Край",
      "id": "17c1f7-94881c",
      "locationSet": {"include": ["ua"]},
      "tags": {
        "brand": "Наш Край",
        "brand:wikidata": "Q12132995",
        "name": "Наш Край",
        "shop": "supermarket"
      }
    },
    {
      "displayName": "О’КЕЙ",
      "id": "okey-d5eaac",
      "locationSet": {"include": ["ru"]},
      "tags": {
        "brand": "О’КЕЙ",
        "brand:en": "O’KEY",
        "brand:ru": "О’КЕЙ",
        "brand:wikidata": "Q4340901",
        "name": "О’КЕЙ",
        "name:en": "O’KEY",
        "name:ru": "О’КЕЙ",
        "shop": "supermarket"
      }
    },
    {
      "displayName": "Перекрёсток",
      "id": "perekryostok-d5eaac",
      "locationSet": {"include": ["ru"]},
      "matchNames": ["перекресток"],
      "matchTags": ["shop/convenience"],
      "tags": {
        "brand": "Перекрёсток",
        "brand:en": "Perekryostok",
        "brand:wikidata": "Q1684639",
        "name": "Перекрёсток",
        "shop": "supermarket"
      }
    },
    {
      "displayName": "Покупочка",
      "id": "1019ea-d5eaac",
      "locationSet": {"include": ["ru"]},
      "tags": {
        "brand": "Покупочка",
        "brand:wikidata": "Q58003270",
        "name": "Покупочка",
        "shop": "supermarket"
      }
    },
    {
      "displayName": "Полушка",
      "id": "polushka-d5eaac",
      "locationSet": {"include": ["ru"]},
      "tags": {
        "brand": "Полушка",
        "brand:en": "Polushka",
        "brand:wikidata": "Q4371080",
        "name": "Полушка",
        "name:en": "Polushka",
        "shop": "supermarket"
      }
    },
    {
      "displayName": "ПУД",
      "id": "1ee305-986a24",
      "locationSet": {"include": ["001"]},
      "tags": {
        "brand": "ПУД",
        "name": "ПУД",
        "shop": "supermarket"
      }
    },
    {
      "displayName": "Пятёрочка",
      "id": "pyaterochka-d5eaac",
      "locationSet": {"include": ["ru"]},
      "matchNames": ["пятерочка"],
      "matchTags": ["shop/convenience"],
      "tags": {
        "brand": "Пятёрочка",
        "brand:en": "Pyaterochka",
        "brand:wikidata": "Q1768969",
        "name": "Пятёрочка",
        "name:en": "Pyaterochka",
        "shop": "supermarket"
      }
    },
    {
      "displayName": "Радеж",
      "id": "radezh-d5eaac",
      "locationSet": {"include": ["ru"]},
      "tags": {
        "brand": "Радеж",
        "brand:en": "Radezh",
        "brand:wikidata": "Q4387165",
        "name": "Радеж",
        "name:en": "Radezh",
        "shop": "supermarket"
      }
    },
    {
      "displayName": "РеалЪ",
      "id": "real-d5eaac",
      "locationSet": {"include": ["ru"]},
      "tags": {
        "brand": "РеалЪ",
        "brand:en": "Real",
        "brand:ru": "РеалЪ",
        "brand:wikidata": "Q110037601",
        "name": "РеалЪ",
        "name:en": "Real",
        "name:ru": "РеалЪ",
        "shop": "supermarket"
      }
    },
    {
      "displayName": "Реми",
      "id": "remi-d5eaac",
      "locationSet": {"include": ["ru"]},
      "tags": {
        "brand": "Реми",
        "brand:en": "Remi",
        "brand:ru": "Реми",
        "name": "Реми",
        "shop": "supermarket"
      }
    },
    {
      "displayName": "Рублёвский",
      "id": "ee90e0-a384d0",
      "locationSet": {"include": ["by"]},
      "tags": {
        "brand": "Рублёвский",
        "name": "Рублёвский",
        "shop": "supermarket"
      }
    },
    {
      "displayName": "Рукавичка",
      "id": "rukavychka-94881c",
      "locationSet": {"include": ["ua"]},
      "tags": {
        "brand": "Рукавичка",
        "brand:en": "Rukavychka",
        "brand:wikidata": "Q20092568",
        "name": "Рукавичка",
        "name:en": "Rukavychka",
        "shop": "supermarket"
      }
    },
    {
      "displayName": "Санта",
      "id": "516eeb-a384d0",
      "locationSet": {"include": ["by"]},
      "tags": {
        "brand": "Санта",
        "name": "Санта",
        "shop": "supermarket"
      }
    },
    {
      "displayName": "Светофор",
      "id": "svetofor-d5eaac",
      "locationSet": {"include": ["ru"]},
      "tags": {
        "brand": "Светофор",
        "brand:en": "Svetofor",
        "brand:wikidata": "Q61875920",
        "name": "Светофор",
        "shop": "supermarket"
      }
    },
    {
      "displayName": "Семишагофф",
      "id": "caa815-d5eaac",
      "locationSet": {"include": ["ru"]},
      "tags": {
        "brand": "Семишагофф",
        "brand:wikidata": "Q58003374",
        "name": "Семишагофф",
        "shop": "supermarket"
      }
    },
    {
      "displayName": "Семья",
      "id": "98abda-986a24",
      "locationSet": {"include": ["001"]},
      "tags": {
        "brand": "Семья",
        "name": "Семья",
        "shop": "supermarket"
      }
    },
    {
      "displayName": "Сільпо",
      "id": "silpo-94881c",
      "locationSet": {"include": ["ua"]},
      "matchNames": ["сильпо"],
      "matchTags": ["shop/convenience"],
      "tags": {
        "brand": "Сільпо",
        "brand:en": "Silpo",
        "brand:uk": "Сільпо",
        "brand:wikidata": "Q4419434",
        "name": "Сільпо",
        "name:en": "Silpo",
        "name:uk": "Сільпо",
        "shop": "supermarket"
      }
    },
    {
      "displayName": "Соседи",
      "id": "sosedi-986a24",
      "locationSet": {"include": ["001"]},
      "tags": {
        "brand": "Соседи",
        "brand:en": "Sosedi",
        "brand:ru": "Соседи",
        "name": "Соседи",
        "name:en": "Sosedi",
        "name:ru": "Соседи",
        "shop": "supermarket"
      }
    },
    {
      "displayName": "Т-Маркет",
      "id": "tmarket-56b425",
      "locationSet": {"include": ["bg"]},
      "tags": {
        "brand": "Т-Маркет",
        "brand:wikidata": "Q64033983",
        "name": "Т-Маркет",
        "name:en": "T-Market",
        "shop": "supermarket"
      }
    },
    {
      "displayName": "Таврія В",
      "id": "tavriav-94881c",
      "locationSet": {"include": ["ua"]},
      "tags": {
        "brand": "Таврія В",
        "brand:en": "Tavria V",
        "brand:ru": "Таврия В",
        "brand:uk": "Таврія В",
        "brand:wikidata": "Q16038771",
        "name": "Таврія В",
        "name:en": "Tavria V",
        "name:ru": "Таврия В",
        "name:uk": "Таврія В",
        "shop": "supermarket"
      }
    },
    {
      "displayName": "Фантастико",
      "id": "fantastiko-56b425",
      "locationSet": {"include": ["bg"]},
      "matchNames": ["fantastico"],
      "tags": {
        "brand": "Фантастико",
        "brand:bg": "Фантастико",
        "brand:en": "Fantastiko",
        "brand:wikidata": "Q61140834",
        "name": "Фантастико",
        "name:bg": "Фантастико",
        "name:en": "Fantastiko",
        "shop": "supermarket"
      }
    },
    {
      "displayName": "Фора",
      "id": "fora-94881c",
      "locationSet": {"include": ["ua"]},
      "tags": {
        "brand": "Фора",
        "brand:en": "Fora",
        "brand:wikidata": "Q12165977",
        "name": "Фора",
        "name:en": "Fora",
        "shop": "supermarket"
      }
    },
    {
      "displayName": "Фреш Маркет",
      "id": "freshmarket-56b425",
      "locationSet": {"include": ["bg"]},
      "matchNames": ["супермаркет фреш", "фреш"],
      "tags": {
        "brand": "Фреш Маркет",
        "brand:en": "Fresh Market",
        "brand:wikidata": "Q115452307",
        "name": "Фреш Маркет",
        "name:en": "Fresh Market",
        "shop": "supermarket"
      }
    },
    {
      "displayName": "Фрунзе",
      "id": "71f23a-986a24",
      "locationSet": {"include": ["001"]},
      "tags": {
        "brand": "Фрунзе",
        "name": "Фрунзе",
        "shop": "supermarket"
      }
    },
    {
      "displayName": "Хит! Экспресс",
      "id": "cab3d0-a384d0",
      "locationSet": {"include": ["by"]},
      "tags": {
        "brand": "Хит! Экспресс",
        "name": "Хит! Экспресс",
        "shop": "supermarket"
      }
    },
    {
      "displayName": "Чижик",
      "id": "3d44da-d5eaac",
      "locationSet": {"include": ["ru"]},
      "tags": {
        "brand": "Чижик",
        "brand:wikidata": "Q124171414",
        "name": "Чижик",
        "shop": "supermarket"
      }
    },
    {
      "displayName": "Эдельвейс",
      "id": "edelveis-d5eaac",
      "locationSet": {"include": ["ru"]},
      "tags": {
        "brand": "Эдельвейс",
        "brand:en": "Edelveis",
        "brand:wikidata": "Q57979368",
        "name": "Эдельвейс",
        "name:en": "Edelveis",
        "shop": "supermarket"
      }
    },
    {
      "displayName": "Ярче!",
      "id": "yarche-d5eaac",
      "locationSet": {"include": ["ru"]},
      "matchTags": ["shop/convenience"],
      "tags": {
        "brand": "Ярче!",
        "brand:en": "Yarche!",
        "brand:wikidata": "Q102254456",
        "name": "Ярче!",
        "name:en": "Yarche!",
        "shop": "supermarket"
      }
    },
    {
      "displayName": "აგროჰაბი",
      "id": "agrohub-873b68",
      "locationSet": {"include": ["ge"]},
      "tags": {
        "brand": "აგროჰაბი",
        "brand:en": "Agrohub",
        "brand:ka": "აგროჰაბი",
        "brand:ru": "Агрохаб",
        "name": "აგროჰაბი",
        "name:en": "Agrohub",
        "name:ka": "აგროჰაბი",
        "name:ru": "Агрохаб",
        "shop": "supermarket"
      }
    },
    {
      "displayName": "გუდვილი",
      "id": "goodwill-873b68",
      "locationSet": {"include": ["ge"]},
      "tags": {
        "brand": "გუდვილი",
        "brand:en": "Goodwill",
        "brand:ka": "გუდვილი",
        "brand:ru": "Гудвилл",
        "brand:wikidata": "Q118799213",
        "name": "გუდვილი",
        "name:en": "Goodwill",
        "name:ka": "გუდვილი",
        "name:ru": "Гудвилл",
        "operator:wikidata": "Q118799213",
        "shop": "supermarket"
      }
    },
    {
      "displayName": "ვილმარტი",
      "id": "willmart-873b68",
      "locationSet": {"include": ["ge"]},
      "tags": {
        "brand": "ვილმარტი",
        "brand:en": "Willmart",
        "brand:ka": "ვილმარტი",
        "brand:ru": "Виллмарт",
        "brand:wikidata": "Q118793042",
        "name": "ვილმარტი",
        "name:en": "Willmart",
        "name:ka": "ვილმარტი",
        "name:ru": "Виллмарт",
        "operator:wikidata": "Q118793042",
        "shop": "supermarket"
      }
    },
    {
      "displayName": "კარფური მარკეტი",
      "id": "carrefourmarket-873b68",
      "locationSet": {"include": ["ge"]},
      "tags": {
        "brand": "კარფური",
        "brand:en": "Carrefour",
        "brand:ka": "კარფური",
        "brand:ru": "Карфур",
        "brand:wikidata": "Q217599",
        "name": "კარფური მარკეტი",
        "name:en": "Carrefour Market",
        "name:ka": "კარფური მარკეტი",
        "name:ru": "Карфур Маркет",
        "operator": "შპს მაჯიდ ალ ფუტაიმ ჰიპერმარკეტს ჯორჯია",
        "operator:ka": "შპს მაჯიდ ალ ფუტაიმ ჰიპერმარკეტს ჯორჯია",
        "shop": "supermarket"
      }
    },
    {
      "displayName": "მაგნიტი",
      "id": "2c9305-873b68",
      "locationSet": {"include": ["ge"]},
      "tags": {
        "brand": "მაგნიტი",
        "brand:wikidata": "Q118792780",
        "name": "მაგნიტი",
        "shop": "supermarket"
      }
    },
    {
      "displayName": "ნიკორა",
      "id": "nikora-873b68",
      "locationSet": {"include": ["ge"]},
      "tags": {
        "brand": "ნიკორა",
        "brand:en": "Nikora",
        "brand:ka": "ნიკორა",
        "brand:ru": "Никора",
        "brand:wikidata": "Q115949612",
        "name": "ნიკორა",
        "name:en": "Nikora",
        "name:ka": "ნიკორა",
        "name:ru": "Никора",
        "shop": "supermarket"
      }
    },
    {
      "displayName": "ორი ნაბიჯი",
      "id": "orinabiji-873b68",
      "locationSet": {"include": ["ge"]},
      "tags": {
        "brand": "ორი ნაბიჯი",
        "brand:en": "Ori Nabiji",
        "brand:ka": "ორი ნაბიჯი",
        "brand:wikidata": "Q115949750",
        "name": "ორი ნაბიჯი",
        "name:en": "Ori Nabiji",
        "name:ka": "ორი ნაბიჯი",
        "shop": "supermarket"
      }
    },
    {
      "displayName": "სპარი",
      "id": "spar-873b68",
      "locationSet": {"include": ["ge"]},
      "tags": {
        "brand": "სპარი",
        "brand:en": "Spar",
        "brand:ka": "სპარი",
        "brand:wikidata": "Q610492",
        "name": "სპარი",
        "name:en": "Spar",
        "name:ka": "სპარი",
        "shop": "supermarket"
      }
    },
    {
      "displayName": "ფრესკო",
      "id": "fresco-873b68",
      "locationSet": {"include": ["ge"]},
      "tags": {
        "brand": "ფრესკო",
        "brand:en": "Fresco",
        "brand:ka": "ფრესკო",
        "brand:ru": "Фреско",
        "name": "ფრესკო",
        "name:en": "Fresco",
        "name:ka": "ფრესკო",
        "name:ru": "Фреско",
        "shop": "supermarket"
      }
    },
    {
      "displayName": "ჯიბე",
      "id": "jibe-873b68",
      "locationSet": {"include": ["ge"]},
      "tags": {
        "brand": "ჯიბე ქეშ & ქერი",
        "brand:ka": "ჯიბე ქეშ & ქერი",
        "name": "ჯიბე",
        "name:en": "Jibe",
        "name:ka": "ჯიბე",
        "name:ru": "Джибе",
        "shop": "supermarket"
      }
    },
    {
      "displayName": "אושר עד",
      "id": "osherad-6b65f1",
      "locationSet": {"include": ["il"]},
      "matchTags": ["shop/convenience"],
      "tags": {
        "brand": "Osher Ad",
        "brand:wikidata": "Q31198118",
        "name": "אושר עד",
        "name:en": "Osher Ad",
        "name:he": "אושר עד",
        "name:ru": "Ошер Ад",
        "shop": "supermarket"
      }
    },
    {
      "displayName": "טיב טעם",
      "id": "tivtaam-6b65f1",
      "locationSet": {"include": ["il"]},
      "tags": {
        "alt_name": "Tiv Ta'am",
        "brand": "Tiv Ta'am",
        "brand:wikidata": "Q2903718",
        "name": "טיב טעם",
        "name:en": "Tiv Taam",
        "name:he": "טיב טעם",
        "name:ru": "Тив Та'ам",
        "shop": "supermarket"
      }
    },
    {
      "displayName": "יינות ביתן",
      "id": "yeinotbitan-6b65f1",
      "locationSet": {"include": ["il"]},
      "tags": {
        "alt_name:en": "Yenot Bitan; Bitan Wines",
        "brand": "יינות ביתן",
        "brand:en": "Yeinot Bitan",
        "brand:he": "יינות ביתן",
        "brand:wikidata": "Q6561327",
        "name": "יינות ביתן",
        "name:en": "Yeinot Bitan",
        "name:he": "יינות ביתן",
        "shop": "supermarket"
      }
    },
    {
      "displayName": "מגה",
      "id": "mega-6b65f1",
      "locationSet": {"include": ["il"]},
      "tags": {
        "brand": "מגה",
        "brand:en": "Mega",
        "brand:he": "מגה",
        "brand:wikidata": "Q12403907",
        "name": "מגה",
        "name:en": "Mega",
        "name:he": "מגה",
        "name:ru": "Мега",
        "shop": "supermarket"
      }
    },
    {
      "displayName": "מגה בעיר",
      "id": "megabair-6b65f1",
      "locationSet": {"include": ["il"]},
      "tags": {
        "brand": "מגה בעיר",
        "brand:en": "Mega Ba'Ir",
        "brand:he": "מגה בעיר",
        "brand:wikidata": "Q12403907",
        "name": "מגה בעיר",
        "name:en": "Mega Ba'Ir",
        "name:he": "מגה בעיר",
        "name:ru": "Мега Ба'Ир",
        "shop": "supermarket"
      }
    },
    {
      "displayName": "קואופ שופ",
      "id": "coopshop-6b65f1",
      "locationSet": {"include": ["il"]},
      "tags": {
        "brand": "Coop",
        "brand:wikidata": "Q16132437",
        "name": "קואופ שופ",
        "name:en": "Coop Shop",
        "name:he": "קואופ שופ",
        "name:ru": "Коп Шоп",
        "shop": "supermarket"
      }
    },
    {
      "displayName": "קשת טעמים",
      "id": "keshetteamim-6b65f1",
      "locationSet": {"include": ["il"]},
      "tags": {
        "brand": "Keshet Teamim",
        "name": "קשת טעמים",
        "name:en": "Keshet Teamim",
        "name:he": "קשת טעמים",
        "name:ru": "Кешет Теамим",
        "shop": "supermarket"
      }
    },
    {
      "displayName": "רמי לוי",
      "id": "ramilevi-6b65f1",
      "locationSet": {"include": ["il"]},
      "tags": {
        "alt_name": "רמי לוי שיווק השקמה",
        "brand": "רמי לוי שיווק השקמה",
        "brand:en": "Rami Levy Hashikma Marketing",
        "brand:he": "רמי לוי שיווק השקמה",
        "brand:wikidata": "Q6035779",
        "name": "רמי לוי",
        "name:en": "Rami Levi",
        "name:he": "רמי לוי",
        "name:ru": "Рами Леви",
        "shop": "supermarket"
      }
    },
    {
      "displayName": "שופרסל אקספרס",
      "id": "shufersalexpress-6b65f1",
      "locationSet": {"include": ["il"]},
      "matchTags": ["shop/convenience"],
      "tags": {
        "brand": "Shufersal Express",
        "brand:wikidata": "Q4523181",
        "name": "שופרסל אקספרס",
        "name:en": "Shufersal Express",
        "name:he": "שופרסל אקספרס",
        "name:ru": "Шуферсаль Экспресс",
        "shop": "supermarket"
      }
    },
    {
      "displayName": "שופרסל דיל",
      "id": "shufersaldeal-6b65f1",
      "locationSet": {"include": ["il"]},
      "tags": {
        "brand": "שופרסל דיל",
        "brand:en": "Shufersal Deal",
        "brand:he": "שופרסל דיל",
        "brand:wikidata": "Q4523181",
        "name": "שופרסל דיל",
        "name:en": "Shufersal Deal",
        "name:he": "שופרסל דיל",
        "name:ru": "Шуферсаль Диль",
        "shop": "supermarket"
      }
    },
    {
      "displayName": "שופרסל שלי",
      "id": "shufersalsheli-6b65f1",
      "locationSet": {"include": ["il"]},
      "tags": {
        "brand": "Shufersal Sheli",
        "brand:wikidata": "Q4523181",
        "name": "שופרסל שלי",
        "name:en": "Shufersal Sheli",
        "name:he": "שופרסל שלי",
        "name:ru": "Шуферсаль Шели",
        "shop": "supermarket"
      }
    },
    {
      "displayName": "שוק מהדרין",
      "id": "shukmhadrin-6b65f1",
      "locationSet": {"include": ["il"]},
      "tags": {
        "brand": "שוק מהדרין",
        "brand:en": "Shuk Mhadrin",
        "brand:he": "שוק מהדרין",
        "name": "שוק מהדרין",
        "name:en": "Shuk Mhadrin",
        "name:he": "שוק מהדרין",
        "shop": "supermarket"
      }
    },
    {
      "displayName": "أسواق التميمي",
      "id": "tamimimarkets-22a530",
      "locationSet": {"include": ["sa"]},
      "tags": {
        "alt_name:ar": "التميمي",
        "alt_name:en": "Tamimi",
        "brand": "أسواق التميمي",
        "brand:ar": "أسواق التميمي",
        "brand:en": "Tamimi Markets",
        "brand:wikidata": "Q111042647",
        "name": "أسواق التميمي",
        "name:ar": "أسواق التميمي",
        "name:en": "Tamimi Markets",
        "shop": "supermarket"
      }
    },
    {
      "displayName": "أسواق عبد الله العثيم",
      "id": "abdullahalothaimmarkets-6c5d99",
      "locationSet": {"include": ["eg", "sa"]},
      "tags": {
        "alt_name:ar": "العثيم",
        "alt_name:en": "Othaim",
        "brand": "أسواق عبد الله العثيم",
        "brand:ar": "أسواق عبد الله العثيم",
        "brand:en": "Abdullah AlOthaim Markets",
        "brand:wikidata": "Q12218555",
        "name": "أسواق عبد الله العثيم",
        "name:ar": "أسواق عبد الله العثيم",
        "name:en": "Abdullah AlOthaim Markets",
        "shop": "supermarket"
      }
    },
    {
      "displayName": "افق کوروش",
      "id": "ofoqkourosh-c29ef9",
      "locationSet": {"include": ["ir"]},
      "tags": {
        "brand": "افق کوروش",
        "brand:en": "Ofoq Kourosh",
        "brand:fa": "افق کوروش",
        "brand:wikidata": "Q65199490",
        "name": "افق کوروش",
        "name:en": "Ofoq Kourosh",
        "name:fa": "افق کوروش",
        "shop": "supermarket",
        "short_name": "OK"
      }
    },
    {
      "displayName": "بنده",
      "id": "panda-709c58",
      "locationSet": {
        "include": ["ae", "bh", "sa"]
      },
      "tags": {
        "alt_name:ar": "هايبربنده",
        "alt_name:en": "HyperPanda",
        "brand": "بنده",
        "brand:ar": "بنده",
        "brand:en": "Panda",
        "brand:wikidata": "Q4832749",
        "name": "بنده",
        "name:ar": "بنده",
        "name:en": "Panda",
        "official_name": "شركة بنده للتجزئة",
        "shop": "supermarket"
      }
    },
    {
      "displayName": "جانبو",
      "id": "canbo-c29ef9",
      "locationSet": {"include": ["ir"]},
      "tags": {
        "brand": "جانبو",
        "brand:en": "Canbo",
        "brand:fa": "جانبو",
        "brand:wikidata": "Q119145401",
        "name": "جانبو",
        "name:en": "Canbo",
        "name:fa": "جانبو",
        "shop": "supermarket"
      }
    },
    {
      "displayName": "دیلی مارکت",
      "id": "dailymarket-c29ef9",
      "locationSet": {"include": ["ir"]},
      "tags": {
        "brand": "دیلی مارکت",
        "brand:en": "Daily Market",
        "brand:fa": "دیلی مارکت",
        "brand:wikidata": "Q119145493",
        "name": "دیلی مارکت",
        "name:en": "Daily Market",
        "name:fa": "دیلی مارکت",
        "shop": "supermarket"
      }
    },
    {
      "displayName": "رفاه",
      "id": "refah-c29ef9",
      "locationSet": {"include": ["ir"]},
      "tags": {
        "brand": "رفاه",
        "brand:en": "Refah",
        "brand:fa": "رفاه",
        "brand:wikidata": "Q7307085",
        "name": "رفاه",
        "name:en": "Refah",
        "name:fa": "رفاه",
        "shop": "supermarket"
      }
    },
    {
      "displayName": "سوپر",
      "id": "3b0e76-986a24",
      "locationSet": {"include": ["001"]},
      "tags": {
        "brand": "سوپر",
        "name": "سوپر",
        "shop": "supermarket"
      }
    },
    {
      "displayName": "فروشگاه افق کوروش",
      "id": "14a0fb-986a24",
      "locationSet": {"include": ["001"]},
      "tags": {
        "brand": "فروشگاه افق کوروش",
        "name": "فروشگاه افق کوروش",
        "shop": "supermarket"
      }
    },
    {
      "displayName": "فروشگاه رفاه",
      "id": "9ddc31-986a24",
      "locationSet": {"include": ["001"]},
      "tags": {
        "brand": "فروشگاه رفاه",
        "name": "فروشگاه رفاه",
        "shop": "supermarket"
      }
    },
    {
      "displayName": "مونوبري",
      "id": "1cd6b6-927e7d",
      "locationSet": {
        "include": ["dz", "qa", "tn"]
      },
      "tags": {
        "brand": "مونوبري",
        "name": "مونوبري",
        "shop": "supermarket"
      }
    },
    {
      "displayName": "هایپراستار",
      "id": "hyperstar-c29ef9",
      "locationSet": {"include": ["ir"]},
      "tags": {
        "brand": "هایپراستار",
        "brand:en": "Hyperstar",
        "brand:fa": "هایپراستار",
        "brand:wikidata": "Q10860330",
        "name": "هایپراستار",
        "name:en": "Hyperstar",
        "name:fa": "هایپراستار",
        "shop": "supermarket"
      }
    },
    {
      "displayName": "롯데마트",
      "id": "lottemart-12b833",
      "locationSet": {"include": ["kr"]},
      "tags": {
        "brand": "롯데마트",
        "brand:ko": "롯데마트",
        "brand:wikidata": "Q326715",
        "name": "롯데마트",
        "name:en": "Lotte Mart",
        "name:ko": "롯데마트",
        "shop": "supermarket"
      }
    },
    {
      "displayName": "롯데슈퍼",
      "id": "87a10a-12b833",
      "locationSet": {"include": ["kr"]},
      "tags": {
        "brand": "롯데슈퍼",
        "brand:ko": "롯데슈퍼",
        "brand:wikidata": "Q12594199",
        "name": "롯데슈퍼",
        "name:ko": "롯데슈퍼",
        "shop": "supermarket"
      }
    },
    {
      "displayName": "우리마트",
      "id": "ee59eb-12b833",
      "locationSet": {"include": ["kr"]},
      "tags": {
        "brand": "우리마트",
        "brand:ko": "우리마트",
        "name": "우리마트",
        "name:ko": "우리마트",
        "shop": "supermarket"
      }
    },
    {
      "displayName": "하나로마트",
      "id": "hanaromart-12b833",
      "locationSet": {"include": ["kr"]},
      "tags": {
        "brand": "하나로마트",
        "brand:en": "Hanaro Mart",
        "brand:ko": "하나로마트",
        "brand:wikidata": "Q12590611",
        "name": "하나로마트",
        "name:ko": "하나로마트",
        "shop": "supermarket"
      }
    },
    {
      "displayName": "アコレ",
      "id": "acolle-fe0970",
      "locationSet": {"include": ["jp"]},
      "tags": {
        "alt_name:en": "Acolle",
        "brand": "アコレ",
        "brand:en": "A・Colle",
        "brand:ja": "アコレ",
        "brand:wikidata": "Q11283128",
        "name": "アコレ",
        "name:en": "A・Colle",
        "name:ja": "アコレ",
        "shop": "supermarket"
      }
    },
    {
      "displayName": "アピタ",
      "id": "apita-fe0970",
      "locationSet": {"include": ["jp"]},
      "tags": {
        "brand": "アピタ",
        "brand:en": "APITA",
        "brand:ja": "アピタ",
        "brand:wikidata": "Q55384637",
        "name": "アピタ",
        "name:en": "APITA",
        "name:ja": "アピタ",
        "shop": "supermarket"
      }
    },
    {
      "displayName": "イオン",
      "id": "aeon-fe0970",
      "locationSet": {"include": ["jp"]},
      "tags": {
        "brand": "イオン",
        "brand:en": "AEON",
        "brand:ja": "イオン",
        "brand:wikidata": "Q11285951",
        "name": "イオン",
        "name:en": "AEON",
        "name:ja": "イオン",
        "shop": "supermarket"
      }
    },
    {
      "displayName": "イオンスーパーセンター",
      "id": "aeonsupercenter-fe0970",
      "locationSet": {"include": ["jp"]},
      "tags": {
        "brand": "AEON SUPERCENTER",
        "brand:en": "AEON SUPERCENTER",
        "brand:ja": "イオンスーパーセンター",
        "brand:wikidata": "Q11285970",
        "name": "イオンスーパーセンター",
        "name:en": "Aeon Supercenter",
        "name:ja": "イオンスーパーセンター",
        "shop": "supermarket"
      }
    },
    {
      "displayName": "イズミヤ",
      "id": "izumiya-fe0970",
      "locationSet": {"include": ["jp"]},
      "matchNames": ["いづみや"],
      "tags": {
        "brand": "イズミヤ",
        "brand:en": "Izumiya",
        "brand:ja": "イズミヤ",
        "brand:wikidata": "Q11286632",
        "name": "イズミヤ",
        "name:en": "Izumiya",
        "name:ja": "イズミヤ",
        "shop": "supermarket"
      }
    },
    {
      "displayName": "イトーヨーカドー",
      "id": "itoyokado-fe0970",
      "locationSet": {"include": ["jp"]},
      "matchNames": ["イトーヨーカ堂"],
      "tags": {
        "brand": "イトーヨーカドー",
        "brand:en": "Ito-Yokado",
        "brand:ja": "イトーヨーカドー",
        "brand:wikidata": "Q3088746",
        "name": "イトーヨーカドー",
        "name:en": "Ito-Yokado",
        "name:ja": "イトーヨーカドー",
        "shop": "supermarket"
      }
    },
    {
      "displayName": "いなげや",
      "id": "inageya-fe0970",
      "locationSet": {"include": ["jp"]},
      "tags": {
        "brand": "いなげや",
        "brand:en": "Inageya",
        "brand:ja": "いなげや",
        "brand:wikidata": "Q17193392",
        "name": "いなげや",
        "name:en": "Inageya",
        "name:ja": "いなげや",
        "shop": "supermarket"
      }
    },
    {
      "displayName": "エーコープ",
      "id": "acoop-fe0970",
      "locationSet": {"include": ["jp"]},
      "matchNames": ["aコープ"],
      "tags": {
        "brand": "エーコープ",
        "brand:en": "A-COOP",
        "brand:ja": "エーコープ",
        "brand:wikidata": "Q11291524",
        "name": "エーコープ",
        "name:en": "A-COOP",
        "name:ja": "エーコープ",
        "organic": "only",
        "shop": "supermarket"
      }
    },
    {
      "displayName": "エコス",
      "id": "ecos-fe0970",
      "locationSet": {"include": ["jp"]},
      "tags": {
        "brand": "エコス",
        "brand:en": "Ecos",
        "brand:ja": "エコス",
        "brand:wikidata": "Q11289886",
        "name": "エコス",
        "name:en": "Ecos",
        "name:ja": "エコス",
        "shop": "supermarket"
      }
    },
    {
      "displayName": "オークワ",
      "id": "okuwa-fe0970",
      "locationSet": {"include": ["jp"]},
      "tags": {
        "brand": "オークワ",
        "brand:en": "Okuwa",
        "brand:ja": "オークワ",
        "brand:wikidata": "Q11293166",
        "name": "オークワ",
        "name:en": "Okuwa",
        "name:ja": "オークワ",
        "shop": "supermarket"
      }
    },
    {
      "displayName": "オーケーストア",
      "id": "okstore-fe0970",
      "locationSet": {"include": ["jp"]},
      "matchNames": ["オーケー, okストア"],
      "tags": {
        "brand": "オーケー",
        "brand:en": "OK",
        "brand:ja": "オーケー",
        "brand:wikidata": "Q11293184",
        "name": "オーケーストア",
        "name:en": "OK Store",
        "name:ja": "オーケーストア",
        "shop": "supermarket"
      }
    },
    {
      "displayName": "オリンピック",
      "id": "olympic-fe0970",
      "locationSet": {"include": ["jp"]},
      "tags": {
        "brand": "オリンピック",
        "brand:en": "Olympic",
        "brand:ja": "オリンピック",
        "brand:wikidata": "Q11292764",
        "name": "オリンピック",
        "name:en": "Olympic",
        "name:ja": "オリンピック",
        "shop": "supermarket"
      }
    },
    {
      "displayName": "カスミ",
      "id": "kasumi-fe0970",
      "locationSet": {"include": ["jp"]},
      "tags": {
        "brand": "カスミ",
        "brand:en": "Kasumi",
        "brand:ja": "カスミ",
        "brand:wikidata": "Q11294160",
        "name": "カスミ",
        "name:en": "Kasumi",
        "name:ja": "カスミ",
        "shop": "supermarket"
      }
    },
    {
      "displayName": "キョーエイ",
      "id": "kyoei-fe0970",
      "locationSet": {"include": ["jp"]},
      "tags": {
        "brand": "キョーエイ",
        "brand:en": "Kyoei",
        "brand:ja": "キョーエイ",
        "brand:wikidata": "Q11297581",
        "name": "キョーエイ",
        "name:en": "Kyoei",
        "name:ja": "キョーエイ",
        "shop": "supermarket"
      }
    },
    {
      "displayName": "グルメシティ",
      "id": "gourmetcity-fe0970",
      "locationSet": {"include": ["jp"]},
      "tags": {
        "brand": "グルメシティ",
        "brand:en": "Gourmet City",
        "brand:ja": "グルメシティ",
        "brand:wikidata": "Q11300647",
        "name": "グルメシティ",
        "name:en": "Gourmet City",
        "name:ja": "グルメシティ",
        "shop": "supermarket"
      }
    },
    {
      "displayName": "コープ",
      "id": "coop-fe0970",
      "locationSet": {"include": ["jp"]},
      "tags": {
        "alt_name:en": "Co-op",
        "brand": "コープ",
        "brand:en": "CO・OP",
        "brand:ja": "コープ",
        "brand:wikidata": "Q11508615",
        "name": "コープ",
        "name:en": "CO・OP",
        "name:ja": "コープ",
        "official_name": "日本生活協同組合連合会",
        "official_name:en": "Japanese Consumers' Co-operative Union",
        "shop": "supermarket"
      }
    },
    {
      "displayName": "コープこう",
      "id": "coopkobe-fe0970",
      "locationSet": {"include": ["jp"]},
      "tags": {
        "alt_name:en": "Co-op Kobe",
        "brand": "コープこう",
        "brand:en": "CO・OP Kobe",
        "brand:ja": "コープこう",
        "brand:wikidata": "Q5137453",
        "name": "コープこう",
        "name:en": "CO・OP Kobe",
        "name:ja": "コープこう",
        "official_name": "生活協同組合コープこうべ",
        "official_name:en": "The Consumer Co-operative Kobe",
        "shop": "supermarket"
      }
    },
    {
      "displayName": "コープさっぽろ",
      "id": "coopsapporo-fe0970",
      "locationSet": {"include": ["jp"]},
      "tags": {
        "brand": "COOP SAPPORO",
        "brand:en": "COOP SAPPORO",
        "brand:ja": "コープさっぽろ",
        "brand:wikidata": "Q11574624",
        "name": "コープさっぽろ",
        "name:en": "Coop Sapporo",
        "name:ja": "コープさっぽろ",
        "shop": "supermarket"
      }
    },
    {
      "displayName": "コモディイイダ",
      "id": "comodiiida-fe0970",
      "locationSet": {"include": ["jp"]},
      "tags": {
        "brand": "コモディイイダ",
        "brand:en": "Comodi-iida",
        "brand:ja": "コモディイイダ",
        "brand:wikidata": "Q11302699",
        "name": "コモディイイダ",
        "name:en": "Comodi-iida",
        "name:ja": "コモディイイダ",
        "shop": "supermarket"
      }
    },
    {
      "displayName": "ザ・ビッグ",
      "id": "thebig-fe0970",
      "locationSet": {"include": ["jp"]},
      "tags": {
        "brand": "ザ・ビッグ",
        "brand:en": "THE BIG",
        "brand:ja": "ザ・ビッグ",
        "brand:wikidata": "Q11306676",
        "name": "ザ・ビッグ",
        "name:en": "THE BIG",
        "name:ja": "ザ・ビッグ",
        "shop": "supermarket"
      }
    },
    {
      "displayName": "ザ・ビッグ エクスプレス",
      "id": "thebigexpress-fe0970",
      "locationSet": {"include": ["jp"]},
      "tags": {
        "brand": "ザ・ビッグ エクスプレス",
        "brand:en": "THE BIG Express",
        "brand:ja": "ザ・ビッグ エクスプレス",
        "brand:wikidata": "Q11306676",
        "name": "ザ・ビッグ エクスプレス",
        "name:en": "THE BIG Express",
        "name:ja": "ザ・ビッグ エクスプレス",
        "shop": "supermarket"
      }
    },
    {
      "displayName": "サミット",
      "id": "summit-fe0970",
      "locationSet": {"include": ["jp"]},
      "tags": {
        "brand": "サミット",
        "brand:en": "Summit",
        "brand:ja": "サミット",
        "brand:wikidata": "Q11305129",
        "name": "サミット",
        "name:en": "Summit",
        "name:ja": "サミット",
        "shop": "supermarket"
      }
    },
    {
      "displayName": "サンディ",
      "id": "sundi-fe0970",
      "locationSet": {"include": ["jp"]},
      "tags": {
        "brand": "サンディ",
        "brand:en": "Sundi",
        "brand:ja": "サンディ",
        "brand:wikidata": "Q11305717",
        "name": "サンディ",
        "name:ja": "サンディ",
        "shop": "supermarket"
      }
    },
    {
      "displayName": "シティ",
      "id": "city-c0ae3d",
      "locationSet": {
        "include": ["jp-01.geojson"]
      },
      "tags": {
        "brand": "シティ",
        "brand:en": "CITY",
        "brand:ja": "シティ",
        "brand:wikidata": "Q115865410",
        "name": "シティ",
        "name:en": "CITY",
        "name:ja": "シティ",
        "shop": "supermarket"
      }
    },
    {
      "displayName": "シティマート",
      "id": "citymart-c0ae3d",
      "locationSet": {
        "include": ["jp-01.geojson"]
      },
      "tags": {
        "brand": "シティ",
        "brand:en": "CITY",
        "brand:ja": "シティ",
        "brand:wikidata": "Q115865410",
        "name": "シティマート",
        "name:en": "CITY mart",
        "name:ja": "シティマート",
        "shop": "supermarket"
      }
    },
    {
      "displayName": "スーパーアークス",
      "id": "superarcs-fe0970",
      "locationSet": {"include": ["jp"]},
      "tags": {
        "brand": "SUPER ARCS",
        "brand:en": "SUPER ARCS",
        "brand:ja": "スーパーアークス",
        "brand:wikidata": "Q17190570",
        "name": "スーパーアークス",
        "name:en": "Super Arcs",
        "name:ja": "スーパーアークス",
        "shop": "supermarket"
      }
    },
    {
      "displayName": "スーパーアルプス",
      "id": "superalps-fe0970",
      "locationSet": {"include": ["jp"]},
      "tags": {
        "brand": "スーパーアルプス",
        "brand:en": "Super Alps",
        "brand:ja": "スーパーアルプス",
        "brand:wikidata": "Q11313666",
        "name": "スーパーアルプス",
        "name:en": "Super Alps",
        "name:ja": "スーパーアルプス",
        "shop": "supermarket"
      }
    },
    {
      "displayName": "スーパーバリュー",
      "id": "supervalue-fe0970",
      "locationSet": {"include": ["jp"]},
      "tags": {
        "brand": "スーパーバリュー",
        "brand:en": "Super Value",
        "brand:ja": "スーパーバリュー",
        "brand:wikidata": "Q11313802",
        "name": "スーパーバリュー",
        "name:en": "Super Value",
        "name:ja": "スーパーバリュー",
        "shop": "supermarket"
      }
    },
    {
      "displayName": "ダイエー",
      "id": "daiei-fe0970",
      "locationSet": {"include": ["jp"]},
      "tags": {
        "brand": "ダイエー",
        "brand:en": "daiei",
        "brand:ja": "ダイエー",
        "brand:wikidata": "Q11316644",
        "name": "ダイエー",
        "name:en": "Daiei",
        "name:ja": "ダイエー",
        "shop": "supermarket"
      }
    },
    {
      "displayName": "タイヨー（南九州）",
      "id": "taiyo-aba7dc",
      "locationSet": {
        "include": [
          "jp-45.geojson",
          "jp-46.geojson"
        ]
      },
      "tags": {
        "brand": "タイヨー",
        "brand:en": "Taiyo",
        "brand:ja": "タイヨー",
        "brand:wikidata": "Q11315815",
        "name": "タイヨー",
        "name:en": "Taiyo",
        "name:ja": "タイヨー",
        "shop": "supermarket"
      }
    },
    {
      "displayName": "タイヨー（南関東）",
      "id": "taiyo-801a3e",
      "locationSet": {
        "include": [
          "jp-08.geojson",
          "jp-12.geojson"
        ]
      },
      "tags": {
        "brand": "タイヨー",
        "brand:en": "Taiyo",
        "brand:ja": "タイヨー",
        "brand:wikidata": "Q11315814",
        "name": "タイヨー",
        "name:en": "Taiyo",
        "name:ja": "タイヨー",
        "shop": "supermarket"
      }
    },
    {
      "displayName": "トウズ",
      "id": "tous-fe0970",
      "locationSet": {"include": ["jp"]},
      "tags": {
        "brand": "トウズ",
        "brand:en": "Tou's",
        "brand:ja": "トウズ",
        "brand:wikidata": "Q53308796",
        "name": "トウズ",
        "name:en": "Tou's",
        "name:ja": "トウズ",
        "shop": "supermarket"
      }
    },
    {
      "displayName": "トライアル",
      "id": "trial-fe0970",
      "locationSet": {"include": ["jp"]},
      "matchTags": ["shop/variety_store"],
      "tags": {
        "brand": "トライアル",
        "brand:en": "Trial",
        "brand:ja": "トライアル",
        "brand:wikidata": "Q11321723",
        "name": "トライアル",
        "name:en": "Trial",
        "name:ja": "トライアル",
        "shop": "supermarket"
      }
    },
    {
      "displayName": "とりせん",
      "id": "torisen-fe0970",
      "locationSet": {"include": ["jp"]},
      "tags": {
        "brand": "とりせん",
        "brand:en": "Torisen",
        "brand:ja": "とりせん",
        "brand:wikidata": "Q11273505",
        "name": "とりせん",
        "name:en": "Torisen",
        "name:ja": "とりせん",
        "shop": "supermarket"
      }
    },
    {
      "displayName": "バロー",
      "id": "valor-fe0970",
      "locationSet": {"include": ["jp"]},
      "tags": {
        "brand": "バロー",
        "brand:en": "Valor",
        "brand:ja": "バロー",
        "brand:wikidata": "Q11328346",
        "name": "バロー",
        "name:en": "Valor",
        "name:ja": "バロー",
        "shop": "supermarket"
      }
    },
    {
      "displayName": "ピーコックストア",
      "id": "peacockstore-fe0970",
      "locationSet": {"include": ["jp"]},
      "tags": {
        "brand": "PEACOCK STORE",
        "brand:en": "PEACOCK STORE",
        "brand:ja": "ピーコックストア",
        "brand:wikidata": "Q11331715",
        "name": "ピーコックストア",
        "name:en": "Peacock Store",
        "name:ja": "ピーコックストア",
        "shop": "supermarket"
      }
    },
    {
      "displayName": "ピアゴ",
      "id": "piago-fe0970",
      "locationSet": {"include": ["jp"]},
      "tags": {
        "brand": "ピアゴ",
        "brand:en": "PIAGO",
        "brand:ja": "ピアゴ",
        "brand:wikidata": "Q91014434",
        "name": "ピアゴ",
        "name:en": "PIAGO",
        "name:ja": "ピアゴ",
        "shop": "supermarket"
      }
    },
    {
      "displayName": "フジ",
      "id": "fuji-fe0970",
      "locationSet": {"include": ["jp"]},
      "tags": {
        "brand": "フジ",
        "brand:en": "Fuji",
        "brand:ja": "フジ",
        "brand:wikidata": "Q8963035",
        "name": "フジ",
        "name:en": "Fuji",
        "name:ja": "フジ",
        "shop": "supermarket"
      }
    },
    {
      "displayName": "フジグラン",
      "id": "fujigrand-fe0970",
      "locationSet": {"include": ["jp"]},
      "tags": {
        "brand": "フジ",
        "brand:en": "Fuji",
        "brand:ja": "フジ",
        "brand:wikidata": "Q8963035",
        "name": "フジグラン",
        "name:en": "Fuji GRAND",
        "name:ja": "フジグラン",
        "shop": "supermarket"
      }
    },
    {
      "displayName": "フレスタ",
      "id": "fresta-fe0970",
      "locationSet": {"include": ["jp"]},
      "tags": {
        "brand": "フレスタ",
        "brand:en": "Fresta",
        "brand:ja": "フレスタ",
        "brand:wikidata": "Q11333988",
        "name": "フレスタ",
        "name:en": "Fresta",
        "name:ja": "フレスタ",
        "shop": "supermarket"
      }
    },
    {
      "displayName": "ベイシア",
      "id": "beisia-fe0970",
      "locationSet": {"include": ["jp"]},
      "tags": {
        "brand": "ベイシア",
        "brand:en": "Beisia",
        "brand:ja": "ベイシア",
        "brand:wikidata": "Q11336776",
        "name": "ベイシア",
        "name:en": "Beisia",
        "name:ja": "ベイシア",
        "shop": "supermarket"
      }
    },
    {
      "displayName": "ベルク",
      "id": "belc-fe0970",
      "locationSet": {"include": ["jp"]},
      "tags": {
        "brand": "ベルク",
        "brand:en": "Belc",
        "brand:ja": "ベルク",
        "brand:wikidata": "Q11337090",
        "name": "ベルク",
        "name:en": "Belc",
        "name:ja": "ベルク",
        "shop": "supermarket"
      }
    },
    {
      "displayName": "ベルクス",
      "id": "belx-fe0970",
      "locationSet": {"include": ["jp"]},
      "tags": {
        "brand": "ベルクス",
        "brand:en": "Bel'x",
        "brand:ja": "ベルクス",
        "brand:wikidata": "Q11305967",
        "name": "ベルクス",
        "name:en": "Bel'x",
        "name:ja": "ベルクス",
        "shop": "supermarket"
      }
    },
    {
      "displayName": "まいばすけっと",
      "id": "mybasket-fe0970",
      "locationSet": {"include": ["jp"]},
      "tags": {
        "brand": "まいばすけっと",
        "brand:en": "My Basket",
        "brand:ja": "まいばすけっと",
        "brand:wikidata": "Q11278154",
        "name": "まいばすけっと",
        "name:en": "My Basket",
        "name:ja": "まいばすけっと",
        "shop": "supermarket"
      }
    },
    {
      "displayName": "マックスバリュ",
      "id": "maxvalu-fe0970",
      "locationSet": {"include": ["jp"]},
      "tags": {
        "brand": "マックスバリュ",
        "brand:en": "MaxValu",
        "brand:ja": "マックスバリュ",
        "brand:wikidata": "Q11340427",
        "name": "マックスバリュ",
        "name:en": "MaxValu",
        "name:ja": "マックスバリュ",
        "shop": "supermarket"
      }
    },
    {
      "displayName": "マミーマート",
      "id": "mammymart-fe0970",
      "locationSet": {"include": ["jp"]},
      "tags": {
        "brand": "マミーマート",
        "brand:en": "Mammy Mart",
        "brand:ja": "マミーマート",
        "brand:wikidata": "Q11340902",
        "name": "マミーマート",
        "name:en": "Mammy Mart",
        "name:ja": "マミーマート",
        "shop": "supermarket"
      }
    },
    {
      "displayName": "マルエツ",
      "id": "maruetsu-fe0970",
      "locationSet": {"include": ["jp"]},
      "tags": {
        "brand": "マルエツ",
        "brand:en": "Maruetsu",
        "brand:ja": "マルエツ",
        "brand:wikidata": "Q11341197",
        "name": "マルエツ",
        "name:en": "Maruetsu",
        "name:ja": "マルエツ",
        "shop": "supermarket"
      }
    },
    {
      "displayName": "マルエツプチ",
      "id": "maruetsupetit-fe0970",
      "locationSet": {"include": ["jp"]},
      "tags": {
        "brand": "マルエツ",
        "brand:en": "Maruetsu",
        "brand:ja": "マルエツ",
        "brand:wikidata": "Q11341197",
        "name": "マルエツプチ",
        "name:en": "Maruetsu Petit",
        "name:ja": "マルエツプチ",
        "shop": "supermarket"
      }
    },
    {
      "displayName": "マルナカ",
      "id": "marunaka-fe0970",
      "locationSet": {"include": ["jp"]},
      "tags": {
        "brand": "マルナカ",
        "brand:en": "Marunaka",
        "brand:ja": "マルナカ",
        "brand:wikidata": "Q11341399",
        "name": "マルナカ",
        "name:en": "Marunaka",
        "name:ja": "マルナカ",
        "shop": "supermarket"
      }
    },
    {
      "displayName": "ヤオコー",
      "id": "yaoko-fe0970",
      "locationSet": {"include": ["jp"]},
      "tags": {
        "brand": "ヤオコー",
        "brand:en": "Yaoko",
        "brand:ja": "ヤオコー",
        "brand:wikidata": "Q11344967",
        "name": "ヤオコー",
        "name:en": "Yaoko",
        "name:ja": "ヤオコー",
        "shop": "supermarket"
      }
    },
    {
      "displayName": "ヤマナカ",
      "id": "yamanaka-fe0970",
      "locationSet": {"include": ["jp"]},
      "tags": {
        "brand": "ヤマナカ",
        "brand:en": "Yamanaka",
        "brand:ja": "ヤマナカ",
        "brand:wikidata": "Q11345199",
        "name": "ヤマナカ",
        "name:en": "Yamanaka",
        "name:ja": "ヤマナカ",
        "shop": "supermarket"
      }
    },
    {
      "displayName": "ゆめタウン",
      "id": "youmetown-fe0970",
      "locationSet": {"include": ["jp"]},
      "tags": {
        "brand": "ゆめタウン",
        "brand:en": "YouMe Town",
        "brand:ja": "ゆめタウン",
        "brand:wikidata": "Q11280900",
        "name": "ゆめタウン",
        "name:en": "YouMe Town",
        "name:ja": "ゆめタウン",
        "shop": "supermarket"
      }
    },
    {
      "displayName": "ヨークベニマル",
      "id": "yorkbenimaru-fe0970",
      "locationSet": {"include": ["jp"]},
      "tags": {
        "brand": "ヨークベニマル",
        "brand:en": "York Benimaru",
        "brand:ja": "ヨークベニマル",
        "brand:wikidata": "Q11346199",
        "name": "ヨークベニマル",
        "name:en": "York Benimaru",
        "name:ja": "ヨークベニマル",
        "shop": "supermarket"
      }
    },
    {
      "displayName": "ヨークマート",
      "id": "yorkmart-fe0970",
      "locationSet": {"include": ["jp"]},
      "tags": {
        "brand": "ヨークマート",
        "brand:en": "YorkMart",
        "brand:ja": "ヨークマート",
        "brand:wikidata": "Q11346201",
        "name": "ヨークマート",
        "name:en": "YorkMart",
        "name:ja": "ヨークマート",
        "shop": "supermarket"
      }
    },
    {
      "displayName": "ライフ",
      "id": "life-fe0970",
      "locationSet": {"include": ["jp"]},
      "tags": {
        "brand": "ライフ",
        "brand:en": "Life",
        "brand:ja": "ライフ",
        "brand:wikidata": "Q11346476",
        "name": "ライフ",
        "name:en": "Life",
        "name:ja": "ライフ",
        "shop": "supermarket"
      }
    },
    {
      "displayName": "ラッキー",
      "id": "lucky-c0ae3d",
      "locationSet": {
        "include": ["jp-01.geojson"]
      },
      "tags": {
        "brand": "ラッキー",
        "brand:en": "LUCKY",
        "brand:ja": "ラッキー",
        "brand:wikidata": "Q115865306",
        "name": "ラッキー",
        "name:en": "LUCKY",
        "name:ja": "ラッキー",
        "official_name": "北雄ラッキー",
        "official_name:ja": "北雄ラッキー",
        "shop": "supermarket"
      }
    },
    {
      "displayName": "ラッキーマート",
      "id": "luckymart-c0ae3d",
      "locationSet": {
        "include": ["jp-01.geojson"]
      },
      "tags": {
        "brand": "ラッキー",
        "brand:en": "LUCKY",
        "brand:ja": "ラッキー",
        "brand:wikidata": "Q115865306",
        "name": "ラッキーマート",
        "name:en": "LUCKY mart",
        "name:ja": "ラッキーマート",
        "shop": "supermarket"
      }
    },
    {
      "displayName": "ラルズマート",
      "id": "ralsemart-fe0970",
      "locationSet": {"include": ["jp"]},
      "tags": {
        "brand": "RALSE MART",
        "brand:en": "RALSE MART",
        "brand:ja": "ラルズマート",
        "brand:wikidata": "Q11347482",
        "name": "ラルズマート",
        "name:en": "Ralse Mart",
        "name:ja": "ラルズマート",
        "shop": "supermarket"
      }
    },
    {
      "displayName": "ロピア",
      "id": "lopia-fe0970",
      "locationSet": {"include": ["jp"]},
      "tags": {
        "brand": "ロピア",
        "brand:en": "Lopia",
        "brand:ja": "ロピア",
        "brand:wikidata": "Q11350624",
        "name": "ロピア",
        "name:en": "Lopia",
        "name:ja": "ロピア",
        "shop": "supermarket"
      }
    },
    {
      "displayName": "ワイズマート",
      "id": "ysmart-fe0970",
      "locationSet": {"include": ["jp"]},
      "matchNames": ["よしのぶっさん"],
      "tags": {
        "brand": "ワイズマート",
        "brand:en": "Y'smart",
        "brand:ja": "ワイズマート",
        "brand:wikidata": "Q11351175",
        "name": "ワイズマート",
        "name:en": "Y'smart",
        "name:ja": "ワイズマート",
        "shop": "supermarket"
      }
    },
    {
      "displayName": "万代",
      "id": "mandai-fe0970",
      "locationSet": {"include": ["jp"]},
      "tags": {
        "brand": "万代",
        "brand:en": "MANDAI",
        "brand:ja": "万代",
        "brand:wikidata": "Q11353756",
        "name": "万代",
        "name:en": "MANDAI",
        "name:ja": "万代",
        "shop": "supermarket"
      }
    },
    {
      "displayName": "东方冷库",
      "id": "dflk-24a030",
      "locationSet": {
        "include": [[117.1140042, 36.6507007, 50]]
      },
      "note": "仅限山东济南章丘，画圈为济南城市群",
      "preserveTags": ["^name"],
      "tags": {
        "brand": "东方冷库",
        "brand:en": "DFLK",
        "brand:wikidata": "Q123025086",
        "brand:zh": "东方冷库",
        "name": "东方冷库",
        "name:en": "DFLK",
        "name:zh": "东方冷库",
        "shop": "supermarket"
      }
    },
    {
      "displayName": "中百佳乐家",
      "id": "jialejia-eda947",
      "locationSet": {"include": ["cn"]},
      "matchNames": [
        "中佰",
        "中百佳乐家超市",
        "佳乐家",
        "佳乐家超市"
      ],
      "note": "CN-SD.geojson",
      "tags": {
        "brand": "中百佳乐家",
        "brand:en": "JiaLeJia",
        "brand:zh": "中百佳乐家",
        "name": "中百佳乐家",
        "name:en": "JiaLeJia",
        "name:zh": "中百佳乐家",
        "operator": "山东潍坊百货集团",
        "shop": "supermarket"
      }
    },
    {
      "displayName": "京客隆",
      "id": "jingkelong-eda947",
      "locationSet": {"include": ["cn"]},
      "matchNames": ["京客隆超市"],
      "note": "CN-BJ.geojson",
      "tags": {
        "brand": "京客隆",
        "brand:en": "Jingkelong",
        "brand:wikidata": "Q10902027",
        "brand:zh": "京客隆",
        "name": "京客隆",
        "name:en": "Jingkelong",
        "name:zh": "京客隆",
        "shop": "supermarket"
      }
    },
    {
      "displayName": "佳宝食品超級市場 Kai Bo Food Supermarket",
      "id": "kaibofoodsupermarket-745f9c",
      "locationSet": {"include": ["hk"]},
      "matchNames": ["佳宝", "佳寶", "佳寶食品超級市場"],
      "tags": {
        "brand": "佳宝食品超級市場 Kai Bo Food Supermarket",
        "brand:en": "Kai Bo Food Supermarket",
        "brand:wikidata": "Q10886987",
        "brand:zh": "佳宝食品超級市場",
        "name": "佳宝食品超級市場 Kai Bo Food Supermarket",
        "name:en": "Kai Bo Food Supermarket",
        "name:zh": "佳宝食品超級市場",
        "shop": "supermarket"
      }
    },
    {
      "displayName": "全聯福利中心",
      "id": "pxmart-14223e",
      "locationSet": {"include": ["tw"]},
      "tags": {
        "brand": "全聯福利中心",
        "brand:en": "Pxmart",
        "brand:nan": "Choân-liân Hok-lī Tiong-sim",
        "brand:nan-HJ": "全聯福利中心",
        "brand:nan-POJ": "Choân-liân Hok-lī Tiong-sim",
        "brand:nan-TL": "Tsuân-liân Hok-lī Tiong-sim",
        "brand:wikidata": "Q7262792",
        "brand:zh": "全聯福利中心",
        "name": "全聯福利中心",
        "name:en": "Pxmart",
        "name:nan": "Choân-liân Hok-lī Tiong-sim",
        "name:nan-HJ": "全聯福利中心",
        "name:nan-POJ": "Choân-liân Hok-lī Tiong-sim",
        "name:nan-TL": "Tsuân-liân Hok-lī Tiong-sim",
        "name:zh": "全聯福利中心",
        "shop": "supermarket",
        "short_name": "全聯",
        "short_name:nan": "Choân-liân",
        "short_name:nan-HJ": "全聯",
        "short_name:nan-POJ": "Choân-liân",
        "short_name:nan-TL": "Tsuân-liân",
        "short_name:zh": "全聯"
      }
    },
    {
      "displayName": "农工商超市",
      "id": "ngs-eda947",
      "locationSet": {"include": ["cn"]},
      "tags": {
        "brand": "农工商超市",
        "brand:en": "NGS",
        "brand:wikidata": "Q15923587",
        "brand:zh": "农工商超市",
        "brand:zh-Hans": "农工商超市",
        "brand:zh-Hant": "農工商超市",
        "name": "农工商超市",
        "name:en": "NGS",
        "name:zh": "农工商超市",
        "name:zh-Hans": "农工商超市",
        "name:zh-Hant": "農工商超市",
        "shop": "supermarket"
      }
    },
    {
      "displayName": "北京华联",
      "id": "bhg-9c949f",
      "locationSet": {
        "include": ["cn"],
        "exclude": [[117.11307, 36.6507, 85]]
      },
      "matchNames": ["华联", "华联商场", "华联超市"],
      "tags": {
        "brand": "北京华联",
        "brand:en": "BHG",
        "brand:wikidata": "Q4881137",
        "brand:zh": "北京华联",
        "name": "北京华联",
        "name:en": "BHG",
        "name:zh": "北京华联",
        "shop": "supermarket"
      }
    },
    {
      "displayName": "华润万家",
      "id": "vanguard-85bacf",
      "locationSet": {
        "include": ["cn"],
        "exclude": ["hk"]
      },
      "matchNames": ["华润万家超市"],
      "tags": {
        "brand": "华润万家",
        "brand:en": "Vanguard",
        "brand:wikidata": "Q5099892",
        "brand:zh": "华润万家",
        "name": "华润万家",
        "name:en": "Vanguard",
        "name:zh": "华润万家",
        "shop": "supermarket"
      }
    },
    {
      "displayName": "大张超市",
      "id": "dazhang-eda947",
      "locationSet": {"include": ["cn"]},
      "note": "CN-HA.geojson",
      "tags": {
        "brand": "大张超市",
        "brand:en": "DAZHANG",
        "brand:wikidata": "Q111270003",
        "brand:zh": "大张超市",
        "name": "大张超市",
        "name:en": "DAZHANG",
        "name:zh": "大张超市",
        "shop": "supermarket"
      }
    },
    {
      "displayName": "大润发",
      "id": "rtmart-eda947",
      "locationSet": {"include": ["cn"]},
      "matchNames": ["大润发超市"],
      "tags": {
        "brand": "大润发",
        "brand:en": "RT-Mart",
        "brand:wikidata": "Q7277802",
        "brand:zh": "大润发",
        "name": "大润发",
        "name:en": "RT-Mart",
        "name:zh": "大润发",
        "shop": "supermarket"
      }
    },
    {
      "displayName": "大潤發",
      "id": "rtmart-14223e",
      "locationSet": {"include": ["tw"]},
      "tags": {
        "brand": "大潤發",
        "brand:en": "RT-Mart",
        "brand:wikidata": "Q7277802",
        "brand:zh": "大潤發",
        "name": "大潤發",
        "name:en": "RT-Mart",
        "name:zh": "大潤發",
        "shop": "supermarket"
      }
    },
    {
      "displayName": "大統華 T&T Supermarket",
      "id": "tandtsupermarket-76454b",
      "locationSet": {"include": ["ca"]},
      "tags": {
        "brand": "T&T Supermarket",
        "brand:wikidata": "Q837893",
        "name": "大統華 T&T Supermarket",
        "name:en": "T&T Supermarket",
        "name:zh-Hans": "大统华",
        "name:zh-Hant": "大統華",
        "shop": "supermarket"
      }
    },
    {
      "displayName": "家乐福",
      "id": "carrefour-3265be",
      "locationSet": {
        "include": ["cn"],
        "exclude": ["hk", "mo"]
      },
      "matchNames": ["家乐福超市"],
      "note": "Looks like Carrefour leaves HK, so don't need new entry.",
      "tags": {
        "brand": "家乐福",
        "brand:en": "Carrefour",
        "brand:wikidata": "Q3117359",
        "brand:zh": "家乐福",
        "name": "家乐福",
        "name:en": "Carrefour",
        "name:zh": "家乐福",
        "shop": "supermarket"
      }
    },
    {
      "displayName": "家家悦",
      "id": "jiajiayue-eda947",
      "locationSet": {"include": ["cn"]},
      "preserveTags": ["^name"],
      "tags": {
        "brand": "家家悦",
        "brand:en": "JIAJIAYUE",
        "brand:wikidata": "Q123025078",
        "brand:zh": "家家悦",
        "name": "家家悦",
        "name:en": "JIAJIAYUE",
        "name:zh": "家家悦",
        "shop": "supermarket"
      }
    },
    {
      "displayName": "家樂福",
      "id": "carrefour-14223e",
      "locationSet": {"include": ["tw"]},
      "tags": {
        "brand": "家樂福",
        "brand:en": "Carrefour",
        "brand:nan": "Ka-lo̍k-hok",
        "brand:nan-HJ": "家樂福",
        "brand:nan-POJ": "Ka-lo̍k-hok",
        "brand:nan-TL": "Ka-lo̍k-hok",
        "brand:wikidata": "Q3117359",
        "brand:zh": "家樂福",
        "name": "家樂福",
        "name:en": "Carrefour",
        "name:nan": "Ka-lo̍k-hok",
        "name:nan-HJ": "家樂福",
        "name:nan-POJ": "Ka-lo̍k-hok",
        "name:nan-TL": "Ka-lo̍k-hok",
        "name:zh": "家樂福",
        "shop": "supermarket"
      }
    },
    {
      "displayName": "家樂福超市",
      "id": "carrefourmarket-14223e",
      "locationSet": {"include": ["tw"]},
      "matchNames": ["頂好", "頂好超市"],
      "tags": {
        "brand": "家樂福超市",
        "brand:en": "Carrefour Market",
        "brand:nan": "Ka-lo̍k-hok Chhiau-chhī",
        "brand:nan-HJ": "家樂福超市",
        "brand:nan-POJ": "Ka-lo̍k-hok Chhiau-chhī",
        "brand:nan-TL": "Ka-lo̍k-hok Tshiau-tshī",
        "brand:wikidata": "Q2689639",
        "brand:zh": "家樂福超市",
        "name": "家樂福超市",
        "name:en": "Carrefour Market",
        "name:nan": "Ka-lo̍k-hok Chhiau-chhī",
        "name:nan-HJ": "家樂福超市",
        "name:nan-POJ": "Ka-lo̍k-hok Chhiau-chhī",
        "name:nan-TL": "Ka-lo̍k-hok Tshiau-tshī",
        "name:zh": "家樂福超市",
        "shop": "supermarket"
      }
    },
    {
      "displayName": "惠康 Wellcome",
      "id": "wellcome-745f9c",
      "locationSet": {"include": ["hk"]},
      "tags": {
        "brand": "惠康 Wellcome",
        "brand:en": "Wellcome",
        "brand:wikidata": "Q706247",
        "brand:zh": "惠康",
        "brand:zh-Hans": "惠康",
        "brand:zh-Hant": "惠康",
        "name": "惠康 Wellcome",
        "name:en": "Wellcome",
        "name:zh": "惠康",
        "name:zh-Hans": "惠康",
        "name:zh-Hant": "惠康",
        "shop": "supermarket"
      }
    },
    {
      "displayName": "成城石井",
      "id": "seijoishii-fe0970",
      "locationSet": {"include": ["jp"]},
      "tags": {
        "brand": "成城石井",
        "brand:en": "Seijo Ishii",
        "brand:ja": "成城石井",
        "brand:wikidata": "Q11495410",
        "name": "成城石井",
        "name:en": "Seijo Ishii",
        "name:ja": "成城石井",
        "shop": "supermarket"
      }
    },
    {
      "displayName": "東光ストア",
      "id": "tokoustore-fe0970",
      "locationSet": {"include": ["jp"]},
      "tags": {
        "brand": "東光ストア",
        "brand:en": "TOKOU STORE",
        "brand:ja": "東光ストア",
        "brand:wikidata": "Q11526020",
        "name": "東光ストア",
        "name:en": "Tokou Store",
        "name:ja": "東光ストア",
        "shop": "supermarket"
      }
    },
    {
      "displayName": "東急ストア",
      "id": "tokyustore-fe0970",
      "locationSet": {"include": ["jp"]},
      "tags": {
        "brand": "東急ストア",
        "brand:en": "Tokyu Store",
        "brand:ja": "東急ストア",
        "brand:wikidata": "Q11526963",
        "name": "東急ストア",
        "name:en": "Tokyu Store",
        "name:ja": "東急ストア",
        "shop": "supermarket"
      }
    },
    {
      "displayName": "東武ストア",
      "id": "tobustore-fe0970",
      "locationSet": {"include": ["jp"]},
      "tags": {
        "brand": "東武ストア",
        "brand:en": "Tobu Store",
        "brand:ja": "東武ストア",
        "brand:wikidata": "Q11527478",
        "name": "東武ストア",
        "name:en": "Tobu Store",
        "name:ja": "東武ストア",
        "shop": "supermarket"
      }
    },
    {
      "displayName": "楓康超市",
      "id": "funcomsupermarket-14223e",
      "locationSet": {"include": ["tw"]},
      "matchNames": ["台湾楓康超市"],
      "tags": {
        "brand": "楓康超市",
        "brand:en": "Funcom Supermarket",
        "brand:ja": "楓康超市",
        "brand:wikidata": "Q10915548",
        "name": "楓康超市",
        "name:en": "Funcom Supermarket",
        "name:ja": "楓康超市",
        "shop": "supermarket"
      }
    },
    {
      "displayName": "業務スーパー",
      "id": "gyomusuper-fe0970",
      "locationSet": {"include": ["jp"]},
      "tags": {
        "brand": "業務スーパー",
        "brand:en": "Gyomu Super",
        "brand:ja": "業務スーパー",
        "brand:ja-Latn": "Gyōmu sūpā",
        "brand:wikidata": "Q11590183",
        "name": "業務スーパー",
        "name:en": "Gyomu Super",
        "name:ja": "業務スーパー",
        "name:ja-Latn": "Gyōmu sūpā",
        "shop": "supermarket"
      }
    },
    {
      "displayName": "永旺",
      "id": "aeon-85bacf",
      "locationSet": {
        "include": ["cn"],
        "exclude": ["hk"]
      },
      "tags": {
        "brand": "永旺",
        "brand:en": "AEON",
        "brand:wikidata": "Q271413",
        "brand:zh": "永旺",
        "name": "永旺",
        "name:en": "AEON",
        "name:zh": "永旺",
        "shop": "supermarket"
      }
    },
    {
      "displayName": "永旺 AEON",
      "id": "aeon-745f9c",
      "locationSet": {"include": ["hk"]},
      "matchNames": ["吉之島"],
      "tags": {
        "brand": "AEON",
        "brand:en": "AEON",
        "brand:wikidata": "Q271413",
        "brand:zh": "永旺",
        "name": "AEON",
        "name:en": "AEON",
        "name:zh": "永旺",
        "shop": "supermarket"
      }
    },
    {
      "displayName": "永辉超市",
      "id": "yonghuisuperstores-eda947",
      "locationSet": {"include": ["cn"]},
      "matchNames": ["永辉"],
      "matchTags": ["shop/convenience"],
      "tags": {
        "brand": "永辉超市",
        "brand:en": "Yonghui Superstores",
        "brand:wikidata": "Q17028520",
        "brand:zh": "永辉超市",
        "name": "永辉超市",
        "name:en": "Yonghui Superstores",
        "name:zh": "永辉超市",
        "shop": "supermarket"
      }
    },
    {
      "displayName": "沃尔玛",
      "id": "walmart-eda947",
      "locationSet": {"include": ["cn"]},
      "matchNames": ["沃尔玛超市"],
      "tags": {
        "brand": "沃尔玛",
        "brand:en": "Walmart",
        "brand:wikidata": "Q483551",
        "brand:zh": "沃尔玛",
        "name": "沃尔玛",
        "name:en": "Walmart",
        "name:zh": "沃尔玛",
        "shop": "supermarket"
      }
    },
    {
      "displayName": "济南华联超市",
      "id": "jinanhualian-24a030",
      "locationSet": {
        "include": [[117.1140042, 36.6507007, 50]]
      },
      "matchNames": ["济南华联"],
      "note": "仅限山东济南，画圈为济南城市群",
      "preserveTags": ["^name"],
      "tags": {
        "brand": "济南华联超市",
        "brand:en": "Jinan Hualian",
        "brand:wikidata": "Q123025079",
        "brand:zh": "济南华联超市",
        "name": "济南华联超市",
        "name:en": "Jinan Hualian",
        "name:zh": "济南华联超市",
        "shop": "supermarket"
      }
    },
    {
      "displayName": "物美",
      "id": "wumart-eda947",
      "locationSet": {"include": ["cn"]},
      "matchNames": ["物美超市"],
      "tags": {
        "brand": "物美",
        "brand:en": "Wumart",
        "brand:wikidata": "Q8039225",
        "brand:zh": "物美",
        "name": "物美",
        "name:en": "Wumart",
        "name:zh": "物美",
        "shop": "supermarket"
      }
    },
    {
      "displayName": "百佳超級市場 PARKnSHOP",
      "id": "parknshop-3601ab",
      "locationSet": {"include": ["hk", "mo"]},
      "tags": {
        "brand": "百佳超級市場 PARKnSHOP",
        "brand:en": "PARKnSHOP",
        "brand:wikidata": "Q7138619",
        "brand:zh": "百佳超級市場",
        "brand:zh-Hans": "百佳超級市場",
        "brand:zh-Hant": "百佳超级市场",
        "name": "百佳 PARKnSHOP",
        "name:en": "PARKnSHOP",
        "name:zh": "百佳",
        "name:zh-Hans": "百佳",
        "name:zh-Hant": "百佳",
        "operator": "屈臣氏集團 A.S. Watson Group",
        "operator:en": "A.S. Watson Group",
        "operator:wikidata": "Q4647401",
        "operator:zh": "屈臣氏集團",
        "operator:zh-Hans": "屈臣氏集团",
        "operator:zh-Hant": "屈臣氏集團",
        "shop": "supermarket"
      }
    },
    {
      "displayName": "百姓量贩",
      "id": "baixing-eda947",
      "locationSet": {"include": ["cn"]},
      "note": "仅限河南",
      "preserveTags": ["^name"],
      "tags": {
        "brand": "百姓量贩",
        "brand:en": "BAIXING",
        "brand:wikidata": "Q123025089",
        "brand:zh": "百姓量贩",
        "name": "百姓量贩",
        "name:en": "BAIXING",
        "name:zh": "百姓量贩",
        "shop": "supermarket"
      }
    },
    {
      "displayName": "盒马鲜生",
      "id": "freshhema-eda947",
      "locationSet": {"include": ["cn"]},
      "matchNames": ["盒马"],
      "matchTags": ["shop/convenience"],
      "tags": {
        "brand": "盒马鲜生",
        "brand:en": "Fresh Hema",
        "brand:wikidata": "Q58617964",
        "brand:zh": "盒马鲜生",
        "name": "盒马鲜生",
        "name:en": "Fresh Hema",
        "name:zh": "盒马鲜生",
        "shop": "supermarket"
      }
    },
    {
      "displayName": "相鉄ローゼン",
      "id": "sotetsurosen-fe0970",
      "locationSet": {"include": ["jp"]},
      "tags": {
        "alt_name": "そうてつローゼン",
        "brand": "相鉄ローゼン",
        "brand:en": "Sotetsu Rosen",
        "brand:ja": "相鉄ローゼン",
        "brand:wikidata": "Q11582450",
        "name": "相鉄ローゼン",
        "name:en": "Sotetsu Rosen",
        "name:ja": "相鉄ローゼン",
        "shop": "supermarket"
      }
    },
    {
      "displayName": "美廉社",
      "id": "simplemart-14223e",
      "locationSet": {"include": ["tw"]},
      "tags": {
        "brand": "美廉社",
        "brand:en": "Simple Mart",
        "brand:nan": "Bí-liâm-siā",
        "brand:nan-HJ": "美廉社",
        "brand:nan-POJ": "Bí-liâm-siā",
        "brand:nan-TL": "Bí-liâm-siā",
        "brand:wikidata": "Q15914017",
        "brand:zh": "美廉社",
        "name": "美廉社",
        "name:en": "Simple Mart",
        "name:nan": "Bí-liâm-siā",
        "name:nan-HJ": "美廉社",
        "name:nan-POJ": "Bí-liâm-siā",
        "name:nan-TL": "Bí-liâm-siā",
        "name:zh": "美廉社",
        "shop": "supermarket"
      }
    },
    {
      "displayName": "華潤萬家 Vanguard",
      "id": "vanguard-745f9c",
      "locationSet": {"include": ["hk"]},
      "tags": {
        "brand": "華潤萬家 Vanguard",
        "brand:en": "Vanguard",
        "brand:wikidata": "Q5099892",
        "brand:zh": "華潤萬家",
        "name": "華潤萬家 Vanguard",
        "name:en": "Vanguard",
        "name:zh": "華潤萬家",
        "shop": "supermarket"
      }
    },
    {
      "displayName": "西友",
      "id": "seiyu-fe0970",
      "locationSet": {"include": ["jp"]},
      "tags": {
        "brand": "西友",
        "brand:en": "Seiyu",
        "brand:ja": "西友",
        "brand:wikidata": "Q3108542",
        "name": "西友",
        "name:en": "Seiyu",
        "name:ja": "西友",
        "shop": "supermarket"
      }
    },
    {
      "displayName": "银座超市",
      "id": "inzone-eda947",
      "locationSet": {"include": ["cn"]},
      "note": "仅限山东、河北、河南",
      "preserveTags": ["^name"],
      "tags": {
        "brand": "银座超市",
        "brand:en": "Inzone",
        "brand:wikidata": "Q123025090",
        "brand:zh": "银座超市",
        "name": "银座超市",
        "name:en": "Inzone",
        "name:zh": "银座超市",
        "shop": "supermarket"
      }
    },
    {
      "displayName": "长申国际购物广场",
      "id": "charmson-eda947",
      "locationSet": {"include": ["cn"]},
      "note": "exclude CN-HA.geojson",
      "tags": {
        "brand": "长申国际购物广场",
        "brand:en": "Charmson",
        "brand:wikidata": "Q111270006",
        "brand:zh": "长申国际购物广场",
        "name": "长申国际购物广场",
        "name:en": "Charmson",
        "name:zh": "长申国际购物广场",
        "shop": "supermarket"
      }
    },
    {
      "displayName": "関西スーパー",
      "id": "kansaisuper-fe0970",
      "locationSet": {"include": ["jp"]},
      "tags": {
        "brand": "関西スーパー",
        "brand:en": "Kansai Super",
        "brand:ja": "関西スーパー",
        "brand:wikidata": "Q11656215",
        "name": "関西スーパー",
        "name:en": "Kansai Super",
        "name:ja": "関西スーパー",
        "shop": "supermarket"
      }
    }
  ]
}<|MERGE_RESOLUTION|>--- conflicted
+++ resolved
@@ -31,14 +31,26 @@
   },
   "items": [
     {
-<<<<<<< HEAD
-=======
+      "displayName": "Lotus's",
+      "id": "lotuss-a5f134",
+      "locationSet": {"include": ["my", "th"]},
+      "tags": {
+        "alt_name": "Tesco Lotus",
+        "brand": "Lotus's",
+        "brand:en": "Lotus's",
+        "brand:th": "โลตัส",
+        "brand:wikidata": "Q2378901",
+        "name": "Lotus's",
+        "name:en": "Lotus's",
+        "name:th": "โลตัส",
+        "shop": "supermarket"
+      }
+    },
+    {
       "displayName": "Lotus's go fresh",
       "locationSet": {"include": ["th", "my"]},
-      "matchNames": [
-        "Tesco Lotus Express"
-      ],
-      "tags": {
+      "tags": {
+        "alt_name": "Tesco Lotus Express",
         "brand": "Lotus's go fresh",
         "brand:wikidata": "Q125937967",
         "name": "Lotus's go fresh",
@@ -46,17 +58,6 @@
       }
     },
     {
-      "displayName": "CJ Supermarket",
-      "locationSet": {"include": ["th"]},
-      "tags": {
-        "brand": "CJ Express",
-        "brand:wikidata": "Q125874457",
-        "name": "CJ Supermarket",
-        "shop": "supermarket"
-      }
-    },
-    {
->>>>>>> 8c877868
       "displayName": "365discount",
       "id": "365discount-072052",
       "locationSet": {"include": ["dk"]},
@@ -4461,22 +4462,6 @@
         "brand": "Lotte Mart",
         "brand:wikidata": "Q326715",
         "name": "Lotte Mart",
-        "shop": "supermarket"
-      }
-    },
-    {
-      "displayName": "Lotus's",
-      "id": "lotuss-a5f134",
-      "locationSet": {"include": ["my", "th"]},
-      "tags": {
-        "alt_name": "Tesco Lotus",
-        "brand": "Lotus's",
-        "brand:en": "Lotus's",
-        "brand:th": "โลตัส",
-        "brand:wikidata": "Q2378901",
-        "name": "Lotus's",
-        "name:en": "Lotus's",
-        "name:th": "โลตัส",
         "shop": "supermarket"
       }
     },
