{
  "properties": {
    "path": "brands/shop/supermarket",
    "exclude": {
      "generic": [
        "^(colmado)$",
        "^(mini|super)?\\s?(market|mart|mercado)( municipal)?$",
        "^(супер)?(магазин|маркет)$",
        "^(スーパー|ハイパー)?マーケット$",
        "^duka la vyakula$",
        "^élelmiszer(bolt)?$",
        "^nafaka$",
        "^tienda( de (barrio|abarrotes))?$",
        "^продукт[иы]?$",
        "^универ(маг|сам)$",
        "^хүнсний дэлгүүр$",
        "^بقال(ة)?$",
        "^سو[پ|ب]ر\\s?مار[ک|ك]ت$"
      ],
      "named": [
        "^(famiglia cooperativa|migros bank|migrosbank|семейный)$"
      ]
    }
  },
  "items": [
    {
      "displayName": "8 à Huit",
      "id": "8ahuit-c16b1c",
      "locationSet": {"include": ["fr"]},
      "tags": {
        "brand": "8 à Huit",
        "brand:wikidata": "Q2818601",
        "name": "8 à Huit",
        "shop": "supermarket"
      }
    },
    {
      "displayName": "99 Ranch Market",
      "id": "99ranchmarket-dde59d",
      "locationSet": {"include": ["us"]},
      "matchNames": ["99 ranch", "ranch 99"],
      "tags": {
        "brand": "99 Ranch Market",
        "brand:wikidata": "Q4646307",
        "cuisine": "asian",
        "name": "99 Ranch Market",
        "name:en": "99 Ranch Market",
        "name:zh-Hans": "大华超级市场",
        "name:zh-Hant": "大華超級市場",
        "shop": "supermarket"
      }
    },
    {
      "displayName": "99 Speedmart",
      "id": "99speedmart-bfc07b",
      "locationSet": {"include": ["my", "sg"]},
      "tags": {
        "brand": "99 Speedmart",
        "brand:wikidata": "Q62075061",
        "name": "99 Speedmart",
        "shop": "supermarket"
      }
    },
    {
      "displayName": "A&O",
      "id": "aando-0cb133",
      "locationSet": {"include": ["it"]},
      "tags": {
        "brand": "A&O",
        "brand:wikidata": "Q3600279",
        "name": "A&O",
        "shop": "supermarket"
      }
    },
    {
      "displayName": "A101",
      "id": "a101-5b5772",
      "locationSet": {"include": ["tr"]},
      "tags": {
        "brand": "A101",
        "brand:wikidata": "Q6034496",
        "name": "A101",
        "shop": "supermarket"
      }
    },
    {
      "displayName": "Acme",
      "id": "acme-dde59d",
      "locationSet": {"include": ["us"]},
      "tags": {
        "brand": "Acme",
        "brand:wikidata": "Q341975",
        "name": "Acme",
        "shop": "supermarket"
      }
    },
    {
      "displayName": "AD Delhaize",
      "id": "addelhaize-f276cb",
      "locationSet": {"include": ["be", "lu"]},
      "tags": {
        "brand": "AD Delhaize",
        "brand:wikidata": "Q1184173",
        "name": "AD Delhaize",
        "shop": "supermarket"
      }
    },
    {
      "displayName": "ADEG",
      "id": "adeg-1eef1d",
      "locationSet": {"include": ["at"]},
      "tags": {
        "brand": "ADEG",
        "brand:wikidata": "Q290211",
        "name": "ADEG",
        "shop": "supermarket"
      }
    },
    {
      "displayName": "AEON BiG",
      "id": "aeonbig-80e9ee",
      "locationSet": {"include": ["my"]},
      "tags": {
        "alt_name": "ÆON BiG",
        "brand": "AEON BiG",
        "brand:wikidata": "Q8077280",
        "name": "AEON BiG",
        "shop": "supermarket"
      }
    },
    {
      "displayName": "Ahorramás",
      "id": "ahorramas-0513f1",
      "locationSet": {"include": ["es"]},
      "tags": {
        "brand": "Ahorramás",
        "brand:wikidata": "Q58221883",
        "name": "Ahorramás",
        "shop": "supermarket"
      }
    },
    {
      "displayName": "Albert",
      "id": "albert-8e6809",
      "locationSet": {"include": ["cz"]},
      "tags": {
        "brand": "Albert",
        "brand:wikidata": "Q9144241",
        "name": "Albert",
        "shop": "supermarket"
      }
    },
    {
      "displayName": "Albert Heijn",
      "id": "albertheijn-1cf55d",
      "locationSet": {"include": ["be", "nl"]},
      "tags": {
        "brand": "Albert Heijn",
        "brand:wikidata": "Q1653985",
        "name": "Albert Heijn",
        "shop": "supermarket"
      }
    },
    {
      "displayName": "Albert Heijn XL",
      "id": "albertheijnxl-1cf55d",
      "locationSet": {"include": ["be", "nl"]},
      "tags": {
        "brand": "Albert Heijn XL",
        "brand:wikidata": "Q78163765",
        "name": "Albert Heijn XL",
        "shop": "supermarket"
      }
    },
    {
      "displayName": "Albertsons",
      "id": "albertsons-dde59d",
      "locationSet": {"include": ["us"]},
      "matchNames": ["albertsons supermarket"],
      "tags": {
        "brand": "Albertsons",
        "brand:wikidata": "Q2831861",
        "name": "Albertsons",
        "shop": "supermarket"
      }
    },
    {
      "displayName": "Alcampo",
      "id": "alcampo-0513f1",
      "locationSet": {"include": ["es"]},
      "tags": {
        "brand": "Alcampo",
        "brand:wikidata": "Q2832081",
        "name": "Alcampo",
        "shop": "supermarket"
      }
    },
    {
      "displayName": "ALDI (ALDI Nord group)",
      "id": "aldi-b5be76",
      "locationSet": {
        "include": [
          "be",
          "dk",
          "es",
          "fr",
          "lu",
          "nl",
          "pl",
          "pt"
        ],
        "exclude": ["de"]
      },
      "note": "countries in which ALDI Nord group is active",
      "tags": {
        "brand": "ALDI",
        "brand:wikidata": "Q41171373",
        "name": "ALDI",
        "shop": "supermarket"
      }
    },
    {
      "displayName": "ALDI (ALDI Süd group)",
      "id": "aldi-0d26d7",
      "locationSet": {
        "include": [
          "au",
          "ch",
          "cn",
          "gb",
          "hu",
          "ie",
          "it",
          "us"
        ],
        "exclude": ["de"]
      },
      "note": "countries in which ALDI Süd group is active",
      "tags": {
        "brand": "ALDI",
        "brand:wikidata": "Q41171672",
        "name": "ALDI",
        "shop": "supermarket"
      }
    },
    {
      "displayName": "ALDI Nord",
      "id": "aldinord-0a839e",
      "locationSet": {"include": ["de"]},
      "note": "German ALDI Nord branding",
      "tags": {
        "brand": "ALDI Nord",
        "brand:wikidata": "Q41171373",
        "name": "ALDI Nord",
        "shop": "supermarket"
      }
    },
    {
      "displayName": "ALDI Süd",
      "id": "aldisud-0a839e",
      "locationSet": {"include": ["de"]},
      "note": "German ALDI Süd branding",
      "tags": {
        "brand": "ALDI Süd",
        "brand:wikidata": "Q41171672",
        "name": "ALDI Süd",
        "shop": "supermarket"
      }
    },
    {
      "displayName": "Alimerka",
      "id": "alimerka-0513f1",
      "locationSet": {"include": ["es"]},
      "tags": {
        "brand": "Alimerka",
        "brand:wikidata": "Q16482738",
        "name": "Alimerka",
        "shop": "supermarket"
      }
    },
    {
      "displayName": "Alnatura",
      "id": "alnatura-f97a5b",
      "locationSet": {"include": ["ch", "de"]},
      "tags": {
        "brand": "Alnatura",
        "brand:wikidata": "Q876811",
        "name": "Alnatura",
        "organic": "only",
        "shop": "supermarket"
      }
    },
    {
      "displayName": "Alvo",
      "id": "alvo-f276cb",
      "locationSet": {"include": ["be", "lu"]},
      "tags": {
        "brand": "Alvo",
        "brand:wikidata": "Q16068936",
        "name": "Alvo",
        "shop": "supermarket"
      }
    },
    {
      "displayName": "Amazon Fresh",
      "id": "amazonfresh-986a24",
      "locationSet": {"include": ["001"]},
      "tags": {
        "brand": "Amazon Fresh",
        "brand:wikidata": "Q4740834",
        "name": "Amazon Fresh",
        "shop": "supermarket"
      }
    },
    {
      "displayName": "Amigo",
      "id": "amigo-dde59d",
      "locationSet": {"include": ["us"]},
      "matchNames": [
        "amigo puerto rico",
        "amigo supermarket",
        "supermercado amigo"
      ],
      "tags": {
        "alt_name": "Supermercados Amigo",
        "brand": "Amigo",
        "brand:wikidata": "Q4746234",
        "name": "Amigo",
        "shop": "supermarket"
      }
    },
    {
      "displayName": "Ara",
      "id": "ara-271a34",
      "locationSet": {"include": ["co"]},
      "tags": {
        "brand": "Ara",
        "brand:wikidata": "Q63148677",
        "name": "Ara",
        "shop": "supermarket"
      }
    },
    {
      "displayName": "Asda",
      "id": "asda-a8278b",
      "locationSet": {"include": ["gb"]},
      "tags": {
        "brand": "Asda",
        "brand:wikidata": "Q297410",
        "name": "Asda",
        "shop": "supermarket"
      }
    },
    {
      "displayName": "Assaí Atacadista",
      "id": "assaiatacadista-20f2a8",
      "locationSet": {"include": ["br"]},
      "tags": {
        "brand": "Assaí Atacadista",
        "brand:wikidata": "Q28679415",
        "name": "Assaí Atacadista",
        "shop": "supermarket"
      }
    },
    {
      "displayName": "Atacadão",
      "id": "atacadao-20f2a8",
      "locationSet": {"include": ["br"]},
      "tags": {
        "brand": "Atacadão",
        "brand:wikidata": "Q2868739",
        "name": "Atacadão",
        "shop": "supermarket"
      }
    },
    {
      "displayName": "Auchan",
      "id": "auchan-925d9b",
      "locationSet": {
        "include": ["039", "151", "155", "cn"],
        "exclude": ["ru"]
      },
      "tags": {
        "brand": "Auchan",
        "brand:wikidata": "Q758603",
        "name": "Auchan",
        "shop": "supermarket"
      }
    },
    {
      "displayName": "Auchan Drive",
      "id": "auchandrive-715442",
      "locationSet": {"include": ["fr", "lu"]},
      "tags": {
        "brand": "Auchan Drive",
        "brand:wikidata": "Q2870659",
        "name": "Auchan Drive",
        "shop": "supermarket"
      }
    },
    {
      "displayName": "Auchan Supermarché",
      "id": "auchansupermarche-94a8a9",
      "locationSet": {"include": ["fx"]},
      "tags": {
        "brand": "Auchan Supermarché",
        "brand:wikidata": "Q105857776",
        "name": "Auchan Supermarché",
        "shop": "supermarket"
      }
    },
    {
      "displayName": "Bashas'",
      "id": "bashas-dde59d",
      "locationSet": {"include": ["us"]},
      "tags": {
        "brand": "Bashas'",
        "brand:wikidata": "Q4866786",
        "name": "Bashas'",
        "shop": "supermarket"
      }
    },
    {
      "displayName": "basic",
      "id": "basic-0a839e",
      "locationSet": {"include": ["de"]},
      "tags": {
        "brand": "basic",
        "brand:wikidata": "Q809994",
        "name": "basic",
        "organic": "only",
        "shop": "supermarket"
      }
    },
    {
      "displayName": "BI-LO",
      "id": "bilo-dde59d",
      "locationSet": {"include": ["us"]},
      "tags": {
        "brand": "BI-LO",
        "brand:wikidata": "Q4835620",
        "name": "BI-LO",
        "shop": "supermarket"
      }
    },
    {
      "displayName": "bi1",
      "id": "bi1-f962b8",
      "locationSet": {"include": ["fr", "pl"]},
      "tags": {
        "brand": "bi1",
        "brand:wikidata": "Q56325139",
        "name": "bi1",
        "shop": "supermarket"
      }
    },
    {
      "displayName": "Biedronka",
      "id": "biedronka-9e6a6c",
      "locationSet": {"include": ["pl"]},
      "tags": {
        "brand": "Biedronka",
        "brand:wikidata": "Q857182",
        "name": "Biedronka",
        "shop": "supermarket"
      }
    },
    {
      "displayName": "Big Bazaar",
      "id": "bigbazaar-9ef8f9",
      "locationSet": {"include": ["in"]},
      "tags": {
        "brand": "Big Bazaar",
        "brand:wikidata": "Q3631008",
        "name": "Big Bazaar",
        "shop": "supermarket"
      }
    },
    {
      "displayName": "BIG Bompreço",
      "id": "bigbompreco-20f2a8",
      "locationSet": {"include": ["br"]},
      "tags": {
        "brand": "BIG Bompreço",
        "brand:wikidata": "Q4940907",
        "name": "BIG Bompreço",
        "shop": "supermarket"
      }
    },
    {
      "displayName": "Big C",
      "id": "bigc-a1bbd8",
      "locationSet": {"include": ["th", "vn"]},
      "tags": {
        "brand": "Big C",
        "brand:wikidata": "Q858665",
        "name": "Big C",
        "shop": "supermarket"
      }
    },
    {
      "displayName": "Big Market",
      "id": "bigmarket-e8341b",
      "locationSet": {"include": ["al"]},
      "tags": {
        "brand": "Big Market",
        "brand:wikidata": "Q28135235",
        "name": "Big Market",
        "shop": "supermarket"
      }
    },
    {
      "displayName": "Big Y",
      "id": "bigy-14be05",
      "locationSet": {
        "include": [
          "us-ct.geojson",
          "us-ma.geojson"
        ]
      },
      "tags": {
        "brand": "Big Y",
        "brand:wikidata": "Q4906701",
        "name": "Big Y",
        "shop": "supermarket"
      }
    },
    {
      "displayName": "Big-A",
      "id": "biga-fe0970",
      "locationSet": {"include": ["jp"]},
      "tags": {
        "brand": "Big-A",
        "brand:en": "Big-A",
        "brand:ja": "ビッグ・エー",
        "brand:wikidata": "Q11330804",
        "name": "Big-A",
        "name:en": "Big-A",
        "name:ja": "ビッグ・エー",
        "shop": "supermarket"
      }
    },
    {
      "displayName": "Billa",
      "id": "billa-260f39",
      "locationSet": {"include": ["151", "at"]},
      "tags": {
        "brand": "Billa",
        "brand:wikidata": "Q537781",
        "name": "Billa",
        "shop": "supermarket"
      }
    },
    {
      "displayName": "Billa Plus",
      "id": "billaplus-1eef1d",
      "locationSet": {"include": ["at"]},
      "matchNames": ["merkur"],
      "tags": {
        "brand": "Billa Plus",
        "name": "Billa Plus",
        "shop": "supermarket"
      }
    },
    {
      "displayName": "BİM",
      "id": "bim-8af1d3",
      "locationSet": {"include": ["ma", "tr"]},
      "tags": {
        "brand": "BİM",
        "brand:wikidata": "Q1022075",
        "name": "BİM",
        "shop": "supermarket"
      }
    },
    {
      "displayName": "Bin Inn",
      "id": "bininn-5dc426",
      "locationSet": {"include": ["nz"]},
      "tags": {
        "brand": "Bin Inn",
        "brand:wikidata": "Q110524077",
        "bulk_purchase": "yes",
        "name": "Bin Inn",
        "shop": "supermarket"
      }
    },
    {
      "displayName": "Bingo",
      "id": "bingo-f320a3",
      "locationSet": {"include": ["ba"]},
      "tags": {
        "brand": "Bingo",
        "brand:wikidata": "Q16842066",
        "name": "Bingo",
        "shop": "supermarket"
      }
    },
    {
      "displayName": "Bio C' Bon",
      "id": "biocbon-c08337",
      "locationSet": {
        "include": ["es", "fr", "jp"]
      },
      "tags": {
        "brand": "Bio C' Bon",
        "brand:wikidata": "Q54312551",
        "name": "Bio C' Bon",
        "shop": "supermarket"
      }
    },
    {
      "displayName": "Bio Company",
      "id": "biocompany-0a839e",
      "locationSet": {"include": ["de"]},
      "tags": {
        "brand": "Bio Company",
        "brand:wikidata": "Q864179",
        "name": "Bio Company",
        "organic": "only",
        "shop": "supermarket"
      }
    },
    {
      "displayName": "Biocoop",
      "id": "biocoop-c16b1c",
      "locationSet": {"include": ["fr"]},
      "tags": {
        "brand": "Biocoop",
        "brand:wikidata": "Q2904039",
        "name": "Biocoop",
        "shop": "supermarket"
      }
    },
    {
      "displayName": "BM",
      "id": "bm-0513f1",
      "locationSet": {"include": ["es"]},
      "tags": {
        "brand": "BM",
        "brand:wikidata": "Q62073462",
        "name": "BM",
        "shop": "supermarket"
      }
    },
    {
      "displayName": "Bodega Aurrera",
      "id": "bodegaaurrera-9b2dfb",
      "locationSet": {"include": ["mx"]},
      "tags": {
        "brand": "Bodega Aurrera",
        "brand:wikidata": "Q3365858",
        "name": "Bodega Aurrera",
        "shop": "supermarket"
      }
    },
    {
      "displayName": "BonÀrea",
      "id": "bonarea-774072",
      "locationSet": {"include": ["ad", "es"]},
      "tags": {
        "brand": "BonÀrea",
        "brand:wikidata": "Q11924743",
        "name": "BonÀrea",
        "shop": "supermarket"
      }
    },
    {
      "displayName": "Boni",
      "id": "boni-5811b5",
      "locationSet": {"include": ["nl"]},
      "tags": {
        "brand": "Boni",
        "brand:wikidata": "Q4380634",
        "name": "Boni",
        "shop": "supermarket"
      }
    },
    {
      "displayName": "Bonpreu",
      "id": "bonpreu-0513f1",
      "locationSet": {"include": ["es"]},
      "tags": {
        "brand": "Bonpreu",
        "brand:wikidata": "Q11924747",
        "name": "Bonpreu",
        "shop": "supermarket"
      }
    },
    {
      "displayName": "Bónus",
      "id": "bonus-eba859",
      "locationSet": {"include": ["fo", "is"]},
      "tags": {
        "brand": "Bónus",
        "brand:wikidata": "Q3480158",
        "name": "Bónus",
        "shop": "supermarket"
      }
    },
    {
      "displayName": "Boon's Markt",
      "id": "boonsmarkt-5811b5",
      "locationSet": {"include": ["nl"]},
      "tags": {
        "brand": "Boon's Markt",
        "brand:wikidata": "Q97704873",
        "name": "Boon's Markt",
        "shop": "supermarket"
      }
    },
    {
      "displayName": "Booths",
      "id": "booths-a8278b",
      "locationSet": {"include": ["gb"]},
      "tags": {
        "brand": "Booths",
        "brand:wikidata": "Q4943949",
        "name": "Booths",
        "shop": "supermarket"
      }
    },
    {
      "displayName": "Bravo",
      "id": "bravo-dde59d",
      "locationSet": {"include": ["us"]},
      "tags": {
        "brand": "Bravo",
        "brand:wikidata": "Q16985159",
        "name": "Bravo",
        "shop": "supermarket"
      }
    },
    {
      "displayName": "Brookshire Brothers",
      "id": "brookshirebrothers-dde59d",
      "locationSet": {"include": ["us"]},
      "tags": {
        "brand": "Brookshire Brothers",
        "brand:wikidata": "Q4975084",
        "name": "Brookshire Brothers",
        "shop": "supermarket"
      }
    },
    {
      "displayName": "Brookshire's",
      "id": "brookshires-dde59d",
      "locationSet": {"include": ["us"]},
      "tags": {
        "brand": "Brookshire's",
        "brand:wikidata": "Q4975085",
        "name": "Brookshire's",
        "shop": "supermarket"
      }
    },
    {
      "displayName": "Budgens",
      "id": "budgens-a8278b",
      "locationSet": {"include": ["gb"]},
      "tags": {
        "brand": "Budgens",
        "brand:wikidata": "Q4985016",
        "name": "Budgens",
        "shop": "supermarket"
      }
    },
    {
      "displayName": "Bulk Barn",
      "id": "bulkbarn-76454b",
      "locationSet": {"include": ["ca"]},
      "tags": {
        "brand": "Bulk Barn",
        "brand:wikidata": "Q4996466",
        "name": "Bulk Barn",
        "shop": "supermarket"
      }
    },
    {
      "displayName": "Bunnpris",
      "id": "bunnpris-ed9dd5",
      "locationSet": {"include": ["no"]},
      "preserveTags": ["^name"],
      "tags": {
        "brand": "Bunnpris",
        "brand:wikidata": "Q1774634",
        "name": "Bunnpris",
        "shop": "supermarket"
      }
    },
    {
      "displayName": "C-Town Supermarkets",
      "id": "ctown-dde59d",
      "locationSet": {"include": ["us"]},
      "tags": {
        "brand": "C-Town Supermarkets",
        "brand:wikidata": "Q5005929",
        "name": "C-Town",
        "shop": "supermarket"
      }
    },
    {
      "displayName": "Cactus",
      "id": "cactus-a0478c",
      "locationSet": {"include": ["lu"]},
      "tags": {
        "brand": "Cactus",
        "brand:wikidata": "Q466918",
        "name": "Cactus",
        "shop": "supermarket"
      }
    },
    {
      "displayName": "CAP-Markt",
      "id": "capmarkt-0a839e",
      "locationSet": {"include": ["de"]},
      "tags": {
        "brand": "CAP",
        "brand:wikidata": "Q1022827",
        "name": "CAP-Markt",
        "shop": "supermarket"
      }
    },
    {
      "displayName": "Caprabo",
      "id": "caprabo-774072",
      "locationSet": {"include": ["ad", "es"]},
      "tags": {
        "brand": "Caprabo",
        "brand:wikidata": "Q1980781",
        "name": "Caprabo",
        "shop": "supermarket"
      }
    },
    {
      "displayName": "Cardenas",
      "id": "cardenas-dde59d",
      "locationSet": {"include": ["us"]},
      "matchNames": [
        "mi pueblo",
        "mi pueblo food center"
      ],
      "tags": {
        "brand": "Cardenas",
        "brand:wikidata": "Q64149543",
        "cuisine": "latin_american",
        "name": "Cardenas",
        "shop": "supermarket"
      }
    },
    {
      "displayName": "Cargills Food City (Sri Lanka)",
      "id": "cargillsfoodcity-8ce434",
      "locationSet": {"include": ["lk"]},
      "tags": {
        "brand": "Cargills Food City",
        "brand:wikidata": "Q58353955",
        "name": "Cargills Food City",
        "shop": "supermarket"
      }
    },
    {
      "displayName": "Carrefour",
      "id": "carrefour-986a24",
      "locationSet": {"include": ["001"]},
      "tags": {
        "brand": "Carrefour",
        "brand:wikidata": "Q217599",
        "name": "Carrefour",
        "shop": "supermarket"
      }
    },
    {
      "displayName": "Carrefour City",
      "id": "carrefourcity-3f7afe",
      "locationSet": {"include": ["be", "fr"]},
      "matchTags": ["shop/convenience"],
      "tags": {
        "brand": "Carrefour City",
        "brand:wikidata": "Q2940187",
        "name": "Carrefour City",
        "shop": "supermarket"
      }
    },
    {
      "displayName": "Carrefour Contact",
      "id": "carrefourcontact-c16b1c",
      "locationSet": {"include": ["fr"]},
      "tags": {
        "brand": "Carrefour Contact",
        "brand:wikidata": "Q2940188",
        "name": "Carrefour Contact",
        "shop": "supermarket"
      }
    },
    {
      "displayName": "Carrefour Market",
      "id": "carrefourmarket-986a24",
      "locationSet": {"include": ["001"]},
      "tags": {
        "brand": "Carrefour Market",
        "brand:wikidata": "Q2689639",
        "name": "Carrefour Market",
        "shop": "supermarket"
      }
    },
    {
      "displayName": "Carulla",
      "id": "carulla-271a34",
      "locationSet": {"include": ["co"]},
      "tags": {
        "brand": "Carulla",
        "brand:wikidata": "Q5047480",
        "name": "Carulla",
        "shop": "supermarket"
      }
    },
    {
      "displayName": "Casino",
      "id": "casino-c16b1c",
      "locationSet": {"include": ["fr"]},
      "tags": {
        "brand": "Casino",
        "brand:wikidata": "Q89029184",
        "name": "Casino",
        "shop": "supermarket"
      }
    },
    {
      "displayName": "CBA",
      "id": "cba-ce4f93",
      "locationSet": {
        "include": ["bg", "hu", "ro", "sk"]
      },
      "tags": {
        "brand": "CBA",
        "brand:wikidata": "Q779845",
        "name": "CBA",
        "shop": "supermarket"
      }
    },
    {
      "displayName": "Centra",
      "id": "centra-b7087f",
      "locationSet": {"include": ["gb", "ie"]},
      "tags": {
        "brand": "Centra",
        "brand:wikidata": "Q747678",
        "name": "Centra",
        "shop": "supermarket"
      }
    },
    {
      "displayName": "Centre Commercial E. Leclerc",
      "id": "centrecommercialeleclerc-f962b8",
      "locationSet": {"include": ["fr", "pl"]},
      "tags": {
        "brand": "Centre Commercial E. Leclerc",
        "brand:wikidata": "Q1273376",
        "name": "Centre Commercial E. Leclerc",
        "shop": "supermarket"
      }
    },
    {
      "displayName": "Charter",
      "id": "charter-0513f1",
      "locationSet": {"include": ["es"]},
      "tags": {
        "brand": "Charter",
        "brand:wikidata": "Q95916752",
        "name": "Charter",
        "shop": "supermarket"
      }
    },
    {
      "displayName": "Chata Polska",
      "id": "chatapolska-9e6a6c",
      "locationSet": {"include": ["pl"]},
      "tags": {
        "brand": "Chata Polska",
        "brand:wikidata": "Q61994406",
        "name": "Chata Polska",
        "shop": "supermarket"
      }
    },
    {
      "displayName": "Checkers",
      "id": "checkers-a0d53f",
      "locationSet": {
        "include": ["bw", "na", "za"]
      },
      "tags": {
        "brand": "Checkers",
        "brand:wikidata": "Q5089126",
        "name": "Checkers",
        "shop": "supermarket"
      }
    },
    {
      "displayName": "Chedraui",
      "id": "chedraui-9b2dfb",
      "locationSet": {"include": ["mx"]},
      "tags": {
        "brand": "Chedraui",
        "brand:wikidata": "Q2961952",
        "name": "Chedraui",
        "shop": "supermarket"
      }
    },
    {
      "displayName": "Choppies",
      "id": "choppies-8c44d4",
      "locationSet": {
        "include": ["bw", "zm", "zw"]
      },
      "tags": {
        "brand": "Choppies",
        "brand:wikidata": "Q5104860",
        "name": "Choppies",
        "shop": "supermarket"
      }
    },
    {
      "displayName": "City Market",
      "id": "citymarket-986a24",
      "locationSet": {"include": ["001"]},
      "tags": {
        "brand": "City Market",
        "brand:wikidata": "Q5123299",
        "name": "City Market",
        "shop": "supermarket"
      }
    },
    {
      "displayName": "Co-op (Canada)",
      "id": "coop-76454b",
      "locationSet": {"include": ["ca"]},
      "tags": {
        "brand": "Federated Co-operatives",
        "brand:wikidata": "Q5440676",
        "name": "Co-op",
        "shop": "supermarket"
      }
    },
    {
      "displayName": "Co-op Food",
      "id": "coopfood-a8278b",
      "locationSet": {"include": ["gb"]},
      "matchNames": ["coop"],
      "tags": {
        "brand": "Co-op Food",
        "brand:wikidata": "Q3277439",
        "name": "Co-op Food",
        "operator": "The Co-operative Group",
        "operator:wikidata": "Q117202",
        "shop": "supermarket"
      }
    },
    {
      "displayName": "Co-operative Grand Marché",
      "id": "cooperativegrandmarche-a048a6",
      "locationSet": {"include": ["gg", "je"]},
      "tags": {
        "brand": "Co-operative Grand Marché",
        "brand:wikidata": "Q107594917",
        "name": "Co-operative Grand Marché",
        "operator": "Channel Islands Co-operative Society",
        "operator:wikidata": "Q5072404",
        "shop": "supermarket"
      }
    },
    {
      "displayName": "Coccinelle Express",
      "id": "coccinelleexpress-c16b1c",
      "locationSet": {"include": ["fr"]},
      "tags": {
        "brand": "Coccinelle Express",
        "brand:wikidata": "Q90020479",
        "name": "Coccinelle Express",
        "shop": "supermarket"
      }
    },
    {
      "displayName": "Coccinelle Supermarché",
      "id": "coccinellesupermarche-c16b1c",
      "locationSet": {"include": ["fr"]},
      "tags": {
        "brand": "Coccinelle Supermarché",
        "brand:wikidata": "Q90020459",
        "name": "Coccinelle Supermarché",
        "shop": "supermarket"
      }
    },
    {
      "displayName": "Coles",
      "id": "coles-0aa0b6",
      "locationSet": {"include": ["au", "gb"]},
      "tags": {
        "brand": "Coles",
        "brand:wikidata": "Q1108172",
        "name": "Coles",
        "shop": "supermarket"
      }
    },
    {
      "displayName": "Colruyt",
      "id": "colruyt-27c1df",
      "locationSet": {
        "include": ["be", "fr", "lu"]
      },
      "tags": {
        "brand": "Colruyt",
        "brand:wikidata": "Q2363991",
        "name": "Colruyt",
        "shop": "supermarket"
      }
    },
    {
      "displayName": "Combi",
      "id": "combi-0a839e",
      "locationSet": {"include": ["de"]},
      "tags": {
        "brand": "Combi",
        "brand:wikidata": "Q1113618",
        "name": "Combi",
        "shop": "supermarket"
      }
    },
    {
      "displayName": "Comercial Mexicana",
      "id": "comercialmexicana-9b2dfb",
      "locationSet": {"include": ["mx"]},
      "tags": {
        "brand": "Comercial Mexicana",
        "brand:wikidata": "Q2985173",
        "name": "Comercial Mexicana",
        "shop": "supermarket"
      }
    },
    {
      "displayName": "Conad",
      "id": "conad-06d4eb",
      "locationSet": {"include": ["al", "it"]},
      "tags": {
        "brand": "Conad",
        "brand:wikidata": "Q639075",
        "name": "Conad",
        "shop": "supermarket"
      }
    },
    {
      "displayName": "Conad City",
      "id": "conadcity-0cb133",
      "locationSet": {"include": ["it"]},
      "tags": {
        "brand": "Conad City",
        "brand:wikidata": "Q57543102",
        "name": "Conad City",
        "shop": "supermarket"
      }
    },
    {
      "displayName": "Conad Superstore",
      "id": "conadsuperstore-0cb133",
      "locationSet": {"include": ["it"]},
      "tags": {
        "brand": "Conad Superstore",
        "name": "Conad Superstore",
        "shop": "supermarket"
      }
    },
    {
      "displayName": "Condis",
      "id": "condis-0513f1",
      "locationSet": {"include": ["es"]},
      "tags": {
        "brand": "Condis",
        "brand:wikidata": "Q57417581",
        "name": "Condis",
        "shop": "supermarket"
      }
    },
    {
      "displayName": "Consum",
      "id": "consum-0513f1",
      "locationSet": {"include": ["es"]},
      "tags": {
        "brand": "Consum",
        "brand:wikidata": "Q8350308",
        "name": "Consum",
        "shop": "supermarket"
      }
    },
    {
      "displayName": "Continente",
      "id": "continente-a14fce",
      "locationSet": {"include": ["pt"]},
      "tags": {
        "brand": "Continente",
        "brand:wikidata": "Q2995683",
        "name": "Continente",
        "shop": "supermarket"
      }
    },
    {
      "displayName": "Coop (Italia)",
      "id": "coop-0cb133",
      "locationSet": {"include": ["it"]},
      "tags": {
        "brand": "Coop",
        "brand:wikidata": "Q1129774",
        "name": "Coop",
        "shop": "supermarket"
      }
    },
    {
      "displayName": "Coop (Nederland)",
      "id": "coop-5811b5",
      "locationSet": {"include": ["nl"]},
      "tags": {
        "brand": "Coop",
        "brand:wikidata": "Q2390074",
        "name": "Coop",
        "shop": "supermarket"
      }
    },
    {
      "displayName": "Coop (Schweiz)",
      "id": "coop-36e991",
      "locationSet": {"include": ["ch"]},
      "tags": {
        "brand": "Coop",
        "brand:wikidata": "Q432564",
        "name": "Coop",
        "shop": "supermarket"
      }
    },
    {
      "displayName": "Coop (Sverige)",
      "id": "coop-c57afb",
      "locationSet": {"include": ["se"]},
      "matchNames": [
        "coop konsum",
        "konsum",
        "lilla coop",
        "stora coop"
      ],
      "preserveTags": ["^name"],
      "tags": {
        "brand": "Coop (Sweden)",
        "brand:wikidata": "Q15229319",
        "name": "Coop",
        "shop": "supermarket"
      }
    },
    {
      "displayName": "Coop Eesti",
      "id": "coop-e21b3b",
      "locationSet": {"include": ["ee"]},
      "tags": {
        "brand": "Coop Eesti",
        "brand:wikidata": "Q12361460",
        "name": "Coop",
        "shop": "supermarket"
      }
    },
    {
      "displayName": "COOP Jednota",
      "id": "coopjednota-261d20",
      "locationSet": {"include": ["cz", "sk"]},
      "matchNames": ["jednota"],
      "tags": {
        "brand": "COOP Jednota",
        "brand:wikidata": "Q41629254",
        "name": "COOP Jednota",
        "shop": "supermarket"
      }
    },
    {
      "displayName": "Coop Marked",
      "id": "coopmarked-ed9dd5",
      "locationSet": {"include": ["no"]},
      "preserveTags": ["^name"],
      "tags": {
        "brand": "Coop Marked",
        "brand:wikidata": "Q5167703",
        "shop": "supermarket"
      }
    },
    {
      "displayName": "Coop Mega",
      "id": "coopmega-ed9dd5",
      "locationSet": {"include": ["no"]},
      "preserveTags": ["^name"],
      "tags": {
        "brand": "Coop Mega",
        "brand:wikidata": "Q4581010",
        "name": "Coop Mega",
        "shop": "supermarket"
      }
    },
    {
      "displayName": "Coop Prix",
      "id": "coopprix-ed9dd5",
      "locationSet": {"include": ["no"]},
      "preserveTags": ["^name"],
      "tags": {
        "brand": "Coop Prix",
        "brand:wikidata": "Q5167705",
        "name": "Coop Prix",
        "shop": "supermarket"
      }
    },
    {
      "displayName": "Coop Szuper",
      "id": "coopszuper-478515",
      "locationSet": {"include": ["hu"]},
      "tags": {
        "brand": "Coop Szuper",
        "brand:wikidata": "Q868980",
        "name": "Coop Szuper",
        "shop": "supermarket"
      }
    },
    {
      "displayName": "Coop Vandaag",
      "id": "coopvandaag-5811b5",
      "locationSet": {"include": ["nl"]},
      "tags": {
        "brand": "Coop Vandaag",
        "brand:wikidata": "Q98455765",
        "name": "Coop Vandaag",
        "shop": "supermarket"
      }
    },
    {
      "displayName": "CoopCompact",
      "id": "coopcompact-5811b5",
      "locationSet": {"include": ["nl"]},
      "tags": {
        "brand": "CoopCompact",
        "brand:wikidata": "Q98454887",
        "name": "CoopCompact",
        "shop": "supermarket"
      }
    },
    {
      "displayName": "Cooperativa Obrera",
      "id": "cooperativaobrera-0d2b84",
      "locationSet": {"include": ["ar"]},
      "tags": {
        "brand": "Cooperativa Obrera",
        "brand:wikidata": "Q110454268",
        "name": "Cooperativa Obrera",
        "shop": "supermarket"
      }
    },
    {
      "displayName": "Cora",
      "id": "cora-ea1ce5",
      "locationSet": {
        "include": ["be", "fr", "lu", "ro"]
      },
      "tags": {
        "brand": "Cora",
        "brand:wikidata": "Q686643",
        "name": "Cora",
        "shop": "supermarket"
      }
    },
    {
      "displayName": "Costcutter",
      "id": "costcutter-986a24",
      "locationSet": {"include": ["001"]},
      "matchNames": ["costcutters"],
      "tags": {
        "brand": "Costcutter",
        "brand:wikidata": "Q5175072",
        "name": "Costcutter",
        "shop": "supermarket"
      }
    },
    {
      "displayName": "Côté Nature",
      "id": "cotenature-c16b1c",
      "locationSet": {"include": ["fr"]},
      "tags": {
        "brand": "Côté Nature",
        "brand:wikidata": "Q90016283",
        "name": "Côté Nature",
        "organic": "only",
        "shop": "supermarket"
      }
    },
    {
      "displayName": "Coto",
      "id": "coto-0d2b84",
      "locationSet": {"include": ["ar"]},
      "tags": {
        "brand": "Coto",
        "brand:wikidata": "Q5175411",
        "name": "Coto",
        "shop": "supermarket"
      }
    },
    {
      "displayName": "Countdown",
      "id": "countdown-5dc426",
      "locationSet": {"include": ["nz"]},
      "tags": {
        "brand": "Countdown",
        "brand:wikidata": "Q5176845",
        "name": "Countdown",
        "shop": "supermarket"
      }
    },
    {
      "displayName": "Covirán",
      "id": "coviran-d9bffc",
      "locationSet": {"include": ["es", "pt"]},
      "tags": {
        "brand": "Covirán",
        "brand:wikidata": "Q61070539",
        "name": "Covirán",
        "name:pt": "Coviran",
        "shop": "supermarket"
      }
    },
    {
      "displayName": "Crai",
      "id": "crai-d52198",
      "locationSet": {"include": ["ch", "it"]},
      "tags": {
        "brand": "Crai",
        "brand:wikidata": "Q3696429",
        "name": "Crai",
        "shop": "supermarket"
      }
    },
    {
      "displayName": "Cub Foods",
      "id": "cubfoods-dde59d",
      "locationSet": {"include": ["us"]},
      "tags": {
        "brand": "Cub Foods",
        "brand:wikidata": "Q5191916",
        "name": "Cub Foods",
        "shop": "supermarket"
      }
    },
    {
      "displayName": "D'Agostino",
      "id": "dagostino-dde59d",
      "locationSet": {"include": ["us"]},
      "tags": {
        "brand": "D'Agostino",
        "brand:wikidata": "Q20656844",
        "name": "D'Agostino",
        "shop": "supermarket"
      }
    },
    {
      "displayName": "D&W Fresh Market",
      "id": "dandwfreshmarket-dde59d",
      "locationSet": {"include": ["us"]},
      "tags": {
        "brand": "D&W Fresh Market",
        "brand:wikidata": "Q5203035",
        "name": "D&W Fresh Market",
        "shop": "supermarket"
      }
    },
    {
      "displayName": "D1",
      "id": "d1-271a34",
      "locationSet": {"include": ["co"]},
      "tags": {
        "brand": "D1",
        "brand:wikidata": "Q43403418",
        "name": "D1",
        "shop": "supermarket"
      }
    },
    {
      "displayName": "Dagli'Brugsen",
      "id": "daglibrugsen-072052",
      "locationSet": {"include": ["dk"]},
      "tags": {
        "brand": "Dagli'Brugsen",
        "brand:wikidata": "Q12307017",
        "name": "Dagli'Brugsen",
        "shop": "supermarket"
      }
    },
    {
      "displayName": "Dagwinkel",
      "id": "dagwinkel-5811b5",
      "locationSet": {"include": ["nl"]},
      "tags": {
        "brand": "Dagwinkel",
        "brand:wikidata": "Q2433706",
        "name": "Dagwinkel",
        "shop": "supermarket"
      }
    },
    {
      "displayName": "Decò",
      "id": "deco-0cb133",
      "locationSet": {"include": ["it"]},
      "tags": {
        "brand": "Decò",
        "brand:wikidata": "Q65127915",
        "name": "Decò",
        "shop": "supermarket"
      }
    },
    {
      "displayName": "Deen",
      "id": "deen-5811b5",
      "locationSet": {"include": ["nl"]},
      "tags": {
        "brand": "Deen",
        "brand:wikidata": "Q13571727",
        "name": "Deen",
        "shop": "supermarket"
      }
    },
    {
      "displayName": "DekaMarkt",
      "id": "dekamarkt-5811b5",
      "locationSet": {"include": ["nl"]},
      "tags": {
        "brand": "DekaMarkt",
        "brand:wikidata": "Q2489350",
        "name": "DekaMarkt",
        "shop": "supermarket"
      }
    },
    {
      "displayName": "Delhaize",
      "id": "delhaize-f276cb",
      "locationSet": {"include": ["be", "lu"]},
      "tags": {
        "brand": "Delhaize",
        "brand:wikidata": "Q1184173",
        "name": "Delhaize",
        "shop": "supermarket"
      }
    },
    {
      "displayName": "Delikatesy Centrum",
      "id": "delikatesycentrum-9e6a6c",
      "locationSet": {"include": ["pl"]},
      "tags": {
        "brand": "Delikatesy Centrum",
        "brand:wikidata": "Q11693824",
        "name": "Delikatesy Centrum",
        "shop": "supermarket"
      }
    },
    {
      "displayName": "denn's Biomarkt",
      "id": "dennsbiomarkt-6367d0",
      "locationSet": {"include": ["at", "de"]},
      "tags": {
        "brand": "denn's Biomarkt",
        "brand:wikidata": "Q48883773",
        "name": "denn's Biomarkt",
        "organic": "only",
        "shop": "supermarket"
      }
    },
    {
      "displayName": "Denner",
      "id": "denner-704edb",
      "locationSet": {"include": ["ch", "li"]},
      "tags": {
        "brand": "Denner",
        "brand:wikidata": "Q379911",
        "name": "Denner",
        "shop": "supermarket"
      }
    },
    {
      "displayName": "Despar",
      "id": "despar-0cb133",
      "locationSet": {"include": ["it"]},
      "tags": {
        "brand": "Spar",
        "brand:wikidata": "Q610492",
        "name": "Despar",
        "shop": "supermarket"
      }
    },
    {
      "displayName": "Despensa Familiar",
      "id": "despensafamiliar-4ef027",
      "locationSet": {
        "include": ["gt", "hn", "sv"]
      },
      "tags": {
        "brand": "Despensa Familiar",
        "brand:wikidata": "Q61994849",
        "name": "Despensa Familiar",
        "shop": "supermarket"
      }
    },
    {
      "displayName": "Dia",
      "id": "dia-986a24",
      "locationSet": {"include": ["001"]},
      "matchNames": ["supermercado dia"],
      "tags": {
        "brand": "Dia",
        "brand:wikidata": "Q925132",
        "name": "Dia",
        "shop": "supermarket"
      }
    },
    {
      "displayName": "Dia Market",
      "id": "diamarket-986a24",
      "locationSet": {"include": ["001"]},
      "tags": {
        "brand": "Dia Market",
        "brand:wikidata": "Q925132",
        "name": "Dia Market",
        "shop": "supermarket"
      }
    },
    {
      "displayName": "Dierbergs",
      "id": "dierbergs-dde59d",
      "locationSet": {"include": ["us"]},
      "tags": {
        "brand": "Dierbergs",
        "brand:wikidata": "Q5274978",
        "name": "Dierbergs",
        "shop": "supermarket"
      }
    },
    {
      "displayName": "Dillons",
      "id": "dillons-dde59d",
      "locationSet": {"include": ["us"]},
      "tags": {
        "brand": "Dillons",
        "brand:wikidata": "Q5276954",
        "name": "Dillons",
        "shop": "supermarket"
      }
    },
    {
      "displayName": "Dino",
      "id": "dino-9e6a6c",
      "locationSet": {"include": ["pl"]},
      "tags": {
        "brand": "Dino",
        "brand:wikidata": "Q11694239",
        "name": "Dino",
        "shop": "supermarket"
      }
    },
    {
      "displayName": "Dirk",
      "id": "dirk-5811b5",
      "locationSet": {"include": ["nl"]},
      "tags": {
        "brand": "Dirk",
        "brand:wikidata": "Q17502722",
        "name": "Dirk",
        "old_name": "Dirk van den Broek",
        "shop": "supermarket"
      }
    },
    {
      "displayName": "Disco (Argentina)",
      "id": "disco-0d2b84",
      "locationSet": {"include": ["ar"]},
      "tags": {
        "brand": "Disco",
        "brand:wikidata": "Q6135978",
        "name": "Disco",
        "shop": "supermarket"
      }
    },
    {
      "displayName": "Disco (Uruguay)",
      "id": "disco-f37fd6",
      "locationSet": {"include": ["uy"]},
      "tags": {
        "brand": "Disco",
        "brand:wikidata": "Q16636819",
        "name": "Disco",
        "shop": "supermarket"
      }
    },
    {
      "displayName": "diska",
      "id": "diska-0a839e",
      "locationSet": {"include": ["de"]},
      "tags": {
        "brand": "diska",
        "brand:wikidata": "Q62390177",
        "name": "diska",
        "shop": "supermarket"
      }
    },
    {
      "displayName": "DMart",
      "id": "dmart-9ef8f9",
      "locationSet": {"include": ["in"]},
      "tags": {
        "brand": "DMart",
        "brand:wikidata": "Q5203271",
        "name": "DMart",
        "shop": "supermarket"
      }
    },
    {
      "displayName": "Dollar General Market",
      "id": "dollargeneralmarket-dde59d",
      "locationSet": {"include": ["us"]},
      "matchTags": [
        "shop/convenience",
        "shop/variety_store"
      ],
      "tags": {
        "brand": "Dollar General Market",
        "brand:wikidata": "Q145168",
        "name": "Dollar General Market",
        "shop": "supermarket"
      }
    },
    {
      "displayName": "Drakes",
      "id": "drakes-c254c9",
      "locationSet": {"include": ["au"]},
      "tags": {
        "brand": "Drakes",
        "brand:wikidata": "Q48988077",
        "name": "Drakes",
        "shop": "supermarket"
      }
    },
    {
      "displayName": "Dunnes Stores",
      "id": "dunnesstores-b7087f",
      "locationSet": {"include": ["gb", "ie"]},
      "tags": {
        "brand": "Dunnes Stores",
        "brand:wikidata": "Q1266203",
        "name": "Dunnes Stores",
        "shop": "supermarket"
      }
    },
    {
      "displayName": "E-Center",
      "id": "ecenter-0a839e",
      "locationSet": {"include": ["de"]},
      "tags": {
        "brand": "E-Center",
        "brand:wikidata": "Q701755",
        "name": "E-Center",
        "shop": "supermarket"
      }
    },
    {
      "displayName": "E-Mart",
      "id": "emart-12b833",
      "locationSet": {"include": ["kr"]},
      "tags": {
        "brand": "E-Mart",
        "brand:en": "E-Mart",
        "brand:ko": "이마트",
        "brand:wikidata": "Q490371",
        "name": "E-Mart",
        "name:en": "E-Mart",
        "name:ko": "이마트",
        "shop": "supermarket"
      }
    },
    {
      "displayName": "E. Leclerc",
      "id": "eleclerc-111b05",
      "locationSet": {
        "include": ["es", "fr", "pl", "pt"]
      },
      "tags": {
        "brand": "E. Leclerc",
        "brand:wikidata": "Q1273376",
        "name": "E. Leclerc",
        "shop": "supermarket"
      }
    },
    {
      "displayName": "E. Leclerc Drive",
      "id": "eleclercdrive-c16b1c",
      "locationSet": {"include": ["fr"]},
      "matchNames": ["leclerc drive"],
      "tags": {
        "brand": "E. Leclerc Drive",
        "brand:wikidata": "Q1273376",
        "name": "E. Leclerc Drive",
        "shop": "supermarket"
      }
    },
    {
      "displayName": "East of England CO-OP",
      "id": "eastofenglandcoop-a8278b",
      "locationSet": {"include": ["gb"]},
      "tags": {
        "brand": "East of England CO-OP",
        "brand:wikidata": "Q5329759",
        "name": "East of England CO-OP",
        "operator": "East of England Co-operative Society",
        "operator:wikidata": "Q5329759",
        "shop": "supermarket"
      }
    },
    {
      "displayName": "Eataly",
      "id": "eataly-986a24",
      "locationSet": {"include": ["001"]},
      "tags": {
        "brand": "Eataly",
        "brand:wikidata": "Q3046645",
        "name": "Eataly",
        "shop": "supermarket"
      }
    },
    {
      "displayName": "ebl-Naturkost",
      "id": "eblnaturkost-f97a5b",
      "locationSet": {"include": ["ch", "de"]},
      "tags": {
        "brand": "ebl-Naturkost",
        "brand:wikidata": "Q22691722",
        "name": "ebl-Naturkost",
        "organic": "only",
        "shop": "supermarket"
      }
    },
    {
      "displayName": "Econsave",
      "id": "econsave-80e9ee",
      "locationSet": {"include": ["my"]},
      "tags": {
        "brand": "Econsave",
        "brand:en": "Econsave",
        "brand:wikidata": "Q61776608",
        "brand:zh": "宜康省",
        "name": "Econsave",
        "name:en": "Econsave",
        "name:zh": "宜康省",
        "shop": "supermarket"
      }
    },
    {
      "displayName": "EDEKA",
      "id": "edeka-0a839e",
      "locationSet": {"include": ["de"]},
      "matchNames": [
        "e neukauf",
        "edeka neukauf"
      ],
      "tags": {
        "brand": "EDEKA",
        "brand:wikidata": "Q701755",
        "name": "EDEKA",
        "shop": "supermarket"
      }
    },
    {
      "displayName": "EDEKA aktiv markt",
      "id": "edekaaktivmarkt-0a839e",
      "locationSet": {"include": ["de"]},
      "tags": {
        "brand": "EDEKA",
        "brand:wikidata": "Q701755",
        "name": "EDEKA aktiv markt",
        "shop": "supermarket"
      }
    },
    {
      "displayName": "EDEKA xpress",
      "id": "edekaxpress-0a839e",
      "locationSet": {"include": ["de"]},
      "tags": {
        "brand": "EDEKA",
        "brand:wikidata": "Q701755",
        "name": "EDEKA xpress",
        "shop": "supermarket"
      }
    },
    {
      "displayName": "Eko",
      "id": "eko-9e6a6c",
      "locationSet": {"include": ["pl"]},
      "tags": {
        "brand": "Eko",
        "brand:wikidata": "Q9251859",
        "name": "Eko",
        "shop": "supermarket"
      }
    },
    {
      "displayName": "Ekom",
      "id": "ekom-0cb133",
      "locationSet": {"include": ["it"]},
      "tags": {
        "brand": "Ekom",
        "brand:wikidata": "Q62073442",
        "name": "Ekom",
        "shop": "supermarket"
      }
    },
    {
      "displayName": "Ekono",
      "id": "ekono-d25066",
      "locationSet": {"include": ["cl"]},
      "tags": {
        "brand": "Ekono",
        "brand:wikidata": "Q2842729",
        "name": "Ekono",
        "shop": "supermarket"
      }
    },
    {
      "displayName": "Ekoplaza",
      "id": "ekoplaza-1cf55d",
      "locationSet": {"include": ["be", "nl"]},
      "tags": {
        "brand": "Ekoplaza",
        "brand:wikidata": "Q47017915",
        "name": "Ekoplaza",
        "shop": "supermarket"
      }
    },
    {
      "displayName": "El Jamón",
      "id": "eljamon-986a24",
      "locationSet": {"include": ["001"]},
      "tags": {
        "brand": "El Jamón",
        "name": "El Jamón",
        "shop": "supermarket"
      }
    },
    {
      "displayName": "Elli",
      "id": "elli-0a839e",
      "locationSet": {"include": ["de"]},
      "matchNames": ["elli-markt"],
      "tags": {
        "brand": "Elli",
        "brand:wikidata": "Q701755",
        "name": "Elli",
        "shop": "supermarket"
      }
    },
    {
      "displayName": "EMTÉ",
      "id": "emte-5811b5",
      "locationSet": {"include": ["nl"]},
      "tags": {
        "brand": "EMTÉ",
        "brand:wikidata": "Q3119122",
        "name": "EMTÉ",
        "shop": "supermarket"
      }
    },
    {
      "displayName": "Eroski",
      "id": "eroski-9c34f5",
      "locationSet": {"include": ["es", "gi"]},
      "matchNames": ["eroski center"],
      "tags": {
        "brand": "Eroski",
        "brand:wikidata": "Q1361349",
        "name": "Eroski",
        "shop": "supermarket"
      }
    },
    {
      "displayName": "Eroski City",
      "id": "eroskicity-0513f1",
      "locationSet": {"include": ["es"]},
      "tags": {
        "brand": "Eroski",
        "brand:wikidata": "Q1361349",
        "name": "Eroski City",
        "shop": "supermarket"
      }
    },
    {
      "displayName": "Esselunga",
      "id": "esselunga-0cb133",
      "locationSet": {"include": ["it"]},
      "tags": {
        "brand": "Esselunga",
        "brand:wikidata": "Q1059636",
        "name": "Esselunga",
        "shop": "supermarket"
      }
    },
    {
      "displayName": "ETSAN",
      "id": "etsan-1eef1d",
      "locationSet": {"include": ["at"]},
      "tags": {
        "brand": "ETSAN",
        "brand:wikidata": "Q25916921",
        "diet:halal": "only",
        "name": "ETSAN",
        "shop": "supermarket"
      }
    },
    {
      "displayName": "Eurospar",
      "id": "eurospar-4b5e11",
      "locationSet": {"include": ["150"]},
      "tags": {
        "brand": "Eurospar",
        "brand:wikidata": "Q12309283",
        "name": "Eurospar",
        "shop": "supermarket"
      }
    },
    {
      "displayName": "EuroSpin",
      "id": "eurospin-a66db7",
      "locationSet": {"include": ["it", "si"]},
      "tags": {
        "brand": "EuroSpin",
        "brand:wikidata": "Q1374674",
        "name": "EuroSpin",
        "shop": "supermarket"
      }
    },
    {
      "displayName": "Extra",
      "id": "extra-ed9dd5",
      "locationSet": {"include": ["no"]},
      "matchNames": ["coop extra"],
      "matchTags": ["shop/convenience"],
      "preserveTags": ["^name"],
      "tags": {
        "brand": "Extra",
        "brand:wikidata": "Q11964085",
        "name": "Extra",
        "shop": "supermarket"
      }
    },
    {
      "displayName": "Extra (supermercado)",
      "id": "extra-20f2a8",
      "locationSet": {"include": ["br"]},
      "tags": {
        "brand": "Extra",
        "brand:wikidata": "Q5422131",
        "name": "Extra",
        "shop": "supermarket"
      }
    },
    {
      "displayName": "fakta",
      "id": "fakta-072052",
      "locationSet": {"include": ["dk"]},
      "tags": {
        "brand": "fakta",
        "brand:wikidata": "Q3172238",
        "name": "fakta",
        "shop": "supermarket"
      }
    },
    {
      "displayName": "famila",
      "id": "famila-5d2816",
      "locationSet": {"include": ["de", "it"]},
      "tags": {
        "brand": "famila",
        "brand:wikidata": "Q1395108",
        "name": "famila",
        "shop": "supermarket"
      }
    },
    {
      "displayName": "Family Fare",
      "id": "familyfare-dde59d",
      "locationSet": {"include": ["us"]},
      "tags": {
        "brand": "Family Fare",
        "brand:wikidata": "Q19868045",
        "name": "Family Fare",
        "shop": "supermarket"
      }
    },
    {
      "displayName": "Fareway",
      "id": "fareway-dde59d",
      "locationSet": {"include": ["us"]},
      "tags": {
        "brand": "Fareway",
        "brand:wikidata": "Q5434998",
        "name": "Fareway",
        "shop": "supermarket"
      }
    },
    {
      "displayName": "Farm Boy",
      "id": "farmboy-76454b",
      "locationSet": {"include": ["ca"]},
      "tags": {
        "brand": "Farm Boy",
        "brand:wikidata": "Q5435469",
        "name": "Farm Boy",
        "shop": "supermarket"
      }
    },
    {
      "displayName": "Feneberg",
      "id": "feneberg-6367d0",
      "locationSet": {"include": ["at", "de"]},
      "tags": {
        "brand": "Feneberg",
        "brand:wikidata": "Q5345378",
        "name": "Feneberg",
        "shop": "supermarket"
      }
    },
    {
      "displayName": "Food 4 Less",
      "id": "food4less-f69edf",
      "locationSet": {
        "include": [
          "us-ca.geojson",
          "us-il.geojson",
          "us-in.geojson"
        ]
      },
      "tags": {
        "brand": "Food 4 Less",
        "brand:wikidata": "Q5465282",
        "name": "Food 4 Less",
        "shop": "supermarket"
      }
    },
    {
      "displayName": "Food Basics",
      "id": "foodbasics-986a24",
      "locationSet": {"include": ["001"]},
      "tags": {
        "brand": "Food Basics",
        "brand:wikidata": "Q5465300",
        "name": "Food Basics",
        "shop": "supermarket"
      }
    },
    {
      "displayName": "Food City (USA)",
      "id": "foodcity-dde59d",
      "locationSet": {"include": ["us"]},
      "tags": {
        "brand": "Food City",
        "brand:wikidata": "Q16981107",
        "name": "Food City",
        "shop": "supermarket"
      }
    },
    {
      "displayName": "Food Lion",
      "id": "foodlion-7818a5",
      "locationSet": {"include": ["es", "us"]},
      "tags": {
        "brand": "Food Lion",
        "brand:wikidata": "Q1435950",
        "name": "Food Lion",
        "shop": "supermarket"
      }
    },
    {
      "displayName": "Foodland (Australia)",
      "id": "foodland-c254c9",
      "locationSet": {"include": ["au"]},
      "tags": {
        "brand": "Foodland",
        "brand:wikidata": "Q5465555",
        "name": "Foodland",
        "shop": "supermarket"
      }
    },
    {
      "displayName": "Foodland (Canada)",
      "id": "foodland-76454b",
      "locationSet": {"include": ["ca"]},
      "tags": {
        "brand": "Foodland",
        "brand:wikidata": "Q5465554",
        "name": "Foodland",
        "shop": "supermarket"
      }
    },
    {
      "displayName": "Foodland (Hawaii)",
      "id": "foodland-34b4ac",
      "locationSet": {"include": ["us-hi"]},
      "tags": {
        "brand": "Foodland",
        "brand:wikidata": "Q5465560",
        "name": "Foodland",
        "shop": "supermarket"
      }
    },
    {
      "displayName": "FoodLand (USA)",
      "id": "foodland-a2b959",
      "locationSet": {
        "include": ["foodland_eastern_us.geojson"]
      },
      "tags": {
        "brand": "FoodLand",
        "brand:wikidata": "Q5465271",
        "name": "FoodLand",
        "shop": "supermarket"
      }
    },
    {
      "displayName": "FoodMaxx",
      "id": "foodmaxx-dde59d",
      "locationSet": {"include": ["us"]},
      "tags": {
        "brand": "FoodMaxx",
        "brand:wikidata": "Q61894844",
        "name": "FoodMaxx",
        "shop": "supermarket"
      }
    },
    {
      "displayName": "Foods Co",
      "id": "foodsco-097dbf",
      "locationSet": {
        "include": ["us-ca.geojson"]
      },
      "tags": {
        "brand": "Foods Co",
        "brand:wikidata": "Q5465282",
        "name": "Foods Co",
        "shop": "supermarket"
      }
    },
    {
      "displayName": "Foodworks",
      "id": "foodworks-c254c9",
      "locationSet": {"include": ["au"]},
      "tags": {
        "brand": "Foodworks",
        "brand:wikidata": "Q5465579",
        "name": "Foodworks",
        "shop": "supermarket"
      }
    },
    {
      "displayName": "Fortinos",
      "id": "fortinos-76454b",
      "locationSet": {"include": ["ca"]},
      "tags": {
        "brand": "Fortinos",
        "brand:wikidata": "Q5472662",
        "name": "Fortinos",
        "shop": "supermarket"
      }
    },
    {
      "displayName": "Føtex",
      "id": "fotex-072052",
      "locationSet": {"include": ["dk"]},
      "tags": {
        "brand": "Føtex",
        "brand:wikidata": "Q1480395",
        "name": "Føtex",
        "shop": "supermarket"
      }
    },
    {
      "displayName": "Four Square",
      "id": "foursquare-5dc426",
      "locationSet": {"include": ["nz"]},
      "tags": {
        "brand": "Four Square",
        "brand:wikidata": "Q5475558",
        "name": "Four Square",
        "shop": "supermarket"
      }
    },
    {
      "displayName": "FRAC",
      "id": "frac-9e6a6c",
      "locationSet": {"include": ["pl"]},
      "tags": {
        "brand": "FRAC",
        "brand:wikidata": "Q18817260",
        "name": "FRAC",
        "shop": "supermarket"
      }
    },
    {
      "displayName": "Fred Meyer",
      "id": "fredmeyer-dde59d",
      "locationSet": {"include": ["us"]},
      "tags": {
        "brand": "Fred Meyer",
        "brand:wikidata": "Q5495932",
        "name": "Fred Meyer",
        "shop": "supermarket"
      }
    },
    {
      "displayName": "Fresh Plus",
      "id": "freshplus-4ccde8",
      "locationSet": {"include": ["sk"]},
      "matchNames": ["fresh"],
      "tags": {
        "brand": "Fresh Plus",
        "brand:wikidata": "Q50737403",
        "name": "Fresh Plus",
        "shop": "supermarket"
      }
    },
    {
      "displayName": "Fresh Thyme",
      "id": "freshthyme-dde59d",
      "locationSet": {"include": ["us"]},
      "matchNames": [
        "fresh thyme farmers market"
      ],
      "tags": {
        "brand": "Fresh Thyme",
        "brand:wikidata": "Q64132791",
        "name": "Fresh Thyme",
        "shop": "supermarket"
      }
    },
    {
      "displayName": "FreshChoice",
      "id": "freshchoice-5dc426",
      "locationSet": {"include": ["nz"]},
      "tags": {
        "brand": "FreshChoice",
        "brand:wikidata": "Q22271877",
        "name": "FreshChoice",
        "shop": "supermarket"
      }
    },
    {
      "displayName": "FreshCo",
      "id": "freshco-76454b",
      "locationSet": {"include": ["ca"]},
      "tags": {
        "brand": "FreshCo",
        "brand:wikidata": "Q5502915",
        "name": "FreshCo",
        "shop": "supermarket"
      }
    },
    {
      "displayName": "Froiz",
      "id": "froiz-d9bffc",
      "locationSet": {"include": ["es", "pt"]},
      "tags": {
        "brand": "Froiz",
        "brand:wikidata": "Q17070775",
        "name": "Froiz",
        "shop": "supermarket"
      }
    },
    {
      "displayName": "Fry's Food and Drug",
      "id": "frysfoodanddrug-dde59d",
      "locationSet": {"include": ["us"]},
      "matchNames": ["frys"],
      "tags": {
        "brand": "Fry's Food and Drug",
        "brand:wikidata": "Q5506547",
        "name": "Fry's Food and Drug",
        "shop": "supermarket"
      }
    },
    {
      "displayName": "Fry's Marketplace",
      "id": "frysmarketplace-dde59d",
      "locationSet": {"include": ["us"]},
      "matchNames": ["frys"],
      "tags": {
        "brand": "Fry's Marketplace",
        "brand:wikidata": "Q5506547",
        "name": "Fry's Marketplace",
        "shop": "supermarket"
      }
    },
    {
      "displayName": "G20",
      "id": "g20-c16b1c",
      "locationSet": {"include": ["fr"]},
      "tags": {
        "brand": "G20",
        "brand:wikidata": "Q3504731",
        "name": "G20",
        "shop": "supermarket"
      }
    },
    {
      "displayName": "Gadis",
      "id": "gadis-0513f1",
      "locationSet": {"include": ["es"]},
      "tags": {
        "brand": "Gadis",
        "brand:wikidata": "Q12389151",
        "name": "Gadis",
        "shop": "supermarket"
      }
    },
    {
      "displayName": "Game",
      "id": "game-910aca",
      "locationSet": {"include": ["202"]},
      "tags": {
        "brand": "Game",
        "name": "Game",
        "shop": "supermarket"
      }
    },
    {
      "displayName": "GBarbosa",
      "id": "gbarbosa-20f2a8",
      "locationSet": {"include": ["br"]},
      "tags": {
        "brand": "GBarbosa",
        "brand:wikidata": "Q10287817",
        "name": "GBarbosa",
        "shop": "supermarket"
      }
    },
    {
      "displayName": "Géant Casino",
      "id": "geantcasino-ca0ec4",
      "locationSet": {"include": ["cg", "fr"]},
      "tags": {
        "brand": "Géant Casino",
        "brand:wikidata": "Q1380537",
        "name": "Géant Casino",
        "shop": "supermarket"
      }
    },
    {
      "displayName": "Giant (Carlisle)",
      "id": "giant-22a674",
      "locationSet": {
        "include": ["us-pa.geojson"]
      },
      "tags": {
        "brand": "Giant",
        "brand:wikidata": "Q5558332",
        "name": "Giant",
        "shop": "supermarket"
      }
    },
    {
      "displayName": "Giant (Landover)",
      "id": "giant-fc203b",
      "locationSet": {
        "include": [
          "us-dc.geojson",
          "us-de.geojson",
          "us-md.geojson",
          "us-va.geojson"
        ]
      },
      "tags": {
        "brand": "Giant",
        "brand:wikidata": "Q5558336",
        "name": "Giant",
        "official_name": "Giant Food",
        "shop": "supermarket"
      }
    },
    {
      "displayName": "Giant Eagle",
      "id": "gianteagle-dca8d8",
      "locationSet": {
        "include": [
          "us-in.geojson",
          "us-md.geojson",
          "us-oh.geojson",
          "us-pa.geojson",
          "us-wv.geojson"
        ]
      },
      "matchNames": ["giant eagle supermarket"],
      "tags": {
        "brand": "Giant Eagle",
        "brand:wikidata": "Q1522721",
        "name": "Giant Eagle",
        "shop": "supermarket"
      }
    },
    {
      "displayName": "Giant Hypermarket",
      "id": "gianthypermarket-e1160b",
      "locationSet": {
        "include": ["id", "my", "sg", "vn"]
      },
      "tags": {
        "brand": "Giant Hypermarket",
        "brand:wikidata": "Q4217013",
        "name": "Giant Hypermarket",
        "shop": "supermarket"
      }
    },
    {
      "displayName": "Globus",
      "id": "globus-2d7d3f",
      "locationSet": {
        "include": ["cz", "de", "ru"]
      },
      "tags": {
        "brand": "Globus",
        "brand:wikidata": "Q457503",
        "name": "Globus",
        "shop": "supermarket"
      }
    },
    {
      "displayName": "Go Asia",
      "id": "goasia-0a839e",
      "locationSet": {"include": ["de"]},
      "tags": {
        "brand": "Go Asia",
        "brand:wikidata": "Q102381911",
        "name": "Go Asia",
        "shop": "supermarket"
      }
    },
    {
      "displayName": "Gordon Food Service",
      "id": "gordonfoodservice-166dbe",
      "locationSet": {"include": ["ca", "us"]},
      "tags": {
        "brand": "Gordon Food Service",
        "brand:wikidata": "Q1538006",
        "name": "Gordon Food Service",
        "shop": "supermarket"
      }
    },
    {
      "displayName": "Grand Frais",
      "id": "grandfrais-c16b1c",
      "locationSet": {"include": ["fr"]},
      "tags": {
        "brand": "Grand Frais",
        "brand:wikidata": "Q3114675",
        "name": "Grand Frais",
        "shop": "supermarket"
      }
    },
    {
      "displayName": "Grocery Outlet",
      "id": "groceryoutlet-dde59d",
      "locationSet": {"include": ["us"]},
      "tags": {
        "brand": "Grocery Outlet",
        "brand:wikidata": "Q5609934",
        "name": "Grocery Outlet",
        "official_name": "Grocery Outlet Bargain Market",
        "shop": "supermarket"
      }
    },
    {
      "displayName": "Groszek",
      "id": "groszek-9e6a6c",
      "locationSet": {"include": ["pl"]},
      "tags": {
        "brand": "Groszek",
        "brand:wikidata": "Q9280965",
        "name": "Groszek",
        "shop": "supermarket"
      }
    },
    {
      "displayName": "Gulliver",
      "id": "gulliver-0cb133",
      "locationSet": {"include": ["it"]},
      "tags": {
        "brand": "Gulliver",
        "brand:wikidata": "Q110454395",
        "name": "Gulliver",
        "shop": "supermarket"
      }
    },
    {
      "displayName": "H Mart",
      "id": "hmart-90050a",
      "locationSet": {
        "include": ["ca", "gb", "us"]
      },
      "tags": {
        "alt_name:ko": "H 마트",
        "brand": "H Mart",
        "brand:wikidata": "Q5636306",
        "cuisine": "asian",
        "name": "H Mart",
        "name:en": "H Mart",
        "name:ko": "한아름",
        "name:zh-Hans": "韩亚龙",
        "name:zh-Hant": "韓亞龍",
        "shop": "supermarket"
      }
    },
    {
      "displayName": "H-E-B",
      "id": "heb-078f5a",
      "locationSet": {"include": ["mx", "us"]},
      "tags": {
        "brand": "H-E-B",
        "brand:wikidata": "Q830621",
        "name": "H-E-B",
        "shop": "supermarket"
      }
    },
    {
      "displayName": "H-E-B plus!",
      "id": "hebplus-078f5a",
      "locationSet": {"include": ["mx", "us"]},
      "tags": {
        "brand": "H-E-B plus!",
        "brand:wikidata": "Q830621",
        "name": "H-E-B plus!",
        "shop": "supermarket"
      }
    },
    {
      "displayName": "Hakmar",
      "id": "hakmar-5b5772",
      "locationSet": {"include": ["tr"]},
      "tags": {
        "brand": "Hakmar",
        "brand:wikidata": "Q110454434",
        "name": "Hakmar",
        "shop": "supermarket"
      }
    },
    {
      "displayName": "Hakmar Express",
      "id": "hakmarexpress-5b5772",
      "locationSet": {"include": ["tr"]},
      "tags": {
        "brand": "Hakmar Express",
        "brand:wikidata": "Q110454466",
        "name": "Hakmar Express",
        "shop": "supermarket"
      }
    },
    {
      "displayName": "HalpaHalli",
      "id": "halpahalli-c9c76a",
      "locationSet": {
        "include": ["ee", "fi", "ru"]
      },
      "tags": {
        "brand": "HalpaHalli",
        "brand:wikidata": "Q11861256",
        "name": "HalpaHalli",
        "shop": "supermarket"
      }
    },
    {
      "displayName": "Hannaford",
      "id": "hannaford-dde59d",
      "locationSet": {"include": ["us"]},
      "tags": {
        "brand": "Hannaford",
        "brand:wikidata": "Q5648760",
        "name": "Hannaford",
        "shop": "supermarket"
      }
    },
    {
      "displayName": "Harps",
      "id": "harps-dde59d",
      "locationSet": {"include": ["us"]},
      "tags": {
        "brand": "Harps",
        "brand:wikidata": "Q16994839",
        "name": "Harps",
        "shop": "supermarket"
      }
    },
    {
      "displayName": "Harris Farm Markets",
      "id": "harrisfarmmarkets-c254c9",
      "locationSet": {"include": ["au"]},
      "tags": {
        "brand": "Harris Market Farms",
        "brand:wikidata": "Q5664888",
        "name": "Harris Farm Markets",
        "shop": "supermarket"
      }
    },
    {
      "displayName": "Harris Teeter",
      "id": "harristeeter-dde59d",
      "locationSet": {"include": ["us"]},
      "tags": {
        "brand": "Harris Teeter",
        "brand:wikidata": "Q5665067",
        "name": "Harris Teeter",
        "shop": "supermarket"
      }
    },
    {
      "displayName": "Hemköp",
      "id": "hemkop-c57afb",
      "locationSet": {"include": ["se"]},
      "preserveTags": ["^name"],
      "tags": {
        "brand": "Hemköp",
        "brand:wikidata": "Q10521746",
        "name": "Hemköp",
        "shop": "supermarket"
      }
    },
    {
      "displayName": "HERKULES Ecenter",
      "id": "herkulesecenter-0a839e",
      "locationSet": {"include": ["de"]},
      "tags": {
        "brand": "HERKULES Ecenter",
        "brand:wikidata": "Q701755",
        "name": "HERKULES Ecenter",
        "shop": "supermarket"
      }
    },
    {
      "displayName": "Hero Supermarket",
      "id": "herosupermarket-9b33de",
      "locationSet": {"include": ["id"]},
      "tags": {
        "brand": "Hero Supermarket",
        "brand:wikidata": "Q12485604",
        "name": "Hero Supermarket",
        "shop": "supermarket"
      }
    },
    {
      "displayName": "Heron Foods",
      "id": "heronfoods-a8278b",
      "locationSet": {"include": ["gb"]},
      "tags": {
        "brand": "Heron Foods",
        "brand:wikidata": "Q5743472",
        "name": "Heron Foods",
        "shop": "supermarket"
      }
    },
    {
      "displayName": "Hiper Simply",
      "id": "hipersimply-0513f1",
      "locationSet": {"include": ["es"]},
      "tags": {
        "brand": "Hiper Simply",
        "brand:wikidata": "Q5643014",
        "name": "Hiper Simply",
        "shop": "supermarket"
      }
    },
    {
      "displayName": "Hipercor",
      "id": "hipercor-0513f1",
      "locationSet": {"include": ["es"]},
      "matchTags": ["amenity/retail"],
      "tags": {
        "brand": "Hipercor",
        "brand:wikidata": "Q191574",
        "name": "Hipercor",
        "shop": "supermarket"
      }
    },
    {
      "displayName": "HiperDino",
      "id": "hiperdino-0513f1",
      "locationSet": {"include": ["es"]},
      "tags": {
        "brand": "HiperDino",
        "brand:wikidata": "Q105955292",
        "operator": "DinoSol",
        "operator:wikidata": "Q5278478",
        "shop": "supermarket"
      }
    },
    {
      "displayName": "Hipermaxi",
      "id": "hipermaxi-cbfbb4",
      "locationSet": {"include": ["bo"]},
      "tags": {
        "brand": "Hipermaxi",
        "brand:wikidata": "Q81968262",
        "name": "Hipermaxi",
        "shop": "supermarket"
      }
    },
    {
      "displayName": "HIT",
      "id": "hit-0a839e",
      "locationSet": {"include": ["de"]},
      "tags": {
        "brand": "HIT",
        "brand:wikidata": "Q1548713",
        "name": "HIT",
        "shop": "supermarket"
      }
    },
    {
      "displayName": "Hofer",
      "id": "hofer-83285c",
      "locationSet": {"include": ["at", "si"]},
      "tags": {
        "brand": "Hofer",
        "brand:wikidata": "Q15815751",
        "name": "Hofer",
        "shop": "supermarket"
      }
    },
    {
      "displayName": "Hoogvliet",
      "id": "hoogvliet-5811b5",
      "locationSet": {"include": ["nl"]},
      "tags": {
        "brand": "Hoogvliet",
        "brand:wikidata": "Q2770647",
        "name": "Hoogvliet",
        "shop": "supermarket"
      }
    },
    {
      "displayName": "Hruška",
      "id": "hruska-8e6809",
      "locationSet": {"include": ["cz"]},
      "tags": {
        "brand": "Hruška",
        "brand:wikidata": "Q58196374",
        "name": "Hruška",
        "shop": "supermarket"
      }
    },
    {
      "displayName": "Hy-Vee",
      "id": "hyvee-dde59d",
      "locationSet": {"include": ["us"]},
      "tags": {
        "brand": "Hy-Vee",
        "brand:wikidata": "Q1639719",
        "name": "Hy-Vee",
        "shop": "supermarket"
      }
    },
    {
      "displayName": "Hyper U",
      "id": "hyperu-c16b1c",
      "locationSet": {"include": ["fr"]},
      "tags": {
        "brand": "Hyper U",
        "brand:wikidata": "Q2529029",
        "name": "Hyper U",
        "shop": "supermarket"
      }
    },
    {
      "displayName": "IC Norte",
      "id": "icnorte-cbfbb4",
      "locationSet": {"include": ["bo"]},
      "tags": {
        "brand": "IC Norte",
        "brand:wikidata": "Q81967653",
        "name": "IC Norte",
        "shop": "supermarket"
      }
    },
    {
      "displayName": "ICA",
      "id": "ica-e39865",
      "locationSet": {"include": ["no", "se"]},
      "matchNames": ["ica supermarket"],
      "preserveTags": ["^name"],
      "tags": {
        "brand": "ICA",
        "brand:wikidata": "Q1663776",
        "name": "ICA",
        "shop": "supermarket"
      }
    },
    {
      "displayName": "ICA Kvantum",
      "id": "icakvantum-c57afb",
      "locationSet": {"include": ["se"]},
      "preserveTags": ["^name"],
      "tags": {
        "brand": "ICA Kvantum",
        "brand:wikidata": "Q1663776",
        "name": "ICA Kvantum",
        "shop": "supermarket"
      }
    },
    {
      "displayName": "ICA Maxi",
      "id": "icamaxi-e39865",
      "locationSet": {"include": ["no", "se"]},
      "preserveTags": ["^name"],
      "tags": {
        "brand": "ICA Maxi",
        "brand:wikidata": "Q1663776",
        "name": "ICA Maxi",
        "shop": "supermarket"
      }
    },
    {
      "displayName": "IDEA",
      "id": "idea-b83687",
      "locationSet": {"include": ["rs"]},
      "tags": {
        "brand": "IDEA",
        "brand:wikidata": "Q23461622",
        "name": "IDEA",
        "shop": "supermarket"
      }
    },
    {
      "displayName": "IGA",
      "id": "iga-166dbe",
      "locationSet": {"include": ["ca", "us"]},
      "tags": {
        "brand": "IGA",
        "brand:wikidata": "Q3146662",
        "name": "IGA",
        "shop": "supermarket"
      }
    },
    {
      "displayName": "IGA (Australia)",
      "id": "iga-c254c9",
      "locationSet": {"include": ["au"]},
      "tags": {
        "brand": "IGA",
        "brand:wikidata": "Q5970945",
        "name": "IGA",
        "shop": "supermarket"
      }
    },
    {
      "displayName": "IKI",
      "id": "iki-dfbc25",
      "locationSet": {"include": ["lt"]},
      "tags": {
        "brand": "IKI",
        "brand:wikidata": "Q1653981",
        "name": "IKI",
        "operator": "Palink",
        "shop": "supermarket"
      }
    },
    {
      "displayName": "In's",
      "id": "ins-0cb133",
      "locationSet": {"include": ["it"]},
      "tags": {
        "brand": "In's",
        "name": "In's",
        "shop": "supermarket"
      }
    },
    {
      "displayName": "In's Mercato",
      "id": "insmercato-0cb133",
      "locationSet": {"include": ["it"]},
      "tags": {
        "brand": "In's Mercato",
        "name": "In's Mercato",
        "shop": "supermarket"
      }
    },
    {
      "displayName": "Incoop",
      "id": "incoop-986a24",
      "locationSet": {"include": ["001"]},
      "tags": {
        "brand": "Incoop",
        "name": "Incoop",
        "shop": "supermarket"
      }
    },
    {
      "displayName": "Ingles",
      "id": "ingles-dde59d",
      "locationSet": {"include": ["us"]},
      "tags": {
        "brand": "Ingles",
        "brand:wikidata": "Q6032595",
        "name": "Ingles",
        "shop": "supermarket"
      }
    },
    {
      "displayName": "Intermarché",
      "id": "intermarche-986a24",
      "locationSet": {"include": ["001"]},
      "tags": {
        "brand": "Intermarché",
        "brand:wikidata": "Q3153200",
        "name": "Intermarché",
        "shop": "supermarket"
      }
    },
    {
      "displayName": "Intermarché Express",
      "id": "intermarcheexpress-5dc877",
      "locationSet": {"include": ["fr", "pt"]},
      "tags": {
        "brand": "Intermarché Express",
        "brand:wikidata": "Q98278043",
        "name": "Intermarché Express",
        "shop": "supermarket"
      }
    },
    {
      "displayName": "Intermarché Super",
      "id": "intermarchesuper-86bfe8",
      "locationSet": {
        "include": ["be", "fr", "pl", "pt"]
      },
      "tags": {
        "brand": "Intermarché Super",
        "brand:wikidata": "Q3153200",
        "name": "Intermarché Super",
        "shop": "supermarket"
      }
    },
    {
      "displayName": "Interspar",
      "id": "interspar-1eef1d",
      "locationSet": {"include": ["at"]},
      "tags": {
        "brand": "Interspar",
        "brand:wikidata": "Q15820339",
        "name": "Interspar",
        "shop": "supermarket"
      }
    },
    {
      "displayName": "Ipercoop",
      "id": "ipercoop-0cb133",
      "locationSet": {"include": ["it"]},
      "tags": {
        "brand": "Ipercoop",
        "brand:wikidata": "Q6064990",
        "name": "Ipercoop",
        "shop": "supermarket"
      }
    },
    {
      "displayName": "Irma",
      "id": "irma-072052",
      "locationSet": {"include": ["dk"]},
      "tags": {
        "brand": "Irma",
        "brand:wikidata": "Q797150",
        "name": "Irma",
        "shop": "supermarket"
      }
    },
    {
      "displayName": "Jack's",
      "id": "jacks-a8278b",
      "locationSet": {"include": ["gb"]},
      "tags": {
        "brand": "Jack's",
        "brand:wikidata": "Q60741213",
        "name": "Jack's",
        "shop": "supermarket"
      }
    },
    {
      "displayName": "Jan Linders",
      "id": "janlinders-5811b5",
      "locationSet": {"include": ["nl"]},
      "tags": {
        "brand": "Jan Linders",
        "brand:wikidata": "Q2200982",
        "name": "Jan Linders",
        "shop": "supermarket"
      }
    },
    {
      "displayName": "Jewel-Osco",
      "id": "jewelosco-dde59d",
      "locationSet": {"include": ["us"]},
      "tags": {
        "brand": "Jewel-Osco",
        "brand:wikidata": "Q3178470",
        "name": "Jewel-Osco",
        "shop": "supermarket"
      }
    },
    {
      "displayName": "Joker",
      "id": "joker-ed9dd5",
      "locationSet": {"include": ["no"]},
      "matchTags": ["shop/convenience"],
      "preserveTags": ["^name"],
      "tags": {
        "brand": "Joker",
        "brand:wikidata": "Q716328",
        "name": "Joker",
        "shop": "supermarket"
      }
    },
    {
      "displayName": "Jumbo",
      "id": "jumbo-1cf55d",
      "locationSet": {"include": ["be", "nl"]},
      "matchNames": ["jumbo supermarkt"],
      "tags": {
        "brand": "Jumbo",
        "brand:wikidata": "Q2262314",
        "name": "Jumbo",
        "shop": "supermarket"
      }
    },
    {
      "displayName": "K-Citymarket",
      "id": "kcitymarket-46d3b7",
      "locationSet": {"include": ["fi"]},
      "tags": {
        "brand": "K-Citymarket",
        "brand:wikidata": "Q11868561",
        "name": "K-Citymarket",
        "shop": "supermarket"
      }
    },
    {
      "displayName": "K-Supermarket",
      "id": "ksupermarket-46d3b7",
      "locationSet": {"include": ["fi"]},
      "tags": {
        "brand": "K-Supermarket",
        "brand:wikidata": "Q5408668",
        "name": "K-Supermarket",
        "shop": "supermarket"
      }
    },
    {
      "displayName": "K+K",
      "id": "kk-0a839e",
      "locationSet": {"include": ["de"]},
      "tags": {
        "brand": "K+K",
        "brand:wikidata": "Q1718009",
        "name": "K+K",
        "shop": "supermarket"
      }
    },
    {
      "displayName": "Kaufland",
      "id": "kaufland-c3ebf9",
      "locationSet": {
        "include": [
          "bg",
          "cz",
          "de",
          "hr",
          "pl",
          "ro",
          "sk"
        ]
      },
      "tags": {
        "brand": "Kaufland",
        "brand:wikidata": "Q685967",
        "name": "Kaufland",
        "shop": "supermarket"
      }
    },
    {
      "displayName": "Ketal",
      "id": "ketal-cbfbb4",
      "locationSet": {"include": ["bo"]},
      "tags": {
        "brand": "Ketal",
        "brand:wikidata": "Q81967299",
        "name": "Ketal",
        "shop": "supermarket"
      }
    },
    {
      "displayName": "Key Food",
      "id": "keyfood-dde59d",
      "locationSet": {"include": ["us"]},
      "tags": {
        "brand": "Key Food",
        "brand:wikidata": "Q6398037",
        "name": "Key Food",
        "shop": "supermarket"
      }
    },
    {
      "displayName": "King Soopers",
      "id": "kingsoopers-dde59d",
      "locationSet": {"include": ["us"]},
      "tags": {
        "brand": "King Soopers",
        "brand:wikidata": "Q6412065",
        "name": "King Soopers",
        "shop": "supermarket"
      }
    },
    {
      "displayName": "King Soopers Marketplace",
      "id": "kingsoopersmarketplace-dde59d",
      "locationSet": {"include": ["us"]},
      "tags": {
        "brand": "King Soopers Marketplace",
        "brand:wikidata": "Q6412065",
        "name": "King Soopers Marketplace",
        "shop": "supermarket"
      }
    },
    {
      "displayName": "Kings",
      "id": "kings-dde59d",
      "locationSet": {"include": ["us"]},
      "tags": {
        "brand": "Kings",
        "brand:wikidata": "Q6412914",
        "name": "Kings",
        "shop": "supermarket"
      }
    },
    {
      "displayName": "Kipa",
      "id": "kipa-5b5772",
      "locationSet": {"include": ["tr"]},
      "tags": {
        "brand": "Kipa",
        "brand:wikidata": "Q218006",
        "name": "Kipa",
        "shop": "supermarket"
      }
    },
    {
      "displayName": "Kiwi",
      "id": "kiwi-2b56aa",
      "locationSet": {"include": ["dk", "no"]},
      "preserveTags": ["^name"],
      "tags": {
        "brand": "Kiwi",
        "brand:wikidata": "Q1613639",
        "name": "Kiwi",
        "shop": "supermarket"
      }
    },
    {
      "displayName": "Konsum (Dresden)",
      "id": "konsum-c00dcd",
      "locationSet": {
        "include": ["konsum-dresden.geojson"]
      },
      "tags": {
        "brand": "Konsum Dresden",
        "brand:wikidata": "Q1618877",
        "name": "Konsum",
        "shop": "supermarket"
      }
    },
    {
      "displayName": "Konsum Leipzig",
      "id": "konsumleipzig-1d068e",
      "locationSet": {
        "include": ["konsum-leipzig.geojson"]
      },
      "tags": {
        "brand": "Konsum Leipzig",
        "brand:wikidata": "Q1468147",
        "name": "Konsum Leipzig",
        "shop": "supermarket"
      }
    },
    {
      "displayName": "Konzum (Balkans)",
      "id": "konzum-0956c9",
      "locationSet": {
        "include": ["ba", "hr", "rs"]
      },
      "tags": {
        "brand": "Konzum",
        "brand:wikidata": "Q518563",
        "name": "Konzum",
        "shop": "supermarket"
      }
    },
    {
      "displayName": "Konzum (Czechia)",
      "id": "konzum-261d20",
      "locationSet": {"include": ["cz", "sk"]},
      "tags": {
        "brand": "Konzum",
        "name": "Konzum",
        "shop": "supermarket"
      }
    },
    {
      "displayName": "Kroger",
      "id": "kroger-dde59d",
      "locationSet": {"include": ["us"]},
      "matchNames": [
        "kroger food and drug",
        "krogers"
      ],
      "tags": {
        "brand": "Kroger",
        "brand:wikidata": "Q153417",
        "name": "Kroger",
        "shop": "supermarket"
      }
    },
    {
      "displayName": "Kroger Marketplace",
      "id": "krogermarketplace-dde59d",
      "locationSet": {"include": ["us"]},
      "tags": {
        "brand": "Kroger Marketplace",
        "brand:wikidata": "Q153417",
        "name": "Kroger Marketplace",
        "shop": "supermarket"
      }
    },
    {
      "displayName": "Krónan",
      "id": "kronan-0c58a2",
      "locationSet": {"include": ["is"]},
      "tags": {
        "brand": "Krónan",
        "brand:wikidata": "Q16419327",
        "name": "Krónan",
        "shop": "supermarket"
      }
    },
    {
      "displayName": "KTA Super Stores",
      "id": "ktasuperstores-34b4ac",
      "locationSet": {"include": ["us-hi"]},
      "tags": {
        "brand": "KTA Super Stores",
        "brand:wikidata": "Q44361030",
        "name": "KTA Super Stores",
        "shop": "supermarket"
      }
    },
    {
      "displayName": "Kupsch",
      "id": "kupsch-0a839e",
      "locationSet": {"include": ["de"]},
      "tags": {
        "brand": "Kupsch",
        "brand:wikidata": "Q1750581",
        "name": "Kupsch",
        "shop": "supermarket"
      }
    },
    {
      "displayName": "Kvickly",
      "id": "kvickly-072052",
      "locationSet": {"include": ["dk"]},
      "tags": {
        "brand": "Kvickly",
        "brand:wikidata": "Q7061148",
        "name": "Kvickly",
        "shop": "supermarket"
      }
    },
    {
      "displayName": "L'Eau Vive",
      "id": "leauvive-c16b1c",
      "locationSet": {"include": ["fr"]},
      "tags": {
        "brand": "L'Eau Vive",
        "brand:wikidata": "Q89200423",
        "name": "L'Eau Vive",
        "shop": "supermarket"
      }
    },
    {
      "displayName": "La Anónima",
      "id": "laanonima-0d2b84",
      "locationSet": {"include": ["ar"]},
      "tags": {
        "brand": "La Anónima",
        "brand:wikidata": "Q6135985",
        "name": "La Anónima",
        "shop": "supermarket"
      }
    },
    {
      "displayName": "La Comer",
      "id": "lacomer-9b2dfb",
      "locationSet": {"include": ["mx"]},
      "tags": {
        "brand": "La Comer",
        "brand:wikidata": "Q26765126",
        "name": "La Comer",
        "shop": "supermarket"
      }
    },
    {
      "displayName": "La Michoacana Meat Market",
      "id": "lamichoacanameatmarket-dde59d",
      "locationSet": {"include": ["us"]},
      "tags": {
        "brand": "La Michoacana Meat Market",
        "brand:wikidata": "Q6463872",
        "cuisine": "latin_american",
        "name": "La Michoacana Meat Market",
        "shop": "supermarket",
        "short_name": "La Michoacana"
      }
    },
    {
      "displayName": "La Plaza de DIA",
      "id": "laplazadedia-0513f1",
      "locationSet": {"include": ["es"]},
      "tags": {
        "brand": "La Plaza de DIA",
        "brand:wikidata": "Q58904673",
        "name": "La Plaza de DIA",
        "shop": "supermarket"
      }
    },
    {
      "displayName": "La Sirena",
      "id": "lasirena-0513f1",
      "locationSet": {"include": ["es"]},
      "tags": {
        "brand": "La Sirena",
        "brand:wikidata": "Q21034458",
        "name": "La Sirena",
        "shop": "supermarket"
      }
    },
    {
      "displayName": "La Vie Claire",
      "id": "lavieclaire-c16b1c",
      "locationSet": {"include": ["fr"]},
      "tags": {
        "brand": "La Vie Claire",
        "brand:wikidata": "Q3213589",
        "name": "La Vie Claire",
        "organic": "only",
        "shop": "supermarket"
      }
    },
    {
      "displayName": "Landi",
      "id": "landi-36e991",
      "locationSet": {"include": ["ch"]},
      "tags": {
        "brand": "Landi",
        "brand:wikidata": "Q1803010",
        "name": "Landi",
        "shop": "supermarket"
      }
    },
    {
      "displayName": "Leader Price",
      "id": "leaderprice-986a24",
      "locationSet": {"include": ["001"]},
      "tags": {
        "brand": "Leader Price",
        "brand:wikidata": "Q2181426",
        "name": "Leader Price",
        "shop": "supermarket"
      }
    },
    {
      "displayName": "Lewiatan",
      "id": "lewiatan-9e6a6c",
      "locationSet": {"include": ["pl"]},
      "tags": {
        "brand": "Lewiatan",
        "brand:wikidata": "Q11755396",
        "name": "Lewiatan",
        "shop": "supermarket"
      }
    },
    {
      "displayName": "Lider",
      "id": "lider-d25066",
      "locationSet": {"include": ["cl"]},
      "tags": {
        "brand": "Lider",
        "brand:wikidata": "Q6711261",
        "name": "Lider",
        "shop": "supermarket"
      }
    },
    {
      "displayName": "Lider Express",
      "id": "liderexpress-d25066",
      "locationSet": {"include": ["cl"]},
      "tags": {
        "brand": "Lider",
        "brand:wikidata": "Q6711261",
        "name": "Lider Express",
        "shop": "supermarket"
      }
    },
    {
      "displayName": "Lidl",
      "id": "lidl-4e2e76",
      "locationSet": {
        "include": ["001"],
        "exclude": ["bg"]
      },
      "tags": {
        "brand": "Lidl",
        "brand:wikidata": "Q151954",
        "name": "Lidl",
        "shop": "supermarket"
      }
    },
    {
      "displayName": "Lincolnshire Co-op",
      "id": "lincolnshirecoop-a8278b",
      "locationSet": {"include": ["gb"]},
      "tags": {
        "brand": "Lincolnshire Co-op",
        "brand:wikidata": "Q6551231",
        "name": "Lincolnshire Co-op",
        "shop": "supermarket"
      }
    },
    {
      "displayName": "Linella",
      "id": "linella-cb8836",
      "locationSet": {"include": ["md"]},
      "tags": {
        "brand": "Linella",
        "brand:wikidata": "Q61085990",
        "name": "Linella",
        "shop": "supermarket"
      }
    },
    {
      "displayName": "Loblaws",
      "id": "loblaws-76454b",
      "locationSet": {"include": ["ca"]},
      "matchNames": ["loblaws great food"],
      "tags": {
        "brand": "Loblaws",
        "brand:wikidata": "Q3257626",
        "name": "Loblaws",
        "shop": "supermarket"
      }
    },
    {
      "displayName": "Londis (Ireland)",
      "id": "londis-23ec32",
      "locationSet": {"include": ["ie"]},
      "tags": {
        "brand": "Londis",
        "brand:wikidata": "Q21015800",
        "name": "Londis",
        "shop": "supermarket"
      }
    },
    {
      "displayName": "Londis (UK)",
      "id": "londis-a8278b",
      "locationSet": {"include": ["gb"]},
      "tags": {
        "brand": "Londis",
        "brand:wikidata": "Q21008564",
        "name": "Londis",
        "shop": "supermarket"
      }
    },
    {
      "displayName": "Longdan",
      "id": "longdan-cc4ffc",
      "locationSet": {"include": ["gb-eng"]},
      "tags": {
        "brand": "Longdan",
        "brand:wikidata": "Q111462402",
        "name": "Longdan",
        "origin": "asian",
        "shop": "supermarket"
      }
    },
    {
      "displayName": "Longo's",
      "id": "longos-388e9d",
      "locationSet": {
        "include": ["ca-on.geojson"]
      },
      "tags": {
        "brand": "Longo's",
        "brand:wikidata": "Q6674182",
        "name": "Longo's",
        "shop": "supermarket"
      }
    },
    {
      "displayName": "Lotte Mart",
      "id": "lottemart-1fa952",
      "locationSet": {"include": ["id", "kr"]},
      "tags": {
        "brand": "Lotte Mart",
        "brand:wikidata": "Q326715",
        "name": "Lotte Mart",
        "shop": "supermarket"
      }
    },
    {
      "displayName": "Lotus's",
      "id": "lotuss-a5f134",
      "locationSet": {"include": ["my", "th"]},
      "tags": {
        "alt_name": "Tesco Lotus",
        "brand": "Lotus's",
        "brand:wikidata": "Q2378901",
        "name": "Lotus's",
        "shop": "supermarket"
      }
    },
    {
      "displayName": "Lowe's Market",
      "id": "lowesmarket-dde59d",
      "locationSet": {"include": ["us"]},
      "tags": {
        "brand": "Lowe's Market",
        "brand:wikidata": "Q6693107",
        "name": "Lowe's Market",
        "shop": "supermarket"
      }
    },
    {
      "displayName": "Lowes Foods",
      "id": "lowesfoods-dde59d",
      "locationSet": {"include": ["us"]},
      "tags": {
        "brand": "Lowes Foods",
        "brand:wikidata": "Q6693991",
        "name": "Lowes Foods",
        "shop": "supermarket"
      }
    },
    {
      "displayName": "LPG BioMarkt",
      "id": "lpgbiomarkt-0a839e",
      "locationSet": {"include": ["de"]},
      "matchNames": ["lpg"],
      "tags": {
        "brand": "LPG BioMarkt",
        "brand:wikidata": "Q107983669",
        "name": "LPG BioMarkt",
        "organic": "only",
        "shop": "supermarket"
      }
    },
    {
      "displayName": "Lucky",
      "id": "lucky-dde59d",
      "locationSet": {"include": ["us"]},
      "matchNames": ["luckys"],
      "tags": {
        "brand": "Lucky",
        "brand:wikidata": "Q6698032",
        "name": "Lucky",
        "shop": "supermarket"
      }
    },
    {
      "displayName": "Lupa",
      "id": "lupa-0513f1",
      "locationSet": {"include": ["es"]},
      "tags": {
        "brand": "Lupa",
        "brand:wikidata": "Q58044048",
        "name": "Lupa",
        "shop": "supermarket"
      }
    },
    {
      "displayName": "M&S Foodhall",
      "id": "mandsfoodhall-986a24",
      "locationSet": {"include": ["001"]},
      "matchNames": ["marks & spencer foodhall"],
      "tags": {
        "brand": "M&S Foodhall",
        "brand:wikidata": "Q714491",
        "name": "M&S Foodhall",
        "shop": "supermarket"
      }
    },
    {
      "displayName": "M&S Simply Food",
      "id": "mandssimplyfood-986a24",
      "locationSet": {"include": ["001"]},
      "matchNames": [
        "marks & spencer simply food"
      ],
      "tags": {
        "brand": "M&S Simply Food",
        "brand:wikidata": "Q714491",
        "name": "M&S Simply Food",
        "shop": "supermarket"
      }
    },
    {
      "displayName": "Marc's",
      "id": "marcs-dde59d",
      "locationSet": {"include": ["us"]},
      "tags": {
        "brand": "Marc's",
        "brand:wikidata": "Q17080259",
        "name": "Marc's",
        "shop": "supermarket"
      }
    },
    {
      "displayName": "Margin Free Market",
      "id": "marginfreemarket-9ef8f9",
      "locationSet": {"include": ["in"]},
      "tags": {
        "brand": "Margin Free Market",
        "brand:wikidata": "Q99751436",
        "name": "Margin Free Market",
        "official_name": "Margin Free Market Pvt Ltd",
        "shop": "supermarket"
      }
    },
    {
      "displayName": "Mariano's Fresh Market",
      "id": "marianosfreshmarket-5ca8e2",
      "locationSet": {
        "include": ["us-il.geojson"]
      },
      "tags": {
        "brand": "Mariano's Fresh Market",
        "brand:wikidata": "Q55622168",
        "name": "Mariano's Fresh Market",
        "shop": "supermarket",
        "short_name": "Mariano's"
      }
    },
    {
      "displayName": "Markant",
      "id": "markant-0a839e",
      "locationSet": {"include": ["de"]},
      "tags": {
        "brand": "Markant",
        "brand:wikidata": "Q57523365",
        "name": "Markant",
        "shop": "supermarket"
      }
    },
    {
      "displayName": "Market Basket",
      "id": "marketbasket-986a24",
      "locationSet": {"include": ["001"]},
      "tags": {
        "brand": "Market Basket",
        "brand:wikidata": "Q2079198",
        "name": "Market Basket",
        "shop": "supermarket"
      }
    },
    {
      "displayName": "Market In",
      "id": "marketin-37450e",
      "locationSet": {"include": ["gr"]},
      "tags": {
        "brand": "Market In",
        "name": "Market In",
        "shop": "supermarket"
      }
    },
    {
      "displayName": "Market of Choice",
      "id": "marketofchoice-dde59d",
      "locationSet": {"include": ["us"]},
      "tags": {
        "brand": "Market of Choice",
        "brand:wikidata": "Q6770822",
        "name": "Market of Choice",
        "shop": "supermarket"
      }
    },
    {
      "displayName": "MARKTKAUF",
      "id": "marktkauf-0a839e",
      "locationSet": {"include": ["de"]},
      "tags": {
        "brand": "MARKTKAUF",
        "brand:wikidata": "Q1533254",
        "name": "MARKTKAUF",
        "shop": "supermarket"
      }
    },
    {
      "displayName": "Marqt",
      "id": "marqt-5811b5",
      "locationSet": {"include": ["nl"]},
      "tags": {
        "brand": "Marqt",
        "brand:wikidata": "Q55361811",
        "name": "Marqt",
        "shop": "supermarket"
      }
    },
    {
      "displayName": "Martin's Super Markets",
      "id": "martinssupermarkets-dde59d",
      "locationSet": {"include": ["us"]},
      "tags": {
        "brand": "Martin's Super Markets",
        "brand:wikidata": "Q6774803",
        "name": "Martin's Super Markets",
        "shop": "supermarket"
      }
    },
    {
      "displayName": "masymas",
      "locationSet": { "include": [[-0.7197, 39.4717, 60],[-0.3, 38.6983, 60],[-1.041389, 38.207222, 60],[-1.6023, 37.7126, 50],[-0.8792, 37.6237, 20],[0.0096, 40.3, 60]] },
      "matchNames": ["Masymas", "masymas","MasyMas", "Mas y Mas", "mas y mas"],
      "tags": {
        "operator": "Juan Fornés Fornés, S.A.",
        "operator:wikidata": "Q111519246",
        "website": "https://masymas.com/",
        "brand": "masymas",
        "brand:wikidata": "Q6135987",
        "brand:wikipedia": "ca:Supermercats masymas",
        "name": "masymas",
        "shop": "supermarket"
      }
    },
    {
      "displayName": "masymas",
      "locationSet": { "include": [[-4.84618, 43.31585, 30], [-6.60835, 43.26997, 50], [-5.5881, 43.3436, 50], [-6.1458, 43.5633, 10]] },
      "matchNames": ["Masymas", "masymas","MasyMas", "Mas y Mas", "mas y mas"],
      "tags": {
        "operator": "Hijos de Luis Rodríguez, S.A.",
        "operator:wikidata": "Q111520108",
        "website": "www.supermasymas.com",
        "brand": "masymas",
        "brand:wikidata": "Q6135987",
        "brand:wikipedia": "ast:Supermercaos Masymas",
        "name": "masymas",
        "shop": "supermarket"
      }
    },
    {
      "displayName": "masymas",
      "locationSet": { "include": [[-5.5669, 42.5989, 30]] },
      "matchNames": ["Masymas", "masymas", "MasyMas", "Mas y Mas", "mas y mas"],
      "tags": {
        "operator": "Hijos de Luis Rodríguez, S.A.",
        "operator:wikidata": "Q111520108",
        "website": "www.supermasymas.com",
        "brand": "masymas",
        "brand:wikidata": "Q6135987",
        "brand:wikipedia": "es:Supermercados Masymas",
        "name": "masymas",
        "shop": "supermarket"
      }
    },
    {
      "displayName": "masymas",
      "locationSet": { "include": [[-3.7889, 37.9, 65], [-2.916667, 37.95, 50], [-4.9031, 38.1397, 60]] },
      "matchNames": ["Masymas", "masymas", "MasyMas", "Mas y Mas", "mas y mas"],
      "tags": {
        "operator": "Luis Piña, S.A.",
        "operator:wikidata": "Q111520769",
        "website": "https://super-masymas.com/",
        "brand": "masymas",
        "brand:wikidata": "Q6135987",
<<<<<<< HEAD
        "brand:wikipedia": "es:Supermercados Masymas",
        "name": "masymas",
=======
        "name": "Masymas",
>>>>>>> c8d8df64
        "shop": "supermarket"
      }
    },
    {
      "displayName": "Match",
      "id": "match-ae86a1",
      "locationSet": {
        "include": ["be", "fr", "hu", "lu"]
      },
      "tags": {
        "brand": "Match",
        "brand:wikidata": "Q513977",
        "name": "Match",
        "shop": "supermarket"
      }
    },
    {
      "displayName": "Matkroken",
      "id": "matkroken-ed9dd5",
      "locationSet": {"include": ["no"]},
      "preserveTags": ["^name"],
      "tags": {
        "brand": "Matkroken",
        "brand:wikidata": "Q11988679",
        "shop": "supermarket"
      }
    },
    {
      "displayName": "Maxi (Canada)",
      "id": "maxi-76454b",
      "locationSet": {"include": ["ca"]},
      "tags": {
        "brand": "Maxi",
        "brand:wikidata": "Q3302441",
        "name": "Maxi",
        "shop": "supermarket"
      }
    },
    {
      "displayName": "Maxi Dia",
      "id": "maxidia-0513f1",
      "locationSet": {"include": ["es"]},
      "tags": {
        "brand": "Maxi Dia",
        "brand:wikidata": "Q925132",
        "name": "Maxi Dia",
        "shop": "supermarket"
      }
    },
    {
      "displayName": "Maxima X",
      "id": "maximax-45f6bc",
      "locationSet": {
        "include": ["ee", "lt", "lv"]
      },
      "tags": {
        "brand": "Maxima X",
        "brand:wikidata": "Q1881222",
        "name": "Maxima X",
        "shop": "supermarket"
      }
    },
    {
      "displayName": "Maxima XX",
      "id": "maximaxx-48a198",
      "locationSet": {
        "include": ["ee", "lt", "lv", "pl"]
      },
      "tags": {
        "brand": "Maxima XX",
        "brand:wikidata": "Q1881222",
        "name": "Maxima XX",
        "shop": "supermarket"
      }
    },
    {
      "displayName": "Maxima XXX",
      "id": "maximaxxx-48a198",
      "locationSet": {
        "include": ["ee", "lt", "lv", "pl"]
      },
      "matchNames": ["maxima"],
      "tags": {
        "brand": "Maxima XXX",
        "brand:wikidata": "Q1881222",
        "name": "Maxima XXX",
        "shop": "supermarket"
      }
    },
    {
      "displayName": "Maximarkt",
      "id": "maximarkt-1eef1d",
      "locationSet": {"include": ["at"]},
      "tags": {
        "brand": "Maximarkt",
        "brand:wikidata": "Q55524814",
        "name": "Maximarkt",
        "shop": "supermarket"
      }
    },
    {
      "displayName": "MaxValu",
      "id": "maxvalu-fc749a",
      "locationSet": {
        "include": ["cn", "jp", "my", "th"]
      },
      "tags": {
        "brand": "MaxValu",
        "brand:wikidata": "Q1960109",
        "name": "MaxValu",
        "shop": "supermarket"
      }
    },
    {
      "displayName": "MCD",
      "id": "mcd-5811b5",
      "locationSet": {"include": ["nl"]},
      "tags": {
        "brand": "MCD",
        "brand:wikidata": "Q46936596",
        "name": "MCD",
        "shop": "supermarket"
      }
    },
    {
      "displayName": "MD",
      "id": "md-0cb133",
      "locationSet": {"include": ["it"]},
      "matchNames": ["md discount"],
      "tags": {
        "brand": "MD",
        "brand:wikidata": "Q3841263",
        "name": "MD",
        "shop": "supermarket"
      }
    },
    {
      "displayName": "Mega",
      "id": "mega-986a24",
      "locationSet": {"include": ["001"]},
      "tags": {
        "brand": "Mega",
        "name": "Mega",
        "shop": "supermarket"
      }
    },
    {
      "displayName": "Mega Image",
      "id": "megaimage-62a473",
      "locationSet": {"include": ["ro"]},
      "tags": {
        "brand": "Mega Image",
        "brand:wikidata": "Q6808085",
        "name": "Mega Image",
        "shop": "supermarket"
      }
    },
    {
      "displayName": "MEGAドン・キホーテ",
      "id": "megadonquijote-fe0970",
      "locationSet": {"include": ["jp"]},
      "matchNames": ["メガ・ドン・キホーテ"],
      "matchTags": [
        "amenity/general",
        "amenity/retail",
        "amenity/variety_store"
      ],
      "tags": {
        "brand": "ドン・キホーテ",
        "brand:en": "Don Quijote",
        "brand:ja": "ドン・キホーテ",
        "brand:wikidata": "Q1185381",
        "name": "MEGAドン・キホーテ",
        "name:en": "MEGA Don Quijote",
        "name:ja": "MEGAドン・キホーテ",
        "opening_hours": "24/7",
        "shop": "supermarket",
        "short_name": "MEGAドンキ",
        "short_name:en": "MegaDonki",
        "short_name:ja": "MEGAドンキ"
      }
    },
    {
      "displayName": "Mego",
      "id": "mego-858077",
      "locationSet": {"include": ["lv"]},
      "tags": {
        "brand": "Mego",
        "brand:wikidata": "Q16363314",
        "name": "Mego",
        "shop": "supermarket"
      }
    },
    {
      "displayName": "Meijer",
      "id": "meijer-dde59d",
      "locationSet": {"include": ["us"]},
      "tags": {
        "brand": "Meijer",
        "brand:wikidata": "Q1917753",
        "name": "Meijer",
        "shop": "supermarket"
      }
    },
    {
      "displayName": "Meny",
      "id": "meny-2b56aa",
      "locationSet": {"include": ["dk", "no"]},
      "preserveTags": ["^name"],
      "tags": {
        "brand": "Meny",
        "brand:wikidata": "Q10581720",
        "name": "Meny",
        "shop": "supermarket"
      }
    },
    {
      "displayName": "Mercadona",
      "id": "mercadona-d9bffc",
      "locationSet": {"include": ["es", "pt"]},
      "tags": {
        "brand": "Mercadona",
        "brand:wikidata": "Q377705",
        "name": "Mercadona",
        "shop": "supermarket"
      }
    },
    {
      "displayName": "Mercator",
      "id": "mercator-05bb56",
      "locationSet": {
        "include": ["ba", "hr", "me", "rs", "si"]
      },
      "tags": {
        "brand": "Mercator",
        "brand:wikidata": "Q738412",
        "name": "Mercator",
        "shop": "supermarket"
      }
    },
    {
      "displayName": "Metro (Ontario)",
      "id": "metro-388e9d",
      "locationSet": {
        "include": ["ca-on.geojson"]
      },
      "tags": {
        "brand": "Metro",
        "brand:wikidata": "Q1145669",
        "name": "Metro",
        "shop": "supermarket"
      }
    },
    {
      "displayName": "Metro (Peru)",
      "id": "metro-acfc90",
      "locationSet": {"include": ["pe"]},
      "tags": {
        "brand": "Metro",
        "brand:wikidata": "Q16640217",
        "name": "Metro",
        "shop": "supermarket"
      }
    },
    {
      "displayName": "Metro (Quebec)",
      "id": "metro-e1427b",
      "locationSet": {
        "include": ["ca-qc.geojson"]
      },
      "tags": {
        "brand": "Metro",
        "brand:wikidata": "Q1145669",
        "name": "Metro",
        "shop": "supermarket"
      }
    },
    {
      "displayName": "Metro Cash & Carry",
      "id": "metrocashandcarry-986a24",
      "locationSet": {"include": ["001"]},
      "tags": {
        "brand": "Metro Cash & Carry",
        "name": "Metro Cash & Carry",
        "shop": "supermarket"
      }
    },
    {
      "displayName": "Meu Super",
      "id": "meusuper-a14fce",
      "locationSet": {"include": ["pt"]},
      "tags": {
        "brand": "Meu Super",
        "name": "Meu Super",
        "shop": "supermarket"
      }
    },
    {
      "displayName": "Migros",
      "id": "migros-986a24",
      "locationSet": {"include": ["001"]},
      "tags": {
        "brand": "Migros",
        "brand:wikidata": "Q680727",
        "name": "Migros",
        "shop": "supermarket"
      }
    },
    {
      "displayName": "Migros Jet",
      "id": "migrosjet-5b5772",
      "locationSet": {"include": ["tr"]},
      "tags": {
        "brand": "Migros Jet",
        "brand:wikidata": "Q1754510",
        "name": "Migros Jet",
        "shop": "supermarket"
      }
    },
    {
      "displayName": "Mila",
      "id": "mila-9e6a6c",
      "locationSet": {"include": ["pl"]},
      "tags": {
        "brand": "Mila",
        "brand:wikidata": "Q48844636",
        "name": "Mila",
        "shop": "supermarket"
      }
    },
    {
      "displayName": "Milk-Agro",
      "id": "milkagro-4ccde8",
      "locationSet": {"include": ["sk"]},
      "tags": {
        "brand": "Milk-Agro",
        "brand:wikidata": "Q64173785",
        "name": "Milk-Agro",
        "shop": "supermarket"
      }
    },
    {
      "displayName": "Min Købmand",
      "id": "minkobmand-072052",
      "locationSet": {"include": ["dk"]},
      "tags": {
        "brand": "Min Købmand",
        "name": "Min Købmand",
        "shop": "supermarket"
      }
    },
    {
      "displayName": "Minipreço",
      "id": "minipreco-a14fce",
      "locationSet": {"include": ["pt"]},
      "tags": {
        "brand": "Minipreço",
        "brand:wikidata": "Q3042224",
        "name": "Minipreço",
        "shop": "supermarket"
      }
    },
    {
      "displayName": "Mitsuwa Marketplace",
      "id": "mitsuwamarketplace-dde59d",
      "locationSet": {"include": ["us"]},
      "tags": {
        "brand": "Mitsuwa Marketplace",
        "brand:wikidata": "Q6883386",
        "name": "Mitsuwa Marketplace",
        "name:ja": "ミツワマーケットプレイス",
        "shop": "supermarket"
      }
    },
    {
      "displayName": "Mix Markt",
      "id": "mixmarkt-3f43e2",
      "locationSet": {
        "include": [
          "at",
          "be",
          "cy",
          "cz",
          "de",
          "es",
          "fr",
          "gb",
          "gr",
          "it",
          "me",
          "nl",
          "pt"
        ]
      },
      "matchTags": ["shop/convenience"],
      "tags": {
        "brand": "Mix Markt",
        "brand:wikidata": "Q327854",
        "name": "Mix Markt",
        "shop": "supermarket"
      }
    },
    {
      "displayName": "Monoprix (France)",
      "id": "monoprix-2a24ce",
      "locationSet": {"include": ["ad", "fr"]},
      "tags": {
        "brand": "Monoprix",
        "brand:wikidata": "Q3321241",
        "name": "Monoprix",
        "shop": "supermarket"
      }
    },
    {
      "displayName": "Monoprix (Tunisia)",
      "id": "monoprix-fb893a",
      "locationSet": {"include": ["tn"]},
      "tags": {
        "brand": "Monoprix",
        "brand:wikidata": "Q2719231",
        "name": "Monoprix",
        "name:ar": "مونوبري",
        "name:fr": "Monoprix",
        "shop": "supermarket"
      }
    },
    {
      "displayName": "More",
      "id": "more-9ef8f9",
      "locationSet": {"include": ["in"]},
      "tags": {
        "brand": "More",
        "brand:wikidata": "Q6910891",
        "name": "More",
        "shop": "supermarket"
      }
    },
    {
      "displayName": "Morrisons",
      "id": "morrisons-a8278b",
      "locationSet": {"include": ["gb"]},
      "tags": {
        "brand": "Morrisons",
        "brand:wikidata": "Q922344",
        "name": "Morrisons",
        "shop": "supermarket"
      }
    },
    {
      "displayName": "MPREIS",
      "id": "mpreis-eeb4e5",
      "locationSet": {"include": ["at", "it"]},
      "tags": {
        "brand": "MPREIS",
        "brand:wikidata": "Q873491",
        "name": "MPREIS",
        "shop": "supermarket"
      }
    },
    {
      "displayName": "My market",
      "id": "mymarket-37450e",
      "locationSet": {"include": ["gr"]},
      "tags": {
        "brand": "My market",
        "name": "My market",
        "shop": "supermarket"
      }
    },
    {
      "displayName": "Mydin",
      "id": "mydin-80e9ee",
      "locationSet": {"include": ["my"]},
      "tags": {
        "brand": "Mydin",
        "brand:wikidata": "Q6947269",
        "name": "Mydin",
        "shop": "supermarket"
      }
    },
    {
      "displayName": "Nærbutikken",
      "id": "naerbutikken-ed9dd5",
      "locationSet": {"include": ["no"]},
      "preserveTags": ["^name"],
      "tags": {
        "brand": "Nærbutikken",
        "brand:wikidata": "Q108810007",
        "shop": "supermarket"
      }
    },
    {
      "displayName": "Nah & Frisch",
      "id": "nahandfrisch-6367d0",
      "locationSet": {"include": ["at", "de"]},
      "matchNames": ["nah und frisch"],
      "tags": {
        "brand": "Nah & Frisch",
        "brand:wikidata": "Q1963643",
        "name": "Nah & Frisch",
        "shop": "supermarket"
      }
    },
    {
      "displayName": "nah und gut",
      "id": "nahundgut-0a839e",
      "locationSet": {"include": ["de"]},
      "matchNames": ["nah & gut"],
      "tags": {
        "brand": "nah und gut",
        "brand:wikidata": "Q701755",
        "name": "nah und gut",
        "shop": "supermarket"
      }
    },
    {
      "displayName": "Nahkauf",
      "id": "nahkauf-0a839e",
      "locationSet": {"include": ["de"]},
      "tags": {
        "brand": "Nahkauf",
        "brand:wikidata": "Q57515238",
        "name": "Nahkauf",
        "shop": "supermarket"
      }
    },
    {
      "displayName": "Natural Grocers",
      "id": "naturalgrocers-dde59d",
      "locationSet": {"include": ["us"]},
      "tags": {
        "brand": "Natural Grocers",
        "brand:wikidata": "Q17146520",
        "name": "Natural Grocers",
        "shop": "supermarket"
      }
    },
    {
      "displayName": "Naturalia",
      "id": "naturalia-c16b1c",
      "locationSet": {"include": ["fr"]},
      "tags": {
        "brand": "Naturalia",
        "brand:wikidata": "Q3337081",
        "name": "Naturalia",
        "shop": "supermarket"
      }
    },
    {
      "displayName": "NaturaSì",
      "id": "naturasi-0cb133",
      "locationSet": {"include": ["it"]},
      "tags": {
        "brand": "NaturaSì",
        "brand:wikidata": "Q60840755",
        "name": "NaturaSì",
        "organic": "only",
        "shop": "supermarket"
      }
    },
    {
      "displayName": "Nature's Basket",
      "id": "naturesbasket-9ef8f9",
      "locationSet": {"include": ["in"]},
      "tags": {
        "brand": "Nature's Basket",
        "brand:wikidata": "Q28174237",
        "name": "Nature's Basket",
        "shop": "supermarket"
      }
    },
    {
      "displayName": "Nettó (Ísland)",
      "id": "netto-0c58a2",
      "locationSet": {"include": ["is"]},
      "tags": {
        "brand": "Nettó",
        "brand:wikidata": "Q67205962",
        "name": "Nettó",
        "shop": "supermarket"
      }
    },
    {
      "displayName": "Netto (Les Mousquetaires)",
      "id": "netto-5dc877",
      "locationSet": {"include": ["fr", "pt"]},
      "tags": {
        "brand": "Netto",
        "brand:wikidata": "Q2720988",
        "name": "Netto",
        "shop": "supermarket"
      }
    },
    {
      "displayName": "Netto (Salling)",
      "id": "netto-e5945f",
      "locationSet": {
        "include": ["de", "dk", "pl", "se"]
      },
      "tags": {
        "brand": "Netto",
        "brand:wikidata": "Q552652",
        "name": "Netto",
        "shop": "supermarket"
      }
    },
    {
      "displayName": "Netto City",
      "id": "nettocity-0a839e",
      "locationSet": {"include": ["de"]},
      "tags": {
        "brand": "Netto City",
        "brand:wikidata": "Q879858",
        "name": "Netto City",
        "shop": "supermarket"
      }
    },
    {
      "displayName": "Netto Marken-Discount",
      "id": "nettomarkendiscount-0a839e",
      "locationSet": {"include": ["de"]},
      "tags": {
        "brand": "Netto Marken-Discount",
        "brand:wikidata": "Q879858",
        "name": "Netto Marken-Discount",
        "shop": "supermarket"
      }
    },
    {
      "displayName": "Nettorama",
      "id": "nettorama-5811b5",
      "locationSet": {"include": ["nl"]},
      "tags": {
        "brand": "Nettorama",
        "brand:wikidata": "Q1828639",
        "name": "Nettorama",
        "shop": "supermarket"
      }
    },
    {
      "displayName": "New Seasons Market",
      "id": "newseasonsmarket-dde59d",
      "locationSet": {"include": ["us"]},
      "matchNames": ["new seasons"],
      "tags": {
        "brand": "New Seasons Market",
        "brand:wikidata": "Q7011463",
        "name": "New Seasons Market",
        "shop": "supermarket"
      }
    },
    {
      "displayName": "New World",
      "id": "newworld-5dc426",
      "locationSet": {"include": ["nz"]},
      "tags": {
        "brand": "New World",
        "brand:wikidata": "Q7012488",
        "name": "New World",
        "shop": "supermarket"
      }
    },
    {
      "displayName": "Nisa Extra",
      "id": "nisaextra-a8278b",
      "locationSet": {"include": ["gb"]},
      "tags": {
        "brand": "Nisa Extra",
        "brand:wikidata": "Q16999069",
        "name": "Nisa Extra",
        "shop": "supermarket"
      }
    },
    {
      "displayName": "No Frills",
      "id": "nofrills-76454b",
      "locationSet": {"include": ["ca"]},
      "tags": {
        "brand": "No Frills",
        "brand:wikidata": "Q3342407",
        "name": "No Frills",
        "shop": "supermarket"
      }
    },
    {
      "displayName": "Nomi",
      "id": "nomi-9e6a6c",
      "locationSet": {"include": ["pl"]},
      "tags": {
        "brand": "Nomi",
        "brand:wikidata": "Q11792768",
        "name": "Nomi",
        "shop": "supermarket"
      }
    },
    {
      "displayName": "Norfa XL",
      "id": "norfaxl-dfbc25",
      "locationSet": {"include": ["lt"]},
      "tags": {
        "brand": "Norfa XL",
        "brand:wikidata": "Q1998983",
        "name": "Norfa XL",
        "shop": "supermarket"
      }
    },
    {
      "displayName": "NORMA",
      "id": "norma-c1eeeb",
      "locationSet": {
        "include": ["at", "cz", "de", "fr"]
      },
      "tags": {
        "brand": "NORMA",
        "brand:wikidata": "Q450180",
        "name": "NORMA",
        "shop": "supermarket"
      }
    },
    {
      "displayName": "Northern Store",
      "id": "northernstore-76454b",
      "locationSet": {"include": ["ca"]},
      "tags": {
        "brand": "Northern Store",
        "brand:wikidata": "Q7754361",
        "name": "Northern Store",
        "shop": "supermarket"
      }
    },
    {
      "displayName": "NP",
      "id": "np-0a839e",
      "locationSet": {"include": ["de"]},
      "matchNames": ["np-markt"],
      "tags": {
        "brand": "NP",
        "brand:wikidata": "Q15836148",
        "name": "NP",
        "shop": "supermarket"
      }
    },
    {
      "displayName": "NSK Trade City",
      "id": "nsktradecity-80e9ee",
      "locationSet": {"include": ["my"]},
      "matchNames": ["nsk"],
      "tags": {
        "brand": "NSK Trade City",
        "brand:wikidata": "Q106978506",
        "name": "NSK Trade City",
        "shop": "supermarket"
      }
    },
    {
      "displayName": "NTUC Fairprice",
      "id": "ntucfairprice-07d9e1",
      "locationSet": {"include": ["sg"]},
      "tags": {
        "brand": "NTUC Fairprice",
        "brand:wikidata": "Q6955519",
        "name": "NTUC Fairprice",
        "shop": "supermarket"
      }
    },
    {
      "displayName": "Okay",
      "id": "okay-9f527a",
      "locationSet": {"include": ["be"]},
      "tags": {
        "brand": "Okay",
        "brand:wikidata": "Q2159701",
        "name": "Okay",
        "shop": "supermarket"
      }
    },
    {
      "displayName": "Olímpica",
      "id": "olimpica-271a34",
      "locationSet": {"include": ["co"]},
      "tags": {
        "brand": "Olímpica",
        "brand:wikidata": "Q24749847",
        "name": "Olímpica",
        "shop": "supermarket"
      }
    },
    {
      "displayName": "PAK'nSAVE",
      "id": "paknsave-5dc426",
      "locationSet": {"include": ["nz"]},
      "tags": {
        "brand": "PAK'nSAVE",
        "brand:wikidata": "Q7125339",
        "name": "PAK'nSAVE",
        "shop": "supermarket"
      }
    },
    {
      "displayName": "Palí",
      "id": "pali-ff0cfa",
      "locationSet": {"include": ["cr", "ni"]},
      "tags": {
        "brand": "Palí",
        "brand:wikidata": "Q1064887",
        "name": "Palí",
        "shop": "supermarket"
      }
    },
    {
      "displayName": "Pam",
      "id": "pam-d52198",
      "locationSet": {"include": ["ch", "it"]},
      "tags": {
        "brand": "Pam",
        "brand:wikidata": "Q105615038",
        "name": "Pam",
        "shop": "supermarket"
      }
    },
    {
      "displayName": "Pão de Açúcar",
      "id": "paodeacucar-14dbfa",
      "locationSet": {"include": ["br", "pt"]},
      "tags": {
        "brand": "Pão de Açúcar",
        "brand:wikidata": "Q3411543",
        "name": "Pão de Açúcar",
        "shop": "supermarket"
      }
    },
    {
      "displayName": "Patel Brothers",
      "id": "patelbrothers-dde59d",
      "locationSet": {"include": ["us"]},
      "tags": {
        "brand": "Patel Brothers",
        "brand:wikidata": "Q55641396",
        "cuisine": "indian",
        "name": "Patel Brothers",
        "shop": "supermarket"
      }
    },
    {
      "displayName": "Pavilions",
      "id": "pavilions-dde59d",
      "locationSet": {"include": ["us"]},
      "tags": {
        "brand": "Pavilions",
        "brand:wikidata": "Q7155886",
        "name": "Pavilions",
        "shop": "supermarket"
      }
    },
    {
      "displayName": "PENNY",
      "id": "penny-55dfd6",
      "locationSet": {
        "include": [
          "at",
          "cz",
          "de",
          "hu",
          "it",
          "ro"
        ]
      },
      "matchNames": [
        "penny market",
        "penny markt"
      ],
      "tags": {
        "brand": "PENNY",
        "brand:wikidata": "Q284688",
        "name": "PENNY",
        "shop": "supermarket"
      }
    },
    {
      "displayName": "Pick 'n Save",
      "id": "picknsave-dde59d",
      "locationSet": {"include": ["us"]},
      "tags": {
        "brand": "Pick 'n Save",
        "brand:wikidata": "Q7371288",
        "name": "Pick 'n Save",
        "shop": "supermarket"
      }
    },
    {
      "displayName": "Pick n Pay",
      "id": "picknpay-72ca7c",
      "locationSet": {"include": ["na", "za"]},
      "tags": {
        "brand": "Pick n Pay",
        "brand:wikidata": "Q7190735",
        "name": "Pick n Pay",
        "shop": "supermarket"
      }
    },
    {
      "displayName": "Piggly Wiggly",
      "id": "pigglywiggly-ebd18b",
      "locationSet": {"include": ["gb", "us"]},
      "tags": {
        "brand": "Piggly Wiggly",
        "brand:wikidata": "Q3388303",
        "name": "Piggly Wiggly",
        "shop": "supermarket"
      }
    },
    {
      "displayName": "Pingo Doce",
      "id": "pingodoce-a14fce",
      "locationSet": {"include": ["pt"]},
      "tags": {
        "brand": "Pingo Doce",
        "brand:wikidata": "Q1575057",
        "name": "Pingo Doce",
        "shop": "supermarket"
      }
    },
    {
      "displayName": "Piotr i Paweł",
      "id": "piotripawel-9e6a6c",
      "locationSet": {"include": ["pl"]},
      "tags": {
        "brand": "Piotr i Paweł",
        "brand:wikidata": "Q2096356",
        "name": "Piotr i Paweł",
        "shop": "supermarket"
      }
    },
    {
      "displayName": "Planet Organic",
      "id": "planetorganic-f2cb37",
      "locationSet": {
        "include": ["gb-lon.geojson"]
      },
      "tags": {
        "brand": "Planet Organic",
        "brand:wikidata": "Q24298870",
        "name": "Planet Organic",
        "organic": "only",
        "shop": "supermarket"
      }
    },
    {
      "displayName": "Plaza Vea",
      "id": "plazavea-986a24",
      "locationSet": {"include": ["001"]},
      "tags": {
        "brand": "Plaza Vea",
        "brand:wikidata": "Q7203672",
        "name": "Plaza Vea",
        "shop": "supermarket"
      }
    },
    {
      "displayName": "Plodine",
      "id": "plodine-f279a1",
      "locationSet": {"include": ["hr"]},
      "tags": {
        "brand": "Plodine",
        "brand:wikidata": "Q58040098",
        "name": "Plodine",
        "shop": "supermarket"
      }
    },
    {
      "displayName": "PLUS",
      "id": "plus-5811b5",
      "locationSet": {"include": ["nl"]},
      "tags": {
        "brand": "PLUS",
        "brand:wikidata": "Q1978981",
        "name": "PLUS",
        "shop": "supermarket"
      }
    },
    {
      "displayName": "Poiesz",
      "id": "poiesz-5811b5",
      "locationSet": {"include": ["nl"]},
      "tags": {
        "brand": "Poiesz",
        "brand:wikidata": "Q2521700",
        "name": "Poiesz",
        "shop": "supermarket"
      }
    },
    {
      "displayName": "POLOmarket",
      "id": "polomarket-9e6a6c",
      "locationSet": {"include": ["pl"]},
      "tags": {
        "brand": "POLOmarket",
        "brand:wikidata": "Q11821937",
        "name": "POLOmarket",
        "shop": "supermarket"
      }
    },
    {
      "displayName": "Price Chopper (Kansas City)",
      "id": "pricechopper-8741a7",
      "locationSet": {
        "include": [
          "us-ks.geojson",
          "us-mo.geojson"
        ]
      },
      "tags": {
        "brand": "Price Chopper",
        "brand:wikidata": "Q7242572",
        "name": "Price Chopper",
        "shop": "supermarket"
      }
    },
    {
      "displayName": "Price Chopper (New England)",
      "id": "pricechopper-7d1b36",
      "locationSet": {
        "include": [
          "us-ct.geojson",
          "us-ma.geojson",
          "us-nh.geojson",
          "us-ny.geojson",
          "us-pa.geojson",
          "us-vt.geojson"
        ]
      },
      "tags": {
        "brand": "Price Chopper",
        "brand:wikidata": "Q7242574",
        "name": "Price Chopper",
        "shop": "supermarket"
      }
    },
    {
      "displayName": "Price Rite",
      "id": "pricerite-dde59d",
      "locationSet": {"include": ["us"]},
      "tags": {
        "brand": "Price Rite",
        "brand:wikidata": "Q7242560",
        "name": "Price Rite",
        "shop": "supermarket"
      }
    },
    {
      "displayName": "Prisma",
      "id": "prisma-c9c76a",
      "locationSet": {
        "include": ["ee", "fi", "ru"]
      },
      "tags": {
        "brand": "Prisma",
        "brand:wikidata": "Q12047031",
        "name": "Prisma",
        "shop": "supermarket"
      }
    },
    {
      "displayName": "Prix",
      "id": "prix-0cb133",
      "locationSet": {"include": ["it"]},
      "matchNames": ["prix quality"],
      "tags": {
        "brand": "Prix",
        "brand:wikidata": "Q61994819",
        "name": "Prix",
        "shop": "supermarket"
      }
    },
    {
      "displayName": "Profi",
      "id": "profi-8721fd",
      "locationSet": {
        "include": ["be", "hu", "ro"]
      },
      "tags": {
        "brand": "Profi",
        "brand:wikidata": "Q956664",
        "name": "Profi",
        "shop": "supermarket"
      }
    },
    {
      "displayName": "Profi City",
      "id": "proficity-62a473",
      "locationSet": {"include": ["ro"]},
      "tags": {
        "brand": "Profi City",
        "name": "Profi City",
        "shop": "supermarket"
      }
    },
    {
      "displayName": "Provigo",
      "id": "provigo-76454b",
      "locationSet": {"include": ["ca"]},
      "tags": {
        "brand": "Provigo",
        "brand:wikidata": "Q3408306",
        "name": "Provigo",
        "shop": "supermarket"
      }
    },
    {
      "displayName": "Proxi Super",
      "id": "proxisuper-f97dff",
      "locationSet": {"include": ["ch", "fr"]},
      "tags": {
        "brand": "Proxi",
        "brand:wikidata": "Q3408522",
        "name": "Proxi Super",
        "shop": "supermarket"
      }
    },
    {
      "displayName": "Proxy Delhaize",
      "id": "proxydelhaize-f276cb",
      "locationSet": {"include": ["be", "lu"]},
      "tags": {
        "brand": "Proxy Delhaize",
        "brand:wikidata": "Q14903417",
        "name": "Proxy Delhaize",
        "shop": "supermarket"
      }
    },
    {
      "displayName": "Publix",
      "id": "publix-d152e8",
      "locationSet": {"include": ["br", "us"]},
      "tags": {
        "brand": "Publix",
        "brand:wikidata": "Q672170",
        "name": "Publix",
        "shop": "supermarket"
      }
    },
    {
      "displayName": "Pueblo",
      "id": "pueblo-dde59d",
      "locationSet": {"include": ["us"]},
      "tags": {
        "brand": "Pueblo",
        "brand:wikidata": "Q7258464",
        "name": "Pueblo",
        "official_name": "Supermercados Pueblo",
        "shop": "supermarket"
      }
    },
    {
      "displayName": "Punto Simply",
      "id": "puntosimply-0cb133",
      "locationSet": {"include": ["it"]},
      "tags": {
        "brand": "Punto Simply",
        "brand:wikidata": "Q3484790",
        "name": "Punto Simply",
        "shop": "supermarket"
      }
    },
    {
      "displayName": "Puregold",
      "id": "puregold-49e134",
      "locationSet": {"include": ["ph"]},
      "tags": {
        "brand": "Puregold",
        "brand:wikidata": "Q7261170",
        "name": "Puregold",
        "shop": "supermarket"
      }
    },
    {
      "displayName": "QFC",
      "id": "qfc-dde59d",
      "locationSet": {"include": ["us"]},
      "tags": {
        "brand": "QFC",
        "brand:wikidata": "Q7265425",
        "name": "QFC",
        "shop": "supermarket"
      }
    },
    {
      "displayName": "Rabba",
      "id": "rabba-388e9d",
      "locationSet": {
        "include": ["ca-on.geojson"]
      },
      "matchNames": ["rabba fine foods"],
      "tags": {
        "brand": "Rabba",
        "brand:wikidata": "Q109659398",
        "name": "Rabba",
        "shop": "supermarket"
      }
    },
    {
      "displayName": "Raley's",
      "id": "raleys-dde59d",
      "locationSet": {"include": ["us"]},
      "tags": {
        "brand": "Raley's",
        "brand:wikidata": "Q7286970",
        "name": "Raley's",
        "shop": "supermarket"
      }
    },
    {
      "displayName": "Ralphs",
      "id": "ralphs-dde59d",
      "locationSet": {"include": ["us"]},
      "tags": {
        "brand": "Ralphs",
        "brand:wikidata": "Q3929820",
        "name": "Ralphs",
        "shop": "supermarket"
      }
    },
    {
      "displayName": "Ray's Food Place",
      "id": "raysfoodplace-dde59d",
      "locationSet": {"include": ["us"]},
      "tags": {
        "brand": "Ray's Food Place",
        "brand:wikidata": "Q108163041",
        "name": "Ray's Food Place",
        "shop": "supermarket"
      }
    },
    {
      "displayName": "real",
      "id": "real-0a839e",
      "locationSet": {"include": ["de"]},
      "tags": {
        "brand": "real",
        "brand:wikidata": "Q698473",
        "name": "real",
        "shop": "supermarket"
      }
    },
    {
      "displayName": "Reál",
      "id": "real-478515",
      "locationSet": {"include": ["hu"]},
      "matchNames": [
        "reál hungária élelmiszer kereskedelmi kft.",
        "reál pont"
      ],
      "tags": {
        "brand": "Reál",
        "brand:wikidata": "Q100741414",
        "name": "Reál",
        "shop": "supermarket"
      }
    },
    {
      "displayName": "Real Canadian Superstore",
      "id": "realcanadiansuperstore-76454b",
      "locationSet": {"include": ["ca"]},
      "tags": {
        "brand": "Real Canadian Superstore",
        "brand:wikidata": "Q7300856",
        "name": "Real Canadian Superstore",
        "shop": "supermarket"
      }
    },
    {
      "displayName": "Redner's",
      "id": "redners-dde59d",
      "locationSet": {"include": ["us"]},
      "matchNames": ["redners warehouse market"],
      "tags": {
        "brand": "Redner's",
        "brand:wikidata": "Q7306166",
        "name": "Redner's",
        "shop": "supermarket"
      }
    },
    {
      "displayName": "Reliance Fresh",
      "id": "reliancefresh-9ef8f9",
      "locationSet": {"include": ["in"]},
      "tags": {
        "brand": "Reliance Fresh",
        "brand:wikidata": "Q7311014",
        "name": "Reliance Fresh",
        "shop": "supermarket"
      }
    },
    {
      "displayName": "Rema 1000",
      "id": "rema1000-2b56aa",
      "locationSet": {"include": ["dk", "no"]},
      "preserveTags": ["^name"],
      "tags": {
        "brand": "Rema 1000",
        "brand:wikidata": "Q28459",
        "name": "Rema 1000",
        "shop": "supermarket"
      }
    },
    {
      "displayName": "Rewe",
      "id": "rewe-0a839e",
      "locationSet": {"include": ["de"]},
      "tags": {
        "brand": "REWE",
        "brand:wikidata": "Q16968817",
        "name": "REWE",
        "shop": "supermarket"
      }
    },
    {
      "displayName": "Rewe City",
      "id": "rewecity-0a839e",
      "locationSet": {"include": ["de"]},
      "tags": {
        "brand": "REWE City",
        "brand:wikidata": "Q16968817",
        "name": "REWE City",
        "shop": "supermarket"
      }
    },
    {
      "displayName": "Rimi",
      "id": "rimi-45f6bc",
      "locationSet": {
        "include": ["ee", "lt", "lv"]
      },
      "tags": {
        "brand": "Rimi",
        "brand:wikidata": "Q3741108",
        "name": "Rimi",
        "shop": "supermarket"
      }
    },
    {
      "displayName": "Ritchies",
      "id": "ritchies-c254c9",
      "locationSet": {"include": ["au"]},
      "tags": {
        "brand": "Ritchies",
        "brand:wikidata": "Q7336696",
        "name": "Ritchies",
        "shop": "supermarket"
      }
    },
    {
      "displayName": "Robinsons Supermarket",
      "id": "robinsonssupermarket-49e134",
      "locationSet": {"include": ["ph"]},
      "tags": {
        "brand": "Robinsons Supermarket",
        "brand:wikidata": "Q7353143",
        "name": "Robinsons Supermarket",
        "shop": "supermarket"
      }
    },
    {
      "displayName": "Rouses",
      "id": "rouses-dde59d",
      "locationSet": {"include": ["us"]},
      "tags": {
        "brand": "Rouses",
        "brand:wikidata": "Q7371327",
        "name": "Rouses",
        "shop": "supermarket"
      }
    },
    {
      "displayName": "Ruler Foods",
      "id": "rulerfoods-dde59d",
      "locationSet": {"include": ["us"]},
      "tags": {
        "brand": "Ruler Foods",
        "brand:wikidata": "Q17125470",
        "name": "Ruler Foods",
        "shop": "supermarket"
      }
    },
    {
      "displayName": "S-market",
      "id": "smarket-46d3b7",
      "locationSet": {"include": ["fi"]},
      "tags": {
        "brand": "S-market",
        "brand:wikidata": "Q11891613",
        "name": "S-market",
        "shop": "supermarket"
      }
    },
    {
      "displayName": "S-Mart",
      "id": "smart-9b2dfb",
      "locationSet": {"include": ["mx"]},
      "matchNames": ["super mercados s-mart"],
      "tags": {
        "brand": "S-Mart",
        "name": "S-Mart",
        "shop": "supermarket"
      }
    },
    {
      "displayName": "Safeway",
      "id": "safeway-986a24",
      "locationSet": {"include": ["001"]},
      "tags": {
        "brand": "Safeway",
        "brand:wikidata": "Q1508234",
        "name": "Safeway",
        "shop": "supermarket"
      }
    },
    {
      "displayName": "Sainsbury's",
      "id": "sainsburys-a8278b",
      "locationSet": {"include": ["gb"]},
      "tags": {
        "brand": "Sainsbury's",
        "brand:wikidata": "Q152096",
        "name": "Sainsbury's",
        "shop": "supermarket"
      }
    },
    {
      "displayName": "Santa Isabel",
      "id": "santaisabel-d25066",
      "locationSet": {"include": ["cl"]},
      "tags": {
        "brand": "Santa Isabel",
        "brand:wikidata": "Q7419620",
        "name": "Santa Isabel",
        "shop": "supermarket"
      }
    },
    {
      "displayName": "Save Mart",
      "id": "savemart-dde59d",
      "locationSet": {"include": ["us"]},
      "matchNames": ["save mart supermarkets"],
      "tags": {
        "brand": "Save Mart",
        "brand:wikidata": "Q7428009",
        "name": "Save Mart",
        "shop": "supermarket"
      }
    },
    {
      "displayName": "Save-A-Lot",
      "id": "savealot-dde59d",
      "locationSet": {"include": ["us"]},
      "tags": {
        "brand": "Save-A-Lot",
        "brand:wikidata": "Q7427972",
        "name": "Save-A-Lot",
        "shop": "supermarket"
      }
    },
    {
      "displayName": "Save-On-Foods",
      "id": "saveonfoods-76454b",
      "locationSet": {"include": ["ca"]},
      "tags": {
        "brand": "Save-On-Foods",
        "brand:wikidata": "Q7427974",
        "name": "Save-On-Foods",
        "shop": "supermarket"
      }
    },
    {
      "displayName": "Savemore",
      "id": "savemore-986a24",
      "locationSet": {"include": ["001"]},
      "tags": {
        "brand": "Savemore",
        "name": "Savemore",
        "shop": "supermarket"
      }
    },
    {
      "displayName": "Schnucks",
      "id": "schnucks-dde59d",
      "locationSet": {"include": ["us"]},
      "tags": {
        "brand": "Schnucks",
        "brand:wikidata": "Q7431920",
        "name": "Schnucks",
        "shop": "supermarket"
      }
    },
    {
      "displayName": "Scotmid",
      "id": "scotmid-a8278b",
      "locationSet": {"include": ["gb"]},
      "tags": {
        "brand": "Scotmid",
        "brand:wikidata": "Q7435719",
        "name": "Scotmid",
        "shop": "supermarket"
      }
    },
    {
      "displayName": "Selver",
      "id": "selver-e21b3b",
      "locationSet": {"include": ["ee"]},
      "tags": {
        "brand": "Selver",
        "brand:wikidata": "Q3771177",
        "name": "Selver",
        "shop": "supermarket"
      }
    },
    {
      "displayName": "SF Supermarket",
      "id": "sfsupermarket-7c1bf0",
      "locationSet": {
        "include": [
          "us-ca.geojson",
          "us-nv.geojson",
          "us-or.geojson",
          "us-tx.geojson"
        ]
      },
      "matchNames": ["shun fat supermarket"],
      "tags": {
        "brand": "SF Supermarket",
        "brand:wikidata": "Q7505012",
        "cuisine": "asian",
        "name": "SF Supermarket",
        "name:en": "SF Supermarket",
        "name:zh-Hans": "顺发超级市场",
        "name:zh-Hant": "順發超級市場",
        "shop": "supermarket"
      }
    },
    {
      "displayName": "Shaw's",
      "id": "shaws-dde59d",
      "locationSet": {"include": ["us"]},
      "tags": {
        "brand": "Shaw's",
        "brand:wikidata": "Q578387",
        "name": "Shaw's",
        "shop": "supermarket"
      }
    },
    {
      "displayName": "Sheng Siong",
      "id": "shengsiong-07d9e1",
      "locationSet": {"include": ["sg"]},
      "tags": {
        "brand": "Sheng Siong",
        "brand:wikidata": "Q3481878",
        "name": "Sheng Siong",
        "shop": "supermarket"
      }
    },
    {
      "displayName": "Shoppers Food & Pharmacy",
      "id": "shoppersfoodandpharmacy-0d39b3",
      "locationSet": {
        "include": ["baltimore_and_dc.geojson"]
      },
      "tags": {
        "brand": "Shoppers",
        "brand:wikidata": "Q7501183",
        "name": "Shoppers Food & Pharmacy",
        "shop": "supermarket"
      }
    },
    {
      "displayName": "Shoprite (Africa)",
      "id": "shoprite-56f959",
      "locationSet": {
        "include": [
          "ao",
          "bw",
          "cd",
          "gh",
          "ls",
          "mg",
          "mu",
          "mw",
          "mz",
          "na",
          "ng",
          "sz",
          "ug",
          "za",
          "zm"
        ]
      },
      "tags": {
        "brand": "Shoprite",
        "brand:wikidata": "Q1857639",
        "name": "Shoprite",
        "shop": "supermarket"
      }
    },
    {
      "displayName": "Shoprite (Isle of Man)",
      "id": "shoprite-46096d",
      "locationSet": {"include": ["im"]},
      "tags": {
        "brand": "Shoprite",
        "brand:wikidata": "Q7501242",
        "name": "Shoprite",
        "shop": "supermarket"
      }
    },
    {
      "displayName": "ShopRite (USA)",
      "id": "shoprite-dde59d",
      "locationSet": {"include": ["us"]},
      "tags": {
        "brand": "ShopRite",
        "brand:wikidata": "Q7501097",
        "name": "ShopRite",
        "shop": "supermarket"
      }
    },
    {
      "displayName": "Shufersal",
      "id": "shufersal-6b65f1",
      "locationSet": {"include": ["il"]},
      "tags": {
        "brand": "Shufersal",
        "brand:wikidata": "Q4523181",
        "name": "Shufersal",
        "shop": "supermarket"
      }
    },
    {
      "displayName": "Sigma",
      "id": "sigma-0cb133",
      "locationSet": {"include": ["it"]},
      "tags": {
        "brand": "Sigma",
        "brand:wikidata": "Q3977979",
        "name": "Sigma",
        "shop": "supermarket"
      }
    },
    {
      "displayName": "Simply Market",
      "id": "simplymarket-986a24",
      "locationSet": {"include": ["001"]},
      "matchNames": ["simply"],
      "tags": {
        "brand": "Simply Market",
        "brand:wikidata": "Q3484790",
        "name": "Simply Market",
        "shop": "supermarket"
      }
    },
    {
      "displayName": "Sisa",
      "id": "sisa-0cb133",
      "locationSet": {"include": ["it"]},
      "tags": {
        "brand": "Sisa",
        "brand:wikidata": "Q3943661",
        "name": "Sisa",
        "shop": "supermarket"
      }
    },
    {
      "displayName": "Sky",
      "id": "sky-46841a",
      "locationSet": {
        "include": ["de", "lv", "nl"]
      },
      "tags": {
        "brand": "Sky",
        "brand:wikidata": "Q1129779",
        "name": "Sky",
        "shop": "supermarket"
      }
    },
    {
      "displayName": "SLAWEX",
      "id": "supermarketslawex-9e6a6c",
      "locationSet": {"include": ["pl"]},
      "tags": {
        "brand": "SLAWEX",
        "brand:wikidata": "Q110801396",
        "name": "Supermarket SLAWEX",
        "shop": "supermarket"
      }
    },
    {
      "displayName": "Small",
      "id": "small-986a24",
      "locationSet": {"include": ["001"]},
      "tags": {
        "brand": "Small",
        "name": "Small",
        "shop": "supermarket"
      }
    },
    {
      "displayName": "Smart & Final",
      "id": "smartandfinal-3441e2",
      "locationSet": {
        "include": [
          "mx",
          "us-az.geojson",
          "us-ca.geojson",
          "us-nv.geojson"
        ]
      },
      "tags": {
        "brand": "Smart & Final",
        "brand:wikidata": "Q7543916",
        "name": "Smart & Final",
        "shop": "supermarket"
      }
    },
    {
      "displayName": "Smart & Final Extra!",
      "id": "smartandfinalextra-140857",
      "locationSet": {
        "include": [
          "us-az.geojson",
          "us-ca.geojson",
          "us-nv.geojson"
        ]
      },
      "tags": {
        "brand": "Smart & Final",
        "brand:wikidata": "Q7543916",
        "name": "Smart & Final Extra!",
        "shop": "supermarket"
      }
    },
    {
      "displayName": "Smatch",
      "id": "smatch-f276cb",
      "locationSet": {"include": ["be", "lu"]},
      "tags": {
        "brand": "Smatch",
        "brand:wikidata": "Q5185959",
        "name": "Smatch",
        "shop": "supermarket"
      }
    },
    {
      "displayName": "Smith's",
      "id": "smiths-166dbe",
      "locationSet": {"include": ["ca", "us"]},
      "tags": {
        "brand": "Smith's",
        "brand:wikidata": "Q7544856",
        "name": "Smith's",
        "official_name": "Smith's Food and Drug",
        "shop": "supermarket"
      }
    },
    {
      "displayName": "Sobeys",
      "id": "sobeys-76454b",
      "locationSet": {"include": ["ca"]},
      "tags": {
        "brand": "Sobeys",
        "brand:wikidata": "Q1143340",
        "name": "Sobeys",
        "shop": "supermarket"
      }
    },
    {
      "displayName": "Şok",
      "id": "sok-5b5772",
      "locationSet": {"include": ["tr"]},
      "tags": {
        "brand": "Şok",
        "brand:wikidata": "Q19613992",
        "name": "Şok",
        "shop": "supermarket"
      }
    },
    {
      "displayName": "Soriana",
      "id": "soriana-9b2dfb",
      "locationSet": {"include": ["mx"]},
      "tags": {
        "brand": "Soriana",
        "brand:wikidata": "Q735562",
        "name": "Soriana",
        "shop": "supermarket"
      }
    },
    {
      "displayName": "Sorli Discau",
      "id": "sorlidiscau-0513f1",
      "locationSet": {"include": ["es"]},
      "tags": {
        "brand": "Sorli Discau",
        "brand:wikidata": "Q21034458",
        "name": "Sorli Discau",
        "shop": "supermarket"
      }
    },
    {
      "displayName": "Spar",
      "id": "spar-f7b7b7",
      "locationSet": {
        "include": ["001"],
        "exclude": ["no"]
      },
      "tags": {
        "brand": "Spar",
        "brand:wikidata": "Q610492",
        "name": "Spar",
        "shop": "supermarket"
      }
    },
    {
      "displayName": "Spar (Norge)",
      "id": "spar-ed9dd5",
      "locationSet": {"include": ["no"]},
      "note": "https://github.com/osmlab/name-suggestion-index/issues/5500",
      "preserveTags": ["^name"],
      "tags": {
        "brand": "Spar",
        "brand:wikidata": "Q610492",
        "name": "Spar",
        "shop": "supermarket"
      }
    },
    {
      "displayName": "Społem",
      "id": "spolem-986a24",
      "locationSet": {"include": ["001"]},
      "tags": {
        "brand": "Społem",
        "brand:wikidata": "Q11826043",
        "name": "Społem",
        "shop": "supermarket"
      }
    },
    {
      "displayName": "Sprouts Farmers Market",
      "id": "sproutsfarmersmarket-dde59d",
      "locationSet": {"include": ["us"]},
      "tags": {
        "brand": "Sprouts Farmers Market",
        "brand:wikidata": "Q7581369",
        "name": "Sprouts Farmers Market",
        "shop": "supermarket",
        "short_name": "Sprouts"
      }
    },
    {
      "displayName": "Stater Bros.",
      "id": "staterbros-dde59d",
      "locationSet": {"include": ["us"]},
      "matchNames": ["stater brothers"],
      "tags": {
        "brand": "Stater Bros.",
        "brand:wikidata": "Q7604016",
        "name": "Stater Bros.",
        "shop": "supermarket"
      }
    },
    {
      "displayName": "Stokrotka",
      "id": "stokrotka-9e6a6c",
      "locationSet": {"include": ["pl"]},
      "tags": {
        "brand": "Stokrotka",
        "brand:wikidata": "Q9345945",
        "name": "Stokrotka",
        "shop": "supermarket"
      }
    },
    {
      "displayName": "Stokrotka Market",
      "id": "stokrotkamarket-9e6a6c",
      "locationSet": {"include": ["pl"]},
      "tags": {
        "brand": "Stokrotka Market",
        "brand:wikidata": "Q110801183",
        "name": "Stokrotka Market",
        "shop": "supermarket"
      }
    },
    {
      "displayName": "Stokrotka Optima",
      "id": "stokrotkaoptima-9e6a6c",
      "locationSet": {"include": ["pl"]},
      "tags": {
        "brand": "Stokrotka Optima",
        "brand:wikidata": "Q110801045",
        "name": "Stokrotka Optima",
        "shop": "supermarket"
      }
    },
    {
      "displayName": "Stop & Shop",
      "id": "stopandshop-dde59d",
      "locationSet": {"include": ["us"]},
      "tags": {
        "brand": "Stop & Shop",
        "brand:wikidata": "Q3658429",
        "name": "Stop & Shop",
        "shop": "supermarket"
      }
    },
    {
      "displayName": "Strack & Van Til",
      "id": "strackandvantil-972b32",
      "locationSet": {
        "include": ["us-in.geojson"]
      },
      "tags": {
        "brand": "Strack & Van Til",
        "brand:wikidata": "Q17108969",
        "name": "Strack & Van Til",
        "shop": "supermarket"
      }
    },
    {
      "displayName": "Suma",
      "id": "suma-0513f1",
      "locationSet": {"include": ["es"]},
      "tags": {
        "brand": "Suma",
        "brand:wikidata": "Q58012362",
        "name": "Suma",
        "shop": "supermarket"
      }
    },
    {
      "displayName": "Supabarn",
      "id": "supabarn-c254c9",
      "locationSet": {"include": ["au"]},
      "tags": {
        "brand": "Supabarn",
        "brand:wikidata": "Q7641883",
        "name": "Supabarn",
        "official_name": "Supabarn Supermarkets",
        "shop": "supermarket"
      }
    },
    {
      "displayName": "Supeco (España)",
      "id": "supeco-0513f1",
      "locationSet": {"include": ["es"]},
      "tags": {
        "brand": "Supeco",
        "brand:wikidata": "Q110067041",
        "name": "Supeco",
        "shop": "supermarket"
      }
    },
    {
      "displayName": "Supeco (France)",
      "id": "supeco-94a8a9",
      "locationSet": {"include": ["fx"]},
      "tags": {
        "brand": "Supeco",
        "brand:wikidata": "Q110067293",
        "name": "Supeco",
        "shop": "supermarket"
      }
    },
    {
      "displayName": "Supeco (România)",
      "id": "supeco-62a473",
      "locationSet": {"include": ["ro"]},
      "tags": {
        "brand": "Supeco",
        "brand:wikidata": "Q110066889",
        "name": "Supeco",
        "shop": "supermarket"
      }
    },
    {
      "displayName": "Super 1 Foods",
      "id": "super1foods-dde59d",
      "locationSet": {"include": ["us"]},
      "tags": {
        "brand": "Super 1 Foods",
        "name": "Super 1 Foods",
        "shop": "supermarket"
      }
    },
    {
      "displayName": "Super C",
      "id": "superc-986a24",
      "locationSet": {"include": ["001"]},
      "tags": {
        "brand": "Super C",
        "brand:wikidata": "Q3504127",
        "name": "Super C",
        "shop": "supermarket"
      }
    },
    {
      "displayName": "Super del Norte",
      "id": "superdelnorte-9b2dfb",
      "locationSet": {"include": ["mx"]},
      "tags": {
        "brand": "Super del Norte",
        "brand:wikidata": "Q88388513",
        "name": "Super del Norte",
        "shop": "supermarket"
      }
    },
    {
      "displayName": "Super H Mart",
      "id": "superhmart-dde59d",
      "locationSet": {"include": ["us"]},
      "tags": {
        "brand": "H Mart",
        "brand:wikidata": "Q5636306",
        "cuisine": "asian",
        "name": "Super H Mart",
        "shop": "supermarket"
      }
    },
    {
      "displayName": "Super One Foods",
      "id": "superonefoods-dde59d",
      "locationSet": {"include": ["us"]},
      "tags": {
        "brand": "Super One Foods",
        "brand:wikidata": "Q17108733",
        "name": "Super One Foods",
        "shop": "supermarket"
      }
    },
    {
      "displayName": "Super U",
      "id": "superu-c16b1c",
      "locationSet": {"include": ["fr"]},
      "tags": {
        "brand": "Super U",
        "brand:wikidata": "Q2529029",
        "name": "Super U",
        "shop": "supermarket"
      }
    },
    {
      "displayName": "Superama",
      "id": "superama-9b2dfb",
      "locationSet": {"include": ["mx"]},
      "tags": {
        "brand": "Superama",
        "brand:wikidata": "Q6135762",
        "name": "Superama",
        "shop": "supermarket"
      }
    },
    {
      "displayName": "SuperBioMarkt",
      "id": "superbiomarkt-0a839e",
      "locationSet": {"include": ["de"]},
      "tags": {
        "brand": "SuperBioMarkt",
        "brand:wikidata": "Q2367009",
        "name": "SuperBioMarkt",
        "organic": "only",
        "shop": "supermarket"
      }
    },
    {
      "displayName": "SuperBrugsen",
      "id": "superbrugsen-072052",
      "locationSet": {"include": ["dk"]},
      "tags": {
        "brand": "SuperBrugsen",
        "brand:wikidata": "Q12337746",
        "name": "SuperBrugsen",
        "shop": "supermarket"
      }
    },
    {
      "displayName": "Supercor",
      "id": "supercor-d9bffc",
      "locationSet": {"include": ["es", "pt"]},
      "tags": {
        "brand": "Supercor",
        "brand:wikidata": "Q6135841",
        "name": "Supercor",
        "shop": "supermarket"
      }
    },
    {
      "displayName": "SuperDino",
      "id": "superdino-0513f1",
      "locationSet": {"include": ["es"]},
      "tags": {
        "brand": "SuperDino",
        "brand:wikidata": "Q105955304",
        "operator": "DinoSol",
        "operator:wikidata": "Q5278478",
        "shop": "supermarket"
      }
    },
    {
      "displayName": "Supermercati Zazzeron",
      "id": "supermercatizazzeron-0cb133",
      "locationSet": {"include": ["it"]},
      "tags": {
        "brand": "Supermercati Zazzeron",
        "brand:wikidata": "Q108805425",
        "name": "Supermercati Zazzeron",
        "shop": "supermarket"
      }
    },
    {
      "displayName": "Supersol",
      "id": "supersol-0a1807",
      "locationSet": {
        "include": ["ar", "es", "ma", "uy"]
      },
      "tags": {
        "brand": "Supersol",
        "brand:wikidata": "Q62073427",
        "name": "Supersol",
        "shop": "supermarket"
      }
    },
    {
      "displayName": "Superspar",
      "id": "superspar-5f0ef1",
      "locationSet": {"include": ["es", "za"]},
      "tags": {
        "brand": "Superspar",
        "brand:wikidata": "Q610492",
        "name": "Superspar",
        "shop": "supermarket"
      }
    },
    {
      "displayName": "SuperValu",
      "id": "supervalu-b7087f",
      "locationSet": {"include": ["gb", "ie"]},
      "tags": {
        "brand": "SuperValu",
        "brand:wikidata": "Q7642081",
        "name": "SuperValu",
        "shop": "supermarket"
      }
    },
    {
      "displayName": "SuperValue (New Zealand)",
      "id": "supervalue-5dc426",
      "locationSet": {"include": ["nz"]},
      "tags": {
        "brand": "SuperValue",
        "brand:wikidata": "Q7642080",
        "name": "SuperValue",
        "shop": "supermarket"
      }
    },
    {
      "displayName": "SuperVerd",
      "id": "superverd-0513f1",
      "locationSet": {"include": ["es"]},
      "tags": {
        "brand": "Superverd",
        "brand:wikidata": "Q11950546",
        "name": "Superverd",
        "shop": "supermarket"
      }
    },
    {
      "displayName": "Supplyco Super Market",
      "id": "supplycosupermarket-9ef8f9",
      "locationSet": {"include": ["in"]},
      "tags": {
        "brand": "Supplyco Super Market",
        "brand:wikidata": "Q99613456",
        "name": "Supplyco Super Market",
        "shop": "supermarket"
      }
    },
    {
      "displayName": "Target (USA)",
      "id": "target-dde59d",
      "locationSet": {"include": ["us"]},
      "matchNames": ["super target"],
      "tags": {
        "brand": "Target",
        "brand:wikidata": "Q1046951",
        "name": "Target",
        "shop": "supermarket"
      }
    },
    {
      "displayName": "tegut",
      "id": "tegut-0a839e",
      "locationSet": {"include": ["de"]},
      "tags": {
        "brand": "tegut",
        "brand:wikidata": "Q1547993",
        "name": "tegut",
        "shop": "supermarket"
      }
    },
    {
      "displayName": "Tesco",
      "id": "tesco-986a24",
      "locationSet": {"include": ["001"]},
      "tags": {
        "brand": "Tesco",
        "brand:wikidata": "Q487494",
        "name": "Tesco",
        "shop": "supermarket"
      }
    },
    {
      "displayName": "Tesco Extra",
      "id": "tescoextra-986a24",
      "locationSet": {"include": ["001"]},
      "tags": {
        "brand": "Tesco Extra",
        "brand:wikidata": "Q25172225",
        "name": "Tesco Extra",
        "shop": "supermarket"
      }
    },
    {
      "displayName": "Tesco Metro",
      "id": "tescometro-b7087f",
      "locationSet": {"include": ["gb", "ie"]},
      "tags": {
        "brand": "Tesco Metro",
        "brand:wikidata": "Q57551648",
        "name": "Tesco Metro",
        "shop": "supermarket"
      }
    },
    {
      "displayName": "TF Value-Mart",
      "id": "tfvaluemart-80e9ee",
      "locationSet": {"include": ["my"]},
      "tags": {
        "brand": "TF Value-Mart",
        "brand:wikidata": "Q96679744",
        "name": "TF Value-Mart",
        "shop": "supermarket"
      }
    },
    {
      "displayName": "The Co-operative Food",
      "id": "thecooperativefood-a8278b",
      "locationSet": {"include": ["gb"]},
      "matchNames": [
        "central england co-operative",
        "chelmsford star co-operative society",
        "coop",
        "heart of england co-operative society",
        "midcounties co-operative",
        "southern co-operative"
      ],
      "tags": {
        "brand": "The Co-operative Food",
        "brand:wikidata": "Q107617274",
        "name": "The Co-operative Food",
        "shop": "supermarket"
      }
    },
    {
      "displayName": "The Food Warehouse",
      "id": "thefoodwarehouse-a8278b",
      "locationSet": {"include": ["gb"]},
      "tags": {
        "brand": "The Food Warehouse",
        "brand:wikidata": "Q87263899",
        "name": "The Food Warehouse",
        "shop": "supermarket"
      }
    },
    {
      "displayName": "The Fresh Market",
      "id": "thefreshmarket-dde59d",
      "locationSet": {"include": ["us"]},
      "matchNames": ["fresh market"],
      "tags": {
        "brand": "The Fresh Market",
        "brand:wikidata": "Q7735265",
        "name": "The Fresh Market",
        "shop": "supermarket"
      }
    },
    {
      "displayName": "The Grocery Outlet",
      "id": "thegroceryoutlet-76454b",
      "locationSet": {"include": ["ca"]},
      "tags": {
        "brand": "The Grocery Outlet",
        "brand:wikidata": "Q16062155",
        "name": "The Grocery Outlet",
        "shop": "supermarket"
      }
    },
    {
      "displayName": "The Store",
      "id": "thestore-80e9ee",
      "locationSet": {"include": ["my"]},
      "tags": {
        "brand": "The Store",
        "brand:wikidata": "Q96679754",
        "name": "The Store",
        "shop": "supermarket"
      }
    },
    {
      "displayName": "Tiendas D1",
      "id": "tiendasd1-271a34",
      "locationSet": {"include": ["co"]},
      "tags": {
        "brand": "Tiendas D1",
        "name": "Tiendas D1",
        "shop": "supermarket"
      }
    },
    {
      "displayName": "Tigre",
      "id": "tigre-0cb133",
      "locationSet": {"include": ["it"]},
      "tags": {
        "brand": "Tigre",
        "name": "Tigre",
        "shop": "supermarket"
      }
    },
    {
      "displayName": "Tigros",
      "id": "tigros-0cb133",
      "locationSet": {"include": ["it"]},
      "tags": {
        "brand": "Tigros",
        "brand:wikidata": "Q24935610",
        "name": "Tigros",
        "shop": "supermarket"
      }
    },
    {
      "displayName": "Times Supermarkets",
      "id": "timessupermarkets-dde59d",
      "locationSet": {"include": ["us"]},
      "tags": {
        "brand": "Times Supermarkets",
        "brand:wikidata": "Q7806566",
        "name": "Times Supermarkets",
        "shop": "supermarket"
      }
    },
    {
      "displayName": "Todis",
      "id": "todis-0cb133",
      "locationSet": {"include": ["it"]},
      "tags": {
        "brand": "Todis",
        "brand:wikidata": "Q3992174",
        "name": "Todis",
        "shop": "supermarket"
      }
    },
    {
      "displayName": "Tom Thumb",
      "id": "tomthumb-a6c312",
      "locationSet": {
        "include": ["us-tx.geojson"]
      },
      "tags": {
        "brand": "Tom Thumb",
        "brand:wikidata": "Q7817826",
        "name": "Tom Thumb",
        "shop": "supermarket"
      }
    },
    {
      "displayName": "Tommy",
      "id": "tommy-f279a1",
      "locationSet": {"include": ["hr"]},
      "tags": {
        "brand": "Tommy",
        "brand:wikidata": "Q12643718",
        "name": "Tommy",
        "shop": "supermarket"
      }
    },
    {
      "displayName": "Top Market",
      "id": "topmarket-9e6a6c",
      "locationSet": {"include": ["pl"]},
      "tags": {
        "brand": "Top Market",
        "brand:wikidata": "Q9360044",
        "name": "Top Market",
        "shop": "supermarket"
      }
    },
    {
      "displayName": "Topaz",
      "id": "topaz-9e6a6c",
      "locationSet": {"include": ["pl"]},
      "tags": {
        "brand": "Topaz",
        "brand:wikidata": "Q11837058",
        "name": "Topaz",
        "shop": "supermarket"
      }
    },
    {
      "displayName": "Tops (Thailand)",
      "id": "tops-fd4d8d",
      "locationSet": {"include": ["th"]},
      "tags": {
        "brand": "Tops",
        "brand:th": "ท็อปส์",
        "brand:wikidata": "Q7825140",
        "name": "Tops",
        "shop": "supermarket"
      }
    },
    {
      "displayName": "Tops (USA)",
      "id": "tops-dde59d",
      "locationSet": {"include": ["us"]},
      "tags": {
        "brand": "Tops",
        "brand:wikidata": "Q7825137",
        "name": "Tops",
        "official_name": "Tops Friendly Markets",
        "shop": "supermarket"
      }
    },
    {
      "displayName": "Tottus",
      "id": "tottus-b9e971",
      "locationSet": {"include": ["cl", "pe"]},
      "tags": {
        "brand": "Tottus",
        "brand:wikidata": "Q7828510",
        "name": "Tottus",
        "shop": "supermarket"
      }
    },
    {
      "displayName": "Trader Joe's",
      "id": "traderjoes-dde59d",
      "locationSet": {"include": ["us"]},
      "tags": {
        "brand": "Trader Joe's",
        "brand:wikidata": "Q688825",
        "name": "Trader Joe's",
        "shop": "supermarket"
      }
    },
    {
      "displayName": "Treff 3000",
      "id": "treff3000-0a839e",
      "locationSet": {"include": ["de"]},
      "tags": {
        "brand": "Treff 3000",
        "brand:wikidata": "Q701755",
        "name": "Treff 3000",
        "shop": "supermarket"
      }
    },
    {
      "displayName": "Triveni Supermarket",
      "id": "trivenisupermarket-9ef8f9",
      "locationSet": {"include": ["in"]},
      "tags": {
        "brand": "Triveni Supermarket",
        "brand:wikidata": "Q7844639",
        "name": "Triveni Supermarket",
        "shop": "supermarket"
      }
    },
    {
      "displayName": "Tuodì",
      "id": "tuodi-0cb133",
      "locationSet": {"include": ["it"]},
      "tags": {
        "brand": "Tuodì",
        "brand:wikidata": "Q3706995",
        "name": "Tuodì",
        "shop": "supermarket"
      }
    },
    {
      "displayName": "U Express",
      "id": "uexpress-c16b1c",
      "locationSet": {"include": ["fr"]},
      "tags": {
        "brand": "U Express",
        "brand:wikidata": "Q2529029",
        "name": "U Express",
        "shop": "supermarket"
      }
    },
    {
      "displayName": "U!",
      "id": "u-0cb133",
      "locationSet": {"include": ["it"]},
      "tags": {
        "brand": "U!",
        "brand:wikidata": "Q105542347",
        "name": "U!",
        "shop": "supermarket"
      }
    },
    {
      "displayName": "U2",
      "id": "u2-0cb133",
      "locationSet": {"include": ["it"]},
      "tags": {
        "brand": "U2",
        "brand:wikidata": "Q105542216",
        "name": "U2",
        "shop": "supermarket"
      }
    },
    {
      "displayName": "Unimarc",
      "id": "unimarc-d25066",
      "locationSet": {"include": ["cl"]},
      "tags": {
        "brand": "Unimarc",
        "brand:wikidata": "Q6156244",
        "name": "Unimarc",
        "shop": "supermarket"
      }
    },
    {
      "displayName": "Unimarkt",
      "id": "unimarkt-1eef1d",
      "locationSet": {"include": ["at"]},
      "tags": {
        "brand": "Unimarkt",
        "brand:wikidata": "Q1169599",
        "name": "Unimarkt",
        "shop": "supermarket"
      }
    },
    {
      "displayName": "U購Select U Select",
      "id": "uselect-745f9c",
      "locationSet": {"include": ["hk"]},
      "tags": {
        "brand": "U購Select U Select",
        "brand:en": "U Select",
        "brand:wikidata": "Q22098822",
        "brand:zh": "U購Select",
        "brand:zh-Hans": "U购Select",
        "brand:zh-Hant": "U購Select",
        "name": "U購Select U Select",
        "name:en": "U Select",
        "name:zh": "U購Select",
        "name:zh-Hans": "U购Select",
        "name:zh-Hant": "U購Select",
        "shop": "supermarket"
      }
    },
    {
      "displayName": "V-MARKT",
      "id": "vmarkt-0a839e",
      "locationSet": {"include": ["de"]},
      "matchNames": [
        "georg jos kaes",
        "v-baumarkt"
      ],
      "tags": {
        "brand": "V-MARKT",
        "brand:wikidata": "Q1504903",
        "name": "V-MARKT",
        "shop": "supermarket"
      }
    },
    {
      "displayName": "Vallarta",
      "id": "vallarta-dde59d",
      "locationSet": {"include": ["us"]},
      "tags": {
        "brand": "Vallarta",
        "brand:wikidata": "Q7911833",
        "cuisine": "latin_american",
        "name": "Vallarta",
        "official_name": "Vallarta Supermarkets",
        "shop": "supermarket"
      }
    },
    {
      "displayName": "Valu-mart",
      "id": "valumart-76454b",
      "locationSet": {"include": ["ca"]},
      "tags": {
        "brand": "Valu-mart",
        "brand:wikidata": "Q7912687",
        "name": "Valu-mart",
        "shop": "supermarket"
      }
    },
    {
      "displayName": "Varus",
      "id": "varus-94881c",
      "locationSet": {"include": ["ua"]},
      "tags": {
        "brand": "Varus",
        "name": "Varus",
        "shop": "supermarket"
      }
    },
    {
      "displayName": "Vea",
      "id": "vea-0d2b84",
      "locationSet": {"include": ["ar"]},
      "tags": {
        "brand": "Vea",
        "brand:wikidata": "Q5858167",
        "name": "Vea",
        "shop": "supermarket"
      }
    },
    {
      "displayName": "VinMart",
      "id": "vinmart-45db57",
      "locationSet": {"include": ["vn"]},
      "tags": {
        "brand": "VinMart",
        "brand:wikidata": "Q60245505",
        "name": "VinMart",
        "shop": "supermarket"
      }
    },
    {
      "displayName": "VOI",
      "id": "voi-36e991",
      "locationSet": {"include": ["ch"]},
      "tags": {
        "brand": "VOI",
        "brand:wikidata": "Q110277616",
        "name": "VOI",
        "shop": "supermarket"
      }
    },
    {
      "displayName": "VOI Migros Partner",
      "id": "voimigrospartner-986a24",
      "locationSet": {"include": ["001"]},
      "tags": {
        "brand": "VOI Migros Partner",
        "name": "VOI Migros Partner",
        "shop": "supermarket"
      }
    },
    {
      "displayName": "Volg",
      "id": "volg-704edb",
      "locationSet": {"include": ["ch", "li"]},
      "matchTags": ["shop/convenience"],
      "tags": {
        "brand": "Volg",
        "brand:wikidata": "Q2530746",
        "name": "Volg",
        "shop": "supermarket"
      }
    },
    {
      "displayName": "Vomar",
      "id": "vomar-5811b5",
      "locationSet": {"include": ["nl"]},
      "tags": {
        "brand": "Vomar",
        "brand:wikidata": "Q3202837",
        "name": "Vomar",
        "shop": "supermarket"
      }
    },
    {
      "displayName": "Vons",
      "id": "vons-dde59d",
      "locationSet": {"include": ["us"]},
      "tags": {
        "brand": "Vons",
        "brand:wikidata": "Q7941609",
        "name": "Vons",
        "shop": "supermarket"
      }
    },
    {
      "displayName": "Waitrose",
      "id": "waitrose-dd6d3a",
      "locationSet": {"include": ["gb", "je"]},
      "tags": {
        "brand": "Waitrose",
        "brand:wikidata": "Q771734",
        "name": "Waitrose",
        "official_name": "Waitrose & Partners",
        "shop": "supermarket"
      }
    },
    {
      "displayName": "Walmart Neighborhood Market",
      "id": "walmartneighborhoodmarket-79cc8a",
      "locationSet": {
        "include": ["ca", "mx", "us"]
      },
      "tags": {
        "brand": "Walmart",
        "brand:wikidata": "Q483551",
        "name": "Walmart Neighborhood Market",
        "shop": "supermarket"
      }
    },
    {
      "displayName": "Walmart Supercenter",
      "id": "walmartsupercenter-9d4691",
      "locationSet": {
        "include": ["001"],
        "exclude": ["ca"]
      },
      "tags": {
        "brand": "Walmart",
        "brand:wikidata": "Q483551",
        "name": "Walmart Supercenter",
        "shop": "supermarket"
      }
    },
    {
      "displayName": "Walmart Supercentre",
      "id": "walmartsupercentre-76454b",
      "locationSet": {"include": ["ca"]},
      "matchNames": ["walmart supercenter"],
      "tags": {
        "brand": "Walmart",
        "brand:wikidata": "Q483551",
        "name": "Walmart Supercentre",
        "shop": "supermarket"
      }
    },
    {
      "displayName": "Wasgau",
      "id": "wasgau-0a839e",
      "locationSet": {"include": ["de"]},
      "tags": {
        "brand": "Wasgau",
        "brand:wikidata": "Q2536857",
        "name": "Wasgau",
        "shop": "supermarket"
      }
    },
    {
      "displayName": "Wegmans",
      "id": "wegmans-dde59d",
      "locationSet": {"include": ["us"]},
      "tags": {
        "brand": "Wegmans",
        "brand:wikidata": "Q11288478",
        "name": "Wegmans",
        "shop": "supermarket"
      }
    },
    {
      "displayName": "Weis",
      "id": "weis-dde59d",
      "locationSet": {"include": ["us"]},
      "tags": {
        "brand": "Weis",
        "brand:wikidata": "Q7980370",
        "name": "Weis",
        "official_name": "Weis Markets",
        "shop": "supermarket"
      }
    },
    {
      "displayName": "Whole Foods Market",
      "id": "wholefoodsmarket-90050a",
      "locationSet": {
        "include": ["ca", "gb", "us"]
      },
      "matchNames": ["whole foods"],
      "tags": {
        "brand": "Whole Foods Market",
        "brand:wikidata": "Q1809448",
        "name": "Whole Foods Market",
        "shop": "supermarket"
      }
    },
    {
      "displayName": "Wilco",
      "id": "wilco-a4e693",
      "locationSet": {
        "include": [
          "us-ca.geojson",
          "us-or.geojson",
          "us-wa.geojson"
        ]
      },
      "tags": {
        "alt_name": "Wilco Farm Stores",
        "brand": "Wilco",
        "brand:wikidata": "Q8000290",
        "name": "Wilco",
        "shop": "supermarket"
      }
    },
    {
      "displayName": "Willys",
      "id": "willys-c57afb",
      "locationSet": {"include": ["se"]},
      "preserveTags": ["^name"],
      "tags": {
        "brand": "Willys",
        "brand:wikidata": "Q10720214",
        "name": "Willys",
        "shop": "supermarket"
      }
    },
    {
      "displayName": "WinCo Foods",
      "id": "wincofoods-dde59d",
      "locationSet": {"include": ["us"]},
      "tags": {
        "brand": "WinCo Foods",
        "brand:wikidata": "Q8023592",
        "name": "WinCo Foods",
        "shop": "supermarket"
      }
    },
    {
      "displayName": "Winn-Dixie",
      "id": "winndixie-dde59d",
      "locationSet": {"include": ["us"]},
      "tags": {
        "brand": "Winn-Dixie",
        "brand:wikidata": "Q1264366",
        "name": "Winn-Dixie",
        "shop": "supermarket"
      }
    },
    {
      "displayName": "Woodman's Markets",
      "id": "woodmansmarkets-5dc7ba",
      "locationSet": {
        "include": [
          "us-il.geojson",
          "us-wi.geojson"
        ]
      },
      "tags": {
        "brand": "Woodman's Markets",
        "brand:wikidata": "Q8033073",
        "name": "Woodman's Markets",
        "shop": "supermarket"
      }
    },
    {
      "displayName": "Woolworths",
      "id": "woolworths-c254c9",
      "locationSet": {"include": ["au"]},
      "tags": {
        "brand": "Woolworths",
        "brand:wikidata": "Q3249145",
        "name": "Woolworths",
        "shop": "supermarket"
      }
    },
    {
      "displayName": "Yeme",
      "id": "yeme-4ccde8",
      "locationSet": {"include": ["sk"]},
      "tags": {
        "brand": "Yeme",
        "brand:wikidata": "Q108757006",
        "name": "yeme",
        "shop": "supermarket"
      }
    },
    {
      "displayName": "Your Independent Grocer",
      "id": "yourindependentgrocer-76454b",
      "locationSet": {"include": ["ca"]},
      "matchNames": ["independent"],
      "tags": {
        "brand": "Your Independent Grocer",
        "brand:wikidata": "Q8058833",
        "name": "Your Independent Grocer",
        "shop": "supermarket"
      }
    },
    {
      "displayName": "Zehrs",
      "id": "zehrs-76454b",
      "locationSet": {"include": ["ca"]},
      "tags": {
        "brand": "Zehrs",
        "brand:wikidata": "Q8068546",
        "name": "Zehrs",
        "shop": "supermarket"
      }
    },
    {
      "displayName": "ΑΒ Βασιλόπουλος",
      "id": "abvassilopoulos-37450e",
      "locationSet": {"include": ["gr"]},
      "tags": {
        "brand": "ΑΒ Βασιλόπουλος",
        "brand:el": "ΑΒ Βασιλόπουλος",
        "brand:en": "AB Vassilopoulos",
        "brand:wikidata": "Q4721807",
        "name": "ΑΒ Βασιλόπουλος",
        "name:el": "ΑΒ Βασιλόπουλος",
        "name:en": "AB Vassilopoulos",
        "shop": "supermarket"
      }
    },
    {
      "displayName": "Γαλαξίας",
      "id": "galaxias-37450e",
      "locationSet": {"include": ["gr"]},
      "tags": {
        "brand": "Γαλαξίας",
        "brand:el": "Γαλαξίας",
        "brand:en": "Galaxias",
        "brand:wikidata": "Q5518063",
        "name": "Γαλαξίας",
        "name:el": "Γαλαξίας",
        "name:en": "Galaxias",
        "shop": "supermarket"
      }
    },
    {
      "displayName": "Κρητικός",
      "id": "kritikos-37450e",
      "locationSet": {"include": ["gr"]},
      "tags": {
        "brand": "Κρητικός",
        "brand:el": "Κρητικός",
        "brand:en": "Kritikos",
        "name": "Κρητικός",
        "name:el": "Κρητικός",
        "name:en": "Kritikos",
        "shop": "supermarket"
      }
    },
    {
      "displayName": "Μασούτης",
      "id": "masoutis-37450e",
      "locationSet": {"include": ["gr"]},
      "tags": {
        "brand": "Μασούτης",
        "brand:el": "Μασούτης",
        "brand:en": "Masoutis",
        "brand:wikidata": "Q6783887",
        "name": "Μασούτης",
        "name:el": "Μασούτης",
        "name:en": "Masoutis",
        "shop": "supermarket"
      }
    },
    {
      "displayName": "Σκλαβενίτης",
      "id": "sklavenitis-40667a",
      "locationSet": {"include": ["cy", "gr"]},
      "tags": {
        "brand": "Σκλαβενίτης",
        "brand:el": "Σκλαβενίτης",
        "brand:en": "Sklavenitis",
        "brand:wikidata": "Q7536037",
        "name": "Σκλαβενίτης",
        "name:el": "Σκλαβενίτης",
        "name:en": "Sklavenitis",
        "shop": "supermarket"
      }
    },
    {
      "displayName": "Абсолют (Россия)",
      "id": "6784df-d5eaac",
      "locationSet": {"include": ["ru"]},
      "tags": {
        "brand": "Абсолют",
        "brand:wikidata": "Q62389597",
        "name": "Абсолют",
        "shop": "supermarket"
      }
    },
    {
      "displayName": "Абсолют (Україна)",
      "id": "6784df-94881c",
      "locationSet": {"include": ["ua"]},
      "tags": {
        "brand": "Абсолют",
        "brand:wikidata": "Q62389546",
        "name": "Абсолют",
        "shop": "supermarket"
      }
    },
    {
      "displayName": "Авоська",
      "id": "avoska-986a24",
      "locationSet": {"include": ["001"]},
      "tags": {
        "brand": "Авоська",
        "brand:en": "Avoska",
        "brand:ru": "Авоська",
        "name": "Авоська",
        "name:en": "Avoska",
        "name:ru": "Авоська",
        "shop": "supermarket"
      }
    },
    {
      "displayName": "Азбука Вкуса",
      "id": "azbukavkusa-d5eaac",
      "locationSet": {"include": ["ru"]},
      "tags": {
        "brand": "Азбука Вкуса",
        "brand:en": "Azbuka Vkusa",
        "brand:ru": "Азбука Вкуса",
        "brand:wikidata": "Q4058209",
        "name": "Азбука Вкуса",
        "name:en": "Azbuka Vkusa",
        "name:ru": "Азбука Вкуса",
        "shop": "supermarket"
      }
    },
    {
      "displayName": "Аникс",
      "id": "5165e0-d5eaac",
      "locationSet": {"include": ["ru"]},
      "tags": {
        "brand": "Аникс",
        "name": "Аникс",
        "shop": "supermarket"
      }
    },
    {
      "displayName": "Атак",
      "id": "atac-d5eaac",
      "locationSet": {"include": ["ru"]},
      "tags": {
        "brand": "Атак",
        "brand:en": "Atac",
        "brand:wikidata": "Q2868738",
        "name": "Атак",
        "name:en": "Atac",
        "shop": "supermarket"
      }
    },
    {
      "displayName": "АТБ-маркет",
      "id": "atbmarket-94881c",
      "locationSet": {"include": ["ua"]},
      "matchNames": ["атб"],
      "tags": {
        "brand": "АТБ-маркет",
        "brand:en": "ATB-Market",
        "brand:uk": "АТБ-маркет",
        "brand:wikidata": "Q4054103",
        "name": "АТБ-маркет",
        "name:en": "ATB-Market",
        "name:uk": "АТБ-маркет",
        "shop": "supermarket"
      }
    },
    {
      "displayName": "Ашан",
      "id": "auchan-d5eaac",
      "locationSet": {"include": ["ru"]},
      "tags": {
        "brand": "Ашан",
        "brand:en": "Auchan",
        "brand:ru": "Ашан",
        "brand:wikidata": "Q110053013",
        "name": "Ашан",
        "name:en": "Auchan",
        "name:ru": "Ашан",
        "shop": "supermarket"
      }
    },
    {
      "displayName": "Байрам",
      "id": "79c5a6-d5eaac",
      "locationSet": {"include": ["ru"]},
      "tags": {
        "brand": "Байрам",
        "name": "Байрам",
        "shop": "supermarket"
      }
    },
    {
      "displayName": "Белмаркет",
      "id": "fb97c0-a384d0",
      "locationSet": {"include": ["by"]},
      "tags": {
        "brand": "Белмаркет",
        "name": "Белмаркет",
        "shop": "supermarket"
      }
    },
    {
      "displayName": "Близенько",
      "id": "106d49-94881c",
      "locationSet": {"include": ["ua"]},
      "tags": {
        "brand": "Близенько",
        "name": "Близенько",
        "shop": "supermarket"
      }
    },
    {
      "displayName": "Брусничка",
      "id": "brusnichka-94881c",
      "locationSet": {"include": ["ua"]},
      "tags": {
        "brand": "Брусничка",
        "brand:en": "Brusnichka",
        "brand:wikidata": "Q21656645",
        "name": "Брусничка",
        "name:en": "Brusnichka",
        "shop": "supermarket"
      }
    },
    {
      "displayName": "Булмаг",
      "id": "bulmag-56b425",
      "locationSet": {"include": ["bg"]},
      "tags": {
        "brand": "Булмаг",
        "brand:en": "BulMag",
        "brand:wikidata": "Q66133376",
        "name": "Булмаг",
        "name:en": "BulMag",
        "shop": "supermarket"
      }
    },
    {
      "displayName": "Верный",
      "id": "5a1923-d5eaac",
      "locationSet": {"include": ["ru"]},
      "tags": {
        "brand": "Верный",
        "brand:wikidata": "Q110037370",
        "name": "Верный",
        "shop": "supermarket"
      }
    },
    {
      "displayName": "Виктория",
      "id": "9034b8-d5eaac",
      "locationSet": {"include": ["ru"]},
      "matchTags": ["shop/convenience"],
      "tags": {
        "brand": "Виктория",
        "brand:wikidata": "Q4111046",
        "name": "Виктория",
        "shop": "supermarket"
      }
    },
    {
      "displayName": "Виталюр",
      "id": "ccbce1-a384d0",
      "locationSet": {"include": ["by"]},
      "tags": {
        "brand": "Виталюр",
        "brand:wikidata": "Q55663075",
        "name": "Виталюр",
        "shop": "supermarket"
      }
    },
    {
      "displayName": "Вопак",
      "id": "vopak-94881c",
      "locationSet": {"include": ["ua"]},
      "tags": {
        "brand": "Вопак",
        "brand:en": "Vopak",
        "brand:wikidata": "Q30966107",
        "name": "Вопак",
        "name:en": "Vopak",
        "shop": "supermarket"
      }
    },
    {
      "displayName": "Гастроном",
      "id": "34c0fb-986a24",
      "locationSet": {"include": ["001"]},
      "tags": {
        "brand": "Гастроном",
        "name": "Гастроном",
        "shop": "supermarket"
      }
    },
    {
      "displayName": "Гроздь",
      "id": "44aeb3-986a24",
      "locationSet": {"include": ["001"]},
      "tags": {
        "brand": "Гроздь",
        "brand:wikidata": "Q21638412",
        "name": "Гроздь",
        "shop": "supermarket"
      }
    },
    {
      "displayName": "Гулливер",
      "id": "40c23e-d5eaac",
      "locationSet": {"include": ["ru"]},
      "tags": {
        "brand": "Гулливер",
        "brand:wikidata": "Q58003470",
        "name": "Гулливер",
        "shop": "supermarket"
      }
    },
    {
      "displayName": "Да!",
      "id": "81c9da-d5eaac",
      "locationSet": {"include": ["ru"]},
      "tags": {
        "brand": "Да!",
        "name": "Да!",
        "shop": "supermarket"
      }
    },
    {
      "displayName": "Десяточка",
      "id": "desyatochka-d5eaac",
      "locationSet": {"include": ["ru"]},
      "tags": {
        "brand": "Десяточка",
        "brand:en": "Desyatochka",
        "brand:wikidata": "Q61876182",
        "name": "Десяточка",
        "shop": "supermarket"
      }
    },
    {
      "displayName": "Дикси",
      "id": "dixy-d5eaac",
      "locationSet": {"include": ["ru"]},
      "matchTags": ["shop/convenience"],
      "tags": {
        "brand": "Дикси",
        "brand:en": "Dixy",
        "brand:wikidata": "Q4161561",
        "name": "Дикси",
        "shop": "supermarket"
      }
    },
    {
      "displayName": "Дэлгүүр",
      "id": "45c849-387d64",
      "locationSet": {"include": ["mn"]},
      "tags": {
        "brand": "Дэлгүүр",
        "name": "Дэлгүүр",
        "shop": "supermarket"
      }
    },
    {
      "displayName": "Евроопт",
      "id": "euroopt-a384d0",
      "locationSet": {"include": ["by"]},
      "matchTags": ["shop/convenience"],
      "tags": {
        "brand": "Евроопт",
        "brand:en": "Euroopt",
        "brand:ru": "Евроопт",
        "brand:wikidata": "Q108489016",
        "name": "Евроопт",
        "name:en": "Euroopt",
        "name:ru": "Евроопт",
        "shop": "supermarket"
      }
    },
    {
      "displayName": "Евроопт Hyper",
      "id": "dc3845-a384d0",
      "locationSet": {"include": ["by"]},
      "matchNames": ["евроопт гипер"],
      "tags": {
        "brand": "Евроопт Hyper",
        "brand:wikidata": "Q65455975",
        "name": "Евроопт Hyper",
        "shop": "supermarket"
      }
    },
    {
      "displayName": "Евроопт Super",
      "id": "ba6617-a384d0",
      "locationSet": {"include": ["by"]},
      "matchNames": ["евроопт супер"],
      "tags": {
        "brand": "Евроопт Super",
        "brand:wikidata": "Q65455960",
        "name": "Евроопт Super",
        "shop": "supermarket"
      }
    },
    {
      "displayName": "Караван",
      "id": "65dd46-992584",
      "locationSet": {"include": ["ru", "ua"]},
      "tags": {
        "brand": "Караван",
        "name": "Караван",
        "shop": "supermarket"
      }
    },
    {
      "displayName": "Карусель",
      "id": "karusel-d5eaac",
      "locationSet": {"include": ["ru"]},
      "tags": {
        "brand": "Карусель",
        "brand:en": "Karusel",
        "brand:wikidata": "Q4216307",
        "name": "Карусель",
        "name:en": "Karusel",
        "shop": "supermarket"
      }
    },
    {
      "displayName": "Квартал",
      "id": "212655-986a24",
      "locationSet": {"include": ["001"]},
      "tags": {
        "brand": "Квартал",
        "name": "Квартал",
        "shop": "supermarket"
      }
    },
    {
      "displayName": "Кировский",
      "id": "87ac35-d5eaac",
      "locationSet": {"include": ["ru"]},
      "matchTags": ["shop/convenience"],
      "tags": {
        "brand": "Кировский",
        "brand:wikidata": "Q63301903",
        "name": "Кировский",
        "shop": "supermarket"
      }
    },
    {
      "displayName": "Командор",
      "id": "komandor-d5eaac",
      "locationSet": {"include": ["ru"]},
      "tags": {
        "brand": "Командор",
        "brand:en": "Komandor",
        "brand:wikidata": "Q61876152",
        "name": "Командор",
        "shop": "supermarket"
      }
    },
    {
      "displayName": "Красный Яр",
      "id": "krasnyjjar-d5eaac",
      "locationSet": {"include": ["ru"]},
      "tags": {
        "brand": "Красный Яр",
        "brand:en": "Krasnyj Jar",
        "brand:wikidata": "Q1786753",
        "name": "Красный Яр",
        "shop": "supermarket"
      }
    },
    {
      "displayName": "Лента",
      "id": "lenta-d5eaac",
      "locationSet": {"include": ["ru"]},
      "tags": {
        "brand": "Лента",
        "brand:en": "Lenta",
        "brand:wikidata": "Q4258608",
        "name": "Лента",
        "name:en": "Lenta",
        "shop": "supermarket"
      }
    },
    {
      "displayName": "Лидл",
      "id": "366fb7-b83687",
      "locationSet": {"include": ["rs"]},
      "tags": {
        "brand": "Лидл",
        "name": "Лидл",
        "shop": "supermarket"
      }
    },
    {
      "displayName": "Лидл (България)",
      "id": "lidl-56b425",
      "locationSet": {"include": ["bg"]},
      "tags": {
        "brand": "Lidl",
        "brand:wikidata": "Q108169047",
        "name": "Lidl",
        "name:bg": "Лидл",
        "shop": "supermarket"
      }
    },
    {
      "displayName": "ЛотОК",
      "id": "587825-94881c",
      "locationSet": {"include": ["ua"]},
      "tags": {
        "brand": "ЛотОК",
        "name": "ЛотОК",
        "shop": "supermarket"
      }
    },
    {
      "displayName": "Магазин",
      "id": "2109ce-027b33",
      "locationSet": {
        "include": [
          "by",
          "kg",
          "kz",
          "ru",
          "tj",
          "ua",
          "uz"
        ]
      },
      "tags": {
        "brand": "Магазин",
        "name": "Магазин",
        "shop": "supermarket"
      }
    },
    {
      "displayName": "Магнит",
      "id": "magnit-986a24",
      "locationSet": {"include": ["001"]},
      "tags": {
        "brand": "Магнит",
        "brand:en": "Magnit",
        "brand:wikidata": "Q940518",
        "name": "Магнит",
        "name:en": "Magnit",
        "shop": "supermarket"
      }
    },
    {
      "displayName": "Магнит у дома",
      "id": "cb7d3a-d5eaac",
      "locationSet": {"include": ["ru"]},
      "tags": {
        "brand": "Магнит у дома",
        "name": "Магнит у дома",
        "shop": "supermarket"
      }
    },
    {
      "displayName": "Магнолия",
      "id": "1cdf18-d5eaac",
      "locationSet": {"include": ["ru"]},
      "matchTags": ["shop/convenience"],
      "tags": {
        "brand": "Магнолия",
        "name": "Магнолия",
        "shop": "supermarket"
      }
    },
    {
      "displayName": "Макси",
      "id": "maxi-b83687",
      "locationSet": {"include": ["rs"]},
      "tags": {
        "brand": "Макси",
        "brand:en": "Maxi",
        "brand:wikidata": "Q6795490",
        "name": "Макси",
        "name:en": "Maxi",
        "shop": "supermarket"
      }
    },
    {
      "displayName": "Мария-Ра",
      "id": "mariara-d5eaac",
      "locationSet": {"include": ["ru"]},
      "tags": {
        "brand": "Мария-Ра",
        "brand:en": "Maria-ra",
        "brand:wikidata": "Q4281631",
        "name": "Мария-Ра",
        "name:en": "Maria-ra",
        "shop": "supermarket"
      }
    },
    {
      "displayName": "Мираторг",
      "id": "cea493-d5eaac",
      "locationSet": {"include": ["ru"]},
      "tags": {
        "brand": "Мираторг",
        "name": "Мираторг",
        "shop": "supermarket"
      }
    },
    {
      "displayName": "Монетка",
      "id": "monetka-d5eaac",
      "locationSet": {"include": ["ru"]},
      "tags": {
        "brand": "Монетка",
        "brand:en": "Monetka",
        "brand:wikidata": "Q4301704",
        "name": "Монетка",
        "name:en": "Monetka",
        "shop": "supermarket"
      }
    },
    {
      "displayName": "Народная 7Я семьЯ",
      "id": "peoples7thfamily-d5eaac",
      "locationSet": {"include": ["ru"]},
      "matchNames": ["семья"],
      "tags": {
        "brand": "Народная 7Я семьЯ",
        "brand:en": "People's 7th Family",
        "brand:wikidata": "Q4032436",
        "name": "Народная 7Я семьЯ",
        "name:en": "People's 7th Family",
        "shop": "supermarket"
      }
    },
    {
      "displayName": "О’КЕЙ",
      "id": "okey-d5eaac",
      "locationSet": {"include": ["ru"]},
      "tags": {
        "brand": "О’КЕЙ",
        "brand:en": "O’KEY",
        "brand:ru": "О’КЕЙ",
        "brand:wikidata": "Q4340901",
        "name": "О’КЕЙ",
        "name:en": "O’KEY",
        "name:ru": "О’КЕЙ",
        "shop": "supermarket"
      }
    },
    {
      "displayName": "Перекрёсток",
      "id": "perekryostok-d5eaac",
      "locationSet": {"include": ["ru"]},
      "matchNames": ["перекресток"],
      "matchTags": ["shop/convenience"],
      "tags": {
        "brand": "Перекрёсток",
        "brand:en": "Perekryostok",
        "brand:wikidata": "Q1684639",
        "name": "Перекрёсток",
        "shop": "supermarket"
      }
    },
    {
      "displayName": "Покупочка",
      "id": "1019ea-d5eaac",
      "locationSet": {"include": ["ru"]},
      "tags": {
        "brand": "Покупочка",
        "brand:wikidata": "Q58003270",
        "name": "Покупочка",
        "shop": "supermarket"
      }
    },
    {
      "displayName": "Полушка",
      "id": "polushka-d5eaac",
      "locationSet": {"include": ["ru"]},
      "tags": {
        "brand": "Полушка",
        "brand:en": "Polushka",
        "brand:wikidata": "Q4371080",
        "name": "Полушка",
        "name:en": "Polushka",
        "shop": "supermarket"
      }
    },
    {
      "displayName": "Пятёрочка",
      "id": "pyaterochka-d5eaac",
      "locationSet": {"include": ["ru"]},
      "matchNames": ["пятерочка"],
      "matchTags": ["shop/convenience"],
      "tags": {
        "brand": "Пятёрочка",
        "brand:en": "Pyaterochka",
        "brand:wikidata": "Q1768969",
        "name": "Пятёрочка",
        "name:en": "Pyaterochka",
        "shop": "supermarket"
      }
    },
    {
      "displayName": "Радеж",
      "id": "radezh-d5eaac",
      "locationSet": {"include": ["ru"]},
      "tags": {
        "brand": "Радеж",
        "brand:en": "Radezh",
        "brand:wikidata": "Q4387165",
        "name": "Радеж",
        "name:en": "Radezh",
        "shop": "supermarket"
      }
    },
    {
      "displayName": "РеалЪ",
      "id": "real-d5eaac",
      "locationSet": {"include": ["ru"]},
      "tags": {
        "brand": "РеалЪ",
        "brand:en": "Real",
        "brand:ru": "РеалЪ",
        "brand:wikidata": "Q110037601",
        "name": "РеалЪ",
        "name:en": "Real",
        "name:ru": "РеалЪ",
        "shop": "supermarket"
      }
    },
    {
      "displayName": "Реми",
      "id": "6084e1-986a24",
      "locationSet": {"include": ["001"]},
      "tags": {
        "brand": "Реми",
        "name": "Реми",
        "shop": "supermarket"
      }
    },
    {
      "displayName": "Рублёвский",
      "id": "ee90e0-a384d0",
      "locationSet": {"include": ["by"]},
      "tags": {
        "brand": "Рублёвский",
        "name": "Рублёвский",
        "shop": "supermarket"
      }
    },
    {
      "displayName": "Рукавичка",
      "id": "rukavychka-94881c",
      "locationSet": {"include": ["ua"]},
      "tags": {
        "brand": "Рукавичка",
        "brand:en": "Rukavychka",
        "brand:wikidata": "Q20092568",
        "name": "Рукавичка",
        "name:en": "Rukavychka",
        "shop": "supermarket"
      }
    },
    {
      "displayName": "Санта",
      "id": "516eeb-a384d0",
      "locationSet": {"include": ["by"]},
      "tags": {
        "brand": "Санта",
        "name": "Санта",
        "shop": "supermarket"
      }
    },
    {
      "displayName": "Светофор",
      "id": "svetofor-d5eaac",
      "locationSet": {"include": ["ru"]},
      "tags": {
        "brand": "Светофор",
        "brand:en": "Svetofor",
        "brand:wikidata": "Q61875920",
        "name": "Светофор",
        "shop": "supermarket"
      }
    },
    {
      "displayName": "Семишагофф",
      "id": "caa815-d5eaac",
      "locationSet": {"include": ["ru"]},
      "tags": {
        "brand": "Семишагофф",
        "brand:wikidata": "Q58003374",
        "name": "Семишагофф",
        "shop": "supermarket"
      }
    },
    {
      "displayName": "Сільпо",
      "id": "silpo-94881c",
      "locationSet": {"include": ["ua"]},
      "tags": {
        "brand": "Сільпо",
        "brand:en": "Silpo",
        "brand:wikidata": "Q4419434",
        "name": "Сільпо",
        "name:en": "Silpo",
        "shop": "supermarket"
      }
    },
    {
      "displayName": "Соседи",
      "id": "sosedi-986a24",
      "locationSet": {"include": ["001"]},
      "tags": {
        "brand": "Соседи",
        "brand:en": "Sosedi",
        "brand:ru": "Соседи",
        "name": "Соседи",
        "name:en": "Sosedi",
        "name:ru": "Соседи",
        "shop": "supermarket"
      }
    },
    {
      "displayName": "Т-Маркет",
      "id": "tmarket-56b425",
      "locationSet": {"include": ["bg"]},
      "tags": {
        "brand": "Т-Маркет",
        "brand:wikidata": "Q64033983",
        "name": "Т-Маркет",
        "name:en": "T-Market",
        "shop": "supermarket"
      }
    },
    {
      "displayName": "Таврия В",
      "id": "99a8fc-94881c",
      "locationSet": {"include": ["ua"]},
      "tags": {
        "brand": "Таврия В",
        "brand:wikidata": "Q61823146",
        "name": "Таврия В",
        "shop": "supermarket"
      }
    },
    {
      "displayName": "Фантастико",
      "id": "b9a0c5-56b425",
      "locationSet": {"include": ["bg"]},
      "tags": {
        "brand": "Фантастико",
        "brand:wikidata": "Q61140834",
        "name": "Фантастико",
        "shop": "supermarket"
      }
    },
    {
      "displayName": "Фора",
      "id": "fora-94881c",
      "locationSet": {"include": ["ua"]},
      "tags": {
        "brand": "Фора",
        "brand:en": "Fora",
        "brand:wikidata": "Q12165977",
        "name": "Фора",
        "name:en": "Fora",
        "shop": "supermarket"
      }
    },
    {
      "displayName": "Фуршет",
      "id": "furshet-94881c",
      "locationSet": {"include": ["ua"]},
      "tags": {
        "brand": "Фуршет",
        "brand:en": "Furshet",
        "brand:wikidata": "Q4493564",
        "name": "Фуршет",
        "name:en": "Furshet",
        "shop": "supermarket"
      }
    },
    {
      "displayName": "Хит! Экспресс",
      "id": "cab3d0-a384d0",
      "locationSet": {"include": ["by"]},
      "tags": {
        "brand": "Хит! Экспресс",
        "name": "Хит! Экспресс",
        "shop": "supermarket"
      }
    },
    {
      "displayName": "Чижик",
      "id": "3d44da-986a24",
      "locationSet": {"include": ["001"]},
      "tags": {
        "brand": "Чижик",
        "name": "Чижик",
        "shop": "supermarket"
      }
    },
    {
      "displayName": "Эдельвейс",
      "id": "edelveis-d5eaac",
      "locationSet": {"include": ["ru"]},
      "tags": {
        "brand": "Эдельвейс",
        "brand:en": "Edelveis",
        "brand:wikidata": "Q57979368",
        "name": "Эдельвейс",
        "name:en": "Edelveis",
        "shop": "supermarket"
      }
    },
    {
      "displayName": "Ярче!",
      "id": "yarche-d5eaac",
      "locationSet": {"include": ["ru"]},
      "matchTags": ["shop/convenience"],
      "tags": {
        "brand": "Ярче!",
        "brand:en": "Yarche!",
        "brand:wikidata": "Q102254456",
        "name": "Ярче!",
        "name:en": "Yarche!",
        "shop": "supermarket"
      }
    },
    {
      "displayName": "ნიკორა",
      "id": "nikora-873b68",
      "locationSet": {"include": ["ge"]},
      "tags": {
        "brand": "ნიკორა",
        "brand:en": "Nikora",
        "brand:ka": "ნიკორა",
        "brand:ru": "Никора",
        "name": "ნიკორა",
        "name:en": "Nikora",
        "name:ka": "ნიკორა",
        "name:ru": "Никора",
        "shop": "supermarket"
      }
    },
    {
      "displayName": "יינות ביתן",
      "id": "yeinotbitan-6b65f1",
      "locationSet": {"include": ["il"]},
      "tags": {
        "brand": "יינות ביתן",
        "brand:en": "Yeinot Bitan",
        "brand:he": "יינות ביתן",
        "name": "יינות ביתן",
        "name:en": "Yeinot Bitan",
        "name:he": "יינות ביתן",
        "shop": "supermarket"
      }
    },
    {
      "displayName": "מגה",
      "id": "mega-6b65f1",
      "locationSet": {"include": ["il"]},
      "tags": {
        "brand": "מגה",
        "brand:en": "Mega",
        "brand:he": "מגה",
        "name": "מגה",
        "name:en": "Mega",
        "name:he": "מגה",
        "shop": "supermarket"
      }
    },
    {
      "displayName": "מגה בעיר",
      "id": "f1ec09-6b65f1",
      "locationSet": {"include": ["il"]},
      "tags": {
        "brand": "מגה בעיר",
        "brand:he": "מגה בעיר",
        "name": "מגה בעיר",
        "name:he": "מגה בעיר",
        "shop": "supermarket"
      }
    },
    {
      "displayName": "רמי לוי",
      "id": "ramilevi-6b65f1",
      "locationSet": {"include": ["il"]},
      "tags": {
        "alt_name": "רמי לוי שיווק השקמה",
        "brand": "רמי לוי שיווק השקמה",
        "brand:en": "Rami Levy Hashikma Marketing",
        "brand:he": "רמי לוי שיווק השקמה",
        "brand:wikidata": "Q6035779",
        "name": "רמי לוי",
        "name:en": "Rami Levi",
        "name:he": "רמי לוי",
        "shop": "supermarket"
      }
    },
    {
      "displayName": "שופרסל דיל",
      "id": "2b3eb8-6b65f1",
      "locationSet": {"include": ["il"]},
      "tags": {
        "brand": "שופרסל דיל",
        "brand:he": "שופרסל דיל",
        "name": "שופרסל דיל",
        "name:he": "שופרסל דיל",
        "shop": "supermarket"
      }
    },
    {
      "displayName": "שוק מהדרין",
      "id": "shukmhadrin-6b65f1",
      "locationSet": {"include": ["il"]},
      "tags": {
        "brand": "שוק מהדרין",
        "brand:en": "Shuk Mhadrin",
        "brand:he": "שוק מהדרין",
        "name": "שוק מהדרין",
        "name:en": "Shuk Mhadrin",
        "name:he": "שוק מהדרין",
        "shop": "supermarket"
      }
    },
    {
      "displayName": "أسواق التميمي",
      "id": "tamimimarkets-22a530",
      "locationSet": {"include": ["sa"]},
      "tags": {
        "alt_name:ar": "التميمي",
        "alt_name:en": "Tamimi",
        "brand": "أسواق التميمي",
        "brand:ar": "أسواق التميمي",
        "brand:en": "Tamimi Markets",
        "brand:wikidata": "Q111042647",
        "name": "أسواق التميمي",
        "name:ar": "أسواق التميمي",
        "name:en": "Tamimi Markets",
        "shop": "supermarket"
      }
    },
    {
      "displayName": "أسواق عبد الله العثيم",
      "id": "abdullahalothaimmarkets-6c5d99",
      "locationSet": {"include": ["eg", "sa"]},
      "tags": {
        "alt_name:ar": "العثيم",
        "alt_name:en": "Othaim",
        "brand": "أسواق عبد الله العثيم",
        "brand:ar": "أسواق عبد الله العثيم",
        "brand:en": "Abdullah AlOthaim Markets",
        "brand:wikidata": "Q12218555",
        "name": "أسواق عبد الله العثيم",
        "name:ar": "أسواق عبد الله العثيم",
        "name:en": "Abdullah AlOthaim Markets",
        "shop": "supermarket"
      }
    },
    {
      "displayName": "افق کوروش",
      "id": "316800-c29ef9",
      "locationSet": {"include": ["ir"]},
      "tags": {
        "brand": "افق کوروش",
        "name": "افق کوروش",
        "shop": "supermarket"
      }
    },
    {
      "displayName": "بنده",
      "id": "panda-709c58",
      "locationSet": {
        "include": ["ae", "bh", "sa"]
      },
      "tags": {
        "alt_name:ar": "هايبربنده",
        "alt_name:en": "HyperPanda",
        "brand": "بنده",
        "brand:ar": "بنده",
        "brand:en": "Panda",
        "brand:wikidata": "Q4832749",
        "name": "بنده",
        "name:ar": "بنده",
        "name:en": "Panda",
        "official_name": "شركة بنده للتجزئة",
        "shop": "supermarket"
      }
    },
    {
      "displayName": "سوپر",
      "id": "3b0e76-c29ef9",
      "locationSet": {"include": ["ir"]},
      "tags": {
        "brand": "سوپر",
        "name": "سوپر",
        "shop": "supermarket"
      }
    },
    {
      "displayName": "فروشگاه افق کوروش",
      "id": "14a0fb-c29ef9",
      "locationSet": {"include": ["ir"]},
      "tags": {
        "brand": "فروشگاه افق کوروش",
        "name": "فروشگاه افق کوروش",
        "shop": "supermarket"
      }
    },
    {
      "displayName": "فروشگاه رفاه",
      "id": "9ddc31-c29ef9",
      "locationSet": {"include": ["ir"]},
      "tags": {
        "brand": "فروشگاه رفاه",
        "name": "فروشگاه رفاه",
        "shop": "supermarket"
      }
    },
    {
      "displayName": "مونوبري",
      "id": "1cd6b6-986a24",
      "locationSet": {"include": ["001"]},
      "tags": {
        "brand": "مونوبري",
        "name": "مونوبري",
        "shop": "supermarket"
      }
    },
    {
      "displayName": "롯데마트",
      "id": "lottemart-12b833",
      "locationSet": {"include": ["kr"]},
      "tags": {
        "brand": "롯데마트",
        "brand:ko": "롯데마트",
        "brand:wikidata": "Q326715",
        "name": "롯데마트",
        "name:en": "Lotte Mart",
        "name:ko": "롯데마트",
        "shop": "supermarket"
      }
    },
    {
      "displayName": "우리마트",
      "id": "ee59eb-12b833",
      "locationSet": {"include": ["kr"]},
      "tags": {
        "brand": "우리마트",
        "brand:ko": "우리마트",
        "name": "우리마트",
        "name:ko": "우리마트",
        "shop": "supermarket"
      }
    },
    {
      "displayName": "하나로마트",
      "id": "hanaromart-12b833",
      "locationSet": {"include": ["kr"]},
      "tags": {
        "brand": "하나로마트",
        "brand:en": "Hanaro Mart",
        "brand:ko": "하나로마트",
        "brand:wikidata": "Q12590611",
        "name": "하나로마트",
        "name:ko": "하나로마트",
        "shop": "supermarket"
      }
    },
    {
      "displayName": "アコレ",
      "id": "acolle-fe0970",
      "locationSet": {"include": ["jp"]},
      "tags": {
        "alt_name:en": "Acolle",
        "brand": "アコレ",
        "brand:en": "A・Colle",
        "brand:ja": "アコレ",
        "brand:wikidata": "Q11283128",
        "name": "アコレ",
        "name:en": "A・Colle",
        "name:ja": "アコレ",
        "shop": "supermarket"
      }
    },
    {
      "displayName": "アピタ",
      "id": "apita-fe0970",
      "locationSet": {"include": ["jp"]},
      "tags": {
        "brand": "アピタ",
        "brand:en": "APITA",
        "brand:ja": "アピタ",
        "brand:wikidata": "Q55384637",
        "name": "アピタ",
        "name:en": "APITA",
        "name:ja": "アピタ",
        "shop": "supermarket"
      }
    },
    {
      "displayName": "イオン",
      "id": "aeon-fe0970",
      "locationSet": {"include": ["jp"]},
      "tags": {
        "brand": "イオン",
        "brand:en": "AEON",
        "brand:ja": "イオン",
        "brand:wikidata": "Q11285951",
        "name": "イオン",
        "name:en": "AEON",
        "name:ja": "イオン",
        "shop": "supermarket"
      }
    },
    {
      "displayName": "イオンマーケット",
      "id": "aeonmarket-fe0970",
      "locationSet": {"include": ["jp"]},
      "tags": {
        "brand": "イオンマーケット",
        "brand:en": "Aeon Market",
        "brand:ja": "イオンマーケット",
        "brand:wikidata": "Q11331715",
        "name": "イオンマーケット",
        "name:en": "Aeon Market",
        "name:ja": "イオンマーケット",
        "shop": "supermarket"
      }
    },
    {
      "displayName": "イズミヤ",
      "id": "izumiya-fe0970",
      "locationSet": {"include": ["jp"]},
      "matchNames": ["いづみや"],
      "tags": {
        "brand": "イズミヤ",
        "brand:en": "Izumiya",
        "brand:ja": "イズミヤ",
        "brand:wikidata": "Q11286632",
        "name": "イズミヤ",
        "name:en": "Izumiya",
        "name:ja": "イズミヤ",
        "shop": "supermarket"
      }
    },
    {
      "displayName": "イトーヨーカドー",
      "id": "itoyokado-fe0970",
      "locationSet": {"include": ["jp"]},
      "matchNames": ["イトーヨーカ堂"],
      "tags": {
        "brand": "イトーヨーカドー",
        "brand:en": "Ito-Yokado",
        "brand:ja": "イトーヨーカドー",
        "brand:wikidata": "Q3088746",
        "name": "イトーヨーカドー",
        "name:en": "Ito-Yokado",
        "name:ja": "イトーヨーカドー",
        "shop": "supermarket"
      }
    },
    {
      "displayName": "いなげや",
      "id": "inageya-fe0970",
      "locationSet": {"include": ["jp"]},
      "tags": {
        "brand": "いなげや",
        "brand:en": "Inageya",
        "brand:ja": "いなげや",
        "brand:wikidata": "Q17193392",
        "name": "いなげや",
        "name:en": "Inageya",
        "name:ja": "いなげや",
        "shop": "supermarket"
      }
    },
    {
      "displayName": "エーコープ",
      "id": "acoop-fe0970",
      "locationSet": {"include": ["jp"]},
      "matchNames": ["aコープ"],
      "tags": {
        "brand": "エーコープ",
        "brand:en": "A-COOP",
        "brand:ja": "エーコープ",
        "brand:wikidata": "Q11291524",
        "name": "エーコープ",
        "name:en": "A-COOP",
        "name:ja": "エーコープ",
        "organic": "only",
        "shop": "supermarket"
      }
    },
    {
      "displayName": "エコス",
      "id": "ecos-fe0970",
      "locationSet": {"include": ["jp"]},
      "tags": {
        "brand": "エコス",
        "brand:en": "Ecos",
        "brand:ja": "エコス",
        "brand:wikidata": "Q11289886",
        "name": "エコス",
        "name:en": "Ecos",
        "name:ja": "エコス",
        "shop": "supermarket"
      }
    },
    {
      "displayName": "オークワ",
      "id": "okuwa-fe0970",
      "locationSet": {"include": ["jp"]},
      "tags": {
        "brand": "オークワ",
        "brand:en": "Okuwa",
        "brand:ja": "オークワ",
        "brand:wikidata": "Q11293166",
        "name": "オークワ",
        "name:en": "Okuwa",
        "name:ja": "オークワ",
        "shop": "supermarket"
      }
    },
    {
      "displayName": "オーケーストア",
      "id": "okstore-fe0970",
      "locationSet": {"include": ["jp"]},
      "matchNames": ["オーケー, okストア"],
      "tags": {
        "brand": "オーケー",
        "brand:en": "OK",
        "brand:ja": "オーケー",
        "brand:wikidata": "Q11293184",
        "name": "オーケーストア",
        "name:en": "OK Store",
        "name:ja": "オーケーストア",
        "shop": "supermarket"
      }
    },
    {
      "displayName": "オリンピック",
      "id": "olympic-fe0970",
      "locationSet": {"include": ["jp"]},
      "tags": {
        "brand": "オリンピック",
        "brand:en": "Olympic",
        "brand:ja": "オリンピック",
        "brand:wikidata": "Q11292764",
        "name": "オリンピック",
        "name:en": "Olympic",
        "name:ja": "オリンピック",
        "shop": "supermarket"
      }
    },
    {
      "displayName": "カスミ",
      "id": "kasumi-fe0970",
      "locationSet": {"include": ["jp"]},
      "tags": {
        "brand": "カスミ",
        "brand:en": "Kasumi",
        "brand:ja": "カスミ",
        "brand:wikidata": "Q11294160",
        "name": "カスミ",
        "name:en": "Kasumi",
        "name:ja": "カスミ",
        "shop": "supermarket"
      }
    },
    {
      "displayName": "キョーエイ",
      "id": "kyoei-fe0970",
      "locationSet": {"include": ["jp"]},
      "tags": {
        "brand": "キョーエイ",
        "brand:en": "Kyoei",
        "brand:ja": "キョーエイ",
        "brand:wikidata": "Q11297581",
        "name": "キョーエイ",
        "name:en": "Kyoei",
        "name:ja": "キョーエイ",
        "shop": "supermarket"
      }
    },
    {
      "displayName": "グルメシティ",
      "id": "gourmetcity-fe0970",
      "locationSet": {"include": ["jp"]},
      "tags": {
        "brand": "グルメシティ",
        "brand:en": "Gourmet City",
        "brand:ja": "グルメシティ",
        "brand:wikidata": "Q11300647",
        "name": "グルメシティ",
        "name:en": "Gourmet City",
        "name:ja": "グルメシティ",
        "shop": "supermarket"
      }
    },
    {
      "displayName": "コープ",
      "id": "coop-fe0970",
      "locationSet": {"include": ["jp"]},
      "tags": {
        "alt_name:en": "Co-op",
        "brand": "コープ",
        "brand:en": "CO・OP",
        "brand:ja": "コープ",
        "brand:wikidata": "Q11508615",
        "name": "コープ",
        "name:en": "CO・OP",
        "name:ja": "コープ",
        "official_name": "日本生活協同組合連合会",
        "official_name:en": "Japanese Consumers' Co-operative Union",
        "shop": "supermarket"
      }
    },
    {
      "displayName": "コープこう",
      "id": "coopkobe-fe0970",
      "locationSet": {"include": ["jp"]},
      "tags": {
        "alt_name:en": "Co-op Kobe",
        "brand": "コープこう",
        "brand:en": "CO・OP Kobe",
        "brand:ja": "コープこう",
        "brand:wikidata": "Q5137453",
        "name": "コープこう",
        "name:en": "CO・OP Kobe",
        "name:ja": "コープこう",
        "official_name": "生活協同組合コープこうべ",
        "official_name:en": "The Consumer Co-operative Kobe",
        "shop": "supermarket"
      }
    },
    {
      "displayName": "コモディイイダ",
      "id": "comodiiida-fe0970",
      "locationSet": {"include": ["jp"]},
      "tags": {
        "brand": "コモディイイダ",
        "brand:en": "Comodi-iida",
        "brand:ja": "コモディイイダ",
        "brand:wikidata": "Q11302699",
        "name": "コモディイイダ",
        "name:en": "Comodi-iida",
        "name:ja": "コモディイイダ",
        "shop": "supermarket"
      }
    },
    {
      "displayName": "ザ・ビッグ",
      "id": "903965-fe0970",
      "locationSet": {"include": ["jp"]},
      "tags": {
        "brand": "ザ・ビッグ",
        "brand:ja": "ザ・ビッグ",
        "name": "ザ・ビッグ",
        "name:ja": "ザ・ビッグ",
        "shop": "supermarket"
      }
    },
    {
      "displayName": "サミット",
      "id": "summit-fe0970",
      "locationSet": {"include": ["jp"]},
      "tags": {
        "brand": "サミット",
        "brand:en": "Summit",
        "brand:ja": "サミット",
        "brand:wikidata": "Q11305129",
        "name": "サミット",
        "name:en": "Summit",
        "name:ja": "サミット",
        "shop": "supermarket"
      }
    },
    {
      "displayName": "サンディ",
      "id": "9f8342-986a24",
      "locationSet": {"include": ["001"]},
      "tags": {
        "brand": "サンディ",
        "brand:ja": "サンディ",
        "name": "サンディ",
        "name:ja": "サンディ",
        "shop": "supermarket"
      }
    },
    {
      "displayName": "スーパーアルプス",
      "id": "superalps-fe0970",
      "locationSet": {"include": ["jp"]},
      "tags": {
        "brand": "スーパーアルプス",
        "brand:en": "Super Alps",
        "brand:ja": "スーパーアルプス",
        "brand:wikidata": "Q11313666",
        "name": "スーパーアルプス",
        "name:en": "Super Alps",
        "name:ja": "スーパーアルプス",
        "shop": "supermarket"
      }
    },
    {
      "displayName": "スーパーバリュー",
      "id": "supervalue-fe0970",
      "locationSet": {"include": ["jp"]},
      "tags": {
        "brand": "スーパーバリュー",
        "brand:en": "Super Value",
        "brand:ja": "スーパーバリュー",
        "brand:wikidata": "Q11313802",
        "name": "スーパーバリュー",
        "name:en": "Super Value",
        "name:ja": "スーパーバリュー",
        "shop": "supermarket"
      }
    },
    {
      "displayName": "ダイエー",
      "id": "daiei-fe0970",
      "locationSet": {"include": ["jp"]},
      "tags": {
        "brand": "ダイエー",
        "brand:en": "daiei",
        "brand:ja": "ダイエー",
        "brand:wikidata": "Q11316644",
        "name": "ダイエー",
        "name:en": "Daiei",
        "name:ja": "ダイエー",
        "shop": "supermarket"
      }
    },
    {
      "displayName": "トウズ",
      "id": "tous-fe0970",
      "locationSet": {"include": ["jp"]},
      "tags": {
        "brand": "トウズ",
        "brand:en": "Tou's",
        "brand:ja": "トウズ",
        "brand:wikidata": "Q53308796",
        "name": "トウズ",
        "name:en": "Tou's",
        "name:ja": "トウズ",
        "shop": "supermarket"
      }
    },
    {
      "displayName": "とりせん",
      "id": "torisen-fe0970",
      "locationSet": {"include": ["jp"]},
      "tags": {
        "brand": "とりせん",
        "brand:en": "Torisen",
        "brand:ja": "とりせん",
        "brand:wikidata": "Q11273505",
        "name": "とりせん",
        "name:en": "Torisen",
        "name:ja": "とりせん",
        "shop": "supermarket"
      }
    },
    {
      "displayName": "バロー",
      "id": "valor-fe0970",
      "locationSet": {"include": ["jp"]},
      "tags": {
        "brand": "バロー",
        "brand:en": "Valor",
        "brand:ja": "バロー",
        "brand:wikidata": "Q11328346",
        "name": "バロー",
        "name:en": "Valor",
        "name:ja": "バロー",
        "shop": "supermarket"
      }
    },
    {
      "displayName": "ピアゴ",
      "id": "piago-fe0970",
      "locationSet": {"include": ["jp"]},
      "tags": {
        "brand": "ピアゴ",
        "brand:en": "PIAGO",
        "brand:ja": "ピアゴ",
        "brand:wikidata": "Q91014434",
        "name": "ピアゴ",
        "name:en": "PIAGO",
        "name:ja": "ピアゴ",
        "shop": "supermarket"
      }
    },
    {
      "displayName": "フジ",
      "id": "fuji-fe0970",
      "locationSet": {"include": ["jp"]},
      "tags": {
        "brand": "フジ",
        "brand:en": "Fuji",
        "brand:ja": "フジ",
        "brand:wikidata": "Q8963035",
        "name": "フジ",
        "name:en": "Fuji",
        "name:ja": "フジ",
        "shop": "supermarket"
      }
    },
    {
      "displayName": "フジグラン",
      "id": "fujigrand-fe0970",
      "locationSet": {"include": ["jp"]},
      "tags": {
        "brand": "フジ",
        "brand:en": "Fuji",
        "brand:ja": "フジ",
        "brand:wikidata": "Q8963035",
        "name": "フジグラン",
        "name:en": "Fuji GRAND",
        "name:ja": "フジグラン",
        "shop": "supermarket"
      }
    },
    {
      "displayName": "ベイシア",
      "id": "beisia-fe0970",
      "locationSet": {"include": ["jp"]},
      "tags": {
        "brand": "ベイシア",
        "brand:en": "Beisia",
        "brand:ja": "ベイシア",
        "brand:wikidata": "Q11336776",
        "name": "ベイシア",
        "name:en": "Beisia",
        "name:ja": "ベイシア",
        "shop": "supermarket"
      }
    },
    {
      "displayName": "ベルク",
      "id": "belc-fe0970",
      "locationSet": {"include": ["jp"]},
      "tags": {
        "brand": "ベルク",
        "brand:en": "Belc",
        "brand:ja": "ベルク",
        "brand:wikidata": "Q11337090",
        "name": "ベルク",
        "name:en": "Belc",
        "name:ja": "ベルク",
        "shop": "supermarket"
      }
    },
    {
      "displayName": "ベルクス",
      "id": "belx-fe0970",
      "locationSet": {"include": ["jp"]},
      "tags": {
        "brand": "ベルクス",
        "brand:en": "Bel'x",
        "brand:ja": "ベルクス",
        "brand:wikidata": "Q11305967",
        "name": "ベルクス",
        "name:en": "Bel'x",
        "name:ja": "ベルクス",
        "shop": "supermarket"
      }
    },
    {
      "displayName": "まいばすけっと",
      "id": "mybasket-fe0970",
      "locationSet": {"include": ["jp"]},
      "tags": {
        "brand": "まいばすけっと",
        "brand:en": "My Basket",
        "brand:ja": "まいばすけっと",
        "brand:wikidata": "Q11278154",
        "name": "まいばすけっと",
        "name:en": "My Basket",
        "name:ja": "まいばすけっと",
        "shop": "supermarket"
      }
    },
    {
      "displayName": "マックスバリュ",
      "id": "maxvalutokai-fe0970",
      "locationSet": {"include": ["jp"]},
      "tags": {
        "brand": "マックスバリュ",
        "brand:en": "Maxvalu Tokai",
        "brand:ja": "マックスバリュ",
        "brand:wikidata": "Q1960109",
        "name": "マックスバリュ",
        "name:en": "Maxvalu Tokai",
        "name:ja": "マックスバリュ",
        "shop": "supermarket"
      }
    },
    {
      "displayName": "マミーマート",
      "id": "mammymart-fe0970",
      "locationSet": {"include": ["jp"]},
      "tags": {
        "brand": "マミーマート",
        "brand:en": "Mammy Mart",
        "brand:ja": "マミーマート",
        "brand:wikidata": "Q11340902",
        "name": "マミーマート",
        "name:en": "Mammy Mart",
        "name:ja": "マミーマート",
        "shop": "supermarket"
      }
    },
    {
      "displayName": "マルエツ",
      "id": "maruetsu-fe0970",
      "locationSet": {"include": ["jp"]},
      "tags": {
        "brand": "マルエツ",
        "brand:en": "Maruetsu",
        "brand:ja": "マルエツ",
        "brand:wikidata": "Q11341197",
        "name": "マルエツ",
        "name:en": "Maruetsu",
        "name:ja": "マルエツ",
        "shop": "supermarket"
      }
    },
    {
      "displayName": "マルエツプチ",
      "id": "maruetsupetit-fe0970",
      "locationSet": {"include": ["jp"]},
      "tags": {
        "brand": "マルエツ",
        "brand:en": "Maruetsu",
        "brand:ja": "マルエツ",
        "brand:wikidata": "Q11341197",
        "name": "マルエツプチ",
        "name:en": "Maruetsu Petit",
        "name:ja": "マルエツプチ",
        "shop": "supermarket"
      }
    },
    {
      "displayName": "マルナカ",
      "id": "marunaka-fe0970",
      "locationSet": {"include": ["jp"]},
      "tags": {
        "brand": "マルナカ",
        "brand:en": "Marunaka",
        "brand:ja": "マルナカ",
        "brand:wikidata": "Q11341399",
        "name": "マルナカ",
        "name:en": "Marunaka",
        "name:ja": "マルナカ",
        "shop": "supermarket"
      }
    },
    {
      "displayName": "ヤオコー",
      "id": "yaoko-fe0970",
      "locationSet": {"include": ["jp"]},
      "tags": {
        "brand": "ヤオコー",
        "brand:en": "Yaoko",
        "brand:ja": "ヤオコー",
        "brand:wikidata": "Q11344967",
        "name": "ヤオコー",
        "name:en": "Yaoko",
        "name:ja": "ヤオコー",
        "shop": "supermarket"
      }
    },
    {
      "displayName": "ヤマナカ",
      "id": "yamanaka-fe0970",
      "locationSet": {"include": ["jp"]},
      "tags": {
        "brand": "ヤマナカ",
        "brand:en": "Yamanaka",
        "brand:ja": "ヤマナカ",
        "brand:wikidata": "Q11345199",
        "name": "ヤマナカ",
        "name:en": "Yamanaka",
        "name:ja": "ヤマナカ",
        "shop": "supermarket"
      }
    },
    {
      "displayName": "ゆめタウン",
      "id": "youmetown-fe0970",
      "locationSet": {"include": ["jp"]},
      "tags": {
        "brand": "ゆめタウン",
        "brand:en": "YouMe Town",
        "brand:ja": "ゆめタウン",
        "brand:wikidata": "Q11280900",
        "name": "ゆめタウン",
        "name:en": "YouMe Town",
        "name:ja": "ゆめタウン",
        "shop": "supermarket"
      }
    },
    {
      "displayName": "ヨークベニマル",
      "id": "yorkbenimaru-fe0970",
      "locationSet": {"include": ["jp"]},
      "tags": {
        "brand": "ヨークベニマル",
        "brand:en": "York Benimaru",
        "brand:ja": "ヨークベニマル",
        "brand:wikidata": "Q11346199",
        "name": "ヨークベニマル",
        "name:en": "York Benimaru",
        "name:ja": "ヨークベニマル",
        "shop": "supermarket"
      }
    },
    {
      "displayName": "ヨークマート",
      "id": "yorkmart-fe0970",
      "locationSet": {"include": ["jp"]},
      "tags": {
        "brand": "ヨークマート",
        "brand:en": "YorkMart",
        "brand:ja": "ヨークマート",
        "brand:wikidata": "Q11346201",
        "name": "ヨークマート",
        "name:en": "YorkMart",
        "name:ja": "ヨークマート",
        "shop": "supermarket"
      }
    },
    {
      "displayName": "ライフ",
      "id": "life-fe0970",
      "locationSet": {"include": ["jp"]},
      "tags": {
        "brand": "ライフ",
        "brand:en": "Life",
        "brand:ja": "ライフ",
        "brand:wikidata": "Q11346476",
        "name": "ライフ",
        "name:en": "Life",
        "name:ja": "ライフ",
        "shop": "supermarket"
      }
    },
    {
      "displayName": "ロピア",
      "id": "lopia-fe0970",
      "locationSet": {"include": ["jp"]},
      "tags": {
        "brand": "ロピア",
        "brand:en": "Lopia",
        "brand:ja": "ロピア",
        "brand:wikidata": "Q11350624",
        "name": "ロピア",
        "name:en": "Lopia",
        "name:ja": "ロピア",
        "shop": "supermarket"
      }
    },
    {
      "displayName": "ワイズマート",
      "id": "ysmart-fe0970",
      "locationSet": {"include": ["jp"]},
      "matchNames": ["よしのぶっさん"],
      "tags": {
        "brand": "ワイズマート",
        "brand:en": "Y'smart",
        "brand:ja": "ワイズマート",
        "brand:wikidata": "Q11351175",
        "name": "ワイズマート",
        "name:en": "Y'smart",
        "name:ja": "ワイズマート",
        "shop": "supermarket"
      }
    },
    {
      "displayName": "万代",
      "id": "bd8719-fe0970",
      "locationSet": {"include": ["jp"]},
      "tags": {
        "brand": "万代",
        "name": "万代",
        "shop": "supermarket"
      }
    },
    {
      "displayName": "中百佳乐家",
      "id": "jialejia-eda947",
      "locationSet": {"include": ["cn"]},
      "matchNames": [
        "中佰",
        "中百佳乐家超市",
        "佳乐家",
        "佳乐家超市"
      ],
      "note": "CN-SD.geojson",
      "tags": {
        "brand": "中百佳乐家",
        "brand:en": "JiaLeJia",
        "brand:zh": "中百佳乐家",
        "name": "中百佳乐家",
        "name:en": "JiaLeJia",
        "name:zh": "中百佳乐家",
        "operator": "山东潍坊百货集团",
        "shop": "supermarket"
      }
    },
    {
      "displayName": "京客隆",
      "id": "jingkelong-eda947",
      "locationSet": {"include": ["cn"]},
      "matchNames": ["京客隆超市"],
      "note": "CN-BJ.geojson",
      "tags": {
        "brand": "京客隆",
        "brand:en": "Jingkelong",
        "brand:wikidata": "Q10902027",
        "brand:zh": "京客隆",
        "name": "京客隆",
        "name:en": "Jingkelong",
        "name:zh": "京客隆",
        "shop": "supermarket"
      }
    },
    {
      "displayName": "全聯福利中心",
      "id": "pxmart-14223e",
      "locationSet": {"include": ["tw"]},
      "tags": {
        "brand": "全聯福利中心",
        "brand:en": "Pxmart",
        "brand:nan": "Choân-liân Hok-lī Tiong-sim",
        "brand:nan-HJ": "全聯福利中心",
        "brand:nan-POJ": "Choân-liân Hok-lī Tiong-sim",
        "brand:nan-TL": "Tsuân-liân Hok-lī Tiong-sim",
        "brand:wikidata": "Q7262792",
        "brand:zh": "全聯福利中心",
        "name": "全聯福利中心",
        "name:en": "Pxmart",
        "name:nan": "Choân-liân Hok-lī Tiong-sim",
        "name:nan-HJ": "全聯福利中心",
        "name:nan-POJ": "Choân-liân Hok-lī Tiong-sim",
        "name:nan-TL": "Tsuân-liân Hok-lī Tiong-sim",
        "name:zh": "全聯福利中心",
        "shop": "supermarket",
        "short_name": "全聯",
        "short_name:nan": "Choân-liân",
        "short_name:nan-HJ": "全聯",
        "short_name:nan-POJ": "Choân-liân",
        "short_name:nan-TL": "Tsuân-liân",
        "short_name:zh": "全聯"
      }
    },
    {
      "displayName": "北京华联",
      "id": "bhg-9c949f",
      "locationSet": {
        "include": ["cn"],
        "exclude": [[117.11307, 36.6507, 85]]
      },
      "matchNames": ["华联", "华联商场", "华联超市"],
      "tags": {
        "brand": "北京华联",
        "brand:en": "BHG",
        "brand:wikidata": "Q4881137",
        "brand:zh": "北京华联",
        "name": "北京华联",
        "name:en": "BHG",
        "name:zh": "北京华联",
        "shop": "supermarket"
      }
    },
    {
      "displayName": "华润万家",
      "id": "vanguard-eda947",
      "locationSet": {"include": ["cn"]},
      "matchNames": ["华润万家超市"],
      "tags": {
        "brand": "华润万家",
        "brand:en": "Vanguard",
        "brand:wikidata": "Q5099892",
        "brand:zh": "华润万家",
        "name": "华润万家",
        "name:en": "Vanguard",
        "name:zh": "华润万家",
        "shop": "supermarket"
      }
    },
    {
      "displayName": "大张超市",
      "id": "dazhang-eda947",
      "locationSet": {"include": ["cn"]},
      "note": "CN-HA.geojson",
      "tags": {
        "brand": "大张超市",
        "brand:en": "DAZHANG",
        "brand:wikidata": "Q111270003",
        "brand:zh": "大张超市",
        "name": "大张超市",
        "name:en": "DAZHANG",
        "name:zh": "大张超市",
        "shop": "supermarket"
      }
    },
    {
      "displayName": "大润发",
      "id": "rtmart-eda947",
      "locationSet": {"include": ["cn"]},
      "matchNames": ["大润发超市"],
      "tags": {
        "brand": "大润发",
        "brand:en": "RT-Mart",
        "brand:wikidata": "Q7277802",
        "brand:zh": "大润发",
        "name": "大润发",
        "name:en": "RT-Mart",
        "name:zh": "大润发",
        "shop": "supermarket"
      }
    },
    {
      "displayName": "大潤發",
      "id": "rtmart-14223e",
      "locationSet": {"include": ["tw"]},
      "tags": {
        "brand": "大潤發",
        "brand:en": "RT-Mart",
        "brand:wikidata": "Q7277802",
        "brand:zh": "大潤發",
        "name": "大潤發",
        "name:en": "RT-Mart",
        "name:zh": "大潤發",
        "shop": "supermarket"
      }
    },
    {
      "displayName": "大統華 T&T Supermarket",
      "id": "tandtsupermarket-76454b",
      "locationSet": {"include": ["ca"]},
      "tags": {
        "brand": "T&T Supermarket",
        "brand:wikidata": "Q837893",
        "name": "大統華 T&T Supermarket",
        "name:en": "T&T Supermarket",
        "name:zh-Hans": "大统华",
        "name:zh-Hant": "大統華",
        "shop": "supermarket"
      }
    },
    {
      "displayName": "家乐福",
      "id": "carrefour-eda947",
      "locationSet": {"include": ["cn"]},
      "matchNames": ["家乐福超市"],
      "tags": {
        "brand": "家乐福",
        "brand:en": "Carrefour",
        "brand:wikidata": "Q3117359",
        "brand:zh": "家乐福",
        "name": "家乐福",
        "name:en": "Carrefour",
        "name:zh": "家乐福",
        "shop": "supermarket"
      }
    },
    {
      "displayName": "家樂福",
      "id": "carrefour-14223e",
      "locationSet": {"include": ["tw"]},
      "matchNames": ["頂好超市"],
      "tags": {
        "brand": "家樂福",
        "brand:en": "Carrefour",
        "brand:nan-HJ": "家樂福",
        "brand:nan-POJ": "Ka-lo̍k-hok",
        "brand:nan-TL": "Ka-lo̍k-hok",
        "brand:wikidata": "Q3117359",
        "brand:zh": "家樂福",
        "name": "家樂福",
        "name:en": "Carrefour",
        "name:nan": "Ka-lo̍k-hok",
        "name:nan-HJ": "家樂福",
        "name:nan-POJ": "Ka-lo̍k-hok",
        "name:nan-TL": "Ka-lo̍k-hok",
        "name:zh": "家樂福",
        "shop": "supermarket"
      }
    },
    {
      "displayName": "惠康 Wellcome",
      "id": "wellcome-745f9c",
      "locationSet": {"include": ["hk"]},
      "tags": {
        "brand": "惠康 Wellcome",
        "brand:en": "Wellcome",
        "brand:wikidata": "Q706247",
        "brand:zh": "惠康",
        "brand:zh-Hans": "惠康",
        "brand:zh-Hant": "惠康",
        "name": "惠康 Wellcome",
        "name:en": "Wellcome",
        "name:zh": "惠康",
        "name:zh-Hans": "惠康",
        "name:zh-Hant": "惠康",
        "shop": "supermarket"
      }
    },
    {
      "displayName": "成城石井",
      "id": "seijoishii-fe0970",
      "locationSet": {"include": ["jp"]},
      "tags": {
        "brand": "成城石井",
        "brand:en": "Seijo Ishii",
        "brand:ja": "成城石井",
        "brand:wikidata": "Q11495410",
        "name": "成城石井",
        "name:en": "Seijo Ishii",
        "name:ja": "成城石井",
        "shop": "supermarket"
      }
    },
    {
      "displayName": "東急ストア",
      "id": "tokyustore-fe0970",
      "locationSet": {"include": ["jp"]},
      "tags": {
        "brand": "東急ストア",
        "brand:en": "Tokyu Store",
        "brand:ja": "東急ストア",
        "brand:wikidata": "Q11526963",
        "name": "東急ストア",
        "name:en": "Tokyu Store",
        "name:ja": "東急ストア",
        "shop": "supermarket"
      }
    },
    {
      "displayName": "東武ストア",
      "id": "tobustore-fe0970",
      "locationSet": {"include": ["jp"]},
      "tags": {
        "brand": "東武ストア",
        "brand:en": "Tobu Store",
        "brand:ja": "東武ストア",
        "brand:wikidata": "Q11527478",
        "name": "東武ストア",
        "name:en": "Tobu Store",
        "name:ja": "東武ストア",
        "shop": "supermarket"
      }
    },
    {
      "displayName": "業務スーパー",
      "id": "gyomusuper-fe0970",
      "locationSet": {"include": ["jp"]},
      "tags": {
        "brand": "業務スーパー",
        "brand:en": "Gyomu Super",
        "brand:ja": "業務スーパー",
        "brand:ja-Latn": "Gyōmu sūpā",
        "brand:wikidata": "Q11590183",
        "name": "業務スーパー",
        "name:en": "Gyomu Super",
        "name:ja": "業務スーパー",
        "name:ja-Latn": "Gyōmu sūpā",
        "shop": "supermarket"
      }
    },
    {
      "displayName": "永旺",
      "id": "aeon-85bacf",
      "locationSet": {
        "include": ["cn"],
        "exclude": ["hk"]
      },
      "tags": {
        "brand": "永旺",
        "brand:en": "AEON",
        "brand:wikidata": "Q271413",
        "brand:zh": "永旺",
        "name": "永旺",
        "name:en": "AEON",
        "name:zh": "永旺",
        "shop": "supermarket"
      }
    },
    {
      "displayName": "永旺 AEON",
      "id": "aeon-745f9c",
      "locationSet": {"include": ["hk"]},
      "matchNames": ["吉之島"],
      "tags": {
        "brand": "AEON",
        "brand:en": "AEON",
        "brand:wikidata": "Q271413",
        "brand:zh": "永旺",
        "name": "AEON",
        "name:en": "AEON",
        "name:zh": "永旺",
        "shop": "supermarket"
      }
    },
    {
      "displayName": "永辉超市",
      "id": "yonghuisuperstores-eda947",
      "locationSet": {"include": ["cn"]},
      "matchTags": ["shop/convenience"],
      "tags": {
        "brand": "永辉超市",
        "brand:en": "Yonghui Superstores",
        "brand:wikidata": "Q17028520",
        "brand:zh": "永辉超市",
        "name": "永辉超市",
        "name:en": "Yonghui Superstores",
        "name:zh": "永辉超市",
        "shop": "supermarket"
      }
    },
    {
      "displayName": "沃尔玛",
      "id": "walmart-eda947",
      "locationSet": {"include": ["cn"]},
      "matchNames": ["沃尔玛超市"],
      "tags": {
        "brand": "沃尔玛",
        "brand:en": "Walmart",
        "brand:wikidata": "Q483551",
        "brand:zh": "沃尔玛",
        "name": "沃尔玛",
        "name:en": "Walmart",
        "name:zh": "沃尔玛",
        "shop": "supermarket"
      }
    },
    {
      "displayName": "物美",
      "id": "wumart-eda947",
      "locationSet": {"include": ["cn"]},
      "matchNames": ["物美超市"],
      "tags": {
        "brand": "物美",
        "brand:en": "Wumart",
        "brand:wikidata": "Q8039225",
        "brand:zh": "物美",
        "name": "物美",
        "name:en": "Wumart",
        "name:zh": "物美",
        "shop": "supermarket"
      }
    },
    {
      "displayName": "百佳超級市場 PARKnSHOP",
      "id": "parknshop-3601ab",
      "locationSet": {"include": ["hk", "mo"]},
      "tags": {
        "brand": "百佳超級市場 PARKnSHOP",
        "brand:en": "PARKnSHOP",
        "brand:wikidata": "Q7138619",
        "brand:zh": "百佳超級市場",
        "brand:zh-Hans": "百佳超級市場",
        "brand:zh-Hant": "百佳超级市场",
        "name": "百佳 PARKnSHOP",
        "name:en": "PARKnSHOP",
        "name:zh": "百佳",
        "name:zh-Hans": "百佳",
        "name:zh-Hant": "百佳",
        "shop": "supermarket"
      }
    },
    {
      "displayName": "盒马鲜生",
      "id": "hema-eda947",
      "locationSet": {"include": ["cn"]},
      "tags": {
        "brand": "盒马鲜生",
        "brand:en": "Hema",
        "brand:wikidata": "Q58617964",
        "brand:zh": "盒马鲜生",
        "name": "盒马鲜生",
        "name:en": "Hema",
        "name:zh": "盒马鲜生",
        "shop": "supermarket"
      }
    },
    {
      "displayName": "相鉄ローゼン",
      "id": "sotetsurosen-fe0970",
      "locationSet": {"include": ["jp"]},
      "tags": {
        "alt_name": "そうてつローゼン",
        "brand": "相鉄ローゼン",
        "brand:en": "Sotetsu Rosen",
        "brand:ja": "相鉄ローゼン",
        "brand:wikidata": "Q11582450",
        "name": "相鉄ローゼン",
        "name:en": "Sotetsu Rosen",
        "name:ja": "相鉄ローゼン",
        "shop": "supermarket"
      }
    },
    {
      "displayName": "美廉社",
      "id": "simplemart-14223e",
      "locationSet": {"include": ["tw"]},
      "tags": {
        "brand": "美廉社",
        "brand:en": "Simple Mart",
        "brand:nan": "Bí-liâm-siā",
        "brand:nan-HJ": "美廉社",
        "brand:nan-POJ": "Bí-liâm-siā",
        "brand:nan-TL": "Bí-liâm-siā",
        "brand:wikidata": "Q15914017",
        "brand:zh": "美廉社",
        "name": "美廉社",
        "name:en": "Simple Mart",
        "name:nan": "Bí-liâm-siā",
        "name:nan-HJ": "美廉社",
        "name:nan-POJ": "Bí-liâm-siā",
        "name:nan-TL": "Bí-liâm-siā",
        "name:zh": "美廉社",
        "shop": "supermarket"
      }
    },
    {
      "displayName": "西友",
      "id": "seiyu-fe0970",
      "locationSet": {"include": ["jp"]},
      "tags": {
        "brand": "西友",
        "brand:en": "Seiyu",
        "brand:ja": "西友",
        "brand:wikidata": "Q3108542",
        "name": "西友",
        "name:en": "Seiyu",
        "name:ja": "西友",
        "shop": "supermarket"
      }
    },
    {
      "displayName": "长申国际购物广场",
      "id": "charmson-eda947",
      "locationSet": {"include": ["cn"]},
      "note": "exclude CN-HA.geojson",
      "tags": {
        "brand": "长申国际购物广场",
        "brand:en": "Charmson",
        "brand:wikidata": "Q111270006",
        "brand:zh": "长申国际购物广场",
        "name": "长申国际购物广场",
        "name:en": "Charmson",
        "name:zh": "长申国际购物广场",
        "shop": "supermarket"
      }
    },
    {
      "displayName": "関西スーパー",
      "id": "a5ba4a-fe0970",
      "locationSet": {"include": ["jp"]},
      "tags": {
        "brand": "関西スーパー",
        "brand:ja": "関西スーパー",
        "name": "関西スーパー",
        "name:ja": "関西スーパー",
        "shop": "supermarket"
      }
    },
    {
      "displayName": "頂好",
      "id": "3494f0-14223e",
      "locationSet": {"include": ["tw"]},
      "tags": {
        "brand": "頂好",
        "name": "頂好",
        "shop": "supermarket"
      }
    }
  ]
}<|MERGE_RESOLUTION|>--- conflicted
+++ resolved
@@ -3889,12 +3889,7 @@
         "website": "https://super-masymas.com/",
         "brand": "masymas",
         "brand:wikidata": "Q6135987",
-<<<<<<< HEAD
-        "brand:wikipedia": "es:Supermercados Masymas",
         "name": "masymas",
-=======
-        "name": "Masymas",
->>>>>>> c8d8df64
         "shop": "supermarket"
       }
     },
