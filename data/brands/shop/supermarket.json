{
  "properties": {
    "path": "brands/shop/supermarket",
    "exclude": {
      "generic": [
        "^(colmado)$",
        "^(mini|super)?\\s?(market|mart|mercado)( municipal)?$",
        "^(супер)?(магазин|маркет)$",
        "^(スーパー|ハイパー)?マーケット$",
        "^duka la vyakula$",
        "^élelmiszer(bolt)?$",
        "^nafaka$",
        "^tienda( de (barrio|abarrotes))?$",
        "^продукт[иы]?$",
        "^универ(маг|сам)$",
        "^хүнсний дэлгүүр$",
        "^بقال(ة)?$",
        "^سو[پ|ب]ر\\s?مار[ک|ك]ت$"
      ],
      "named": [
        "^(famiglia cooperativa|migros bank|migrosbank|семейный)$"
      ]
    }
  },
  "items": [
    {
      "displayName": "3hreeSixty",
      "id": "3hreesixty-745f9c",
      "locationSet": {"include": ["hk"]},
      "matchNames": ["threesixty"],
      "tags": {
        "brand": "3hreeSixty",
        "brand:en": "3hreeSixty",
        "brand:wikidata": "Q7797310",
        "name": "3hreeSixty",
        "name:en": "3hreeSixty",
        "shop": "supermarket"
      }
    },
    {
      "displayName": "8 à Huit",
      "id": "8ahuit-c16b1c",
      "locationSet": {"include": ["fr"]},
      "tags": {
        "brand": "8 à Huit",
        "brand:wikidata": "Q2818601",
        "name": "8 à Huit",
        "shop": "supermarket"
      }
    },
    {
      "displayName": "99 Ranch Market",
      "id": "99ranchmarket-dde59d",
      "locationSet": {"include": ["us"]},
      "matchNames": ["99 ranch", "ranch 99"],
      "tags": {
        "brand": "99 Ranch Market",
        "brand:wikidata": "Q4646307",
        "cuisine": "asian",
        "name": "99 Ranch Market",
        "name:en": "99 Ranch Market",
        "name:zh-Hans": "大华超级市场",
        "name:zh-Hant": "大華超級市場",
        "shop": "supermarket"
      }
    },
    {
      "displayName": "99 Speedmart",
      "id": "99speedmart-bfc07b",
      "locationSet": {"include": ["my", "sg"]},
      "tags": {
        "brand": "99 Speedmart",
        "brand:wikidata": "Q62075061",
        "name": "99 Speedmart",
        "shop": "supermarket"
      }
    },
    {
      "displayName": "A&O",
      "id": "aando-0cb133",
      "locationSet": {"include": ["it"]},
      "tags": {
        "brand": "A&O",
        "brand:wikidata": "Q3600279",
        "name": "A&O",
        "shop": "supermarket"
      }
    },
    {
      "displayName": "A101",
      "id": "a101-5b5772",
      "locationSet": {"include": ["tr"]},
      "tags": {
        "brand": "A101",
        "brand:wikidata": "Q6034496",
        "name": "A101",
        "shop": "supermarket"
      }
    },
    {
      "displayName": "Acme",
      "id": "acme-dde59d",
      "locationSet": {"include": ["us"]},
      "tags": {
        "brand": "Acme",
        "brand:wikidata": "Q341975",
        "name": "Acme",
        "shop": "supermarket"
      }
    },
    {
      "displayName": "AD Delhaize",
      "id": "addelhaize-f276cb",
      "locationSet": {"include": ["be", "lu"]},
      "tags": {
        "brand": "AD Delhaize",
        "brand:wikidata": "Q1184173",
        "name": "AD Delhaize",
        "shop": "supermarket"
      }
    },
    {
      "displayName": "ADEG",
      "id": "adeg-1eef1d",
      "locationSet": {"include": ["at"]},
      "tags": {
        "brand": "ADEG",
        "brand:wikidata": "Q290211",
        "name": "ADEG",
        "shop": "supermarket"
      }
    },
    {
      "displayName": "AEON BiG",
      "id": "aeonbig-80e9ee",
      "locationSet": {"include": ["my"]},
      "tags": {
        "alt_name": "ÆON BiG",
        "brand": "AEON BiG",
        "brand:wikidata": "Q8077280",
        "name": "AEON BiG",
        "shop": "supermarket"
      }
    },
    {
      "displayName": "Ahorramás",
      "id": "ahorramas-0513f1",
      "locationSet": {"include": ["es"]},
      "tags": {
        "brand": "Ahorramás",
        "brand:wikidata": "Q58221883",
        "name": "Ahorramás",
        "shop": "supermarket"
      }
    },
    {
      "displayName": "Albert",
      "id": "albert-8e6809",
      "locationSet": {"include": ["cz"]},
      "tags": {
        "brand": "Albert",
        "brand:wikidata": "Q9144241",
        "name": "Albert",
        "shop": "supermarket"
      }
    },
    {
      "displayName": "Albert Heijn",
      "id": "albertheijn-1cf55d",
      "locationSet": {"include": ["be", "nl"]},
      "tags": {
        "brand": "Albert Heijn",
        "brand:wikidata": "Q1653985",
        "name": "Albert Heijn",
        "shop": "supermarket"
      }
    },
    {
      "displayName": "Albert Heijn XL",
      "id": "albertheijnxl-1cf55d",
      "locationSet": {"include": ["be", "nl"]},
      "tags": {
        "brand": "Albert Heijn XL",
        "brand:wikidata": "Q78163765",
        "name": "Albert Heijn XL",
        "shop": "supermarket"
      }
    },
    {
      "displayName": "Albertsons",
      "id": "albertsons-dde59d",
      "locationSet": {"include": ["us"]},
      "matchNames": ["albertsons supermarket"],
      "tags": {
        "brand": "Albertsons",
        "brand:wikidata": "Q2831861",
        "name": "Albertsons",
        "shop": "supermarket"
      }
    },
    {
      "displayName": "Alcampo",
      "id": "alcampo-0513f1",
      "locationSet": {"include": ["es"]},
      "tags": {
        "brand": "Alcampo",
        "brand:wikidata": "Q2832081",
        "name": "Alcampo",
        "shop": "supermarket"
      }
    },
    {
      "displayName": "ALDI (ALDI Nord group)",
      "id": "aldi-b5be76",
      "locationSet": {
        "include": [
          "be",
          "dk",
          "es",
          "fr",
          "lu",
          "nl",
          "pl",
          "pt"
        ],
        "exclude": ["de"]
      },
      "note": "countries in which ALDI Nord group is active",
      "tags": {
        "brand": "ALDI",
        "brand:wikidata": "Q41171373",
        "name": "ALDI",
        "shop": "supermarket"
      }
    },
    {
      "displayName": "ALDI (ALDI Süd group)",
      "id": "aldi-0d26d7",
      "locationSet": {
        "include": [
          "au",
          "ch",
          "cn",
          "gb",
          "hu",
          "ie",
          "it",
          "us"
        ],
        "exclude": ["de"]
      },
      "note": "countries in which ALDI Süd group is active",
      "tags": {
        "brand": "ALDI",
        "brand:wikidata": "Q41171672",
        "name": "ALDI",
        "shop": "supermarket"
      }
    },
    {
      "displayName": "ALDI Nord",
      "id": "aldinord-0a839e",
      "locationSet": {"include": ["de"]},
      "note": "German ALDI Nord branding",
      "tags": {
        "brand": "ALDI Nord",
        "brand:wikidata": "Q41171373",
        "name": "ALDI Nord",
        "shop": "supermarket"
      }
    },
    {
      "displayName": "ALDI Süd",
      "id": "aldisud-0a839e",
      "locationSet": {"include": ["de"]},
      "note": "German ALDI Süd branding",
      "tags": {
        "brand": "ALDI Süd",
        "brand:wikidata": "Q41171672",
        "name": "ALDI Süd",
        "shop": "supermarket"
      }
    },
    {
      "displayName": "Alimerka",
      "id": "alimerka-0513f1",
      "locationSet": {"include": ["es"]},
      "tags": {
        "brand": "Alimerka",
        "brand:wikidata": "Q16482738",
        "name": "Alimerka",
        "shop": "supermarket"
      }
    },
    {
      "displayName": "Alnatura",
      "id": "alnatura-f97a5b",
      "locationSet": {"include": ["ch", "de"]},
      "tags": {
        "brand": "Alnatura",
        "brand:wikidata": "Q876811",
        "name": "Alnatura",
        "organic": "only",
        "shop": "supermarket"
      }
    },
    {
      "displayName": "Alvo",
      "id": "alvo-f276cb",
      "locationSet": {"include": ["be", "lu"]},
      "tags": {
        "brand": "Alvo",
        "brand:wikidata": "Q16068936",
        "name": "Alvo",
        "shop": "supermarket"
      }
    },
    {
      "displayName": "Amazon Fresh",
      "id": "amazonfresh-986a24",
      "locationSet": {"include": ["001"]},
      "tags": {
        "brand": "Amazon Fresh",
        "brand:wikidata": "Q4740834",
        "name": "Amazon Fresh",
        "shop": "supermarket"
      }
    },
    {
      "displayName": "Amigo",
      "id": "amigo-dde59d",
      "locationSet": {"include": ["us"]},
      "matchNames": [
        "amigo puerto rico",
        "amigo supermarket",
        "supermercado amigo"
      ],
      "tags": {
        "alt_name": "Supermercados Amigo",
        "brand": "Amigo",
        "brand:wikidata": "Q4746234",
        "name": "Amigo",
        "shop": "supermarket"
      }
    },
    {
      "displayName": "Ara",
      "id": "ara-271a34",
      "locationSet": {"include": ["co"]},
      "tags": {
        "brand": "Ara",
        "brand:wikidata": "Q63148677",
        "name": "Ara",
        "shop": "supermarket"
      }
    },
    {
      "displayName": "Asda",
      "id": "asda-a8278b",
      "locationSet": {"include": ["gb"]},
      "tags": {
        "brand": "Asda",
        "brand:wikidata": "Q297410",
        "name": "Asda",
        "shop": "supermarket"
      }
    },
    {
      "displayName": "Assaí Atacadista",
      "id": "assaiatacadista-20f2a8",
      "locationSet": {"include": ["br"]},
      "tags": {
        "brand": "Assaí Atacadista",
        "brand:wikidata": "Q28679415",
        "name": "Assaí Atacadista",
        "shop": "supermarket"
      }
    },
    {
      "displayName": "Atacadão",
      "id": "atacadao-20f2a8",
      "locationSet": {"include": ["br"]},
      "tags": {
        "brand": "Atacadão",
        "brand:wikidata": "Q2868739",
        "name": "Atacadão",
        "shop": "supermarket"
      }
    },
    {
      "displayName": "Auchan",
      "id": "auchan-925d9b",
      "locationSet": {
        "include": ["039", "151", "155", "cn"],
        "exclude": ["ru"]
      },
      "tags": {
        "brand": "Auchan",
        "brand:wikidata": "Q758603",
        "name": "Auchan",
        "shop": "supermarket"
      }
    },
    {
      "displayName": "Auchan Drive",
      "id": "auchandrive-715442",
      "locationSet": {"include": ["fr", "lu"]},
      "tags": {
        "brand": "Auchan Drive",
        "brand:wikidata": "Q2870659",
        "name": "Auchan Drive",
        "shop": "supermarket"
      }
    },
    {
      "displayName": "Auchan Supermarché",
      "id": "auchansupermarche-94a8a9",
      "locationSet": {"include": ["fx"]},
      "tags": {
        "brand": "Auchan Supermarché",
        "brand:wikidata": "Q105857776",
        "name": "Auchan Supermarché",
        "shop": "supermarket"
      }
    },
    {
      "displayName": "Bashas'",
      "id": "bashas-dde59d",
      "locationSet": {"include": ["us"]},
      "tags": {
        "brand": "Bashas'",
        "brand:wikidata": "Q4866786",
        "name": "Bashas'",
        "shop": "supermarket"
      }
    },
    {
      "displayName": "basic",
      "id": "basic-0a839e",
      "locationSet": {"include": ["de"]},
      "tags": {
        "brand": "basic",
        "brand:wikidata": "Q809994",
        "name": "basic",
        "organic": "only",
        "shop": "supermarket"
      }
    },
    {
      "displayName": "Bel Air",
      "id": "belair-097dbf",
      "locationSet": {
        "include": ["us-ca.geojson"]
      },
      "tags": {
        "brand": "Bel Air",
        "brand:wikidata": "Q112922067",
        "name": "Bel Air",
        "shop": "supermarket"
      }
    },
    {
      "displayName": "Bhat-Bhateni Super Market",
      "id": "bhatbhatenisupermarket-e40c68",
      "locationSet": {"include": ["np"]},
      "tags": {
        "brand": "Bhat-Bhateni Super Market",
        "brand:wikidata": "Q104847792",
        "name": "Bhat-Bhateni Super Market",
        "name:np": "भाट-भटेनी सुपर मार्केट",
        "shop": "supermarket"
      }
    },
    {
      "displayName": "BI-LO",
      "id": "bilo-dde59d",
      "locationSet": {"include": ["us"]},
      "tags": {
        "brand": "BI-LO",
        "brand:wikidata": "Q4835620",
        "name": "BI-LO",
        "shop": "supermarket"
      }
    },
    {
      "displayName": "bi1",
      "id": "bi1-f962b8",
      "locationSet": {"include": ["fr", "pl"]},
      "tags": {
        "brand": "bi1",
        "brand:wikidata": "Q56325139",
        "name": "bi1",
        "shop": "supermarket"
      }
    },
    {
      "displayName": "Biedronka",
      "id": "biedronka-9e6a6c",
      "locationSet": {"include": ["pl"]},
      "tags": {
        "brand": "Biedronka",
        "brand:wikidata": "Q857182",
        "name": "Biedronka",
        "shop": "supermarket"
      }
    },
    {
      "displayName": "Big Bazaar",
      "id": "bigbazaar-9ef8f9",
      "locationSet": {"include": ["in"]},
      "tags": {
        "brand": "Big Bazaar",
        "brand:wikidata": "Q3631008",
        "name": "Big Bazaar",
        "shop": "supermarket"
      }
    },
    {
      "displayName": "BIG Bompreço",
      "id": "bigbompreco-20f2a8",
      "locationSet": {"include": ["br"]},
      "tags": {
        "brand": "BIG Bompreço",
        "brand:wikidata": "Q4940907",
        "name": "BIG Bompreço",
        "shop": "supermarket"
      }
    },
    {
      "displayName": "Big C",
      "id": "bigc-a1bbd8",
      "locationSet": {"include": ["th", "vn"]},
      "tags": {
        "brand": "Big C",
        "brand:wikidata": "Q858665",
        "name": "Big C",
        "shop": "supermarket"
      }
    },
    {
      "displayName": "Big Market",
      "id": "bigmarket-e8341b",
      "locationSet": {"include": ["al"]},
      "tags": {
        "brand": "Big Market",
        "brand:wikidata": "Q28135235",
        "name": "Big Market",
        "shop": "supermarket"
      }
    },
    {
      "displayName": "Big Y",
      "id": "bigy-14be05",
      "locationSet": {
        "include": [
          "us-ct.geojson",
          "us-ma.geojson"
        ]
      },
      "tags": {
        "brand": "Big Y",
        "brand:wikidata": "Q4906701",
        "name": "Big Y",
        "shop": "supermarket"
      }
    },
    {
      "displayName": "Big-A",
      "id": "biga-fe0970",
      "locationSet": {"include": ["jp"]},
      "tags": {
        "brand": "Big-A",
        "brand:en": "Big-A",
        "brand:ja": "ビッグ・エー",
        "brand:wikidata": "Q11330804",
        "name": "Big-A",
        "name:en": "Big-A",
        "name:ja": "ビッグ・エー",
        "shop": "supermarket"
      }
    },
    {
      "displayName": "Billa",
      "id": "billa-260f39",
      "locationSet": {"include": ["151", "at"]},
      "tags": {
        "brand": "Billa",
        "brand:wikidata": "Q537781",
        "name": "Billa",
        "shop": "supermarket"
      }
    },
    {
      "displayName": "Billa Plus",
      "id": "billaplus-1eef1d",
      "locationSet": {"include": ["at"]},
      "matchNames": ["merkur"],
      "tags": {
        "brand": "Billa Plus",
        "name": "Billa Plus",
        "shop": "supermarket"
      }
    },
    {
      "displayName": "BİM",
      "id": "bim-8af1d3",
      "locationSet": {"include": ["ma", "tr"]},
      "tags": {
        "brand": "BİM",
        "brand:wikidata": "Q1022075",
        "name": "BİM",
        "shop": "supermarket"
      }
    },
    {
      "displayName": "Bin Inn",
      "id": "bininn-5dc426",
      "locationSet": {"include": ["nz"]},
      "tags": {
        "brand": "Bin Inn",
        "brand:wikidata": "Q110524077",
        "bulk_purchase": "yes",
        "name": "Bin Inn",
        "shop": "supermarket"
      }
    },
    {
      "displayName": "Bingo",
      "id": "bingo-f320a3",
      "locationSet": {"include": ["ba"]},
      "tags": {
        "brand": "Bingo",
        "brand:wikidata": "Q16842066",
        "name": "Bingo",
        "shop": "supermarket"
      }
    },
    {
      "displayName": "Bio C' Bon",
      "id": "biocbon-c08337",
      "locationSet": {
        "include": ["es", "fr", "jp"]
      },
      "tags": {
        "brand": "Bio C' Bon",
        "brand:wikidata": "Q54312551",
        "name": "Bio C' Bon",
        "shop": "supermarket"
      }
    },
    {
      "displayName": "Bio Company",
      "id": "biocompany-0a839e",
      "locationSet": {"include": ["de"]},
      "tags": {
        "brand": "Bio Company",
        "brand:wikidata": "Q864179",
        "name": "Bio Company",
        "organic": "only",
        "shop": "supermarket"
      }
    },
    {
      "displayName": "Biocoop",
      "id": "biocoop-c16b1c",
      "locationSet": {"include": ["fr"]},
      "tags": {
        "brand": "Biocoop",
        "brand:wikidata": "Q2904039",
        "name": "Biocoop",
        "shop": "supermarket"
      }
    },
    {
      "displayName": "BM",
      "id": "bm-0513f1",
      "locationSet": {"include": ["es"]},
      "tags": {
        "brand": "BM",
        "brand:wikidata": "Q62073462",
        "name": "BM",
        "shop": "supermarket"
      }
    },
    {
      "displayName": "Bodega Aurrera",
      "id": "bodegaaurrera-9b2dfb",
      "locationSet": {"include": ["mx"]},
      "tags": {
        "brand": "Bodega Aurrera",
        "brand:wikidata": "Q3365858",
        "name": "Bodega Aurrera",
        "shop": "supermarket"
      }
    },
    {
      "displayName": "BonÀrea",
      "id": "bonarea-774072",
      "locationSet": {"include": ["ad", "es"]},
      "tags": {
        "brand": "BonÀrea",
        "brand:wikidata": "Q11924743",
        "name": "BonÀrea",
        "shop": "supermarket"
      }
    },
    {
      "displayName": "Boni",
      "id": "boni-5811b5",
      "locationSet": {"include": ["nl"]},
      "tags": {
        "brand": "Boni",
        "brand:wikidata": "Q4380634",
        "name": "Boni",
        "shop": "supermarket"
      }
    },
    {
      "displayName": "Bonpreu",
      "id": "bonpreu-0513f1",
      "locationSet": {"include": ["es"]},
      "tags": {
        "brand": "Bonpreu",
        "brand:wikidata": "Q11924747",
        "name": "Bonpreu",
        "shop": "supermarket"
      }
    },
    {
      "displayName": "Bónus",
      "id": "bonus-eba859",
      "locationSet": {"include": ["fo", "is"]},
      "tags": {
        "brand": "Bónus",
        "brand:wikidata": "Q3480158",
        "name": "Bónus",
        "shop": "supermarket"
      }
    },
    {
      "displayName": "Boon's Markt",
      "id": "boonsmarkt-5811b5",
      "locationSet": {"include": ["nl"]},
      "tags": {
        "brand": "Boon's Markt",
        "brand:wikidata": "Q97704873",
        "name": "Boon's Markt",
        "shop": "supermarket"
      }
    },
    {
      "displayName": "Booths",
      "id": "booths-a8278b",
      "locationSet": {"include": ["gb"]},
      "tags": {
        "brand": "Booths",
        "brand:wikidata": "Q4943949",
        "name": "Booths",
        "shop": "supermarket"
      }
    },
    {
      "displayName": "Bravo",
      "id": "bravo-dde59d",
      "locationSet": {"include": ["us"]},
      "tags": {
        "brand": "Bravo",
        "brand:wikidata": "Q16985159",
        "name": "Bravo",
        "shop": "supermarket"
      }
    },
    {
      "displayName": "Brookshire Brothers",
      "id": "brookshirebrothers-dde59d",
      "locationSet": {"include": ["us"]},
      "tags": {
        "brand": "Brookshire Brothers",
        "brand:wikidata": "Q4975084",
        "name": "Brookshire Brothers",
        "shop": "supermarket"
      }
    },
    {
      "displayName": "Brookshire's",
      "id": "brookshires-dde59d",
      "locationSet": {"include": ["us"]},
      "tags": {
        "brand": "Brookshire's",
        "brand:wikidata": "Q4975085",
        "name": "Brookshire's",
        "shop": "supermarket"
      }
    },
    {
      "displayName": "Budgens",
      "id": "budgens-a8278b",
      "locationSet": {"include": ["gb"]},
      "tags": {
        "brand": "Budgens",
        "brand:wikidata": "Q4985016",
        "name": "Budgens",
        "shop": "supermarket"
      }
    },
    {
      "displayName": "Bulk Barn",
      "id": "bulkbarn-76454b",
      "locationSet": {"include": ["ca"]},
      "tags": {
        "brand": "Bulk Barn",
        "brand:wikidata": "Q4996466",
        "name": "Bulk Barn",
        "shop": "supermarket"
      }
    },
    {
      "displayName": "Bunnpris",
      "id": "bunnpris-ed9dd5",
      "locationSet": {"include": ["no"]},
      "preserveTags": ["^name"],
      "tags": {
        "brand": "Bunnpris",
        "brand:wikidata": "Q1774634",
        "name": "Bunnpris",
        "shop": "supermarket"
      }
    },
    {
      "displayName": "C-Town Supermarkets",
      "id": "ctown-dde59d",
      "locationSet": {"include": ["us"]},
      "tags": {
        "brand": "C-Town Supermarkets",
        "brand:wikidata": "Q5005929",
        "name": "C-Town",
        "shop": "supermarket"
      }
    },
    {
      "displayName": "C!ty'super",
      "id": "ctysuper-04b79e",
      "locationSet": {
        "include": ["cn", "jp", "tw"]
      },
      "matchNames": ["citysuper"],
      "tags": {
        "brand": "C!ty'super",
        "brand:en": "C!ty'super",
        "brand:wikidata": "Q5124105",
        "name": "C!ty'super",
        "name:en": "C!ty'super",
        "shop": "supermarket"
      }
    },
    {
      "displayName": "Cactus",
      "id": "cactus-a0478c",
      "locationSet": {"include": ["lu"]},
      "tags": {
        "brand": "Cactus",
        "brand:wikidata": "Q466918",
        "name": "Cactus",
        "shop": "supermarket"
      }
    },
    {
      "displayName": "CAP-Markt",
      "id": "capmarkt-0a839e",
      "locationSet": {"include": ["de"]},
      "tags": {
        "brand": "CAP",
        "brand:wikidata": "Q1022827",
        "name": "CAP-Markt",
        "shop": "supermarket"
      }
    },
    {
      "displayName": "Caprabo",
      "id": "caprabo-774072",
      "locationSet": {"include": ["ad", "es"]},
      "tags": {
        "brand": "Caprabo",
        "brand:wikidata": "Q1980781",
        "name": "Caprabo",
        "shop": "supermarket"
      }
    },
    {
      "displayName": "Cardenas",
      "id": "cardenas-dde59d",
      "locationSet": {"include": ["us"]},
      "matchNames": [
        "mi pueblo",
        "mi pueblo food center"
      ],
      "tags": {
        "brand": "Cardenas",
        "brand:wikidata": "Q64149543",
        "cuisine": "latin_american",
        "name": "Cardenas",
        "shop": "supermarket"
      }
    },
    {
      "displayName": "Cargills Food City (Sri Lanka)",
      "id": "cargillsfoodcity-8ce434",
      "locationSet": {"include": ["lk"]},
      "tags": {
        "brand": "Cargills Food City",
        "brand:wikidata": "Q58353955",
        "name": "Cargills Food City",
        "shop": "supermarket"
      }
    },
    {
      "displayName": "Carrefour",
      "id": "carrefour-986a24",
      "locationSet": {"include": ["001"]},
      "tags": {
        "brand": "Carrefour",
        "brand:wikidata": "Q217599",
        "name": "Carrefour",
        "shop": "supermarket"
      }
    },
    {
      "displayName": "Carrefour City",
      "id": "carrefourcity-3f7afe",
      "locationSet": {"include": ["be", "fr"]},
      "matchTags": ["shop/convenience"],
      "tags": {
        "brand": "Carrefour City",
        "brand:wikidata": "Q2940187",
        "name": "Carrefour City",
        "shop": "supermarket"
      }
    },
    {
      "displayName": "Carrefour Contact",
      "id": "carrefourcontact-c16b1c",
      "locationSet": {"include": ["fr"]},
      "tags": {
        "brand": "Carrefour Contact",
        "brand:wikidata": "Q2940188",
        "name": "Carrefour Contact",
        "shop": "supermarket"
      }
    },
    {
      "displayName": "Carrefour Market",
      "id": "carrefourmarket-986a24",
      "locationSet": {"include": ["001"]},
      "tags": {
        "brand": "Carrefour Market",
        "brand:wikidata": "Q2689639",
        "name": "Carrefour Market",
        "shop": "supermarket"
      }
    },
    {
      "displayName": "Carulla",
      "id": "carulla-271a34",
      "locationSet": {"include": ["co"]},
      "tags": {
        "brand": "Carulla",
        "brand:wikidata": "Q5047480",
        "name": "Carulla",
        "shop": "supermarket"
      }
    },
    {
      "displayName": "Casino",
      "id": "casino-c16b1c",
      "locationSet": {"include": ["fr"]},
      "tags": {
        "brand": "Casino",
        "brand:wikidata": "Q89029184",
        "name": "Casino",
        "shop": "supermarket"
      }
    },
    {
      "displayName": "CBA",
      "id": "cba-ce4f93",
      "locationSet": {
        "include": ["bg", "hu", "ro", "sk"]
      },
      "tags": {
        "brand": "CBA",
        "brand:wikidata": "Q779845",
        "name": "CBA",
        "shop": "supermarket"
      }
    },
    {
      "displayName": "Celeiro",
      "id": "celeiro-a14fce",
      "locationSet": {"include": ["pt"]},
      "tags": {
        "brand": "Celeiro",
        "brand:wikidata": "Q114102189",
        "name": "Celeiro",
        "organic": "only",
        "shop": "supermarket"
      }
    },
    {
      "displayName": "Centra",
      "id": "centra-b7087f",
      "locationSet": {"include": ["gb", "ie"]},
      "tags": {
        "brand": "Centra",
        "brand:wikidata": "Q747678",
        "name": "Centra",
        "shop": "supermarket"
      }
    },
    {
      "displayName": "Centre Commercial E. Leclerc",
      "id": "centrecommercialeleclerc-f962b8",
      "locationSet": {"include": ["fr", "pl"]},
      "tags": {
        "brand": "Centre Commercial E. Leclerc",
        "brand:wikidata": "Q1273376",
        "name": "Centre Commercial E. Leclerc",
        "shop": "supermarket"
      }
    },
    {
      "displayName": "Charter",
      "id": "charter-0513f1",
      "locationSet": {"include": ["es"]},
      "tags": {
        "brand": "Charter",
        "brand:wikidata": "Q95916752",
        "name": "Charter",
        "shop": "supermarket"
      }
    },
    {
      "displayName": "Chata Polska",
      "id": "chatapolska-9e6a6c",
      "locationSet": {"include": ["pl"]},
      "tags": {
        "brand": "Chata Polska",
        "brand:wikidata": "Q61994406",
        "name": "Chata Polska",
        "shop": "supermarket"
      }
    },
    {
      "displayName": "Checkers",
      "id": "checkers-a0d53f",
      "locationSet": {
        "include": ["bw", "na", "za"]
      },
      "tags": {
        "brand": "Checkers",
        "brand:wikidata": "Q5089126",
        "name": "Checkers",
        "shop": "supermarket"
      }
    },
    {
      "displayName": "Chedraui",
      "id": "chedraui-9b2dfb",
      "locationSet": {"include": ["mx"]},
      "tags": {
        "brand": "Chedraui",
        "brand:wikidata": "Q2961952",
        "name": "Chedraui",
        "shop": "supermarket"
      }
    },
    {
      "displayName": "Choppies",
      "id": "choppies-8c44d4",
      "locationSet": {
        "include": ["bw", "zm", "zw"]
      },
      "tags": {
        "brand": "Choppies",
        "brand:wikidata": "Q5104860",
        "name": "Choppies",
        "shop": "supermarket"
      }
    },
    {
      "displayName": "City Market",
      "id": "citymarket-986a24",
      "locationSet": {"include": ["001"]},
      "tags": {
        "brand": "City Market",
        "brand:wikidata": "Q5123299",
        "name": "City Market",
        "shop": "supermarket"
      }
    },
    {
      "displayName": "Co-op (Canada)",
      "id": "coop-76454b",
      "locationSet": {"include": ["ca"]},
      "tags": {
        "brand": "Federated Co-operatives",
        "brand:wikidata": "Q5440676",
        "name": "Co-op",
        "shop": "supermarket"
      }
    },
    {
      "displayName": "Co-op Food",
      "id": "coopfood-a8278b",
      "locationSet": {"include": ["gb"]},
      "matchNames": ["coop"],
      "tags": {
        "brand": "Co-op Food",
        "brand:wikidata": "Q3277439",
        "name": "Co-op Food",
        "shop": "supermarket"
      }
    },
    {
      "displayName": "Co-operative Grand Marché",
      "id": "cooperativegrandmarche-a048a6",
      "locationSet": {"include": ["gg", "je"]},
      "tags": {
        "brand": "Co-operative Grand Marché",
        "brand:wikidata": "Q107594917",
        "name": "Co-operative Grand Marché",
        "operator": "Channel Islands Co-operative Society",
        "operator:wikidata": "Q5072404",
        "shop": "supermarket"
      }
    },
    {
      "displayName": "Coccinelle Express",
      "id": "coccinelleexpress-c16b1c",
      "locationSet": {"include": ["fr"]},
      "tags": {
        "brand": "Coccinelle Express",
        "brand:wikidata": "Q90020479",
        "name": "Coccinelle Express",
        "shop": "supermarket"
      }
    },
    {
      "displayName": "Coccinelle Supermarché",
      "id": "coccinellesupermarche-c16b1c",
      "locationSet": {"include": ["fr"]},
      "tags": {
        "brand": "Coccinelle Supermarché",
        "brand:wikidata": "Q90020459",
        "name": "Coccinelle Supermarché",
        "shop": "supermarket"
      }
    },
    {
      "displayName": "Coles",
      "id": "coles-0aa0b6",
      "locationSet": {"include": ["au", "gb"]},
      "tags": {
        "brand": "Coles",
        "brand:wikidata": "Q1108172",
        "name": "Coles",
        "operator": "Coles Group",
        "operator:wikidata": "Q1339055",
        "shop": "supermarket"
      }
    },
    {
      "displayName": "Coles Central",
      "id": "colescentral-c254c9",
      "locationSet": {"include": ["au"]},
      "tags": {
        "brand": "Coles Central",
        "brand:wikidata": "Q5144653",
        "name": "Coles Central",
        "operator": "Coles Group",
        "operator:wikidata": "Q1339055",
        "shop": "supermarket"
      }
    },
    {
      "displayName": "Coles Local",
      "id": "coleslocal-c254c9",
      "locationSet": {"include": ["au"]},
      "tags": {
        "brand": "Coles Local",
        "brand:wikidata": "Q104850818",
        "name": "Coles Local",
        "operator": "Coles Group",
        "operator:wikidata": "Q1339055",
        "shop": "supermarket"
      }
    },
    {
      "displayName": "Colruyt",
      "id": "colruyt-27c1df",
      "locationSet": {
        "include": ["be", "fr", "lu"]
      },
      "tags": {
        "brand": "Colruyt",
        "brand:wikidata": "Q2363991",
        "name": "Colruyt",
        "shop": "supermarket"
      }
    },
    {
      "displayName": "Combi",
      "id": "combi-0a839e",
      "locationSet": {"include": ["de"]},
      "tags": {
        "brand": "Combi",
        "brand:wikidata": "Q1113618",
        "name": "Combi",
        "shop": "supermarket"
      }
    },
    {
      "displayName": "Comercial Mexicana",
      "id": "comercialmexicana-9b2dfb",
      "locationSet": {"include": ["mx"]},
      "tags": {
        "brand": "Comercial Mexicana",
        "brand:wikidata": "Q2985173",
        "name": "Comercial Mexicana",
        "shop": "supermarket"
      }
    },
    {
      "displayName": "Conad",
      "id": "conad-06d4eb",
      "locationSet": {"include": ["al", "it"]},
      "tags": {
        "brand": "Conad",
        "brand:wikidata": "Q639075",
        "name": "Conad",
        "shop": "supermarket"
      }
    },
    {
      "displayName": "Conad City",
      "id": "conadcity-0cb133",
      "locationSet": {"include": ["it"]},
      "tags": {
        "brand": "Conad City",
        "brand:wikidata": "Q57543102",
        "name": "Conad City",
        "shop": "supermarket"
      }
    },
    {
      "displayName": "Conad Superstore",
      "id": "conadsuperstore-0cb133",
      "locationSet": {"include": ["it"]},
      "tags": {
        "brand": "Conad Superstore",
        "name": "Conad Superstore",
        "shop": "supermarket"
      }
    },
    {
      "displayName": "Condis",
      "id": "condis-0513f1",
      "locationSet": {"include": ["es"]},
      "tags": {
        "brand": "Condis",
        "brand:wikidata": "Q57417581",
        "name": "Condis",
        "shop": "supermarket"
      }
    },
    {
      "displayName": "Consum",
      "id": "consum-0513f1",
      "locationSet": {"include": ["es"]},
      "tags": {
        "brand": "Consum",
        "brand:wikidata": "Q8350308",
        "name": "Consum",
        "shop": "supermarket"
      }
    },
    {
      "displayName": "Continente",
      "id": "continente-a14fce",
      "locationSet": {"include": ["pt"]},
      "tags": {
        "brand": "Continente",
        "brand:wikidata": "Q2995683",
        "name": "Continente",
        "shop": "supermarket"
      }
    },
    {
      "displayName": "Coop (Italia)",
      "id": "coop-0cb133",
      "locationSet": {"include": ["it"]},
      "tags": {
        "brand": "Coop",
        "brand:wikidata": "Q1129774",
        "name": "Coop",
        "shop": "supermarket"
      }
    },
    {
      "displayName": "Coop (Nederland)",
      "id": "coop-5811b5",
      "locationSet": {"include": ["nl"]},
      "tags": {
        "brand": "Coop",
        "brand:wikidata": "Q2390074",
        "name": "Coop",
        "shop": "supermarket"
      }
    },
    {
      "displayName": "Coop (Schweiz)",
      "id": "coop-36e991",
      "locationSet": {"include": ["ch"]},
      "tags": {
        "brand": "Coop",
        "brand:wikidata": "Q432564",
        "name": "Coop",
        "shop": "supermarket"
      }
    },
    {
      "displayName": "Coop (Sverige)",
      "id": "coop-c57afb",
      "locationSet": {"include": ["se"]},
      "matchNames": [
        "coop konsum",
        "konsum",
        "lilla coop",
        "stora coop"
      ],
      "preserveTags": ["^name"],
      "tags": {
        "brand": "Coop (Sweden)",
        "brand:wikidata": "Q15229319",
        "name": "Coop",
        "shop": "supermarket"
      }
    },
    {
      "displayName": "Coop Eesti",
      "id": "coop-e21b3b",
      "locationSet": {"include": ["ee"]},
      "tags": {
        "brand": "Coop Eesti",
        "brand:wikidata": "Q12361460",
        "name": "Coop",
        "shop": "supermarket"
      }
    },
    {
      "displayName": "COOP Jednota",
      "id": "coopjednota-261d20",
      "locationSet": {"include": ["cz", "sk"]},
      "matchNames": ["jednota"],
      "tags": {
        "brand": "COOP Jednota",
        "brand:wikidata": "Q41629254",
        "name": "COOP Jednota",
        "shop": "supermarket"
      }
    },
    {
      "displayName": "Coop Marked",
      "id": "coopmarked-ed9dd5",
      "locationSet": {"include": ["no"]},
      "preserveTags": ["^name"],
      "tags": {
        "brand": "Coop Marked",
        "brand:wikidata": "Q5167703",
        "shop": "supermarket"
      }
    },
    {
      "displayName": "Coop Mega",
      "id": "coopmega-ed9dd5",
      "locationSet": {"include": ["no"]},
      "preserveTags": ["^name"],
      "tags": {
        "brand": "Coop Mega",
        "brand:wikidata": "Q4581010",
        "name": "Coop Mega",
        "shop": "supermarket"
      }
    },
    {
      "displayName": "Coop Prix",
      "id": "coopprix-ed9dd5",
      "locationSet": {"include": ["no"]},
      "preserveTags": ["^name"],
      "tags": {
        "brand": "Coop Prix",
        "brand:wikidata": "Q5167705",
        "name": "Coop Prix",
        "shop": "supermarket"
      }
    },
    {
      "displayName": "Coop Szuper",
      "id": "coopszuper-478515",
      "locationSet": {"include": ["hu"]},
      "tags": {
        "brand": "Coop Szuper",
        "brand:wikidata": "Q868980",
        "name": "Coop Szuper",
        "shop": "supermarket"
      }
    },
    {
      "displayName": "Coop Vandaag",
      "id": "coopvandaag-5811b5",
      "locationSet": {"include": ["nl"]},
      "tags": {
        "brand": "Coop Vandaag",
        "brand:wikidata": "Q98455765",
        "name": "Coop Vandaag",
        "shop": "supermarket"
      }
    },
    {
      "displayName": "CoopCompact",
      "id": "coopcompact-5811b5",
      "locationSet": {"include": ["nl"]},
      "tags": {
        "brand": "CoopCompact",
        "brand:wikidata": "Q98454887",
        "name": "CoopCompact",
        "shop": "supermarket"
      }
    },
    {
      "displayName": "Cooperativa Obrera",
      "id": "cooperativaobrera-0d2b84",
      "locationSet": {"include": ["ar"]},
      "tags": {
        "brand": "Cooperativa Obrera",
        "brand:wikidata": "Q110454268",
        "name": "Cooperativa Obrera",
        "shop": "supermarket"
      }
    },
    {
      "displayName": "Cora",
      "id": "cora-ea1ce5",
      "locationSet": {
        "include": ["be", "fr", "lu", "ro"]
      },
      "tags": {
        "brand": "Cora",
        "brand:wikidata": "Q686643",
        "name": "Cora",
        "shop": "supermarket"
      }
    },
    {
      "displayName": "Costcutter",
      "id": "costcutter-986a24",
      "locationSet": {"include": ["001"]},
      "matchNames": ["costcutters"],
      "tags": {
        "brand": "Costcutter",
        "brand:wikidata": "Q5175072",
        "name": "Costcutter",
        "shop": "supermarket"
      }
    },
    {
      "displayName": "Côté Nature",
      "id": "cotenature-c16b1c",
      "locationSet": {"include": ["fr"]},
      "tags": {
        "brand": "Côté Nature",
        "brand:wikidata": "Q90016283",
        "name": "Côté Nature",
        "organic": "only",
        "shop": "supermarket"
      }
    },
    {
      "displayName": "Coto",
      "id": "coto-0d2b84",
      "locationSet": {"include": ["ar"]},
      "tags": {
        "brand": "Coto",
        "brand:wikidata": "Q5175411",
        "name": "Coto",
        "shop": "supermarket"
      }
    },
    {
      "displayName": "Countdown",
      "id": "countdown-5dc426",
      "locationSet": {"include": ["nz"]},
      "tags": {
        "brand": "Countdown",
        "brand:wikidata": "Q5176845",
        "name": "Countdown",
        "shop": "supermarket"
      }
    },
    {
      "displayName": "Covirán",
      "id": "coviran-d9bffc",
      "locationSet": {"include": ["es", "pt"]},
      "tags": {
        "brand": "Covirán",
        "brand:wikidata": "Q61070539",
        "name": "Covirán",
        "name:pt": "Coviran",
        "shop": "supermarket"
      }
    },
    {
      "displayName": "Crai",
      "id": "crai-d52198",
      "locationSet": {"include": ["ch", "it"]},
      "tags": {
        "brand": "Crai",
        "brand:wikidata": "Q3696429",
        "name": "Crai",
        "shop": "supermarket"
      }
    },
    {
      "displayName": "Cub Foods",
      "id": "cubfoods-dde59d",
      "locationSet": {"include": ["us"]},
      "tags": {
        "brand": "Cub Foods",
        "brand:wikidata": "Q5191916",
        "name": "Cub Foods",
        "shop": "supermarket"
      }
    },
    {
      "displayName": "D'Agostino",
      "id": "dagostino-dde59d",
      "locationSet": {"include": ["us"]},
      "tags": {
        "brand": "D'Agostino",
        "brand:wikidata": "Q20656844",
        "name": "D'Agostino",
        "shop": "supermarket"
      }
    },
    {
      "displayName": "D&W Fresh Market",
      "id": "dandwfreshmarket-dde59d",
      "locationSet": {"include": ["us"]},
      "tags": {
        "brand": "D&W Fresh Market",
        "brand:wikidata": "Q5203035",
        "name": "D&W Fresh Market",
        "shop": "supermarket"
      }
    },
    {
      "displayName": "D1",
      "id": "d1-271a34",
      "locationSet": {"include": ["co"]},
      "tags": {
        "brand": "D1",
        "brand:wikidata": "Q43403418",
        "name": "D1",
        "shop": "supermarket"
      }
    },
    {
      "displayName": "Dagli'Brugsen",
      "id": "daglibrugsen-072052",
      "locationSet": {"include": ["dk"]},
      "tags": {
        "brand": "Dagli'Brugsen",
        "brand:wikidata": "Q12307017",
        "name": "Dagli'Brugsen",
        "shop": "supermarket"
      }
    },
    {
      "displayName": "Dagwinkel",
      "id": "dagwinkel-5811b5",
      "locationSet": {"include": ["nl"]},
      "tags": {
        "brand": "Dagwinkel",
        "brand:wikidata": "Q2433706",
        "name": "Dagwinkel",
        "shop": "supermarket"
      }
    },
    {
      "displayName": "Decò",
      "id": "deco-0cb133",
      "locationSet": {"include": ["it"]},
      "tags": {
        "brand": "Decò",
        "brand:wikidata": "Q65127915",
        "name": "Decò",
        "shop": "supermarket"
      }
    },
    {
      "displayName": "Deen",
      "id": "deen-5811b5",
      "locationSet": {"include": ["nl"]},
      "tags": {
        "brand": "Deen",
        "brand:wikidata": "Q13571727",
        "name": "Deen",
        "shop": "supermarket"
      }
    },
    {
      "displayName": "DekaMarkt",
      "id": "dekamarkt-5811b5",
      "locationSet": {"include": ["nl"]},
      "tags": {
        "brand": "DekaMarkt",
        "brand:wikidata": "Q2489350",
        "name": "DekaMarkt",
        "shop": "supermarket"
      }
    },
    {
      "displayName": "Delhaize",
      "id": "delhaize-f276cb",
      "locationSet": {"include": ["be", "lu"]},
      "tags": {
        "brand": "Delhaize",
        "brand:wikidata": "Q1184173",
        "name": "Delhaize",
        "shop": "supermarket"
      }
    },
    {
      "displayName": "Delikatesy Centrum",
      "id": "delikatesycentrum-9e6a6c",
      "locationSet": {"include": ["pl"]},
      "tags": {
        "brand": "Delikatesy Centrum",
        "brand:wikidata": "Q11693824",
        "name": "Delikatesy Centrum",
        "shop": "supermarket"
      }
    },
    {
      "displayName": "denn's Biomarkt",
      "id": "dennsbiomarkt-6367d0",
      "locationSet": {"include": ["at", "de"]},
      "tags": {
        "brand": "denn's Biomarkt",
        "brand:wikidata": "Q48883773",
        "name": "denn's Biomarkt",
        "organic": "only",
        "shop": "supermarket"
      }
    },
    {
      "displayName": "Denner",
      "id": "denner-704edb",
      "locationSet": {"include": ["ch", "li"]},
      "tags": {
        "brand": "Denner",
        "brand:wikidata": "Q379911",
        "name": "Denner",
        "shop": "supermarket"
      }
    },
    {
      "displayName": "Despar",
      "id": "despar-0cb133",
      "locationSet": {"include": ["it"]},
      "tags": {
        "brand": "Spar",
        "brand:wikidata": "Q610492",
        "name": "Despar",
        "shop": "supermarket"
      }
    },
    {
      "displayName": "Despensa Familiar",
      "id": "despensafamiliar-4ef027",
      "locationSet": {
        "include": ["gt", "hn", "sv"]
      },
      "tags": {
        "brand": "Despensa Familiar",
        "brand:wikidata": "Q61994849",
        "name": "Despensa Familiar",
        "shop": "supermarket"
      }
    },
    {
      "displayName": "Dia",
      "id": "dia-986a24",
      "locationSet": {"include": ["001"]},
      "matchNames": ["supermercado dia"],
      "tags": {
        "brand": "Dia",
        "brand:wikidata": "Q925132",
        "name": "Dia",
        "shop": "supermarket"
      }
    },
    {
      "displayName": "Dia Market",
      "id": "diamarket-986a24",
      "locationSet": {"include": ["001"]},
      "tags": {
        "brand": "Dia Market",
        "brand:wikidata": "Q925132",
        "name": "Dia Market",
        "shop": "supermarket"
      }
    },
    {
      "displayName": "Dierbergs",
      "id": "dierbergs-dde59d",
      "locationSet": {"include": ["us"]},
      "tags": {
        "brand": "Dierbergs",
        "brand:wikidata": "Q5274978",
        "name": "Dierbergs",
        "shop": "supermarket"
      }
    },
    {
      "displayName": "Dillons",
      "id": "dillons-dde59d",
      "locationSet": {"include": ["us"]},
      "tags": {
        "brand": "Dillons",
        "brand:wikidata": "Q5276954",
        "name": "Dillons",
        "shop": "supermarket"
      }
    },
    {
      "displayName": "Dino",
      "id": "dino-9e6a6c",
      "locationSet": {"include": ["pl"]},
      "tags": {
        "brand": "Dino",
        "brand:wikidata": "Q11694239",
        "name": "Dino",
        "shop": "supermarket"
      }
    },
    {
      "displayName": "Dirk",
      "id": "dirk-5811b5",
      "locationSet": {"include": ["nl"]},
      "tags": {
        "brand": "Dirk",
        "brand:wikidata": "Q17502722",
        "name": "Dirk",
        "old_name": "Dirk van den Broek",
        "shop": "supermarket"
      }
    },
    {
      "displayName": "Disco (Argentina)",
      "id": "disco-0d2b84",
      "locationSet": {"include": ["ar"]},
      "tags": {
        "brand": "Disco",
        "brand:wikidata": "Q6135978",
        "name": "Disco",
        "shop": "supermarket"
      }
    },
    {
      "displayName": "Disco (Uruguay)",
      "id": "disco-f37fd6",
      "locationSet": {"include": ["uy"]},
      "tags": {
        "brand": "Disco",
        "brand:wikidata": "Q16636819",
        "name": "Disco",
        "shop": "supermarket"
      }
    },
    {
      "displayName": "diska",
      "id": "diska-0a839e",
      "locationSet": {"include": ["de"]},
      "tags": {
        "brand": "diska",
        "brand:wikidata": "Q62390177",
        "name": "diska",
        "shop": "supermarket"
      }
    },
    {
      "displayName": "DMart",
      "id": "dmart-9ef8f9",
      "locationSet": {"include": ["in"]},
      "tags": {
        "brand": "DMart",
        "brand:wikidata": "Q5203271",
        "name": "DMart",
        "shop": "supermarket"
      }
    },
    {
      "displayName": "Dollar General Market",
      "id": "dollargeneralmarket-dde59d",
      "locationSet": {"include": ["us"]},
      "matchTags": [
        "shop/convenience",
        "shop/variety_store"
      ],
      "tags": {
        "brand": "Dollar General Market",
        "brand:wikidata": "Q145168",
        "name": "Dollar General Market",
        "shop": "supermarket"
      }
    },
    {
      "displayName": "Dornseifers Frischemarkt",
      "id": "dornseifersfrischemarkt-0a839e",
      "locationSet": {"include": ["de"]},
      "tags": {
        "brand": "Dornseifer",
        "brand:wikidata": "Q112254717",
        "name": "Dornseifers Frischemarkt",
        "shop": "supermarket",
        "short_name": "Dornseifer"
      }
    },
    {
      "displayName": "Drakes",
      "id": "drakes-c254c9",
      "locationSet": {"include": ["au"]},
      "tags": {
        "brand": "Drakes",
        "brand:wikidata": "Q48988077",
        "name": "Drakes",
        "shop": "supermarket"
      }
    },
    {
      "displayName": "Dunnes Stores",
      "id": "dunnesstores-b7087f",
      "locationSet": {"include": ["gb", "ie"]},
      "tags": {
        "brand": "Dunnes Stores",
        "brand:wikidata": "Q1266203",
        "name": "Dunnes Stores",
        "shop": "supermarket"
      }
    },
    {
      "displayName": "E-Center",
      "id": "ecenter-0a839e",
      "locationSet": {"include": ["de"]},
      "tags": {
        "brand": "E-Center",
        "brand:wikidata": "Q701755",
        "name": "E-Center",
        "shop": "supermarket"
      }
    },
    {
      "displayName": "E-Mart",
      "id": "emart-12b833",
      "locationSet": {"include": ["kr"]},
      "tags": {
        "brand": "E-Mart",
        "brand:en": "E-Mart",
        "brand:ko": "이마트",
        "brand:wikidata": "Q490371",
        "name": "E-Mart",
        "name:en": "E-Mart",
        "name:ko": "이마트",
        "shop": "supermarket"
      }
    },
    {
      "displayName": "E. Leclerc",
      "id": "eleclerc-111b05",
      "locationSet": {
        "include": ["es", "fr", "pl", "pt"]
      },
      "tags": {
        "brand": "E. Leclerc",
        "brand:wikidata": "Q1273376",
        "name": "E. Leclerc",
        "shop": "supermarket"
      }
    },
    {
      "displayName": "E. Leclerc Drive",
      "id": "eleclercdrive-c16b1c",
      "locationSet": {"include": ["fr"]},
      "matchNames": ["leclerc drive"],
      "tags": {
        "brand": "E. Leclerc Drive",
        "brand:wikidata": "Q1273376",
        "name": "E. Leclerc Drive",
        "shop": "supermarket"
      }
    },
    {
      "displayName": "East of England CO-OP",
      "id": "eastofenglandcoop-a8278b",
      "locationSet": {"include": ["gb"]},
      "tags": {
        "brand": "East of England CO-OP",
        "brand:wikidata": "Q5329759",
        "name": "East of England CO-OP",
        "operator": "East of England Co-operative Society",
        "operator:wikidata": "Q5329759",
        "shop": "supermarket"
      }
    },
    {
      "displayName": "Eataly",
      "id": "eataly-986a24",
      "locationSet": {"include": ["001"]},
      "tags": {
        "brand": "Eataly",
        "brand:wikidata": "Q3046645",
        "name": "Eataly",
        "shop": "supermarket"
      }
    },
    {
      "displayName": "ebl-Naturkost",
      "id": "eblnaturkost-f97a5b",
      "locationSet": {"include": ["ch", "de"]},
      "tags": {
        "brand": "ebl-Naturkost",
        "brand:wikidata": "Q22691722",
        "name": "ebl-Naturkost",
        "organic": "only",
        "shop": "supermarket"
      }
    },
    {
      "displayName": "Econsave",
      "id": "econsave-80e9ee",
      "locationSet": {"include": ["my"]},
      "tags": {
        "brand": "Econsave",
        "brand:en": "Econsave",
        "brand:wikidata": "Q61776608",
        "brand:zh": "宜康省",
        "name": "Econsave",
        "name:en": "Econsave",
        "name:zh": "宜康省",
        "shop": "supermarket"
      }
    },
    {
      "displayName": "EDEKA",
      "id": "edeka-0a839e",
      "locationSet": {"include": ["de"]},
      "matchNames": [
        "e neukauf",
        "edeka neukauf"
      ],
      "preserveTags": ["^name"],
      "tags": {
        "brand": "EDEKA",
        "brand:wikidata": "Q701755",
        "name": "EDEKA",
        "shop": "supermarket"
      }
    },
    {
      "displayName": "EDEKA aktiv markt",
      "id": "edekaaktivmarkt-0a839e",
      "locationSet": {"include": ["de"]},
      "tags": {
        "brand": "EDEKA",
        "brand:wikidata": "Q701755",
        "name": "EDEKA aktiv markt",
        "shop": "supermarket"
      }
    },
    {
      "displayName": "EDEKA xpress",
      "id": "edekaxpress-0a839e",
      "locationSet": {"include": ["de"]},
      "tags": {
        "brand": "EDEKA",
        "brand:wikidata": "Q701755",
        "name": "EDEKA xpress",
        "shop": "supermarket"
      }
    },
    {
      "displayName": "Eko",
      "id": "eko-9e6a6c",
      "locationSet": {"include": ["pl"]},
      "tags": {
        "brand": "Eko",
        "brand:wikidata": "Q9251859",
        "name": "Eko",
        "shop": "supermarket"
      }
    },
    {
      "displayName": "Ekom",
      "id": "ekom-0cb133",
      "locationSet": {"include": ["it"]},
      "tags": {
        "brand": "Ekom",
        "brand:wikidata": "Q62073442",
        "name": "Ekom",
        "shop": "supermarket"
      }
    },
    {
      "displayName": "Ekono",
      "id": "ekono-d25066",
      "locationSet": {"include": ["cl"]},
      "tags": {
        "brand": "Ekono",
        "brand:wikidata": "Q2842729",
        "name": "Ekono",
        "shop": "supermarket"
      }
    },
    {
      "displayName": "Ekoplaza",
      "id": "ekoplaza-1cf55d",
      "locationSet": {"include": ["be", "nl"]},
      "tags": {
        "brand": "Ekoplaza",
        "brand:wikidata": "Q47017915",
        "name": "Ekoplaza",
        "shop": "supermarket"
      }
    },
    {
      "displayName": "El Jamón",
      "id": "eljamon-0513f1",
      "locationSet": {"include": ["es"]},
      "tags": {
        "brand": "El Jamón",
        "brand:wikidata": "Q6135982",
        "name": "El Jamón",
        "shop": "supermarket"
      }
    },
    {
      "displayName": "Elli",
      "id": "elli-0a839e",
      "locationSet": {"include": ["de"]},
      "matchNames": ["elli-markt"],
      "tags": {
        "brand": "Elli",
        "brand:wikidata": "Q701755",
        "name": "Elli",
        "shop": "supermarket"
      }
    },
    {
      "displayName": "EMTÉ",
      "id": "emte-5811b5",
      "locationSet": {"include": ["nl"]},
      "tags": {
        "brand": "EMTÉ",
        "brand:wikidata": "Q3119122",
        "name": "EMTÉ",
        "shop": "supermarket"
      }
    },
    {
      "displayName": "Eroski",
      "id": "eroski-9c34f5",
      "locationSet": {"include": ["es", "gi"]},
      "matchNames": ["eroski center"],
      "tags": {
        "brand": "Eroski",
        "brand:wikidata": "Q1361349",
        "name": "Eroski",
        "shop": "supermarket"
      }
    },
    {
      "displayName": "Eroski City",
      "id": "eroskicity-0513f1",
      "locationSet": {"include": ["es"]},
      "tags": {
        "brand": "Eroski",
        "brand:wikidata": "Q1361349",
        "name": "Eroski City",
        "shop": "supermarket"
      }
    },
    {
      "displayName": "Esselunga",
      "id": "esselunga-0cb133",
      "locationSet": {"include": ["it"]},
      "tags": {
        "brand": "Esselunga",
        "brand:wikidata": "Q1059636",
        "name": "Esselunga",
        "shop": "supermarket"
      }
    },
    {
      "displayName": "ETSAN",
      "id": "etsan-1eef1d",
      "locationSet": {"include": ["at"]},
      "tags": {
        "brand": "ETSAN",
        "brand:wikidata": "Q25916921",
        "diet:halal": "only",
        "name": "ETSAN",
        "shop": "supermarket"
      }
    },
    {
      "displayName": "Eurospar",
      "id": "eurospar-4b5e11",
      "locationSet": {"include": ["150"]},
      "tags": {
        "brand": "Eurospar",
        "brand:wikidata": "Q12309283",
        "name": "Eurospar",
        "shop": "supermarket"
      }
    },
    {
      "displayName": "EuroSpin",
      "id": "eurospin-a66db7",
      "locationSet": {"include": ["it", "si"]},
      "tags": {
        "brand": "EuroSpin",
        "brand:wikidata": "Q1374674",
        "name": "EuroSpin",
        "shop": "supermarket"
      }
    },
    {
      "displayName": "Extra",
      "id": "extra-ed9dd5",
      "locationSet": {"include": ["no"]},
      "matchNames": ["coop extra"],
      "matchTags": ["shop/convenience"],
      "preserveTags": ["^name"],
      "tags": {
        "brand": "Extra",
        "brand:wikidata": "Q11964085",
        "name": "Extra",
        "shop": "supermarket"
      }
    },
    {
      "displayName": "fakta",
      "id": "fakta-072052",
      "locationSet": {"include": ["dk"]},
      "tags": {
        "brand": "fakta",
        "brand:wikidata": "Q3172238",
        "name": "fakta",
        "shop": "supermarket"
      }
    },
    {
      "displayName": "famila",
      "id": "famila-5d2816",
      "locationSet": {"include": ["de", "it"]},
      "tags": {
        "brand": "famila",
        "brand:wikidata": "Q1395108",
        "name": "famila",
        "shop": "supermarket"
      }
    },
    {
      "displayName": "Family Fare",
      "id": "familyfare-dde59d",
      "locationSet": {"include": ["us"]},
      "tags": {
        "brand": "Family Fare",
        "brand:wikidata": "Q19868045",
        "name": "Family Fare",
        "shop": "supermarket"
      }
    },
    {
      "displayName": "Fareway",
      "id": "fareway-dde59d",
      "locationSet": {"include": ["us"]},
      "tags": {
        "brand": "Fareway",
        "brand:wikidata": "Q5434998",
        "name": "Fareway",
        "shop": "supermarket"
      }
    },
    {
      "displayName": "Farm Boy",
      "id": "farmboy-76454b",
      "locationSet": {"include": ["ca"]},
      "tags": {
        "brand": "Farm Boy",
        "brand:wikidata": "Q5435469",
        "name": "Farm Boy",
        "shop": "supermarket"
      }
    },
    {
      "displayName": "Feneberg",
      "id": "feneberg-6367d0",
      "locationSet": {"include": ["at", "de"]},
      "tags": {
        "brand": "Feneberg",
        "brand:wikidata": "Q5345378",
        "name": "Feneberg",
        "shop": "supermarket"
      }
    },
    {
      "displayName": "Food 4 Less",
      "id": "food4less-f69edf",
      "locationSet": {
        "include": [
          "us-ca.geojson",
          "us-il.geojson",
          "us-in.geojson"
        ]
      },
      "tags": {
        "brand": "Food 4 Less",
        "brand:wikidata": "Q5465282",
        "name": "Food 4 Less",
        "shop": "supermarket"
      }
    },
    {
      "displayName": "Food Basics",
      "id": "foodbasics-986a24",
      "locationSet": {"include": ["001"]},
      "tags": {
        "brand": "Food Basics",
        "brand:wikidata": "Q5465300",
        "name": "Food Basics",
        "shop": "supermarket"
      }
    },
    {
      "displayName": "Food City (USA)",
      "id": "foodcity-dde59d",
      "locationSet": {"include": ["us"]},
      "tags": {
        "brand": "Food City",
        "brand:wikidata": "Q16981107",
        "name": "Food City",
        "shop": "supermarket"
      }
    },
    {
      "displayName": "Food Lion",
      "id": "foodlion-7818a5",
      "locationSet": {"include": ["es", "us"]},
      "tags": {
        "brand": "Food Lion",
        "brand:wikidata": "Q1435950",
        "name": "Food Lion",
        "shop": "supermarket"
      }
    },
    {
      "displayName": "Foodland (Australia)",
      "id": "foodland-c254c9",
      "locationSet": {"include": ["au"]},
      "tags": {
        "brand": "Foodland",
        "brand:wikidata": "Q5465555",
        "name": "Foodland",
        "shop": "supermarket"
      }
    },
    {
      "displayName": "Foodland (Canada)",
      "id": "foodland-76454b",
      "locationSet": {"include": ["ca"]},
      "tags": {
        "brand": "Foodland",
        "brand:wikidata": "Q5465554",
        "name": "Foodland",
        "shop": "supermarket"
      }
    },
    {
      "displayName": "Foodland (Hawaii)",
      "id": "foodland-34b4ac",
      "locationSet": {"include": ["us-hi"]},
      "tags": {
        "brand": "Foodland",
        "brand:wikidata": "Q5465560",
        "name": "Foodland",
        "shop": "supermarket"
      }
    },
    {
      "displayName": "FoodLand (USA)",
      "id": "foodland-a2b959",
      "locationSet": {
        "include": ["foodland_eastern_us.geojson"]
      },
      "tags": {
        "brand": "FoodLand",
        "brand:wikidata": "Q5465271",
        "name": "FoodLand",
        "shop": "supermarket"
      }
    },
    {
      "displayName": "FoodMaxx",
      "id": "foodmaxx-dde59d",
      "locationSet": {"include": ["us"]},
      "tags": {
        "brand": "FoodMaxx",
        "brand:wikidata": "Q61894844",
        "name": "FoodMaxx",
        "shop": "supermarket"
      }
    },
    {
      "displayName": "Foods Co",
      "id": "foodsco-097dbf",
      "locationSet": {
        "include": ["us-ca.geojson"]
      },
      "tags": {
        "brand": "Foods Co",
        "brand:wikidata": "Q5465282",
        "name": "Foods Co",
        "shop": "supermarket"
      }
    },
    {
      "displayName": "Foodworks",
      "id": "foodworks-c254c9",
      "locationSet": {"include": ["au"]},
      "tags": {
        "brand": "Foodworks",
        "brand:wikidata": "Q5465579",
        "name": "Foodworks",
        "shop": "supermarket"
      }
    },
    {
      "displayName": "Fortinos",
      "id": "fortinos-76454b",
      "locationSet": {"include": ["ca"]},
      "tags": {
        "brand": "Fortinos",
        "brand:wikidata": "Q5472662",
        "name": "Fortinos",
        "shop": "supermarket"
      }
    },
    {
      "displayName": "Føtex",
      "id": "fotex-072052",
      "locationSet": {"include": ["dk"]},
      "tags": {
        "brand": "Føtex",
        "brand:wikidata": "Q1480395",
        "name": "Føtex",
        "shop": "supermarket"
      }
    },
    {
      "displayName": "Four Square",
      "id": "foursquare-5dc426",
      "locationSet": {"include": ["nz"]},
      "tags": {
        "brand": "Four Square",
        "brand:wikidata": "Q5475558",
        "name": "Four Square",
        "shop": "supermarket"
      }
    },
    {
      "displayName": "FRAC",
      "id": "frac-9e6a6c",
      "locationSet": {"include": ["pl"]},
      "tags": {
        "brand": "FRAC",
        "brand:wikidata": "Q18817260",
        "name": "FRAC",
        "shop": "supermarket"
      }
    },
    {
      "displayName": "Fred Meyer",
      "id": "fredmeyer-dde59d",
      "locationSet": {"include": ["us"]},
      "tags": {
        "brand": "Fred Meyer",
        "brand:wikidata": "Q5495932",
        "name": "Fred Meyer",
        "shop": "supermarket"
      }
    },
    {
      "displayName": "Fresh Plus",
      "id": "freshplus-4ccde8",
      "locationSet": {"include": ["sk"]},
      "matchNames": ["fresh"],
      "tags": {
        "brand": "Fresh Plus",
        "brand:wikidata": "Q50737403",
        "name": "Fresh Plus",
        "shop": "supermarket"
      }
    },
    {
      "displayName": "Fresh Thyme",
      "id": "freshthyme-dde59d",
      "locationSet": {"include": ["us"]},
      "matchNames": [
        "fresh thyme farmers market"
      ],
      "tags": {
        "brand": "Fresh Thyme",
        "brand:wikidata": "Q64132791",
        "name": "Fresh Thyme",
        "shop": "supermarket"
      }
    },
    {
      "displayName": "FreshChoice",
      "id": "freshchoice-5dc426",
      "locationSet": {"include": ["nz"]},
      "tags": {
        "brand": "FreshChoice",
        "brand:wikidata": "Q22271877",
        "name": "FreshChoice",
        "shop": "supermarket"
      }
    },
    {
      "displayName": "FreshCo",
      "id": "freshco-76454b",
      "locationSet": {"include": ["ca"]},
      "tags": {
        "brand": "FreshCo",
        "brand:wikidata": "Q5502915",
        "name": "FreshCo",
        "shop": "supermarket"
      }
    },
    {
      "displayName": "Froiz",
      "id": "froiz-d9bffc",
      "locationSet": {"include": ["es", "pt"]},
      "tags": {
        "brand": "Froiz",
        "brand:wikidata": "Q17070775",
        "name": "Froiz",
        "shop": "supermarket"
      }
    },
    {
      "displayName": "Fry's Food and Drug",
      "id": "frysfoodanddrug-dde59d",
      "locationSet": {"include": ["us"]},
      "matchNames": ["frys"],
      "tags": {
        "brand": "Fry's Food and Drug",
        "brand:wikidata": "Q5506547",
        "name": "Fry's Food and Drug",
        "shop": "supermarket"
      }
    },
    {
      "displayName": "Fry's Marketplace",
      "id": "frysmarketplace-dde59d",
      "locationSet": {"include": ["us"]},
      "matchNames": ["frys"],
      "tags": {
        "brand": "Fry's Marketplace",
        "brand:wikidata": "Q5506547",
        "name": "Fry's Marketplace",
        "shop": "supermarket"
      }
    },
    {
      "displayName": "G20",
      "id": "g20-c16b1c",
      "locationSet": {"include": ["fr"]},
      "tags": {
        "brand": "G20",
        "brand:wikidata": "Q3504731",
        "name": "G20",
        "shop": "supermarket"
      }
    },
    {
      "displayName": "Gadis",
      "id": "gadis-0513f1",
      "locationSet": {"include": ["es"]},
      "tags": {
        "brand": "Gadis",
        "brand:wikidata": "Q12389151",
        "name": "Gadis",
        "shop": "supermarket"
      }
    },
    {
      "displayName": "Gama",
      "id": "gama-986a24",
      "locationSet": {"include": ["001"]},
      "tags": {
        "brand": "Gama",
        "name": "Gama",
        "shop": "supermarket"
      }
    },
    {
      "displayName": "Game",
      "id": "game-910aca",
      "locationSet": {"include": ["202"]},
      "tags": {
        "brand": "Game",
        "name": "Game",
        "shop": "supermarket"
      }
    },
    {
      "displayName": "GBarbosa",
      "id": "gbarbosa-20f2a8",
      "locationSet": {"include": ["br"]},
      "tags": {
        "brand": "GBarbosa",
        "brand:wikidata": "Q10287817",
        "name": "GBarbosa",
        "shop": "supermarket"
      }
    },
    {
      "displayName": "Géant Casino",
      "id": "geantcasino-ca0ec4",
      "locationSet": {"include": ["cg", "fr"]},
      "tags": {
        "brand": "Géant Casino",
        "brand:wikidata": "Q1380537",
        "name": "Géant Casino",
        "shop": "supermarket"
      }
    },
    {
      "displayName": "Gelson's",
      "id": "gelsons-097dbf",
      "locationSet": {
        "include": ["us-ca.geojson"]
      },
      "tags": {
        "brand": "Gelson's",
        "brand:wikidata": "Q16993993",
        "name": "Gelson's",
        "shop": "supermarket"
      }
    },
    {
      "displayName": "Giant (Carlisle)",
      "id": "giant-22a674",
      "locationSet": {
        "include": ["us-pa.geojson"]
      },
      "tags": {
        "brand": "Giant",
        "brand:wikidata": "Q5558332",
        "name": "Giant",
        "shop": "supermarket"
      }
    },
    {
      "displayName": "Giant (Landover)",
      "id": "giant-fc203b",
      "locationSet": {
        "include": [
          "us-dc.geojson",
          "us-de.geojson",
          "us-md.geojson",
          "us-va.geojson"
        ]
      },
      "tags": {
        "brand": "Giant",
        "brand:wikidata": "Q5558336",
        "name": "Giant",
        "official_name": "Giant Food",
        "shop": "supermarket"
      }
    },
    {
      "displayName": "Giant Eagle",
      "id": "gianteagle-dca8d8",
      "locationSet": {
        "include": [
          "us-in.geojson",
          "us-md.geojson",
          "us-oh.geojson",
          "us-pa.geojson",
          "us-wv.geojson"
        ]
      },
      "matchNames": ["giant eagle supermarket"],
      "tags": {
        "brand": "Giant Eagle",
        "brand:wikidata": "Q1522721",
        "name": "Giant Eagle",
        "shop": "supermarket"
      }
    },
    {
      "displayName": "Giant Hypermarket",
      "id": "gianthypermarket-e1160b",
      "locationSet": {
        "include": ["id", "my", "sg", "vn"]
      },
      "tags": {
        "brand": "Giant Hypermarket",
        "brand:wikidata": "Q4217013",
        "name": "Giant Hypermarket",
        "shop": "supermarket"
      }
    },
    {
      "displayName": "Globus",
      "id": "globus-2d7d3f",
      "locationSet": {
        "include": ["cz", "de", "ru"]
      },
      "tags": {
        "brand": "Globus",
        "brand:wikidata": "Q457503",
        "name": "Globus",
        "shop": "supermarket"
      }
    },
    {
      "displayName": "Go Asia",
      "id": "goasia-0a839e",
      "locationSet": {"include": ["de"]},
      "tags": {
        "brand": "Go Asia",
        "brand:wikidata": "Q102381911",
        "name": "Go Asia",
        "shop": "supermarket"
      }
    },
    {
      "displayName": "Gordon Food Service",
      "id": "gordonfoodservice-166dbe",
      "locationSet": {"include": ["ca", "us"]},
      "tags": {
        "brand": "Gordon Food Service",
        "brand:wikidata": "Q1538006",
        "name": "Gordon Food Service",
        "shop": "supermarket"
      }
    },
    {
      "displayName": "Grand Frais",
      "id": "grandfrais-c16b1c",
      "locationSet": {"include": ["fr"]},
      "tags": {
        "brand": "Grand Frais",
        "brand:wikidata": "Q3114675",
        "name": "Grand Frais",
        "shop": "supermarket"
      }
    },
    {
      "displayName": "Grocery Outlet",
      "id": "groceryoutlet-dde59d",
      "locationSet": {"include": ["us"]},
      "tags": {
        "brand": "Grocery Outlet",
        "brand:wikidata": "Q5609934",
        "name": "Grocery Outlet",
        "official_name": "Grocery Outlet Bargain Market",
        "shop": "supermarket"
      }
    },
    {
      "displayName": "Groszek",
      "id": "groszek-9e6a6c",
      "locationSet": {"include": ["pl"]},
      "tags": {
        "brand": "Groszek",
        "brand:wikidata": "Q9280965",
        "name": "Groszek",
        "shop": "supermarket"
      }
    },
    {
      "displayName": "Gulliver",
      "id": "gulliver-0cb133",
      "locationSet": {"include": ["it"]},
      "tags": {
        "brand": "Gulliver",
        "brand:wikidata": "Q110454395",
        "name": "Gulliver",
        "shop": "supermarket"
      }
    },
    {
      "displayName": "H Mart",
      "id": "hmart-90050a",
      "locationSet": {
        "include": ["ca", "gb", "us"]
      },
      "tags": {
        "alt_name:ko": "H 마트",
        "brand": "H Mart",
        "brand:wikidata": "Q5636306",
        "cuisine": "asian",
        "name": "H Mart",
        "name:en": "H Mart",
        "name:ko": "한아름",
        "name:zh-Hans": "韩亚龙",
        "name:zh-Hant": "韓亞龍",
        "shop": "supermarket"
      }
    },
    {
      "displayName": "H-E-B",
      "id": "heb-078f5a",
      "locationSet": {"include": ["mx", "us"]},
      "tags": {
        "brand": "H-E-B",
        "brand:wikidata": "Q830621",
        "name": "H-E-B",
        "shop": "supermarket"
      }
    },
    {
      "displayName": "H-E-B plus!",
      "id": "hebplus-078f5a",
      "locationSet": {"include": ["mx", "us"]},
      "tags": {
        "brand": "H-E-B plus!",
        "brand:wikidata": "Q830621",
        "name": "H-E-B plus!",
        "shop": "supermarket"
      }
    },
    {
      "displayName": "Hakmar",
      "id": "hakmar-5b5772",
      "locationSet": {"include": ["tr"]},
      "tags": {
        "brand": "Hakmar",
        "brand:wikidata": "Q110454434",
        "name": "Hakmar",
        "shop": "supermarket"
      }
    },
    {
      "displayName": "Hakmar Express",
      "id": "hakmarexpress-5b5772",
      "locationSet": {"include": ["tr"]},
      "tags": {
        "brand": "Hakmar Express",
        "brand:wikidata": "Q110454466",
        "name": "Hakmar Express",
        "shop": "supermarket"
      }
    },
    {
      "displayName": "HalpaHalli",
      "id": "halpahalli-c9c76a",
      "locationSet": {
        "include": ["ee", "fi", "ru"]
      },
      "tags": {
        "brand": "HalpaHalli",
        "brand:wikidata": "Q11861256",
        "name": "HalpaHalli",
        "shop": "supermarket"
      }
    },
    {
      "displayName": "Hannaford",
      "id": "hannaford-dde59d",
      "locationSet": {"include": ["us"]},
      "tags": {
        "brand": "Hannaford",
        "brand:wikidata": "Q5648760",
        "name": "Hannaford",
        "shop": "supermarket"
      }
    },
    {
      "displayName": "Harps",
      "id": "harps-dde59d",
      "locationSet": {"include": ["us"]},
      "tags": {
        "brand": "Harps",
        "brand:wikidata": "Q16994839",
        "name": "Harps",
        "shop": "supermarket"
      }
    },
    {
      "displayName": "Harris Farm Markets",
      "id": "harrisfarmmarkets-c254c9",
      "locationSet": {"include": ["au"]},
      "tags": {
        "brand": "Harris Market Farms",
        "brand:wikidata": "Q5664888",
        "name": "Harris Farm Markets",
        "shop": "supermarket"
      }
    },
    {
      "displayName": "Harris Teeter",
      "id": "harristeeter-dde59d",
      "locationSet": {"include": ["us"]},
      "tags": {
        "brand": "Harris Teeter",
        "brand:wikidata": "Q5665067",
        "name": "Harris Teeter",
        "shop": "supermarket"
      }
    },
    {
      "displayName": "Hemköp",
      "id": "hemkop-c57afb",
      "locationSet": {"include": ["se"]},
      "preserveTags": ["^name"],
      "tags": {
        "brand": "Hemköp",
        "brand:wikidata": "Q10521746",
        "name": "Hemköp",
        "shop": "supermarket"
      }
    },
    {
      "displayName": "HERKULES Ecenter",
      "id": "herkulesecenter-0a839e",
      "locationSet": {"include": ["de"]},
      "tags": {
        "brand": "HERKULES Ecenter",
        "brand:wikidata": "Q701755",
        "name": "HERKULES Ecenter",
        "shop": "supermarket"
      }
    },
    {
      "displayName": "Hero Supermarket",
      "id": "herosupermarket-9b33de",
      "locationSet": {"include": ["id"]},
      "tags": {
        "brand": "Hero Supermarket",
        "brand:wikidata": "Q12485604",
        "name": "Hero Supermarket",
        "shop": "supermarket"
      }
    },
    {
      "displayName": "Heron Foods",
      "id": "heronfoods-a8278b",
      "locationSet": {"include": ["gb"]},
      "tags": {
        "brand": "Heron Foods",
        "brand:wikidata": "Q5743472",
        "name": "Heron Foods",
        "shop": "supermarket"
      }
    },
    {
      "displayName": "Hiper Simply",
      "id": "hipersimply-0513f1",
      "locationSet": {"include": ["es"]},
      "tags": {
        "brand": "Hiper Simply",
        "brand:wikidata": "Q5643014",
        "name": "Hiper Simply",
        "shop": "supermarket"
      }
    },
    {
      "displayName": "Hipercor",
      "id": "hipercor-0513f1",
      "locationSet": {"include": ["es"]},
      "matchTags": ["amenity/retail"],
      "tags": {
        "brand": "Hipercor",
        "brand:wikidata": "Q191574",
        "name": "Hipercor",
        "shop": "supermarket"
      }
    },
    {
      "displayName": "HiperDino",
      "id": "hiperdino-0513f1",
      "locationSet": {"include": ["es"]},
      "tags": {
        "brand": "HiperDino",
        "brand:wikidata": "Q105955292",
        "operator": "DinoSol",
        "operator:wikidata": "Q5278478",
        "shop": "supermarket"
      }
    },
    {
      "displayName": "Hipermaxi",
      "id": "hipermaxi-cbfbb4",
      "locationSet": {"include": ["bo"]},
      "tags": {
        "brand": "Hipermaxi",
        "brand:wikidata": "Q81968262",
        "name": "Hipermaxi",
        "shop": "supermarket"
      }
    },
    {
      "displayName": "HIT",
      "id": "hit-0a839e",
      "locationSet": {"include": ["de"]},
      "tags": {
        "brand": "HIT",
        "brand:wikidata": "Q1548713",
        "name": "HIT",
        "shop": "supermarket"
      }
    },
    {
      "displayName": "Hofer",
      "id": "hofer-83285c",
      "locationSet": {"include": ["at", "si"]},
      "tags": {
        "brand": "Hofer",
        "brand:wikidata": "Q15815751",
        "name": "Hofer",
        "shop": "supermarket"
      }
    },
    {
      "displayName": "Hoogvliet",
      "id": "hoogvliet-5811b5",
      "locationSet": {"include": ["nl"]},
      "tags": {
        "brand": "Hoogvliet",
        "brand:wikidata": "Q2770647",
        "name": "Hoogvliet",
        "shop": "supermarket"
      }
    },
    {
      "displayName": "Hruška",
      "id": "hruska-8e6809",
      "locationSet": {"include": ["cz"]},
      "tags": {
        "brand": "Hruška",
        "brand:wikidata": "Q58196374",
        "name": "Hruška",
        "shop": "supermarket"
      }
    },
    {
      "displayName": "Hy-Vee",
      "id": "hyvee-dde59d",
      "locationSet": {"include": ["us"]},
      "tags": {
        "brand": "Hy-Vee",
        "brand:wikidata": "Q1639719",
        "name": "Hy-Vee",
        "shop": "supermarket"
      }
    },
    {
      "displayName": "Hyper U",
      "id": "hyperu-c16b1c",
      "locationSet": {"include": ["fr"]},
      "tags": {
        "brand": "Hyper U",
        "brand:wikidata": "Q2529029",
        "name": "Hyper U",
        "shop": "supermarket"
      }
    },
    {
      "displayName": "IC Norte",
      "id": "icnorte-cbfbb4",
      "locationSet": {"include": ["bo"]},
      "tags": {
        "brand": "IC Norte",
        "brand:wikidata": "Q81967653",
        "name": "IC Norte",
        "shop": "supermarket"
      }
    },
    {
      "displayName": "ICA",
      "id": "ica-e39865",
      "locationSet": {"include": ["no", "se"]},
      "matchNames": ["ica supermarket"],
      "preserveTags": ["^name"],
      "tags": {
        "brand": "ICA",
        "brand:wikidata": "Q1663776",
        "name": "ICA",
        "shop": "supermarket"
      }
    },
    {
      "displayName": "ICA Kvantum",
      "id": "icakvantum-c57afb",
      "locationSet": {"include": ["se"]},
      "preserveTags": ["^name"],
      "tags": {
        "brand": "ICA Kvantum",
        "brand:wikidata": "Q1663776",
        "name": "ICA Kvantum",
        "shop": "supermarket"
      }
    },
    {
      "displayName": "ICA Maxi",
      "id": "icamaxi-e39865",
      "locationSet": {"include": ["no", "se"]},
      "preserveTags": ["^name"],
      "tags": {
        "brand": "ICA Maxi",
        "brand:wikidata": "Q1663776",
        "name": "ICA Maxi",
        "shop": "supermarket"
      }
    },
    {
      "displayName": "Ica Nära",
      "id": "icanara-986a24",
      "locationSet": {"include": ["se"]},
      "tags": {
        "brand": "Ica Nära",
        "brand:wikidata": "Q1663776",
        "name": "Ica Nära",
        "shop": "supermarket"
      }
    },
    {
      "displayName": "IDEA",
      "id": "idea-b83687",
      "locationSet": {"include": ["rs"]},
      "tags": {
        "brand": "IDEA",
        "brand:wikidata": "Q23461622",
        "name": "IDEA",
        "shop": "supermarket"
      }
    },
    {
      "displayName": "Ideal Food Basket",
      "id": "idealfoodbasket-dde59d",
      "locationSet": {"include": ["us"]},
      "tags": {
        "brand": "Ideal Food Basket",
        "brand:wikidata": "Q111908729",
        "name": "Ideal Food Basket",
        "shop": "supermarket"
      }
    },
    {
      "displayName": "IGA",
      "id": "iga-166dbe",
      "locationSet": {"include": ["ca", "us"]},
      "tags": {
        "brand": "IGA",
        "brand:wikidata": "Q3146662",
        "name": "IGA",
        "shop": "supermarket"
      }
    },
    {
      "displayName": "IGA (Australia)",
      "id": "iga-c254c9",
      "locationSet": {"include": ["au"]},
      "tags": {
        "brand": "IGA",
        "brand:wikidata": "Q5970945",
        "name": "IGA",
        "shop": "supermarket"
      }
    },
    {
      "displayName": "IKI",
      "id": "iki-dfbc25",
      "locationSet": {"include": ["lt"]},
      "tags": {
        "brand": "IKI",
        "brand:wikidata": "Q1653981",
        "name": "IKI",
        "operator": "Palink",
        "shop": "supermarket"
      }
    },
    {
      "displayName": "In's",
      "id": "ins-0cb133",
      "locationSet": {"include": ["it"]},
      "tags": {
        "brand": "In's",
        "name": "In's",
        "shop": "supermarket"
      }
    },
    {
      "displayName": "In's Mercato",
      "id": "insmercato-0cb133",
      "locationSet": {"include": ["it"]},
      "tags": {
        "brand": "In's Mercato",
        "name": "In's Mercato",
        "shop": "supermarket"
      }
    },
    {
      "displayName": "Incoop",
      "id": "incoop-0cb133",
      "locationSet": {"include": ["it"]},
      "tags": {
        "brand": "Incoop",
        "name": "Incoop",
        "shop": "supermarket"
      }
    },
    {
      "displayName": "Ingles",
      "id": "ingles-dde59d",
      "locationSet": {"include": ["us"]},
      "tags": {
        "brand": "Ingles",
        "brand:wikidata": "Q6032595",
        "name": "Ingles",
        "shop": "supermarket"
      }
    },
    {
      "displayName": "Intermarché",
      "id": "intermarche-986a24",
      "locationSet": {"include": ["001"]},
      "tags": {
        "brand": "Intermarché",
        "brand:wikidata": "Q3153200",
        "name": "Intermarché",
        "shop": "supermarket"
      }
    },
    {
      "displayName": "Intermarché Express",
      "id": "intermarcheexpress-5dc877",
      "locationSet": {"include": ["fr", "pt"]},
      "tags": {
        "brand": "Intermarché Express",
        "brand:wikidata": "Q98278043",
        "name": "Intermarché Express",
        "shop": "supermarket"
      }
    },
    {
      "displayName": "Intermarché Super",
      "id": "intermarchesuper-86bfe8",
      "locationSet": {
        "include": ["be", "fr", "pl", "pt"]
      },
      "tags": {
        "brand": "Intermarché Super",
        "brand:wikidata": "Q3153200",
        "name": "Intermarché Super",
        "shop": "supermarket"
      }
    },
    {
      "displayName": "Interspar",
      "id": "interspar-1eef1d",
      "locationSet": {"include": ["at"]},
      "tags": {
        "brand": "Interspar",
        "brand:wikidata": "Q15820339",
        "name": "Interspar",
        "shop": "supermarket"
      }
    },
    {
      "displayName": "Ipercoop",
      "id": "ipercoop-0cb133",
      "locationSet": {"include": ["it"]},
      "tags": {
        "brand": "Ipercoop",
        "brand:wikidata": "Q6064990",
        "name": "Ipercoop",
        "shop": "supermarket"
      }
    },
    {
      "displayName": "Irma",
      "id": "irma-072052",
      "locationSet": {"include": ["dk"]},
      "tags": {
        "brand": "Irma",
        "brand:wikidata": "Q797150",
        "name": "Irma",
        "shop": "supermarket"
      }
    },
    {
      "displayName": "Jan Linders",
      "id": "janlinders-5811b5",
      "locationSet": {"include": ["nl"]},
      "tags": {
        "brand": "Jan Linders",
        "brand:wikidata": "Q2200982",
        "name": "Jan Linders",
        "shop": "supermarket"
      }
    },
    {
      "displayName": "Jewel-Osco",
      "id": "jewelosco-dde59d",
      "locationSet": {"include": ["us"]},
      "tags": {
        "brand": "Jewel-Osco",
        "brand:wikidata": "Q3178470",
        "name": "Jewel-Osco",
        "shop": "supermarket"
      }
    },
    {
      "displayName": "Joker",
      "id": "joker-ed9dd5",
      "locationSet": {"include": ["no"]},
      "matchTags": ["shop/convenience"],
      "preserveTags": ["^name"],
      "tags": {
        "brand": "Joker",
        "brand:wikidata": "Q716328",
        "name": "Joker",
        "shop": "supermarket"
      }
    },
    {
      "displayName": "Jumbo",
      "id": "jumbo-1cf55d",
      "locationSet": {"include": ["be", "nl"]},
      "matchNames": ["jumbo supermarkt"],
      "preserveTags": ["^name"],
      "tags": {
        "brand": "Jumbo",
        "brand:wikidata": "Q2262314",
        "name": "Jumbo",
        "shop": "supermarket"
      }
    },
    {
      "displayName": "K-Citymarket",
      "id": "kcitymarket-46d3b7",
      "locationSet": {"include": ["fi"]},
      "tags": {
        "brand": "K-Citymarket",
        "brand:wikidata": "Q11868561",
        "name": "K-Citymarket",
        "shop": "supermarket"
      }
    },
    {
      "displayName": "K-Supermarket",
      "id": "ksupermarket-46d3b7",
      "locationSet": {"include": ["fi"]},
      "tags": {
        "brand": "K-Supermarket",
        "brand:wikidata": "Q5408668",
        "name": "K-Supermarket",
        "shop": "supermarket"
      }
    },
    {
      "displayName": "K+K",
      "id": "kk-0a839e",
      "locationSet": {"include": ["de"]},
      "tags": {
        "brand": "K+K",
        "brand:wikidata": "Q1718009",
        "name": "K+K",
        "shop": "supermarket"
      }
    },
    {
      "displayName": "Kaufland",
      "id": "kaufland-c3ebf9",
      "locationSet": {
        "include": [
          "cz",
          "de",
          "hr",
          "pl",
          "ro",
          "sk"
        ]
      },
      "tags": {
        "brand": "Kaufland",
        "brand:wikidata": "Q685967",
        "name": "Kaufland",
        "shop": "supermarket"
      }
    },
    {
      "displayName": "Kaufland (България)",
      "locationSet": {
        "include": [
          "bg"
        ]
      },
      "tags": {
        "brand": "Kaufland",
        "brand:wikidata": "Q685967",
        "name": "Kaufland",
        "name:bg": "Кауфланд",
        "shop": "supermarket"
      }
    },
    {
      "displayName": "Ketal",
      "id": "ketal-cbfbb4",
      "locationSet": {"include": ["bo"]},
      "tags": {
        "brand": "Ketal",
        "brand:wikidata": "Q81967299",
        "name": "Ketal",
        "shop": "supermarket"
      }
    },
    {
      "displayName": "Key Food",
      "id": "keyfood-dde59d",
      "locationSet": {"include": ["us"]},
      "tags": {
        "brand": "Key Food",
        "brand:wikidata": "Q6398037",
        "name": "Key Food",
        "shop": "supermarket"
      }
    },
    {
      "displayName": "KFL Supermarkets",
      "id": "kflsupermarkets-c254c9",
      "locationSet": {"include": ["au"]},
      "tags": {
        "alt_name": "KFL",
        "brand": "KFL Supermarkets",
        "brand:wikidata": "Q113462406",
        "name": "KFL Supermarkets",
        "name:zh": "达成超市",
        "origin": "asian",
        "shop": "supermarket"
      }
    },
    {
      "displayName": "King Soopers",
      "id": "kingsoopers-dde59d",
      "locationSet": {"include": ["us"]},
      "tags": {
        "brand": "King Soopers",
        "brand:wikidata": "Q6412065",
        "name": "King Soopers",
        "shop": "supermarket"
      }
    },
    {
      "displayName": "King Soopers Marketplace",
      "id": "kingsoopersmarketplace-dde59d",
      "locationSet": {"include": ["us"]},
      "tags": {
        "brand": "King Soopers Marketplace",
        "brand:wikidata": "Q6412065",
        "name": "King Soopers Marketplace",
        "shop": "supermarket"
      }
    },
    {
      "displayName": "Kings",
      "id": "kings-dde59d",
      "locationSet": {"include": ["us"]},
      "tags": {
        "brand": "Kings",
        "brand:wikidata": "Q6412914",
        "name": "Kings",
        "shop": "supermarket"
      }
    },
    {
      "displayName": "Kipa",
      "id": "kipa-5b5772",
      "locationSet": {"include": ["tr"]},
      "tags": {
        "brand": "Kipa",
        "brand:wikidata": "Q218006",
        "name": "Kipa",
        "shop": "supermarket"
      }
    },
    {
      "displayName": "Kiwi",
      "id": "kiwi-2b56aa",
      "locationSet": {"include": ["dk", "no"]},
      "preserveTags": ["^name"],
      "tags": {
        "brand": "Kiwi",
        "brand:wikidata": "Q1613639",
        "name": "Kiwi",
        "shop": "supermarket"
      }
    },
    {
      "displayName": "Konsum (Dresden)",
      "id": "konsum-c00dcd",
      "locationSet": {
        "include": ["konsum-dresden.geojson"]
      },
      "tags": {
        "brand": "Konsum Dresden",
        "brand:wikidata": "Q1618877",
        "name": "Konsum",
        "shop": "supermarket"
      }
    },
    {
      "displayName": "Konsum Leipzig",
      "id": "konsumleipzig-1d068e",
      "locationSet": {
        "include": ["konsum-leipzig.geojson"]
      },
      "tags": {
        "brand": "Konsum Leipzig",
        "brand:wikidata": "Q1468147",
        "name": "Konsum Leipzig",
        "shop": "supermarket"
      }
    },
    {
      "displayName": "Konzum (Balkans)",
      "id": "konzum-0956c9",
      "locationSet": {
        "include": ["ba", "hr", "rs"]
      },
      "tags": {
        "brand": "Konzum",
        "brand:wikidata": "Q518563",
        "name": "Konzum",
        "shop": "supermarket"
      }
    },
    {
      "displayName": "Konzum (Czechia)",
      "id": "konzum-261d20",
      "locationSet": {"include": ["cz", "sk"]},
      "tags": {
        "brand": "Konzum",
        "name": "Konzum",
        "shop": "supermarket"
      }
    },
    {
      "displayName": "Korzinka",
      "id": "korzinka-c068bf",
      "locationSet": {"include": ["uz"]},
      "tags": {
        "brand": "Korzinka",
        "brand:wikidata": "Q110120894",
        "name": "Korzinka",
        "shop": "supermarket"
      }
    },
    {
      "displayName": "Kroger",
      "id": "kroger-dde59d",
      "locationSet": {"include": ["us"]},
      "matchNames": [
        "kroger food and drug",
        "krogers"
      ],
      "tags": {
        "brand": "Kroger",
        "brand:wikidata": "Q153417",
        "name": "Kroger",
        "shop": "supermarket"
      }
    },
    {
      "displayName": "Kroger Marketplace",
      "id": "krogermarketplace-dde59d",
      "locationSet": {"include": ["us"]},
      "tags": {
        "brand": "Kroger Marketplace",
        "brand:wikidata": "Q153417",
        "name": "Kroger Marketplace",
        "shop": "supermarket"
      }
    },
    {
      "displayName": "Krónan",
      "id": "kronan-0c58a2",
      "locationSet": {"include": ["is"]},
      "tags": {
        "brand": "Krónan",
        "brand:wikidata": "Q16419327",
        "name": "Krónan",
        "shop": "supermarket"
      }
    },
    {
      "displayName": "KTA Super Stores",
      "id": "ktasuperstores-34b4ac",
      "locationSet": {"include": ["us-hi"]},
      "tags": {
        "brand": "KTA Super Stores",
        "brand:wikidata": "Q44361030",
        "name": "KTA Super Stores",
        "shop": "supermarket"
      }
    },
    {
      "displayName": "Kupsch",
      "id": "kupsch-0a839e",
      "locationSet": {"include": ["de"]},
      "tags": {
        "brand": "Kupsch",
        "brand:wikidata": "Q1750581",
        "name": "Kupsch",
        "shop": "supermarket"
      }
    },
    {
      "displayName": "Kvickly",
      "id": "kvickly-072052",
      "locationSet": {"include": ["dk"]},
      "tags": {
        "brand": "Kvickly",
        "brand:wikidata": "Q7061148",
        "name": "Kvickly",
        "shop": "supermarket"
      }
    },
    {
      "displayName": "L'Eau Vive",
      "id": "leauvive-c16b1c",
      "locationSet": {"include": ["fr"]},
      "tags": {
        "brand": "L'Eau Vive",
        "brand:wikidata": "Q89200423",
        "name": "L'Eau Vive",
        "shop": "supermarket"
      }
    },
    {
      "displayName": "La Anónima",
      "id": "laanonima-0d2b84",
      "locationSet": {"include": ["ar"]},
      "tags": {
        "brand": "La Anónima",
        "brand:wikidata": "Q6135985",
        "name": "La Anónima",
        "shop": "supermarket"
      }
    },
    {
      "displayName": "La Comer",
      "id": "lacomer-9b2dfb",
      "locationSet": {"include": ["mx"]},
      "tags": {
        "brand": "La Comer",
        "brand:wikidata": "Q26765126",
        "name": "La Comer",
        "shop": "supermarket"
      }
    },
    {
      "displayName": "La Michoacana Meat Market",
      "id": "lamichoacanameatmarket-dde59d",
      "locationSet": {"include": ["us"]},
      "tags": {
        "brand": "La Michoacana Meat Market",
        "brand:wikidata": "Q6463872",
        "cuisine": "latin_american",
        "name": "La Michoacana Meat Market",
        "shop": "supermarket",
        "short_name": "La Michoacana"
      }
    },
    {
      "displayName": "La Plaza de DIA",
      "id": "laplazadedia-0513f1",
      "locationSet": {"include": ["es"]},
      "tags": {
        "brand": "La Plaza de DIA",
        "brand:wikidata": "Q58904673",
        "name": "La Plaza de DIA",
        "shop": "supermarket"
      }
    },
    {
      "displayName": "La Sirena",
      "id": "lasirena-0513f1",
      "locationSet": {"include": ["es"]},
      "tags": {
        "brand": "La Sirena",
        "brand:wikidata": "Q21034458",
        "name": "La Sirena",
        "shop": "supermarket"
      }
    },
    {
      "displayName": "La Vie Claire",
      "id": "lavieclaire-c16b1c",
      "locationSet": {"include": ["fr"]},
      "tags": {
        "brand": "La Vie Claire",
        "brand:wikidata": "Q3213589",
        "name": "La Vie Claire",
        "organic": "only",
        "shop": "supermarket"
      }
    },
    {
      "displayName": "Landi",
      "id": "landi-36e991",
      "locationSet": {"include": ["ch"]},
      "tags": {
        "brand": "Landi",
        "brand:wikidata": "Q1803010",
        "name": "Landi",
        "shop": "supermarket"
      }
    },
    {
      "displayName": "Leader Price",
      "id": "leaderprice-986a24",
      "locationSet": {"include": ["001"]},
      "tags": {
        "brand": "Leader Price",
        "brand:wikidata": "Q2181426",
        "name": "Leader Price",
        "shop": "supermarket"
      }
    },
    {
      "displayName": "Lewiatan",
      "id": "lewiatan-9e6a6c",
      "locationSet": {"include": ["pl"]},
      "tags": {
        "brand": "Lewiatan",
        "brand:wikidata": "Q11755396",
        "name": "Lewiatan",
        "shop": "supermarket"
      }
    },
    {
      "displayName": "Lider",
      "id": "lider-d25066",
      "locationSet": {"include": ["cl"]},
      "tags": {
        "brand": "Lider",
        "brand:wikidata": "Q6711261",
        "name": "Lider",
        "shop": "supermarket"
      }
    },
    {
      "displayName": "Lider Express",
      "id": "liderexpress-d25066",
      "locationSet": {"include": ["cl"]},
      "tags": {
        "brand": "Lider",
        "brand:wikidata": "Q6711261",
        "name": "Lider Express",
        "shop": "supermarket"
      }
    },
    {
      "displayName": "Lidl",
      "id": "lidl-4e2e76",
      "locationSet": {
        "include": ["001"],
        "exclude": ["bg"]
      },
      "tags": {
        "brand": "Lidl",
        "brand:wikidata": "Q151954",
        "name": "Lidl",
        "shop": "supermarket"
      }
    },
    {
      "displayName": "Lincolnshire Co-op",
      "id": "lincolnshirecoop-a8278b",
      "locationSet": {"include": ["gb"]},
      "tags": {
        "brand": "Lincolnshire Co-op",
        "brand:wikidata": "Q6551231",
        "name": "Lincolnshire Co-op",
        "shop": "supermarket"
      }
    },
    {
      "displayName": "Linella",
      "id": "linella-cb8836",
      "locationSet": {"include": ["md"]},
      "tags": {
        "brand": "Linella",
        "brand:wikidata": "Q61085990",
        "name": "Linella",
        "shop": "supermarket"
      }
    },
    {
      "displayName": "Loblaws",
      "id": "loblaws-76454b",
      "locationSet": {"include": ["ca"]},
      "matchNames": ["loblaws great food"],
      "tags": {
        "brand": "Loblaws",
        "brand:wikidata": "Q3257626",
        "name": "Loblaws",
        "shop": "supermarket"
      }
    },
    {
      "displayName": "Londis (Ireland)",
      "id": "londis-23ec32",
      "locationSet": {"include": ["ie"]},
      "tags": {
        "brand": "Londis",
        "brand:wikidata": "Q21015800",
        "name": "Londis",
        "shop": "supermarket"
      }
    },
    {
      "displayName": "Londis (UK)",
      "id": "londis-a8278b",
      "locationSet": {"include": ["gb"]},
      "tags": {
        "brand": "Londis",
        "brand:wikidata": "Q21008564",
        "name": "Londis",
        "shop": "supermarket"
      }
    },
    {
      "displayName": "Longdan",
      "id": "longdan-cc4ffc",
      "locationSet": {"include": ["gb-eng"]},
      "tags": {
        "brand": "Longdan",
        "brand:wikidata": "Q111462402",
        "name": "Longdan",
        "origin": "asian",
        "shop": "supermarket"
      }
    },
    {
      "displayName": "Longo's",
      "id": "longos-388e9d",
      "locationSet": {
        "include": ["ca-on.geojson"]
      },
      "tags": {
        "brand": "Longo's",
        "brand:wikidata": "Q6674182",
        "name": "Longo's",
        "shop": "supermarket"
      }
    },
    {
      "displayName": "Lotte Mart",
      "id": "lottemart-1fa952",
      "locationSet": {"include": ["id", "kr"]},
      "tags": {
        "brand": "Lotte Mart",
        "brand:wikidata": "Q326715",
        "name": "Lotte Mart",
        "shop": "supermarket"
      }
    },
    {
      "displayName": "Lotus's",
      "id": "lotuss-a5f134",
      "locationSet": {"include": ["my", "th"]},
      "tags": {
        "alt_name": "Tesco Lotus",
        "brand": "Lotus's",
        "brand:wikidata": "Q2378901",
        "name": "Lotus's",
        "shop": "supermarket"
      }
    },
    {
      "displayName": "Lowe's Market",
      "id": "lowesmarket-dde59d",
      "locationSet": {"include": ["us"]},
      "tags": {
        "brand": "Lowe's Market",
        "brand:wikidata": "Q6693107",
        "name": "Lowe's Market",
        "shop": "supermarket"
      }
    },
    {
      "displayName": "Lowes Foods",
      "id": "lowesfoods-dde59d",
      "locationSet": {"include": ["us"]},
      "tags": {
        "brand": "Lowes Foods",
        "brand:wikidata": "Q6693991",
        "name": "Lowes Foods",
        "shop": "supermarket"
      }
    },
    {
      "displayName": "LPG BioMarkt",
      "id": "lpgbiomarkt-0a839e",
      "locationSet": {"include": ["de"]},
      "matchNames": ["lpg"],
      "tags": {
        "brand": "LPG BioMarkt",
        "brand:wikidata": "Q107983669",
        "name": "LPG BioMarkt",
        "organic": "only",
        "shop": "supermarket"
      }
    },
    {
      "displayName": "Lucky",
      "id": "lucky-dde59d",
      "locationSet": {"include": ["us"]},
      "matchNames": ["luckys"],
      "tags": {
        "brand": "Lucky",
        "brand:wikidata": "Q6698032",
        "name": "Lucky",
        "shop": "supermarket"
      }
    },
    {
      "displayName": "Lupa",
      "id": "lupa-0513f1",
      "locationSet": {"include": ["es"]},
      "tags": {
        "brand": "Lupa",
        "brand:wikidata": "Q58044048",
        "name": "Lupa",
        "shop": "supermarket"
      }
    },
    {
      "displayName": "M&S Foodhall",
      "id": "mandsfoodhall-986a24",
      "locationSet": {"include": ["001"]},
      "matchNames": ["marks & spencer foodhall"],
      "tags": {
        "brand": "M&S Foodhall",
        "brand:wikidata": "Q714491",
        "name": "M&S Foodhall",
        "shop": "supermarket"
      }
    },
    {
      "displayName": "M&S Simply Food",
      "id": "mandssimplyfood-986a24",
      "locationSet": {"include": ["001"]},
      "matchNames": [
        "marks & spencer simply food"
      ],
      "tags": {
        "brand": "M&S Simply Food",
        "brand:wikidata": "Q714491",
        "name": "M&S Simply Food",
        "shop": "supermarket"
      }
    },
    {
      "displayName": "Marc's",
      "id": "marcs-dde59d",
      "locationSet": {"include": ["us"]},
      "tags": {
        "brand": "Marc's",
        "brand:wikidata": "Q17080259",
        "name": "Marc's",
        "shop": "supermarket"
      }
    },
    {
      "displayName": "Marché Adonis",
      "id": "marcheadonis-76454b",
      "locationSet": {"include": ["ca"]},
      "matchNames": ["adonis"],
      "tags": {
        "brand": "Marché Adonis",
        "brand:wikidata": "Q20707426",
        "name": "Marché Adonis",
        "shop": "supermarket"
      }
    },
    {
      "displayName": "Margin Free Market",
      "id": "marginfreemarket-9ef8f9",
      "locationSet": {"include": ["in"]},
      "tags": {
        "brand": "Margin Free Market",
        "brand:wikidata": "Q99751436",
        "name": "Margin Free Market",
        "official_name": "Margin Free Market Pvt Ltd",
        "shop": "supermarket"
      }
    },
    {
      "displayName": "Mariano's Fresh Market",
      "id": "marianosfreshmarket-5ca8e2",
      "locationSet": {
        "include": ["us-il.geojson"]
      },
      "tags": {
        "brand": "Mariano's Fresh Market",
        "brand:wikidata": "Q55622168",
        "name": "Mariano's Fresh Market",
        "shop": "supermarket",
        "short_name": "Mariano's"
      }
    },
    {
      "displayName": "Markant",
      "id": "markant-0a839e",
      "locationSet": {"include": ["de"]},
      "tags": {
        "brand": "Markant",
        "brand:wikidata": "Q57523365",
        "name": "Markant",
        "shop": "supermarket"
      }
    },
    {
      "displayName": "Market Basket",
      "id": "marketbasket-986a24",
      "locationSet": {"include": ["001"]},
      "tags": {
        "brand": "Market Basket",
        "brand:wikidata": "Q2079198",
        "name": "Market Basket",
        "shop": "supermarket"
      }
    },
    {
      "displayName": "Market In",
      "id": "marketin-37450e",
      "locationSet": {"include": ["gr"]},
      "tags": {
        "brand": "Market In",
        "name": "Market In",
        "shop": "supermarket"
      }
    },
    {
      "displayName": "Market of Choice",
      "id": "marketofchoice-dde59d",
      "locationSet": {"include": ["us"]},
      "tags": {
        "brand": "Market of Choice",
        "brand:wikidata": "Q6770822",
        "name": "Market of Choice",
        "shop": "supermarket"
      }
    },
    {
      "displayName": "Market Place",
      "id": "marketplace-745f9c",
      "locationSet": {"include": ["hk"]},
      "tags": {
        "brand": "Market Place",
        "brand:en": "Market Place",
        "brand:wikidata": "Q10851178",
        "name": "Market Place",
        "name:en": "Market Place",
        "shop": "supermarket"
      }
    },
    {
      "displayName": "Market Place by Jasons",
      "id": "marketplacebyjasons-745f9c",
      "locationSet": {"include": ["hk"]},
      "tags": {
        "brand": "Market Place by Jasons",
        "brand:en": "Market Place by Jasons",
        "brand:wikidata": "Q6770713",
        "name": "Market Place by Jasons",
        "name:en": "Market Place by Jasons",
        "shop": "supermarket"
      }
    },
    {
      "displayName": "MARKTKAUF",
      "id": "marktkauf-0a839e",
      "locationSet": {"include": ["de"]},
      "tags": {
        "brand": "MARKTKAUF",
        "brand:wikidata": "Q1533254",
        "name": "MARKTKAUF",
        "shop": "supermarket"
      }
    },
    {
      "displayName": "Marqt",
      "id": "marqt-5811b5",
      "locationSet": {"include": ["nl"]},
      "tags": {
        "brand": "Marqt",
        "brand:wikidata": "Q55361811",
        "name": "Marqt",
        "shop": "supermarket"
      }
    },
    {
      "displayName": "Martin's Super Markets",
      "id": "martinssupermarkets-dde59d",
      "locationSet": {"include": ["us"]},
      "tags": {
        "brand": "Martin's Super Markets",
        "brand:wikidata": "Q6774803",
        "name": "Martin's Super Markets",
        "shop": "supermarket"
      }
    },
    {
      "displayName": "masymas (Hijos de Luis Rodríguez)",
      "id": "masymas-d9d175",
      "locationSet": {
        "include": [
          [-4.84618, 43.31585, 30],
          [-5.5669, 42.5989, 30],
          [-5.5881, 43.3436, 50],
          [-6.1458, 43.5633, 10],
          [-6.60835, 43.26997, 50]
        ]
      },
      "tags": {
        "brand": "masymas",
        "brand:wikidata": "Q6135987",
        "name": "masymas",
        "operator": "Hijos de Luis Rodríguez, S.A.",
        "operator:wikidata": "Q111520108",
        "shop": "supermarket"
      }
    },
    {
      "displayName": "masymas (Juan Fornés Fornés)",
      "id": "masymas-cb4ace",
      "locationSet": {
        "include": [
          [-0.3, 38.6983, 60],
          [-0.7197, 39.4717, 60],
          [-0.8792, 37.6237, 20],
          [-1.041389, 38.207222, 60],
          [-1.6023, 37.7126, 50],
          [0.0096, 40.3, 60]
        ]
      },
      "tags": {
        "brand": "masymas",
        "brand:wikidata": "Q6135987",
        "name": "masymas",
        "operator": "Juan Fornés Fornés, S.A.",
        "operator:wikidata": "Q111519246",
        "shop": "supermarket"
      }
    },
    {
      "displayName": "masymas (Luis Piña)",
      "id": "masymas-2fdfa5",
      "locationSet": {
        "include": [
          [-2.916667, 37.95, 50],
          [-3.7889, 37.9, 65],
          [-4.9031, 38.1397, 60]
        ]
      },
      "tags": {
        "brand": "masymas",
        "brand:wikidata": "Q6135987",
        "name": "masymas",
        "operator": "Luis Piña, S.A.",
        "operator:wikidata": "Q111520769",
        "shop": "supermarket"
      }
    },
    {
      "displayName": "Match",
      "id": "match-ae86a1",
      "locationSet": {
        "include": ["be", "fr", "hu", "lu"]
      },
      "tags": {
        "brand": "Match",
        "brand:wikidata": "Q513977",
        "name": "Match",
        "shop": "supermarket"
      }
    },
    {
      "displayName": "Matkroken",
      "id": "matkroken-ed9dd5",
      "locationSet": {"include": ["no"]},
      "preserveTags": ["^name"],
      "tags": {
        "brand": "Matkroken",
        "brand:wikidata": "Q11988679",
        "shop": "supermarket"
      }
    },
    {
      "displayName": "Maxi (Canada)",
      "id": "maxi-76454b",
      "locationSet": {"include": ["ca"]},
      "tags": {
        "brand": "Maxi",
        "brand:wikidata": "Q3302441",
        "name": "Maxi",
        "shop": "supermarket"
      }
    },
    {
      "displayName": "Maxi Dia",
      "id": "maxidia-0513f1",
      "locationSet": {"include": ["es"]},
      "tags": {
        "brand": "Maxi Dia",
        "brand:wikidata": "Q925132",
        "name": "Maxi Dia",
        "shop": "supermarket"
      }
    },
    {
      "displayName": "Maxima X",
      "id": "maximax-45f6bc",
      "locationSet": {
        "include": ["ee", "lt", "lv"]
      },
      "tags": {
        "brand": "Maxima X",
        "brand:wikidata": "Q1881222",
        "name": "Maxima X",
        "shop": "supermarket"
      }
    },
    {
      "displayName": "Maxima XX",
      "id": "maximaxx-48a198",
      "locationSet": {
        "include": ["ee", "lt", "lv", "pl"]
      },
      "tags": {
        "brand": "Maxima XX",
        "brand:wikidata": "Q1881222",
        "name": "Maxima XX",
        "shop": "supermarket"
      }
    },
    {
      "displayName": "Maxima XXX",
      "id": "maximaxxx-48a198",
      "locationSet": {
        "include": ["ee", "lt", "lv", "pl"]
      },
      "matchNames": ["maxima"],
      "tags": {
        "brand": "Maxima XXX",
        "brand:wikidata": "Q1881222",
        "name": "Maxima XXX",
        "shop": "supermarket"
      }
    },
    {
      "displayName": "Maximarkt",
      "id": "maximarkt-1eef1d",
      "locationSet": {"include": ["at"]},
      "tags": {
        "brand": "Maximarkt",
        "brand:wikidata": "Q55524814",
        "name": "Maximarkt",
        "shop": "supermarket"
      }
    },
    {
      "displayName": "MaxValu",
      "id": "maxvalu-fc749a",
      "locationSet": {
        "include": ["cn", "jp", "my", "th"]
      },
      "tags": {
        "brand": "MaxValu",
        "brand:wikidata": "Q1960109",
        "name": "MaxValu",
        "shop": "supermarket"
      }
    },
    {
      "displayName": "MCD",
      "id": "mcd-5811b5",
      "locationSet": {"include": ["nl"]},
      "tags": {
        "brand": "MCD",
        "brand:wikidata": "Q46936596",
        "name": "MCD",
        "shop": "supermarket"
      }
    },
    {
      "displayName": "MD",
      "id": "md-0cb133",
      "locationSet": {"include": ["it"]},
      "matchNames": ["md discount"],
      "tags": {
        "brand": "MD",
        "brand:wikidata": "Q3841263",
        "name": "MD",
        "shop": "supermarket"
      }
    },
    {
      "displayName": "Mega",
      "id": "mega-986a24",
      "locationSet": {"include": ["001"]},
      "tags": {
        "brand": "Mega",
        "name": "Mega",
        "shop": "supermarket"
      }
    },
    {
      "displayName": "Mega Image",
      "id": "megaimage-62a473",
      "locationSet": {"include": ["ro"]},
      "tags": {
        "brand": "Mega Image",
        "brand:wikidata": "Q6808085",
        "name": "Mega Image",
        "shop": "supermarket"
      }
    },
    {
      "displayName": "MEGAドン・キホーテ",
      "id": "megadonquijote-fe0970",
      "locationSet": {"include": ["jp"]},
      "matchNames": ["メガ・ドン・キホーテ"],
      "matchTags": [
        "amenity/general",
        "amenity/retail",
        "amenity/variety_store"
      ],
      "tags": {
        "brand": "ドン・キホーテ",
        "brand:en": "Don Quijote",
        "brand:ja": "ドン・キホーテ",
        "brand:wikidata": "Q1185381",
        "name": "MEGAドン・キホーテ",
        "name:en": "MEGA Don Quijote",
        "name:ja": "MEGAドン・キホーテ",
        "opening_hours": "24/7",
        "shop": "supermarket",
        "short_name": "MEGAドンキ",
        "short_name:en": "MegaDonki",
        "short_name:ja": "MEGAドンキ"
      }
    },
    {
      "displayName": "Mego",
      "id": "mego-858077",
      "locationSet": {"include": ["lv"]},
      "tags": {
        "brand": "Mego",
        "brand:wikidata": "Q16363314",
        "name": "Mego",
        "shop": "supermarket"
      }
    },
    {
      "displayName": "Meijer",
      "id": "meijer-dde59d",
      "locationSet": {"include": ["us"]},
      "tags": {
        "brand": "Meijer",
        "brand:wikidata": "Q1917753",
        "name": "Meijer",
        "shop": "supermarket"
      }
    },
    {
      "displayName": "Meny",
      "id": "meny-2b56aa",
      "locationSet": {"include": ["dk", "no"]},
      "preserveTags": ["^name"],
      "tags": {
        "brand": "Meny",
        "brand:wikidata": "Q10581720",
        "name": "Meny",
        "shop": "supermarket"
      }
    },
    {
      "displayName": "Mercadona",
      "id": "mercadona-d9bffc",
      "locationSet": {"include": ["es", "pt"]},
      "tags": {
        "brand": "Mercadona",
        "brand:wikidata": "Q377705",
        "name": "Mercadona",
        "shop": "supermarket"
      }
    },
    {
      "displayName": "Mercator",
      "id": "mercator-05bb56",
      "locationSet": {
        "include": ["ba", "hr", "me", "rs", "si"]
      },
      "tags": {
        "brand": "Mercator",
        "brand:wikidata": "Q738412",
        "name": "Mercator",
        "shop": "supermarket"
      }
    },
    {
      "displayName": "Metro (Ontario)",
      "id": "metro-388e9d",
      "locationSet": {
        "include": ["ca-on.geojson"]
      },
      "tags": {
        "brand": "Metro",
        "brand:wikidata": "Q1145669",
        "name": "Metro",
        "shop": "supermarket"
      }
    },
    {
      "displayName": "Metro (Peru)",
      "id": "metro-acfc90",
      "locationSet": {"include": ["pe"]},
      "tags": {
        "brand": "Metro",
        "brand:wikidata": "Q16640217",
        "name": "Metro",
        "shop": "supermarket"
      }
    },
    {
      "displayName": "Metro (Quebec)",
      "id": "metro-e1427b",
      "locationSet": {
        "include": ["ca-qc.geojson"]
      },
      "tags": {
        "brand": "Metro",
        "brand:wikidata": "Q1145669",
        "name": "Metro",
        "shop": "supermarket"
      }
    },
    {
      "displayName": "Metro Cash & Carry",
      "id": "metrocashandcarry-986a24",
      "locationSet": {"include": ["001"]},
      "tags": {
        "brand": "Metro Cash & Carry",
        "name": "Metro Cash & Carry",
        "shop": "supermarket"
      }
    },
    {
      "displayName": "Meu Super",
      "id": "meusuper-a14fce",
      "locationSet": {"include": ["pt"]},
      "tags": {
        "brand": "Meu Super",
        "name": "Meu Super",
        "shop": "supermarket"
      }
    },
    {
      "displayName": "Mi Bodega Aurrera",
      "id": "mibodegaaurrera-9b2dfb",
      "locationSet": {"include": ["mx"]},
      "tags": {
        "brand": "Mi Bodega Aurrera",
        "brand:wikidata": "Q3365858",
        "name": "Mi Bodega Aurrera",
        "shop": "supermarket"
      }
    },
    {
      "displayName": "Migros",
      "id": "migros-986a24",
      "locationSet": {"include": ["001"]},
      "tags": {
        "brand": "Migros",
        "brand:wikidata": "Q680727",
        "name": "Migros",
        "shop": "supermarket"
      }
    },
    {
      "displayName": "Migros Jet",
      "id": "migrosjet-5b5772",
      "locationSet": {"include": ["tr"]},
      "tags": {
        "brand": "Migros Jet",
        "brand:wikidata": "Q1754510",
        "name": "Migros Jet",
        "shop": "supermarket"
      }
    },
    {
      "displayName": "Mila",
      "id": "mila-9e6a6c",
      "locationSet": {"include": ["pl"]},
      "tags": {
        "brand": "Mila",
        "brand:wikidata": "Q48844636",
        "name": "Mila",
        "shop": "supermarket"
      }
    },
    {
      "displayName": "Milk-Agro",
      "id": "milkagro-4ccde8",
      "locationSet": {"include": ["sk"]},
      "tags": {
        "brand": "Milk-Agro",
        "brand:wikidata": "Q64173785",
        "name": "Milk-Agro",
        "shop": "supermarket"
      }
    },
    {
      "displayName": "Min Købmand",
      "id": "minkobmand-072052",
      "locationSet": {"include": ["dk"]},
      "tags": {
        "brand": "Min Købmand",
        "name": "Min Købmand",
        "shop": "supermarket"
      }
    },
    {
      "displayName": "Minipreço",
      "id": "minipreco-a14fce",
      "locationSet": {"include": ["pt"]},
      "tags": {
        "brand": "Minipreço",
        "brand:wikidata": "Q3042224",
        "name": "Minipreço",
        "shop": "supermarket"
      }
    },
    {
      "displayName": "Mitsuwa Marketplace",
      "id": "mitsuwamarketplace-dde59d",
      "locationSet": {"include": ["us"]},
      "tags": {
        "brand": "Mitsuwa Marketplace",
        "brand:wikidata": "Q6883386",
        "name": "Mitsuwa Marketplace",
        "name:ja": "ミツワマーケットプレイス",
        "shop": "supermarket"
      }
    },
    {
      "displayName": "Mix Markt",
      "id": "mixmarkt-3f43e2",
      "locationSet": {
        "include": [
          "at",
          "be",
          "cy",
          "cz",
          "de",
          "es",
          "fr",
          "gb",
          "gr",
          "it",
          "me",
          "nl",
          "pt"
        ]
      },
      "matchTags": ["shop/convenience"],
      "tags": {
        "brand": "Mix Markt",
        "brand:wikidata": "Q327854",
        "name": "Mix Markt",
        "shop": "supermarket"
      }
    },
    {
      "displayName": "Mix Markt (България)",
      "id": "mixmarkt-56b425",
      "locationSet": {"include": ["bg"]},
      "matchTags": ["shop/convenience"],
      "tags": {
        "brand": "Mix Markt",
        "brand:wikidata": "Q327854",
        "name": "Mix Markt",
        "name:bg": "Микс Маркт",
        "shop": "supermarket"
      }
    },
    {
      "displayName": "Mokpol",
      "id": "mokpol-9e6a6c",
      "locationSet": {"include": ["pl"]},
      "tags": {
        "brand": "Mokpol",
        "brand:wikidata": "Q113227698",
        "name": "Mokpol",
        "shop": "supermarket"
      }
    },
    {
      "displayName": "Monoprix (France)",
      "id": "monoprix-2a24ce",
      "locationSet": {"include": ["ad", "fr"]},
      "tags": {
        "brand": "Monoprix",
        "brand:wikidata": "Q3321241",
        "name": "Monoprix",
        "shop": "supermarket"
      }
    },
    {
      "displayName": "Monoprix (Tunisia)",
      "id": "monoprix-fb893a",
      "locationSet": {"include": ["tn"]},
      "tags": {
        "brand": "Monoprix",
        "brand:wikidata": "Q2719231",
        "name": "Monoprix",
        "name:ar": "مونوبري",
        "name:fr": "Monoprix",
        "shop": "supermarket"
      }
    },
    {
      "displayName": "More",
      "id": "more-9ef8f9",
      "locationSet": {"include": ["in"]},
      "tags": {
        "brand": "More",
        "brand:wikidata": "Q6910891",
        "name": "More",
        "shop": "supermarket"
      }
    },
    {
      "displayName": "Morrisons",
      "id": "morrisons-a8278b",
      "locationSet": {"include": ["gb"]},
      "tags": {
        "brand": "Morrisons",
        "brand:wikidata": "Q922344",
        "name": "Morrisons",
        "shop": "supermarket"
      }
    },
    {
      "displayName": "MPREIS",
      "id": "mpreis-eeb4e5",
      "locationSet": {"include": ["at", "it"]},
      "tags": {
        "brand": "MPREIS",
        "brand:wikidata": "Q873491",
        "name": "MPREIS",
        "shop": "supermarket"
      }
    },
    {
      "displayName": "My market",
      "id": "mymarket-37450e",
      "locationSet": {"include": ["gr"]},
      "tags": {
        "brand": "My market",
        "name": "My market",
        "shop": "supermarket"
      }
    },
    {
      "displayName": "Mydin",
      "id": "mydin-80e9ee",
      "locationSet": {"include": ["my"]},
      "tags": {
        "brand": "Mydin",
        "brand:wikidata": "Q6947269",
        "name": "Mydin",
        "shop": "supermarket"
      }
    },
    {
      "displayName": "Nærbutikken",
      "id": "naerbutikken-ed9dd5",
      "locationSet": {"include": ["no"]},
      "preserveTags": ["^name"],
      "tags": {
        "brand": "Nærbutikken",
        "brand:wikidata": "Q108810007",
        "shop": "supermarket"
      }
    },
    {
      "displayName": "Nah & Frisch",
      "id": "nahandfrisch-6367d0",
      "locationSet": {"include": ["at", "de"]},
      "matchNames": ["nah und frisch"],
      "tags": {
        "brand": "Nah & Frisch",
        "brand:wikidata": "Q1963643",
        "name": "Nah & Frisch",
        "shop": "supermarket"
      }
    },
    {
      "displayName": "nah und gut",
      "id": "nahundgut-0a839e",
      "locationSet": {"include": ["de"]},
      "matchNames": ["nah & gut"],
      "tags": {
        "brand": "nah und gut",
        "brand:wikidata": "Q701755",
        "name": "nah und gut",
        "shop": "supermarket"
      }
    },
    {
      "displayName": "Nahkauf",
      "id": "nahkauf-0a839e",
      "locationSet": {"include": ["de"]},
      "tags": {
        "brand": "Nahkauf",
        "brand:wikidata": "Q57515238",
        "name": "Nahkauf",
        "shop": "supermarket"
      }
    },
    {
      "displayName": "Natural Grocers",
      "id": "naturalgrocers-dde59d",
      "locationSet": {"include": ["us"]},
      "tags": {
        "brand": "Natural Grocers",
        "brand:wikidata": "Q17146520",
        "name": "Natural Grocers",
        "shop": "supermarket"
      }
    },
    {
      "displayName": "Naturalia",
      "id": "naturalia-c16b1c",
      "locationSet": {"include": ["fr"]},
      "tags": {
        "brand": "Naturalia",
        "brand:wikidata": "Q3337081",
        "name": "Naturalia",
        "shop": "supermarket"
      }
    },
    {
      "displayName": "NaturaSì",
      "id": "naturasi-0cb133",
      "locationSet": {"include": ["it"]},
      "tags": {
        "brand": "NaturaSì",
        "brand:wikidata": "Q60840755",
        "name": "NaturaSì",
        "organic": "only",
        "shop": "supermarket"
      }
    },
    {
      "displayName": "Nature's Basket",
      "id": "naturesbasket-9ef8f9",
      "locationSet": {"include": ["in"]},
      "tags": {
        "brand": "Nature's Basket",
        "brand:wikidata": "Q28174237",
        "name": "Nature's Basket",
        "shop": "supermarket"
      }
    },
    {
      "displayName": "Nettó (Ísland)",
      "id": "netto-0c58a2",
      "locationSet": {"include": ["is"]},
      "tags": {
        "brand": "Nettó",
        "brand:wikidata": "Q67205962",
        "name": "Nettó",
        "shop": "supermarket"
      }
    },
    {
      "displayName": "Netto (Les Mousquetaires)",
      "id": "netto-5dc877",
      "locationSet": {"include": ["fr", "pt"]},
      "tags": {
        "brand": "Netto",
        "brand:wikidata": "Q2720988",
        "name": "Netto",
        "shop": "supermarket"
      }
    },
    {
      "displayName": "Netto (Salling)",
      "id": "netto-e5945f",
      "locationSet": {
        "include": ["de", "dk", "pl", "se"]
      },
      "tags": {
        "brand": "Netto",
        "brand:wikidata": "Q552652",
        "name": "Netto",
        "shop": "supermarket"
      }
    },
    {
      "displayName": "Netto City",
      "id": "nettocity-0a839e",
      "locationSet": {"include": ["de"]},
      "tags": {
        "brand": "Netto City",
        "brand:wikidata": "Q879858",
        "name": "Netto City",
        "shop": "supermarket"
      }
    },
    {
      "displayName": "Netto Marken-Discount",
      "id": "nettomarkendiscount-0a839e",
      "locationSet": {"include": ["de"]},
      "tags": {
        "brand": "Netto Marken-Discount",
        "brand:wikidata": "Q879858",
        "name": "Netto Marken-Discount",
        "shop": "supermarket"
      }
    },
    {
      "displayName": "Nettorama",
      "id": "nettorama-5811b5",
      "locationSet": {"include": ["nl"]},
      "tags": {
        "brand": "Nettorama",
        "brand:wikidata": "Q1828639",
        "name": "Nettorama",
        "shop": "supermarket"
      }
    },
    {
      "displayName": "New Seasons Market",
      "id": "newseasonsmarket-dde59d",
      "locationSet": {"include": ["us"]},
      "matchNames": ["new seasons"],
      "tags": {
        "brand": "New Seasons Market",
        "brand:wikidata": "Q7011463",
        "name": "New Seasons Market",
        "shop": "supermarket"
      }
    },
    {
      "displayName": "New World",
      "id": "newworld-5dc426",
      "locationSet": {"include": ["nz"]},
      "tags": {
        "brand": "New World",
        "brand:wikidata": "Q7012488",
        "name": "New World",
        "shop": "supermarket"
      }
    },
    {
      "displayName": "Nisa Extra",
      "id": "nisaextra-a8278b",
      "locationSet": {"include": ["gb"]},
      "tags": {
        "brand": "Nisa Extra",
        "brand:wikidata": "Q16999069",
        "name": "Nisa Extra",
        "shop": "supermarket"
      }
    },
    {
      "displayName": "No Frills",
      "id": "nofrills-76454b",
      "locationSet": {"include": ["ca"]},
      "tags": {
        "brand": "No Frills",
        "brand:wikidata": "Q3342407",
        "name": "No Frills",
        "shop": "supermarket"
      }
    },
    {
      "displayName": "Nomi",
      "id": "nomi-9e6a6c",
      "locationSet": {"include": ["pl"]},
      "tags": {
        "brand": "Nomi",
        "brand:wikidata": "Q11792768",
        "name": "Nomi",
        "shop": "supermarket"
      }
    },
    {
      "displayName": "Norfa XL",
      "id": "norfaxl-dfbc25",
      "locationSet": {"include": ["lt"]},
      "tags": {
        "brand": "Norfa XL",
        "brand:wikidata": "Q1998983",
        "name": "Norfa XL",
        "shop": "supermarket"
      }
    },
    {
      "displayName": "Norma",
      "id": "norma-c1eeeb",
      "locationSet": {
        "include": ["at", "cz", "de", "fr"]
      },
      "tags": {
        "brand": "Norma",
        "brand:wikidata": "Q450180",
        "name": "Norma",
        "shop": "supermarket"
      }
    },
    {
      "displayName": "Northern Store",
      "id": "northernstore-76454b",
      "locationSet": {"include": ["ca"]},
      "tags": {
        "brand": "Northern Store",
        "brand:wikidata": "Q7754361",
        "name": "Northern Store",
        "shop": "supermarket"
      }
    },
    {
      "displayName": "NP",
      "id": "np-0a839e",
      "locationSet": {"include": ["de"]},
      "matchNames": ["np-markt"],
      "tags": {
        "brand": "NP",
        "brand:wikidata": "Q15836148",
        "name": "NP",
        "shop": "supermarket"
      }
    },
    {
      "displayName": "NSK Trade City",
      "id": "nsktradecity-80e9ee",
      "locationSet": {"include": ["my"]},
      "matchNames": ["nsk"],
      "tags": {
        "brand": "NSK Trade City",
        "brand:wikidata": "Q106978506",
        "name": "NSK Trade City",
        "shop": "supermarket"
      }
    },
    {
      "displayName": "NTUC Fairprice",
      "id": "ntucfairprice-07d9e1",
      "locationSet": {"include": ["sg"]},
      "tags": {
        "brand": "NTUC Fairprice",
        "brand:wikidata": "Q6955519",
        "name": "NTUC Fairprice",
        "shop": "supermarket"
      }
    },
    {
      "displayName": "Okay",
      "id": "okay-9f527a",
      "locationSet": {"include": ["be"]},
      "tags": {
        "brand": "Okay",
        "brand:wikidata": "Q2159701",
        "name": "Okay",
        "shop": "supermarket"
      }
    },
    {
      "displayName": "Olímpica",
      "id": "olimpica-271a34",
      "locationSet": {"include": ["co"]},
      "tags": {
        "brand": "Olímpica",
        "brand:wikidata": "Q24749847",
        "name": "Olímpica",
        "shop": "supermarket"
      }
    },
    {
      "displayName": "PAK'nSAVE",
      "id": "paknsave-5dc426",
      "locationSet": {"include": ["nz"]},
      "tags": {
        "brand": "PAK'nSAVE",
        "brand:wikidata": "Q7125339",
        "name": "PAK'nSAVE",
        "shop": "supermarket"
      }
    },
    {
      "displayName": "Palí",
      "id": "pali-ff0cfa",
      "locationSet": {"include": ["cr", "ni"]},
      "tags": {
        "brand": "Palí",
        "brand:wikidata": "Q1064887",
        "name": "Palí",
        "shop": "supermarket"
      }
    },
    {
      "displayName": "Pam",
      "id": "pam-d52198",
      "locationSet": {"include": ["ch", "it"]},
      "tags": {
        "brand": "Pam",
        "brand:wikidata": "Q105615038",
        "name": "Pam",
        "shop": "supermarket"
      }
    },
    {
      "displayName": "Pão de Açúcar",
      "id": "paodeacucar-14dbfa",
      "locationSet": {"include": ["br", "pt"]},
      "tags": {
        "brand": "Pão de Açúcar",
        "brand:wikidata": "Q3411543",
        "name": "Pão de Açúcar",
        "shop": "supermarket"
      }
    },
    {
      "displayName": "Patel Brothers",
      "id": "patelbrothers-dde59d",
      "locationSet": {"include": ["us"]},
      "tags": {
        "brand": "Patel Brothers",
        "brand:wikidata": "Q55641396",
        "cuisine": "indian",
        "name": "Patel Brothers",
        "shop": "supermarket"
      }
    },
    {
      "displayName": "Pavilions",
      "id": "pavilions-dde59d",
      "locationSet": {"include": ["us"]},
      "tags": {
        "brand": "Pavilions",
        "brand:wikidata": "Q7155886",
        "name": "Pavilions",
        "shop": "supermarket"
      }
    },
    {
      "displayName": "PENNY",
      "id": "penny-55dfd6",
      "locationSet": {
        "include": [
          "at",
          "cz",
          "de",
          "hu",
          "it",
          "ro"
        ]
      },
      "matchNames": [
        "penny market",
        "penny markt"
      ],
      "tags": {
        "brand": "PENNY",
        "brand:wikidata": "Q284688",
        "name": "PENNY",
        "shop": "supermarket"
      }
    },
    {
      "displayName": "Pick 'n Save",
      "id": "picknsave-905e35",
      "locationSet": {
        "include": ["us-wi.geojson"]
      },
      "tags": {
        "brand": "Pick 'n Save",
        "brand:wikidata": "Q7371288",
        "name": "Pick 'n Save",
        "shop": "supermarket"
      }
    },
    {
      "displayName": "Pick n Pay",
      "id": "picknpay-72ca7c",
      "locationSet": {"include": ["na", "za"]},
      "tags": {
        "brand": "Pick n Pay",
        "brand:wikidata": "Q7190735",
        "name": "Pick n Pay",
        "shop": "supermarket"
      }
    },
    {
      "displayName": "Piggly Wiggly",
      "id": "pigglywiggly-ebd18b",
      "locationSet": {"include": ["gb", "us"]},
      "tags": {
        "brand": "Piggly Wiggly",
        "brand:wikidata": "Q3388303",
        "name": "Piggly Wiggly",
        "shop": "supermarket"
      }
    },
    {
      "displayName": "Pingo Doce",
      "id": "pingodoce-a14fce",
      "locationSet": {"include": ["pt"]},
      "tags": {
        "brand": "Pingo Doce",
        "brand:wikidata": "Q1575057",
        "name": "Pingo Doce",
        "shop": "supermarket"
      }
    },
    {
      "displayName": "Piotr i Paweł",
      "id": "piotripawel-9e6a6c",
      "locationSet": {"include": ["pl"]},
      "tags": {
        "brand": "Piotr i Paweł",
        "brand:wikidata": "Q2096356",
        "name": "Piotr i Paweł",
        "shop": "supermarket"
      }
    },
    {
      "displayName": "Planet Organic",
      "id": "planetorganic-f2cb37",
      "locationSet": {
        "include": ["gb-lon.geojson"]
      },
      "tags": {
        "brand": "Planet Organic",
        "brand:wikidata": "Q24298870",
        "name": "Planet Organic",
        "organic": "only",
        "shop": "supermarket"
      }
    },
    {
      "displayName": "Plaza Vea",
      "id": "plazavea-acfc90",
      "locationSet": {"include": ["pe"]},
      "tags": {
        "brand": "Plaza Vea",
        "brand:wikidata": "Q7203672",
        "name": "Plaza Vea",
        "shop": "supermarket"
      }
    },
    {
      "displayName": "Plodine",
      "id": "plodine-f279a1",
      "locationSet": {"include": ["hr"]},
      "tags": {
        "brand": "Plodine",
        "brand:wikidata": "Q58040098",
        "name": "Plodine",
        "shop": "supermarket"
      }
    },
    {
      "displayName": "PLUS",
      "id": "plus-5811b5",
      "locationSet": {"include": ["nl"]},
      "tags": {
        "brand": "PLUS",
        "brand:wikidata": "Q1978981",
        "name": "PLUS",
        "shop": "supermarket"
      }
    },
    {
      "displayName": "Poiesz",
      "id": "poiesz-5811b5",
      "locationSet": {"include": ["nl"]},
      "tags": {
        "brand": "Poiesz",
        "brand:wikidata": "Q2521700",
        "name": "Poiesz",
        "shop": "supermarket"
      }
    },
    {
      "displayName": "POLOmarket",
      "id": "polomarket-9e6a6c",
      "locationSet": {"include": ["pl"]},
      "tags": {
        "brand": "POLOmarket",
        "brand:wikidata": "Q11821937",
        "name": "POLOmarket",
        "shop": "supermarket"
      }
    },
    {
      "displayName": "Price Chopper (Kansas City)",
      "id": "pricechopper-8741a7",
      "locationSet": {
        "include": [
          "us-ks.geojson",
          "us-mo.geojson"
        ]
      },
      "tags": {
        "brand": "Price Chopper",
        "brand:wikidata": "Q7242572",
        "name": "Price Chopper",
        "shop": "supermarket"
      }
    },
    {
      "displayName": "Price Chopper (New England)",
      "id": "pricechopper-7d1b36",
      "locationSet": {
        "include": [
          "us-ct.geojson",
          "us-ma.geojson",
          "us-nh.geojson",
          "us-ny.geojson",
          "us-pa.geojson",
          "us-vt.geojson"
        ]
      },
      "tags": {
        "brand": "Price Chopper",
        "brand:wikidata": "Q7242574",
        "name": "Price Chopper",
        "shop": "supermarket"
      }
    },
    {
      "displayName": "Price Rite",
      "id": "pricerite-dde59d",
      "locationSet": {"include": ["us"]},
      "tags": {
        "brand": "Price Rite",
        "brand:wikidata": "Q7242560",
        "name": "Price Rite",
        "shop": "supermarket"
      }
    },
    {
      "displayName": "Primaprix",
      "id": "primaprix-0513f1",
      "locationSet": {"include": ["es"]},
      "tags": {
        "brand": "Primaprix",
        "brand:wikidata": "Q112691161",
        "name": "Primaprix",
        "shop": "supermarket"
      }
    },
    {
      "displayName": "Prisma",
      "id": "prisma-c9c76a",
      "locationSet": {
        "include": ["ee", "fi", "ru"]
      },
      "tags": {
        "brand": "Prisma",
        "brand:wikidata": "Q12047031",
        "name": "Prisma",
        "shop": "supermarket"
      }
    },
    {
      "displayName": "Prix",
      "id": "prix-0cb133",
      "locationSet": {"include": ["it"]},
      "matchNames": ["prix quality"],
      "tags": {
        "brand": "Prix",
        "brand:wikidata": "Q61994819",
        "name": "Prix",
        "shop": "supermarket"
      }
    },
    {
      "displayName": "Profi",
      "id": "profi-8721fd",
      "locationSet": {
        "include": ["be", "hu", "ro"]
      },
      "tags": {
        "brand": "Profi",
        "brand:wikidata": "Q956664",
        "name": "Profi",
        "shop": "supermarket"
      }
    },
    {
      "displayName": "Profi City",
      "id": "proficity-62a473",
      "locationSet": {"include": ["ro"]},
      "tags": {
        "brand": "Profi City",
        "name": "Profi City",
        "shop": "supermarket"
      }
    },
    {
      "displayName": "Provigo",
      "id": "provigo-76454b",
      "locationSet": {"include": ["ca"]},
      "tags": {
        "brand": "Provigo",
        "brand:wikidata": "Q3408306",
        "name": "Provigo",
        "shop": "supermarket"
      }
    },
    {
      "displayName": "Proxi Super",
      "id": "proxisuper-f97dff",
      "locationSet": {"include": ["ch", "fr"]},
      "tags": {
        "brand": "Proxi",
        "brand:wikidata": "Q3408522",
        "name": "Proxi Super",
        "shop": "supermarket"
      }
    },
    {
      "displayName": "Proxy Delhaize",
      "id": "proxydelhaize-f276cb",
      "locationSet": {"include": ["be", "lu"]},
      "tags": {
        "brand": "Proxy Delhaize",
        "brand:wikidata": "Q14903417",
        "name": "Proxy Delhaize",
        "shop": "supermarket"
      }
    },
    {
      "displayName": "Publix",
      "id": "publix-d152e8",
      "locationSet": {"include": ["br", "us"]},
      "tags": {
        "brand": "Publix",
        "brand:wikidata": "Q672170",
        "name": "Publix",
        "shop": "supermarket"
      }
    },
    {
      "displayName": "Pueblo",
      "id": "pueblo-dde59d",
      "locationSet": {"include": ["us"]},
      "tags": {
        "brand": "Pueblo",
        "brand:wikidata": "Q7258464",
        "name": "Pueblo",
        "official_name": "Supermercados Pueblo",
        "shop": "supermarket"
      }
    },
    {
      "displayName": "Punto Simply",
      "id": "puntosimply-0cb133",
      "locationSet": {"include": ["it"]},
      "tags": {
        "brand": "Punto Simply",
        "brand:wikidata": "Q3484790",
        "name": "Punto Simply",
        "shop": "supermarket"
      }
    },
    {
      "displayName": "Puregold",
      "id": "puregold-49e134",
      "locationSet": {"include": ["ph"]},
      "tags": {
        "brand": "Puregold",
        "brand:wikidata": "Q7261170",
        "name": "Puregold",
        "shop": "supermarket"
      }
    },
    {
      "displayName": "QFC",
      "id": "qfc-71f46e",
      "locationSet": {
        "include": [
          "us-or.geojson",
          "us-wa.geojson"
        ]
      },
      "tags": {
        "brand": "QFC",
        "brand:wikidata": "Q7265425",
        "name": "QFC",
        "shop": "supermarket"
      }
    },
    {
      "displayName": "Rabba",
      "id": "rabba-388e9d",
      "locationSet": {
        "include": ["ca-on.geojson"]
      },
      "matchNames": ["rabba fine foods"],
      "tags": {
        "brand": "Rabba",
        "brand:wikidata": "Q109659398",
        "name": "Rabba",
        "shop": "supermarket"
      }
    },
    {
      "displayName": "Raley's",
      "id": "raleys-097dbf",
      "locationSet": {
        "include": ["us-ca.geojson"]
      },
      "tags": {
        "brand": "Raley's",
        "brand:wikidata": "Q7286970",
        "name": "Raley's",
        "shop": "supermarket"
      }
    },
    {
      "displayName": "Ralphs",
      "id": "ralphs-dde59d",
      "locationSet": {"include": ["us"]},
      "tags": {
        "brand": "Ralphs",
        "brand:wikidata": "Q3929820",
        "name": "Ralphs",
        "shop": "supermarket"
      }
    },
    {
      "displayName": "Ray's Food Place",
      "id": "raysfoodplace-dde59d",
      "locationSet": {"include": ["us"]},
      "tags": {
        "brand": "Ray's Food Place",
        "brand:wikidata": "Q108163041",
        "name": "Ray's Food Place",
        "shop": "supermarket"
      }
    },
    {
      "displayName": "real",
      "id": "real-0a839e",
      "locationSet": {"include": ["de"]},
      "tags": {
        "brand": "real",
        "brand:wikidata": "Q698473",
        "name": "real",
        "shop": "supermarket"
      }
    },
    {
      "displayName": "Reál",
      "id": "real-478515",
      "locationSet": {"include": ["hu"]},
      "matchNames": [
        "reál hungária élelmiszer kereskedelmi kft.",
        "reál pont"
      ],
      "tags": {
        "brand": "Reál",
        "brand:wikidata": "Q100741414",
        "name": "Reál",
        "shop": "supermarket"
      }
    },
    {
      "displayName": "Real Canadian Superstore",
      "id": "realcanadiansuperstore-76454b",
      "locationSet": {"include": ["ca"]},
      "tags": {
        "brand": "Real Canadian Superstore",
        "brand:wikidata": "Q7300856",
        "name": "Real Canadian Superstore",
        "shop": "supermarket"
      }
    },
    {
      "displayName": "Redner's",
      "id": "redners-dde59d",
      "locationSet": {"include": ["us"]},
      "matchNames": ["redners warehouse market"],
      "tags": {
        "brand": "Redner's",
        "brand:wikidata": "Q7306166",
        "name": "Redner's",
        "shop": "supermarket"
      }
    },
    {
      "displayName": "Reliance Fresh",
      "id": "reliancefresh-9ef8f9",
      "locationSet": {"include": ["in"]},
      "tags": {
        "brand": "Reliance Fresh",
        "brand:wikidata": "Q7311014",
        "name": "Reliance Fresh",
        "shop": "supermarket"
      }
    },
    {
      "displayName": "Rema 1000",
      "id": "rema1000-2b56aa",
      "locationSet": {"include": ["dk", "no"]},
      "preserveTags": ["^name"],
      "tags": {
        "brand": "Rema 1000",
        "brand:wikidata": "Q28459",
        "name": "Rema 1000",
        "shop": "supermarket"
      }
    },
    {
      "displayName": "Rewe",
      "id": "rewe-0a839e",
      "locationSet": {"include": ["de"]},
      "tags": {
        "brand": "REWE",
        "brand:wikidata": "Q16968817",
        "name": "REWE",
        "shop": "supermarket"
      }
    },
    {
      "displayName": "Rewe City",
      "id": "rewecity-0a839e",
      "locationSet": {"include": ["de"]},
      "tags": {
        "brand": "REWE City",
        "brand:wikidata": "Q16968817",
        "name": "REWE City",
        "shop": "supermarket"
      }
    },
    {
      "displayName": "Rimi",
      "id": "rimi-45f6bc",
      "locationSet": {
        "include": ["ee", "lt", "lv"]
      },
      "tags": {
        "brand": "Rimi",
        "brand:wikidata": "Q3741108",
        "name": "Rimi",
        "shop": "supermarket"
      }
    },
    {
      "displayName": "Ritchies",
      "id": "ritchies-c254c9",
      "locationSet": {"include": ["au"]},
      "tags": {
        "brand": "Ritchies",
        "brand:wikidata": "Q7336696",
        "name": "Ritchies",
        "shop": "supermarket"
      }
    },
    {
      "displayName": "Robinsons Supermarket",
      "id": "robinsonssupermarket-49e134",
      "locationSet": {"include": ["ph"]},
      "tags": {
        "brand": "Robinsons Supermarket",
        "brand:wikidata": "Q7353143",
        "name": "Robinsons Supermarket",
        "shop": "supermarket"
      }
    },
    {
      "displayName": "Rosauers",
      "id": "rosauers-e2c16a",
      "locationSet": {
        "include": [
          "us-id.geojson",
          "us-mt.geojson",
          "us-or.geojson",
          "us-wa.geojson"
        ]
      },
      "tags": {
        "brand": "Rosauers",
        "brand:wikidata": "Q7367458",
        "name": "Rosauers",
        "shop": "supermarket"
      }
    },
    {
      "displayName": "Rouses",
      "id": "rouses-dde59d",
      "locationSet": {"include": ["us"]},
      "tags": {
        "brand": "Rouses",
        "brand:wikidata": "Q7371327",
        "name": "Rouses",
        "shop": "supermarket"
      }
    },
    {
      "displayName": "Ruler Foods",
      "id": "rulerfoods-dde59d",
      "locationSet": {"include": ["us"]},
      "tags": {
        "brand": "Ruler Foods",
        "brand:wikidata": "Q17125470",
        "name": "Ruler Foods",
        "shop": "supermarket"
      }
    },
    {
      "displayName": "S-market",
      "id": "smarket-46d3b7",
      "locationSet": {"include": ["fi"]},
      "tags": {
        "brand": "S-market",
        "brand:wikidata": "Q11891613",
        "name": "S-market",
        "shop": "supermarket"
      }
    },
    {
      "displayName": "S-Mart",
      "id": "smart-9b2dfb",
      "locationSet": {"include": ["mx"]},
      "matchNames": ["super mercados s-mart"],
      "tags": {
        "brand": "S-Mart",
        "brand:wikidata": "Q7387069",
        "name": "S-Mart",
        "shop": "supermarket"
      }
    },
    {
      "displayName": "Safeway",
      "id": "safeway-986a24",
      "locationSet": {"include": ["001"]},
      "tags": {
        "brand": "Safeway",
        "brand:wikidata": "Q1508234",
        "name": "Safeway",
        "shop": "supermarket"
      }
    },
    {
      "displayName": "Sainsbury's",
      "id": "sainsburys-a8278b",
      "locationSet": {"include": ["gb"]},
      "tags": {
        "brand": "Sainsbury's",
        "brand:wikidata": "Q152096",
        "name": "Sainsbury's",
        "shop": "supermarket"
      }
    },
    {
      "displayName": "Santa Isabel",
      "id": "santaisabel-d25066",
      "locationSet": {"include": ["cl"]},
      "tags": {
        "brand": "Santa Isabel",
        "brand:wikidata": "Q7419620",
        "name": "Santa Isabel",
        "shop": "supermarket"
      }
    },
    {
      "displayName": "Save Mart",
      "id": "savemart-dde59d",
      "locationSet": {"include": ["us"]},
      "matchNames": ["save mart supermarkets"],
      "tags": {
        "brand": "Save Mart",
        "brand:wikidata": "Q7428009",
        "name": "Save Mart",
        "shop": "supermarket"
      }
    },
    {
      "displayName": "Save-A-Lot",
      "id": "savealot-dde59d",
      "locationSet": {"include": ["us"]},
      "tags": {
        "brand": "Save-A-Lot",
        "brand:wikidata": "Q7427972",
        "name": "Save-A-Lot",
        "shop": "supermarket"
      }
    },
    {
      "displayName": "Save-On-Foods",
      "id": "saveonfoods-76454b",
      "locationSet": {"include": ["ca"]},
      "tags": {
        "brand": "Save-On-Foods",
        "brand:wikidata": "Q7427974",
        "name": "Save-On-Foods",
        "shop": "supermarket"
      }
    },
    {
      "displayName": "Savemore",
      "id": "savemore-49e134",
      "locationSet": {"include": ["ph"]},
      "tags": {
        "brand": "Savemore",
        "name": "Savemore",
        "shop": "supermarket"
      }
    },
    {
      "displayName": "Schnucks",
      "id": "schnucks-dde59d",
      "locationSet": {"include": ["us"]},
      "tags": {
        "brand": "Schnucks",
        "brand:wikidata": "Q7431920",
        "name": "Schnucks",
        "shop": "supermarket"
      }
    },
    {
      "displayName": "Scotmid",
      "id": "scotmid-a8278b",
      "locationSet": {"include": ["gb"]},
      "tags": {
        "brand": "Scotmid",
        "brand:wikidata": "Q7435719",
        "name": "Scotmid",
        "shop": "supermarket"
      }
    },
    {
      "displayName": "Selecto Chedraui",
      "id": "selectochedraui-9b2dfb",
      "locationSet": {"include": ["mx"]},
      "tags": {
        "brand": "Chedraui",
        "brand:wikidata": "Q2961952",
        "name": "Selecto Chedraui",
        "shop": "supermarket"
      }
    },
    {
      "displayName": "Selver",
      "id": "selver-e21b3b",
      "locationSet": {"include": ["ee"]},
      "tags": {
        "brand": "Selver",
        "brand:wikidata": "Q3771177",
        "name": "Selver",
        "shop": "supermarket"
      }
    },
    {
      "displayName": "SF Supermarket",
      "id": "sfsupermarket-7c1bf0",
      "locationSet": {
        "include": [
          "us-ca.geojson",
          "us-nv.geojson",
          "us-or.geojson",
          "us-tx.geojson"
        ]
      },
      "matchNames": ["shun fat supermarket"],
      "tags": {
        "brand": "SF Supermarket",
        "brand:wikidata": "Q7505012",
        "cuisine": "asian",
        "name": "SF Supermarket",
        "name:en": "SF Supermarket",
        "name:zh-Hans": "顺发超级市场",
        "name:zh-Hant": "順發超級市場",
        "shop": "supermarket"
      }
    },
    {
      "displayName": "Shaw's",
      "id": "shaws-dde59d",
      "locationSet": {"include": ["us"]},
      "tags": {
        "brand": "Shaw's",
        "brand:wikidata": "Q578387",
        "name": "Shaw's",
        "shop": "supermarket"
      }
    },
    {
      "displayName": "Sheng Siong",
      "id": "shengsiong-07d9e1",
      "locationSet": {"include": ["sg"]},
      "tags": {
        "brand": "Sheng Siong",
        "brand:wikidata": "Q3481878",
        "name": "Sheng Siong",
        "shop": "supermarket"
      }
    },
    {
      "displayName": "Shoppers Food & Pharmacy",
      "id": "shoppersfoodandpharmacy-0d39b3",
      "locationSet": {
        "include": ["baltimore_and_dc.geojson"]
      },
      "tags": {
        "brand": "Shoppers",
        "brand:wikidata": "Q7501183",
        "name": "Shoppers Food & Pharmacy",
        "shop": "supermarket"
      }
    },
    {
      "displayName": "Shoprite (Africa)",
      "id": "shoprite-56f959",
      "locationSet": {
        "include": [
          "ao",
          "bw",
          "cd",
          "gh",
          "ls",
          "mg",
          "mu",
          "mw",
          "mz",
          "na",
          "ng",
          "sz",
          "ug",
          "za",
          "zm"
        ]
      },
      "tags": {
        "brand": "Shoprite",
        "brand:wikidata": "Q1857639",
        "name": "Shoprite",
        "shop": "supermarket"
      }
    },
    {
      "displayName": "Shoprite (Isle of Man)",
      "id": "shoprite-46096d",
      "locationSet": {"include": ["im"]},
      "tags": {
        "brand": "Shoprite",
        "brand:wikidata": "Q7501242",
        "name": "Shoprite",
        "shop": "supermarket"
      }
    },
    {
      "displayName": "ShopRite (USA)",
      "id": "shoprite-dde59d",
      "locationSet": {"include": ["us"]},
      "tags": {
        "brand": "ShopRite",
        "brand:wikidata": "Q7501097",
        "name": "ShopRite",
        "shop": "supermarket"
      }
    },
    {
      "displayName": "Shufersal",
      "id": "shufersal-6b65f1",
      "locationSet": {"include": ["il"]},
      "tags": {
        "brand": "Shufersal",
        "brand:wikidata": "Q4523181",
        "name": "Shufersal",
        "shop": "supermarket"
      }
    },
    {
      "displayName": "Sigma",
      "id": "sigma-0cb133",
      "locationSet": {"include": ["it"]},
      "tags": {
        "brand": "Sigma",
        "brand:wikidata": "Q3977979",
        "name": "Sigma",
        "shop": "supermarket"
      }
    },
    {
      "displayName": "Simply Market",
      "id": "simplymarket-986a24",
      "locationSet": {"include": ["001"]},
      "matchNames": ["simply"],
      "tags": {
        "brand": "Simply Market",
        "brand:wikidata": "Q3484790",
        "name": "Simply Market",
        "shop": "supermarket"
      }
    },
    {
      "displayName": "Sisa",
      "id": "sisa-0cb133",
      "locationSet": {"include": ["it"]},
      "tags": {
        "brand": "Sisa",
        "brand:wikidata": "Q3943661",
        "name": "Sisa",
        "shop": "supermarket"
      }
    },
    {
      "displayName": "Sky",
      "id": "sky-46841a",
      "locationSet": {
        "include": ["de", "lv", "nl"]
      },
      "tags": {
        "brand": "Sky",
        "brand:wikidata": "Q1129779",
        "name": "Sky",
        "shop": "supermarket"
      }
    },
    {
      "displayName": "SLAWEX",
      "id": "supermarketslawex-9e6a6c",
      "locationSet": {"include": ["pl"]},
      "tags": {
        "brand": "SLAWEX",
        "brand:wikidata": "Q110801396",
        "name": "Supermarket SLAWEX",
        "shop": "supermarket"
      }
    },
    {
      "displayName": "Small",
      "id": "small-8f26de",
      "locationSet": {"include": ["kz"]},
      "tags": {
        "brand": "Small",
        "name": "Small",
        "shop": "supermarket"
      }
    },
    {
      "displayName": "Smart & Final",
      "id": "smartandfinal-3441e2",
      "locationSet": {
        "include": [
          "mx",
          "us-az.geojson",
          "us-ca.geojson",
          "us-nv.geojson"
        ]
      },
      "tags": {
        "brand": "Smart & Final",
        "brand:wikidata": "Q7543916",
        "name": "Smart & Final",
        "shop": "supermarket"
      }
    },
    {
      "displayName": "Smart & Final Extra!",
      "id": "smartandfinalextra-140857",
      "locationSet": {
        "include": [
          "us-az.geojson",
          "us-ca.geojson",
          "us-nv.geojson"
        ]
      },
      "tags": {
        "brand": "Smart & Final",
        "brand:wikidata": "Q7543916",
        "name": "Smart & Final Extra!",
        "shop": "supermarket"
      }
    },
    {
      "displayName": "Smatch",
      "id": "smatch-f276cb",
      "locationSet": {"include": ["be", "lu"]},
      "tags": {
        "brand": "Smatch",
        "brand:wikidata": "Q5185959",
        "name": "Smatch",
        "shop": "supermarket"
      }
    },
    {
      "displayName": "Smith's",
      "id": "smiths-166dbe",
      "locationSet": {"include": ["ca", "us"]},
      "tags": {
        "brand": "Smith's",
        "brand:wikidata": "Q7544856",
        "name": "Smith's",
        "official_name": "Smith's Food and Drug",
        "shop": "supermarket"
      }
    },
    {
      "displayName": "Sobeys",
      "id": "sobeys-76454b",
      "locationSet": {"include": ["ca"]},
      "tags": {
        "brand": "Sobeys",
        "brand:wikidata": "Q1143340",
        "name": "Sobeys",
        "shop": "supermarket"
      }
    },
    {
      "displayName": "Şok",
      "id": "sok-5b5772",
      "locationSet": {"include": ["tr"]},
      "tags": {
        "brand": "Şok",
        "brand:wikidata": "Q19613992",
        "name": "Şok",
        "shop": "supermarket"
      }
    },
    {
      "displayName": "Soriana",
      "id": "soriana-9b2dfb",
      "locationSet": {"include": ["mx"]},
      "tags": {
        "brand": "Soriana",
        "brand:wikidata": "Q735562",
        "name": "Soriana",
        "shop": "supermarket"
      }
    },
    {
      "displayName": "Sorli Discau",
      "id": "sorlidiscau-0513f1",
      "locationSet": {"include": ["es"]},
      "tags": {
        "brand": "Sorli Discau",
        "brand:wikidata": "Q21034458",
        "name": "Sorli Discau",
        "shop": "supermarket"
      }
    },
    {
      "displayName": "Spar",
      "id": "spar-f7b7b7",
      "locationSet": {
        "include": ["001"],
        "exclude": ["no"]
      },
      "tags": {
        "brand": "Spar",
        "brand:wikidata": "Q610492",
        "name": "Spar",
        "shop": "supermarket"
      }
    },
    {
      "displayName": "Spar (Norge)",
      "id": "spar-ed9dd5",
      "locationSet": {"include": ["no"]},
      "note": "https://github.com/osmlab/name-suggestion-index/issues/5500",
      "preserveTags": ["^name"],
      "tags": {
        "brand": "Spar",
        "brand:wikidata": "Q610492",
        "name": "Spar",
        "shop": "supermarket"
      }
    },
    {
      "displayName": "Społem",
      "id": "spolem-986a24",
      "locationSet": {"include": ["001"]},
      "tags": {
        "brand": "Społem",
        "brand:wikidata": "Q11826043",
        "name": "Społem",
        "shop": "supermarket"
      }
    },
    {
      "displayName": "Sprouts Farmers Market",
      "id": "sproutsfarmersmarket-dde59d",
      "locationSet": {"include": ["us"]},
      "tags": {
        "brand": "Sprouts Farmers Market",
        "brand:wikidata": "Q7581369",
        "name": "Sprouts Farmers Market",
        "shop": "supermarket",
        "short_name": "Sprouts"
      }
    },
    {
      "displayName": "Stater Bros.",
      "id": "staterbros-dde59d",
      "locationSet": {"include": ["us"]},
      "matchNames": ["stater brothers"],
      "tags": {
        "brand": "Stater Bros.",
        "brand:wikidata": "Q7604016",
        "name": "Stater Bros.",
        "shop": "supermarket"
      }
    },
    {
      "displayName": "Stokrotka",
      "id": "stokrotka-9e6a6c",
      "locationSet": {"include": ["pl"]},
      "tags": {
        "brand": "Stokrotka",
        "brand:wikidata": "Q9345945",
        "name": "Stokrotka",
        "shop": "supermarket"
      }
    },
    {
      "displayName": "Stokrotka Market",
      "id": "stokrotkamarket-9e6a6c",
      "locationSet": {"include": ["pl"]},
      "tags": {
        "brand": "Stokrotka Market",
        "brand:wikidata": "Q110801183",
        "name": "Stokrotka Market",
        "shop": "supermarket"
      }
    },
    {
      "displayName": "Stokrotka Optima",
      "id": "stokrotkaoptima-9e6a6c",
      "locationSet": {"include": ["pl"]},
      "tags": {
        "brand": "Stokrotka Optima",
        "brand:wikidata": "Q110801045",
        "name": "Stokrotka Optima",
        "shop": "supermarket"
      }
    },
    {
      "displayName": "Stop & Shop",
      "id": "stopandshop-dde59d",
      "locationSet": {"include": ["us"]},
      "tags": {
        "brand": "Stop & Shop",
        "brand:wikidata": "Q3658429",
        "name": "Stop & Shop",
        "shop": "supermarket"
      }
    },
    {
      "displayName": "Strack & Van Til",
      "id": "strackandvantil-972b32",
      "locationSet": {
        "include": ["us-in.geojson"]
      },
      "tags": {
        "brand": "Strack & Van Til",
        "brand:wikidata": "Q17108969",
        "name": "Strack & Van Til",
        "shop": "supermarket"
      }
    },
    {
      "displayName": "Suma",
      "id": "suma-0513f1",
      "locationSet": {"include": ["es"]},
      "tags": {
        "brand": "Suma",
        "brand:wikidata": "Q58012362",
        "name": "Suma",
        "shop": "supermarket"
      }
    },
    {
      "displayName": "Supabarn",
      "id": "supabarn-c254c9",
      "locationSet": {"include": ["au"]},
      "tags": {
        "brand": "Supabarn",
        "brand:wikidata": "Q7641883",
        "name": "Supabarn",
        "official_name": "Supabarn Supermarkets",
        "shop": "supermarket"
      }
    },
    {
      "displayName": "Supeco (España)",
      "id": "supeco-0513f1",
      "locationSet": {"include": ["es"]},
      "tags": {
        "brand": "Supeco",
        "brand:wikidata": "Q110067041",
        "name": "Supeco",
        "shop": "supermarket"
      }
    },
    {
      "displayName": "Supeco (France)",
      "id": "supeco-94a8a9",
      "locationSet": {"include": ["fx"]},
      "tags": {
        "brand": "Supeco",
        "brand:wikidata": "Q110067293",
        "name": "Supeco",
        "shop": "supermarket"
      }
    },
    {
      "displayName": "Supeco (România)",
      "id": "supeco-62a473",
      "locationSet": {"include": ["ro"]},
      "tags": {
        "brand": "Supeco",
        "brand:wikidata": "Q110066889",
        "name": "Supeco",
        "shop": "supermarket"
      }
    },
    {
      "displayName": "Super 1 Foods",
      "id": "super1foods-dde59d",
      "locationSet": {"include": ["us"]},
      "tags": {
        "brand": "Super 1 Foods",
        "name": "Super 1 Foods",
        "shop": "supermarket"
      }
    },
    {
      "displayName": "Super C",
      "id": "superc-986a24",
      "locationSet": {"include": ["001"]},
      "tags": {
        "brand": "Super C",
        "brand:wikidata": "Q3504127",
        "name": "Super C",
        "shop": "supermarket"
      }
    },
    {
      "displayName": "Super Che",
      "id": "superche-9b2dfb",
      "locationSet": {"include": ["mx"]},
      "tags": {
        "brand": "Chedraui",
        "brand:wikidata": "Q2961952",
        "name": "Super Che",
        "shop": "supermarket"
      }
    },
    {
      "displayName": "Super Chedraui",
      "id": "superchedraui-9b2dfb",
      "locationSet": {"include": ["mx"]},
      "tags": {
        "brand": "Chedraui",
        "brand:wikidata": "Q2961952",
        "name": "Super Chedraui",
        "shop": "supermarket"
      }
    },
    {
      "displayName": "Super del Norte",
      "id": "superdelnorte-9b2dfb",
      "locationSet": {"include": ["mx"]},
      "tags": {
        "brand": "Super del Norte",
        "brand:wikidata": "Q88388513",
        "name": "Super del Norte",
        "shop": "supermarket"
      }
    },
    {
      "displayName": "Super H Mart",
      "id": "superhmart-dde59d",
      "locationSet": {"include": ["us"]},
      "tags": {
        "brand": "H Mart",
        "brand:wikidata": "Q5636306",
        "cuisine": "asian",
        "name": "Super H Mart",
        "shop": "supermarket"
      }
    },
    {
      "displayName": "Super One Foods",
      "id": "superonefoods-dde59d",
      "locationSet": {"include": ["us"]},
      "tags": {
        "brand": "Super One Foods",
        "brand:wikidata": "Q17108733",
        "name": "Super One Foods",
        "shop": "supermarket"
      }
    },
    {
      "displayName": "Super Selecto Chedraui",
      "id": "superselectochedraui-9b2dfb",
      "locationSet": {"include": ["mx"]},
      "tags": {
        "brand": "Chedraui",
        "brand:wikidata": "Q2961952",
        "name": "Super Selecto Chedraui",
        "shop": "supermarket"
      }
    },
    {
      "displayName": "Super U",
      "id": "superu-c16b1c",
      "locationSet": {"include": ["fr"]},
      "tags": {
        "brand": "Super U",
        "brand:wikidata": "Q2529029",
        "name": "Super U",
        "shop": "supermarket"
      }
    },
    {
      "displayName": "Superama",
      "id": "superama-9b2dfb",
      "locationSet": {"include": ["mx"]},
      "tags": {
        "brand": "Superama",
        "brand:wikidata": "Q6135762",
        "name": "Superama",
        "shop": "supermarket"
      }
    },
    {
      "displayName": "SuperBioMarkt",
      "id": "superbiomarkt-0a839e",
      "locationSet": {"include": ["de"]},
      "tags": {
        "brand": "SuperBioMarkt",
        "brand:wikidata": "Q2367009",
        "name": "SuperBioMarkt",
        "organic": "only",
        "shop": "supermarket"
      }
    },
    {
      "displayName": "SuperBrugsen",
      "id": "superbrugsen-072052",
      "locationSet": {"include": ["dk"]},
      "tags": {
        "brand": "SuperBrugsen",
        "brand:wikidata": "Q12337746",
        "name": "SuperBrugsen",
        "shop": "supermarket"
      }
    },
    {
      "displayName": "Supercito Chedraui",
      "id": "supercitochedraui-9b2dfb",
      "locationSet": {"include": ["mx"]},
      "tags": {
        "brand": "Chedraui",
        "brand:wikidata": "Q2961952",
        "name": "Supercito Chedraui",
        "shop": "supermarket"
      }
    },
    {
      "displayName": "Supercor",
      "id": "supercor-d9bffc",
      "locationSet": {"include": ["es", "pt"]},
      "tags": {
        "brand": "Supercor",
        "brand:wikidata": "Q6135841",
        "name": "Supercor",
        "shop": "supermarket"
      }
    },
    {
      "displayName": "SuperDino",
      "id": "superdino-0513f1",
      "locationSet": {"include": ["es"]},
      "tags": {
        "brand": "SuperDino",
        "brand:wikidata": "Q105955304",
        "operator": "DinoSol",
        "operator:wikidata": "Q5278478",
        "shop": "supermarket"
      }
    },
    {
      "displayName": "SuperISSSTE",
      "id": "superissste-9b2dfb",
      "locationSet": {"include": ["mx"]},
      "matchTags": ["shop/convenience"],
      "tags": {
        "brand": "SuperISSSTE",
        "brand:wikidata": "Q113205941",
        "name": "SuperISSSTE",
        "shop": "supermarket"
      }
    },
    {
      "displayName": "Supermercati Zazzeron",
      "id": "supermercatizazzeron-0cb133",
      "locationSet": {"include": ["it"]},
      "tags": {
        "brand": "Supermercati Zazzeron",
        "brand:wikidata": "Q108805425",
        "name": "Supermercati Zazzeron",
        "shop": "supermarket"
      }
    },
    {
      "displayName": "Supersol",
      "id": "supersol-0a1807",
      "locationSet": {
        "include": ["ar", "es", "ma", "uy"]
      },
      "tags": {
        "brand": "Supersol",
        "brand:wikidata": "Q62073427",
        "name": "Supersol",
        "shop": "supermarket"
      }
    },
    {
      "displayName": "Superspar",
      "id": "superspar-5f0ef1",
      "locationSet": {"include": ["es", "za"]},
      "tags": {
        "brand": "Superspar",
        "brand:wikidata": "Q610492",
        "name": "Superspar",
        "shop": "supermarket"
      }
    },
    {
      "displayName": "SuperValu",
      "id": "supervalu-b7087f",
      "locationSet": {"include": ["gb", "ie"]},
      "tags": {
        "brand": "SuperValu",
        "brand:wikidata": "Q7642081",
        "name": "SuperValu",
        "shop": "supermarket"
      }
    },
    {
      "displayName": "SuperValue (New Zealand)",
      "id": "supervalue-5dc426",
      "locationSet": {"include": ["nz"]},
      "tags": {
        "brand": "SuperValue",
        "brand:wikidata": "Q7642080",
        "name": "SuperValue",
        "shop": "supermarket"
      }
    },
    {
      "displayName": "SuperVerd",
      "id": "superverd-0513f1",
      "locationSet": {"include": ["es"]},
      "tags": {
        "brand": "Superverd",
        "brand:wikidata": "Q11950546",
        "name": "Superverd",
        "shop": "supermarket"
      }
    },
    {
      "displayName": "Supplyco Super Market",
      "id": "supplycosupermarket-9ef8f9",
      "locationSet": {"include": ["in"]},
      "tags": {
        "brand": "Supplyco Super Market",
        "brand:wikidata": "Q99613456",
        "name": "Supplyco Super Market",
        "shop": "supermarket"
      }
    },
    {
      "displayName": "Target (USA)",
      "id": "target-dde59d",
      "locationSet": {"include": ["us"]},
      "matchNames": ["super target"],
      "tags": {
        "brand": "Target",
        "brand:wikidata": "Q1046951",
        "name": "Target",
        "shop": "supermarket"
      }
    },
    {
      "displayName": "Taste",
      "id": "taste-745f9c",
      "locationSet": {"include": ["hk"]},
      "tags": {
        "brand": "Taste",
        "brand:en": "Taste",
        "brand:wikidata": "Q7687667",
        "name": "Taste",
        "name:en": "Taste",
        "shop": "supermarket"
      }
    },
    {
      "displayName": "tegut",
      "id": "tegut-0a839e",
      "locationSet": {"include": ["de"]},
      "tags": {
        "brand": "tegut",
        "brand:wikidata": "Q1547993",
        "name": "tegut",
        "shop": "supermarket"
      }
    },
    {
      "displayName": "Tesco",
      "id": "tesco-986a24",
      "locationSet": {"include": ["001"]},
      "matchNames": ["jacks", "tesco metro"],
      "tags": {
        "brand": "Tesco",
        "brand:wikidata": "Q487494",
        "name": "Tesco",
        "shop": "supermarket"
      }
    },
    {
      "displayName": "Tesco Extra",
      "id": "tescoextra-986a24",
      "locationSet": {"include": ["001"]},
      "tags": {
        "brand": "Tesco Extra",
        "brand:wikidata": "Q25172225",
        "name": "Tesco Extra",
        "shop": "supermarket"
      }
    },
    {
      "displayName": "Tesco Metro",
      "id": "tescometro-23ec32",
      "locationSet": {"include": ["ie"]},
      "tags": {
        "brand": "Tesco Metro",
        "brand:wikidata": "Q57551648",
        "name": "Tesco Metro",
        "shop": "supermarket"
      }
    },
    {
      "displayName": "TF Value-Mart",
      "id": "tfvaluemart-80e9ee",
      "locationSet": {"include": ["my"]},
      "tags": {
        "brand": "TF Value-Mart",
        "brand:wikidata": "Q96679744",
        "name": "TF Value-Mart",
        "shop": "supermarket"
      }
    },
    {
      "displayName": "The Co-operative Food",
      "id": "thecooperativefood-a8278b",
      "locationSet": {"include": ["gb"]},
      "matchNames": [
        "central england co-operative",
        "chelmsford star co-operative society",
        "coop",
        "heart of england co-operative society",
        "midcounties co-operative",
        "southern co-operative"
      ],
      "tags": {
        "brand": "The Co-operative Food",
        "brand:wikidata": "Q107617274",
        "name": "The Co-operative Food",
        "shop": "supermarket"
      }
    },
    {
      "displayName": "The Food Warehouse",
      "id": "thefoodwarehouse-a8278b",
      "locationSet": {"include": ["gb"]},
      "tags": {
        "brand": "The Food Warehouse",
        "brand:wikidata": "Q87263899",
        "name": "The Food Warehouse",
        "shop": "supermarket"
      }
    },
    {
      "displayName": "The Fresh Market",
      "id": "thefreshmarket-dde59d",
      "locationSet": {"include": ["us"]},
      "matchNames": ["fresh market"],
      "tags": {
        "brand": "The Fresh Market",
        "brand:wikidata": "Q7735265",
        "name": "The Fresh Market",
        "shop": "supermarket"
      }
    },
    {
      "displayName": "The Grocery Outlet",
      "id": "thegroceryoutlet-76454b",
      "locationSet": {"include": ["ca"]},
      "tags": {
        "brand": "The Grocery Outlet",
        "brand:wikidata": "Q16062155",
        "name": "The Grocery Outlet",
        "shop": "supermarket"
      }
    },
    {
      "displayName": "The Source Bulk Foods",
      "id": "thesourcebulkfoods-ff3d2b",
      "locationSet": {
        "include": ["au", "ca", "gb-eng"]
      },
      "matchTags": [
        "shop/convenience",
        "shop/health_food"
      ],
      "tags": {
        "brand": "The Source Bulk Foods",
        "brand:wikidata": "Q113771168",
        "name": "The Source Bulk Foods",
        "shop": "supermarket",
        "zero_waste": "only"
      }
    },
    {
      "displayName": "The Store",
      "id": "thestore-80e9ee",
      "locationSet": {"include": ["my"]},
      "tags": {
        "brand": "The Store",
        "brand:wikidata": "Q96679754",
        "name": "The Store",
        "shop": "supermarket"
      }
    },
    {
      "displayName": "Tiendas D1",
      "id": "tiendasd1-271a34",
      "locationSet": {"include": ["co"]},
      "tags": {
        "brand": "Tiendas D1",
        "name": "Tiendas D1",
        "shop": "supermarket"
      }
    },
    {
      "displayName": "Tigre",
      "id": "tigre-0cb133",
      "locationSet": {"include": ["it"]},
      "tags": {
        "brand": "Tigre",
        "name": "Tigre",
        "shop": "supermarket"
      }
    },
    {
      "displayName": "Tigros",
      "id": "tigros-0cb133",
      "locationSet": {"include": ["it"]},
      "tags": {
        "brand": "Tigros",
        "brand:wikidata": "Q24935610",
        "name": "Tigros",
        "shop": "supermarket"
      }
    },
    {
      "displayName": "Times Supermarkets",
      "id": "timessupermarkets-dde59d",
      "locationSet": {"include": ["us"]},
      "tags": {
        "brand": "Times Supermarkets",
        "brand:wikidata": "Q7806566",
        "name": "Times Supermarkets",
        "shop": "supermarket"
      }
    },
    {
      "displayName": "Todis",
      "id": "todis-0cb133",
      "locationSet": {"include": ["it"]},
      "tags": {
        "brand": "Todis",
        "brand:wikidata": "Q3992174",
        "name": "Todis",
        "shop": "supermarket"
      }
    },
    {
      "displayName": "Tom Thumb",
      "id": "tomthumb-a6c312",
      "locationSet": {
        "include": ["us-tx.geojson"]
      },
      "tags": {
        "brand": "Tom Thumb",
        "brand:wikidata": "Q7817826",
        "name": "Tom Thumb",
        "shop": "supermarket"
      }
    },
    {
      "displayName": "Tommy",
      "id": "tommy-f279a1",
      "locationSet": {"include": ["hr"]},
      "tags": {
        "brand": "Tommy",
        "brand:wikidata": "Q12643718",
        "name": "Tommy",
        "shop": "supermarket"
      }
    },
    {
      "displayName": "Top Market",
      "id": "topmarket-9e6a6c",
      "locationSet": {"include": ["pl"]},
      "tags": {
        "brand": "Top Market",
        "brand:wikidata": "Q9360044",
        "name": "Top Market",
        "shop": "supermarket"
      }
    },
    {
      "displayName": "Topaz",
      "id": "topaz-9e6a6c",
      "locationSet": {"include": ["pl"]},
      "tags": {
        "brand": "Topaz",
        "brand:wikidata": "Q11837058",
        "name": "Topaz",
        "shop": "supermarket"
      }
    },
    {
      "displayName": "Tops (Thailand)",
      "id": "tops-fd4d8d",
      "locationSet": {"include": ["th"]},
      "tags": {
        "brand": "Tops",
        "brand:th": "ท็อปส์",
        "brand:wikidata": "Q7825140",
        "name": "Tops",
        "shop": "supermarket"
      }
    },
    {
      "displayName": "Tops (USA)",
      "id": "tops-dde59d",
      "locationSet": {"include": ["us"]},
      "tags": {
        "brand": "Tops",
        "brand:wikidata": "Q7825137",
        "name": "Tops",
        "official_name": "Tops Friendly Markets",
        "shop": "supermarket"
      }
    },
    {
      "displayName": "Tottus",
      "id": "tottus-b9e971",
      "locationSet": {"include": ["cl", "pe"]},
      "tags": {
        "brand": "Tottus",
        "brand:wikidata": "Q7828510",
        "name": "Tottus",
        "shop": "supermarket"
      }
    },
    {
      "displayName": "Trader Joe's",
      "id": "traderjoes-dde59d",
      "locationSet": {"include": ["us"]},
      "tags": {
        "brand": "Trader Joe's",
        "brand:wikidata": "Q688825",
        "name": "Trader Joe's",
        "shop": "supermarket"
      }
    },
    {
      "displayName": "Treff 3000",
      "id": "treff3000-0a839e",
      "locationSet": {"include": ["de"]},
      "tags": {
        "brand": "Treff 3000",
        "brand:wikidata": "Q701755",
        "name": "Treff 3000",
        "shop": "supermarket"
      }
    },
    {
      "displayName": "Triveni Supermarket",
      "id": "trivenisupermarket-9ef8f9",
      "locationSet": {"include": ["in"]},
      "tags": {
        "brand": "Triveni Supermarket",
        "brand:wikidata": "Q7844639",
        "name": "Triveni Supermarket",
        "shop": "supermarket"
      }
    },
    {
      "displayName": "Tuodì",
      "id": "tuodi-0cb133",
      "locationSet": {"include": ["it"]},
      "tags": {
        "brand": "Tuodì",
        "brand:wikidata": "Q3706995",
        "name": "Tuodì",
        "shop": "supermarket"
      }
    },
    {
      "displayName": "U Express",
      "id": "uexpress-c16b1c",
      "locationSet": {"include": ["fr"]},
      "tags": {
        "brand": "U Express",
        "brand:wikidata": "Q2529029",
        "name": "U Express",
        "shop": "supermarket"
      }
    },
    {
      "displayName": "U!",
      "id": "u-0cb133",
      "locationSet": {"include": ["it"]},
      "tags": {
        "brand": "U!",
        "brand:wikidata": "Q105542347",
        "name": "U!",
        "shop": "supermarket"
      }
    },
    {
      "displayName": "U2",
      "id": "u2-0cb133",
      "locationSet": {"include": ["it"]},
      "tags": {
        "brand": "U2",
        "brand:wikidata": "Q105542216",
        "name": "U2",
        "shop": "supermarket"
      }
    },
    {
      "displayName": "Unimarc",
      "id": "unimarc-d25066",
      "locationSet": {"include": ["cl"]},
      "tags": {
        "brand": "Unimarc",
        "brand:wikidata": "Q6156244",
        "name": "Unimarc",
        "shop": "supermarket"
      }
    },
    {
      "displayName": "Unimarkt",
      "id": "unimarkt-1eef1d",
      "locationSet": {"include": ["at"]},
      "tags": {
        "brand": "Unimarkt",
        "brand:wikidata": "Q1169599",
        "name": "Unimarkt",
        "shop": "supermarket"
      }
    },
    {
      "displayName": "United Grocery Outlet",
      "id": "unitedgroceryoutlet-aecdaf",
      "locationSet": {
        "include": [
          "us-al.geojson",
          "us-ga.geojson",
          "us-ky.geojson",
          "us-nc.geojson",
          "us-tn.geojson",
          "us-va.geojson"
        ]
      },
      "tags": {
        "brand": "United Grocery Outlet",
        "brand:wikidata": "Q23074318",
        "name": "United Grocery Outlet",
        "shop": "supermarket"
      }
    },
    {
      "displayName": "Univerexport",
      "id": "univerexport-b83687",
      "locationSet": {"include": ["rs"]},
      "tags": {
        "brand": "Univerexport",
        "brand:wikidata": "Q12747294",
        "name": "Univerexport",
        "shop": "supermarket"
      }
    },
    {
      "displayName": "U購Select U Select",
      "id": "uselect-745f9c",
      "locationSet": {"include": ["hk"]},
      "tags": {
        "brand": "U購Select U Select",
        "brand:en": "U Select",
        "brand:wikidata": "Q22098822",
        "brand:zh": "U購Select",
        "brand:zh-Hans": "U购Select",
        "brand:zh-Hant": "U購Select",
        "name": "U購Select U Select",
        "name:en": "U Select",
        "name:zh": "U購Select",
        "name:zh-Hans": "U购Select",
        "name:zh-Hant": "U購Select",
        "shop": "supermarket"
      }
    },
    {
      "displayName": "V-MARKT",
      "id": "vmarkt-0a839e",
      "locationSet": {"include": ["de"]},
      "matchNames": [
        "georg jos kaes",
        "v-baumarkt"
      ],
      "tags": {
        "brand": "V-MARKT",
        "brand:wikidata": "Q1504903",
        "name": "V-MARKT",
        "shop": "supermarket"
      }
    },
    {
      "displayName": "Vallarta",
      "id": "vallarta-dde59d",
      "locationSet": {"include": ["us"]},
      "tags": {
        "brand": "Vallarta",
        "brand:wikidata": "Q7911833",
        "cuisine": "latin_american",
        "name": "Vallarta",
        "official_name": "Vallarta Supermarkets",
        "shop": "supermarket"
      }
    },
    {
      "displayName": "Valu-mart",
      "id": "valumart-76454b",
      "locationSet": {"include": ["ca"]},
      "tags": {
        "brand": "Valu-mart",
        "brand:wikidata": "Q7912687",
        "name": "Valu-mart",
        "shop": "supermarket"
      }
    },
    {
      "displayName": "Varus",
      "id": "varus-94881c",
      "locationSet": {"include": ["ua"]},
      "tags": {
        "brand": "Varus",
        "name": "Varus",
        "shop": "supermarket"
      }
    },
    {
      "displayName": "Vea",
      "id": "vea-0d2b84",
      "locationSet": {"include": ["ar"]},
      "tags": {
        "brand": "Vea",
        "brand:wikidata": "Q5858167",
        "name": "Vea",
        "shop": "supermarket"
      }
    },
    {
      "displayName": "VOI",
      "id": "voi-36e991",
      "locationSet": {"include": ["ch"]},
      "tags": {
        "brand": "VOI",
        "brand:wikidata": "Q110277616",
        "name": "VOI",
        "shop": "supermarket"
      }
    },
    {
      "displayName": "VOI Migros Partner",
      "id": "voimigrospartner-36e991",
      "locationSet": {"include": ["ch"]},
      "tags": {
        "brand": "VOI Migros Partner",
        "name": "VOI Migros Partner",
        "shop": "supermarket"
      }
    },
    {
      "displayName": "Volg",
      "id": "volg-704edb",
      "locationSet": {"include": ["ch", "li"]},
      "matchTags": ["shop/convenience"],
      "tags": {
        "brand": "Volg",
        "brand:wikidata": "Q2530746",
        "name": "Volg",
        "shop": "supermarket"
      }
    },
    {
      "displayName": "Vomar",
      "id": "vomar-5811b5",
      "locationSet": {"include": ["nl"]},
      "tags": {
        "brand": "Vomar",
        "brand:wikidata": "Q3202837",
        "name": "Vomar",
        "shop": "supermarket"
      }
    },
    {
      "displayName": "Vons",
      "id": "vons-dde59d",
      "locationSet": {"include": ["us"]},
      "tags": {
        "brand": "Vons",
        "brand:wikidata": "Q7941609",
        "name": "Vons",
        "shop": "supermarket"
      }
    },
    {
      "displayName": "Waitrose",
      "id": "waitrose-dd6d3a",
      "locationSet": {"include": ["gb", "je"]},
      "tags": {
        "brand": "Waitrose",
        "brand:wikidata": "Q771734",
        "name": "Waitrose",
        "official_name": "Waitrose & Partners",
        "shop": "supermarket"
      }
    },
    {
      "displayName": "Walmart Express",
      "id": "walmartexpress-9b2dfb",
      "locationSet": {"include": ["mx"]},
      "tags": {
        "brand": "Walmart",
        "brand:wikidata": "Q483551",
        "name": "Walmart Express",
        "shop": "supermarket"
      }
    },
    {
      "displayName": "Walmart Neighborhood Market",
      "id": "walmartneighborhoodmarket-166dbe",
      "locationSet": {"include": ["ca", "us"]},
      "tags": {
        "brand": "Walmart",
        "brand:wikidata": "Q483551",
        "name": "Walmart Neighborhood Market",
        "shop": "supermarket"
      }
    },
    {
      "displayName": "Walmart Supercenter",
      "id": "walmartsupercenter-9d4691",
      "locationSet": {
        "include": ["001"],
        "exclude": ["ca"]
      },
      "tags": {
        "brand": "Walmart",
        "brand:wikidata": "Q483551",
        "name": "Walmart Supercenter",
        "shop": "supermarket"
      }
    },
    {
      "displayName": "Walmart Supercentre",
      "id": "walmartsupercentre-76454b",
      "locationSet": {"include": ["ca"]},
      "matchNames": ["walmart supercenter"],
      "tags": {
        "brand": "Walmart",
        "brand:wikidata": "Q483551",
        "name": "Walmart Supercentre",
        "shop": "supermarket"
      }
    },
    {
      "displayName": "Wasgau",
      "id": "wasgau-0a839e",
      "locationSet": {"include": ["de"]},
      "tags": {
        "brand": "Wasgau",
        "brand:wikidata": "Q2536857",
        "name": "Wasgau",
        "shop": "supermarket"
      }
    },
    {
      "displayName": "Wegmans",
      "id": "wegmans-dde59d",
      "locationSet": {"include": ["us"]},
      "tags": {
        "brand": "Wegmans",
        "brand:wikidata": "Q11288478",
        "name": "Wegmans",
        "shop": "supermarket"
      }
    },
    {
      "displayName": "Weis",
      "id": "weis-dde59d",
      "locationSet": {"include": ["us"]},
      "tags": {
        "brand": "Weis",
        "brand:wikidata": "Q7980370",
        "name": "Weis",
        "official_name": "Weis Markets",
        "shop": "supermarket"
      }
    },
    {
      "displayName": "Whole Foods Market",
      "id": "wholefoodsmarket-90050a",
      "locationSet": {
        "include": ["ca", "gb", "us"]
      },
      "matchNames": ["whole foods"],
      "tags": {
        "brand": "Whole Foods Market",
        "brand:wikidata": "Q1809448",
        "name": "Whole Foods Market",
        "shop": "supermarket"
      }
    },
    {
      "displayName": "Wilco",
      "id": "wilco-a4e693",
      "locationSet": {
        "include": [
          "us-ca.geojson",
          "us-or.geojson",
          "us-wa.geojson"
        ]
      },
      "tags": {
        "alt_name": "Wilco Farm Stores",
        "brand": "Wilco",
        "brand:wikidata": "Q8000290",
        "name": "Wilco",
        "shop": "supermarket"
      }
    },
    {
      "displayName": "Willys",
      "id": "willys-c57afb",
      "locationSet": {"include": ["se"]},
      "preserveTags": ["^name"],
      "tags": {
        "brand": "Willys",
        "brand:wikidata": "Q10720214",
        "name": "Willys",
        "shop": "supermarket"
      }
    },
    {
      "displayName": "WinCo Foods",
      "id": "wincofoods-dde59d",
      "locationSet": {"include": ["us"]},
      "tags": {
        "brand": "WinCo Foods",
        "brand:wikidata": "Q8023592",
        "name": "WinCo Foods",
        "shop": "supermarket"
      }
    },
    {
      "displayName": "WinMart",
      "id": "winmart-45db57",
      "locationSet": {"include": ["vn"]},
      "matchNames": ["vinmart"],
      "tags": {
        "brand": "WinMart",
        "brand:wikidata": "Q60245505",
        "name": "WinMart",
        "shop": "supermarket"
      }
    },
    {
      "displayName": "Winn-Dixie",
      "id": "winndixie-dde59d",
      "locationSet": {"include": ["us"]},
      "tags": {
        "brand": "Winn-Dixie",
        "brand:wikidata": "Q1264366",
        "name": "Winn-Dixie",
        "shop": "supermarket"
      }
    },
    {
      "displayName": "Woodman's Markets",
      "id": "woodmansmarkets-5dc7ba",
      "locationSet": {
        "include": [
          "us-il.geojson",
          "us-wi.geojson"
        ]
      },
      "tags": {
        "brand": "Woodman's Markets",
        "brand:wikidata": "Q8033073",
        "name": "Woodman's Markets",
        "shop": "supermarket"
      }
    },
    {
      "displayName": "Woolworths",
      "id": "woolworths-c254c9",
      "locationSet": {"include": ["au"]},
      "tags": {
        "brand": "Woolworths",
        "brand:wikidata": "Q3249145",
        "name": "Woolworths",
        "operator": "Woolworths Group",
        "operator:wikidata": "Q607272",
        "shop": "supermarket"
      }
    },
    {
      "displayName": "Woolworths Metro",
      "id": "woolworthsmetro-c254c9",
      "locationSet": {"include": ["au"]},
      "tags": {
        "brand": "Woolworths Metro",
        "brand:wikidata": "Q111772555",
        "name": "Woolworths Metro",
        "operator": "Woolworths Group",
        "operator:wikidata": "Q607272",
        "shop": "supermarket"
      }
    },
    {
      "displayName": "Yeme",
      "id": "yeme-4ccde8",
      "locationSet": {"include": ["sk"]},
      "tags": {
        "brand": "Yeme",
        "brand:wikidata": "Q108757006",
        "name": "yeme",
        "shop": "supermarket"
      }
    },
    {
      "displayName": "Your Independent Grocer",
      "id": "yourindependentgrocer-76454b",
      "locationSet": {"include": ["ca"]},
      "matchNames": ["independent"],
      "tags": {
        "brand": "Your Independent Grocer",
        "brand:wikidata": "Q8058833",
        "name": "Your Independent Grocer",
        "shop": "supermarket"
      }
    },
    {
      "displayName": "Zehrs",
      "id": "zehrs-76454b",
      "locationSet": {"include": ["ca"]},
      "tags": {
        "brand": "Zehrs",
        "brand:wikidata": "Q8068546",
        "name": "Zehrs",
        "shop": "supermarket"
      }
    },
    {
      "displayName": "ΑΒ Βασιλόπουλος",
      "id": "abvassilopoulos-37450e",
      "locationSet": {"include": ["gr"]},
      "tags": {
        "brand": "ΑΒ Βασιλόπουλος",
        "brand:el": "ΑΒ Βασιλόπουλος",
        "brand:en": "AB Vassilopoulos",
        "brand:wikidata": "Q4721807",
        "name": "ΑΒ Βασιλόπουλος",
        "name:el": "ΑΒ Βασιλόπουλος",
        "name:en": "AB Vassilopoulos",
        "shop": "supermarket"
      }
    },
    {
      "displayName": "Γαλαξίας",
      "id": "galaxias-37450e",
      "locationSet": {"include": ["gr"]},
      "tags": {
        "brand": "Γαλαξίας",
        "brand:el": "Γαλαξίας",
        "brand:en": "Galaxias",
        "brand:wikidata": "Q5518063",
        "name": "Γαλαξίας",
        "name:el": "Γαλαξίας",
        "name:en": "Galaxias",
        "shop": "supermarket"
      }
    },
    {
      "displayName": "Κρητικός",
      "id": "kritikos-37450e",
      "locationSet": {"include": ["gr"]},
      "tags": {
        "brand": "Κρητικός",
        "brand:el": "Κρητικός",
        "brand:en": "Kritikos",
        "name": "Κρητικός",
        "name:el": "Κρητικός",
        "name:en": "Kritikos",
        "shop": "supermarket"
      }
    },
    {
      "displayName": "Μασούτης",
      "id": "masoutis-37450e",
      "locationSet": {"include": ["gr"]},
      "tags": {
        "brand": "Μασούτης",
        "brand:el": "Μασούτης",
        "brand:en": "Masoutis",
        "brand:wikidata": "Q6783887",
        "name": "Μασούτης",
        "name:el": "Μασούτης",
        "name:en": "Masoutis",
        "shop": "supermarket"
      }
    },
    {
      "displayName": "Σκλαβενίτης",
      "id": "sklavenitis-40667a",
      "locationSet": {"include": ["cy", "gr"]},
      "tags": {
        "brand": "Σκλαβενίτης",
        "brand:el": "Σκλαβενίτης",
        "brand:en": "Sklavenitis",
        "brand:wikidata": "Q7536037",
        "name": "Σκλαβενίτης",
        "name:el": "Σκλαβενίτης",
        "name:en": "Sklavenitis",
        "shop": "supermarket"
      }
    },
    {
      "displayName": "Абсолют (Россия)",
      "id": "6784df-d5eaac",
      "locationSet": {"include": ["ru"]},
      "tags": {
        "brand": "Абсолют",
        "brand:wikidata": "Q62389597",
        "name": "Абсолют",
        "shop": "supermarket"
      }
    },
    {
      "displayName": "Абсолют (Україна)",
      "id": "6784df-94881c",
      "locationSet": {"include": ["ua"]},
      "tags": {
        "brand": "Абсолют",
        "brand:wikidata": "Q62389546",
        "name": "Абсолют",
        "shop": "supermarket"
      }
    },
    {
      "displayName": "Авоська",
      "id": "avoska-d5eaac",
      "locationSet": {"include": ["ru"]},
      "tags": {
        "brand": "Авоська",
        "brand:en": "Avoska",
        "brand:ru": "Авоська",
        "name": "Авоська",
        "name:en": "Avoska",
        "name:ru": "Авоська",
        "shop": "supermarket"
      }
    },
    {
      "displayName": "Азбука Вкуса",
      "id": "azbukavkusa-d5eaac",
      "locationSet": {"include": ["ru"]},
      "tags": {
        "brand": "Азбука Вкуса",
        "brand:en": "Azbuka Vkusa",
        "brand:ru": "Азбука Вкуса",
        "brand:wikidata": "Q4058209",
        "name": "Азбука Вкуса",
        "name:en": "Azbuka Vkusa",
        "name:ru": "Азбука Вкуса",
        "shop": "supermarket"
      }
    },
    {
      "displayName": "Аникс",
      "id": "5165e0-d5eaac",
      "locationSet": {"include": ["ru"]},
      "tags": {
        "brand": "Аникс",
        "name": "Аникс",
        "shop": "supermarket"
      }
    },
    {
      "displayName": "Атак",
      "id": "atac-d5eaac",
      "locationSet": {"include": ["ru"]},
      "tags": {
        "brand": "Атак",
        "brand:en": "Atac",
        "brand:wikidata": "Q2868738",
        "name": "Атак",
        "name:en": "Atac",
        "shop": "supermarket"
      }
    },
    {
      "displayName": "АТБ-маркет",
      "id": "atbmarket-94881c",
      "locationSet": {"include": ["ua"]},
      "matchNames": ["атб"],
      "tags": {
        "brand": "АТБ-маркет",
        "brand:en": "ATB-Market",
        "brand:uk": "АТБ-маркет",
        "brand:wikidata": "Q4054103",
        "name": "АТБ-маркет",
        "name:en": "ATB-Market",
        "name:uk": "АТБ-маркет",
        "shop": "supermarket"
      }
    },
    {
      "displayName": "Ашан",
      "id": "auchan-d5eaac",
      "locationSet": {"include": ["ru"]},
      "tags": {
        "brand": "Ашан",
        "brand:en": "Auchan",
        "brand:ru": "Ашан",
        "brand:wikidata": "Q110053013",
        "name": "Ашан",
        "name:en": "Auchan",
        "name:ru": "Ашан",
        "shop": "supermarket"
      }
    },
    {
      "displayName": "Байрам",
      "id": "79c5a6-d5eaac",
      "locationSet": {"include": ["ru"]},
      "tags": {
        "brand": "Байрам",
        "name": "Байрам",
        "shop": "supermarket"
      }
    },
    {
      "displayName": "Белмаркет",
      "id": "fb97c0-a384d0",
      "locationSet": {"include": ["by"]},
      "tags": {
        "brand": "Белмаркет",
        "name": "Белмаркет",
        "shop": "supermarket"
      }
    },
    {
      "displayName": "Близенько",
      "id": "106d49-94881c",
      "locationSet": {"include": ["ua"]},
      "tags": {
        "brand": "Близенько",
        "name": "Близенько",
        "shop": "supermarket"
      }
    },
    {
      "displayName": "Брусничка",
      "id": "brusnichka-94881c",
      "locationSet": {"include": ["ua"]},
      "tags": {
        "brand": "Брусничка",
        "brand:en": "Brusnichka",
        "brand:wikidata": "Q21656645",
        "name": "Брусничка",
        "name:en": "Brusnichka",
        "shop": "supermarket"
      }
    },
    {
      "displayName": "Булмаг",
      "id": "bulmag-56b425",
      "locationSet": {"include": ["bg"]},
      "tags": {
        "brand": "Булмаг",
        "brand:en": "BulMag",
        "brand:wikidata": "Q66133376",
        "name": "Булмаг",
        "name:en": "BulMag",
        "shop": "supermarket"
      }
    },
    {
      "displayName": "Верный",
      "id": "5a1923-d5eaac",
      "locationSet": {"include": ["ru"]},
      "tags": {
        "brand": "Верный",
        "brand:wikidata": "Q110037370",
        "name": "Верный",
        "shop": "supermarket"
      }
    },
    {
      "displayName": "Виктория",
      "id": "9034b8-d5eaac",
      "locationSet": {"include": ["ru"]},
      "matchTags": ["shop/convenience"],
      "tags": {
        "brand": "Виктория",
        "brand:wikidata": "Q4111046",
        "name": "Виктория",
        "shop": "supermarket"
      }
    },
    {
      "displayName": "Виталюр",
      "id": "ccbce1-a384d0",
      "locationSet": {"include": ["by"]},
      "tags": {
        "brand": "Виталюр",
        "brand:wikidata": "Q55663075",
        "name": "Виталюр",
        "shop": "supermarket"
      }
    },
    {
      "displayName": "Вопак",
      "id": "vopak-94881c",
      "locationSet": {"include": ["ua"]},
      "tags": {
        "brand": "Вопак",
        "brand:en": "Vopak",
        "brand:wikidata": "Q30966107",
        "name": "Вопак",
        "name:en": "Vopak",
        "shop": "supermarket"
      }
    },
    {
      "displayName": "Гастроном",
      "id": "34c0fb-986a24",
      "locationSet": {"include": ["001"]},
      "tags": {
        "brand": "Гастроном",
        "name": "Гастроном",
        "shop": "supermarket"
      }
    },
    {
      "displayName": "Гроздь",
      "id": "44aeb3-986a24",
      "locationSet": {"include": ["001"]},
      "tags": {
        "brand": "Гроздь",
        "brand:wikidata": "Q21638412",
        "name": "Гроздь",
        "shop": "supermarket"
      }
    },
    {
      "displayName": "Гросеров",
      "id": "groserov-d5eaac",
      "locationSet": {"include": ["ru"]},
      "tags": {
        "brand": "Гросеров",
        "brand:en": "Groserov",
        "brand:ru": "Гросеров",
        "brand:wikidata": "Q112764775",
        "name": "Гросеров",
        "name:en": "Groserov",
        "name:ru": "Гросеров",
        "shop": "supermarket"
      }
    },
    {
      "displayName": "Гулливер",
      "id": "40c23e-d5eaac",
      "locationSet": {"include": ["ru"]},
      "tags": {
        "brand": "Гулливер",
        "brand:wikidata": "Q58003470",
        "name": "Гулливер",
        "shop": "supermarket"
      }
    },
    {
      "displayName": "Да!",
      "id": "81c9da-d5eaac",
      "locationSet": {"include": ["ru"]},
      "tags": {
        "brand": "Да!",
        "name": "Да!",
        "shop": "supermarket"
      }
    },
    {
      "displayName": "Десяточка",
      "id": "desyatochka-d5eaac",
      "locationSet": {"include": ["ru"]},
      "tags": {
        "brand": "Десяточка",
        "brand:en": "Desyatochka",
        "brand:wikidata": "Q61876182",
        "name": "Десяточка",
        "shop": "supermarket"
      }
    },
    {
      "displayName": "Дикси",
      "id": "dixy-d5eaac",
      "locationSet": {"include": ["ru"]},
      "matchTags": ["shop/convenience"],
      "tags": {
        "brand": "Дикси",
        "brand:en": "Dixy",
        "brand:wikidata": "Q4161561",
        "name": "Дикси",
        "shop": "supermarket"
      }
    },
    {
      "displayName": "Дэлгүүр",
      "id": "45c849-387d64",
      "locationSet": {"include": ["mn"]},
      "tags": {
        "brand": "Дэлгүүр",
        "name": "Дэлгүүр",
        "shop": "supermarket"
      }
    },
    {
      "displayName": "Евроопт",
      "id": "euroopt-a384d0",
      "locationSet": {"include": ["by"]},
      "matchTags": ["shop/convenience"],
      "tags": {
        "brand": "Евроопт",
        "brand:en": "Euroopt",
        "brand:ru": "Евроопт",
        "brand:wikidata": "Q108489016",
        "name": "Евроопт",
        "name:en": "Euroopt",
        "name:ru": "Евроопт",
        "shop": "supermarket"
      }
    },
    {
      "displayName": "Евроопт Hyper",
      "id": "dc3845-a384d0",
      "locationSet": {"include": ["by"]},
      "matchNames": ["евроопт гипер"],
      "tags": {
        "brand": "Евроопт Hyper",
        "brand:wikidata": "Q65455975",
        "name": "Евроопт Hyper",
        "shop": "supermarket"
      }
    },
    {
      "displayName": "Евроопт Super",
      "id": "ba6617-a384d0",
      "locationSet": {"include": ["by"]},
      "matchNames": ["евроопт супер"],
      "tags": {
        "brand": "Евроопт Super",
        "brand:wikidata": "Q65455960",
        "name": "Евроопт Super",
        "shop": "supermarket"
      }
    },
    {
      "displayName": "Караван",
      "id": "65dd46-992584",
      "locationSet": {"include": ["ru", "ua"]},
      "tags": {
        "brand": "Караван",
        "name": "Караван",
        "shop": "supermarket"
      }
    },
    {
      "displayName": "Карусель",
      "id": "karusel-d5eaac",
      "locationSet": {"include": ["ru"]},
      "tags": {
        "brand": "Карусель",
        "brand:en": "Karusel",
        "brand:wikidata": "Q4216307",
        "name": "Карусель",
        "name:en": "Karusel",
        "shop": "supermarket"
      }
    },
    {
      "displayName": "Квартал",
      "id": "212655-986a24",
      "locationSet": {"include": ["001"]},
      "tags": {
        "brand": "Квартал",
        "name": "Квартал",
        "shop": "supermarket"
      }
    },
    {
      "displayName": "Кировский",
      "id": "87ac35-d5eaac",
      "locationSet": {"include": ["ru"]},
      "matchTags": ["shop/convenience"],
      "tags": {
        "brand": "Кировский",
        "brand:wikidata": "Q63301903",
        "name": "Кировский",
        "shop": "supermarket"
      }
    },
    {
      "displayName": "Командор",
      "id": "komandor-d5eaac",
      "locationSet": {"include": ["ru"]},
      "tags": {
        "brand": "Командор",
        "brand:en": "Komandor",
        "brand:wikidata": "Q61876152",
        "name": "Командор",
        "shop": "supermarket"
      }
    },
    {
      "displayName": "Красный Яр",
      "id": "krasnyjjar-d5eaac",
      "locationSet": {"include": ["ru"]},
      "tags": {
        "brand": "Красный Яр",
        "brand:en": "Krasnyj Jar",
        "brand:wikidata": "Q1786753",
        "name": "Красный Яр",
        "shop": "supermarket"
      }
    },
    {
      "displayName": "Лента",
      "id": "lenta-d5eaac",
      "locationSet": {"include": ["ru"]},
      "tags": {
        "brand": "Лента",
        "brand:en": "Lenta",
        "brand:wikidata": "Q4258608",
        "name": "Лента",
        "name:en": "Lenta",
        "shop": "supermarket"
      }
    },
    {
      "displayName": "Лидл",
      "id": "366fb7-b83687",
      "locationSet": {"include": ["rs"]},
      "tags": {
        "brand": "Лидл",
        "name": "Лидл",
        "shop": "supermarket"
      }
    },
    {
      "displayName": "Лидл (България)",
      "id": "lidl-56b425",
      "locationSet": {"include": ["bg"]},
      "tags": {
        "brand": "Lidl",
        "brand:wikidata": "Q108169047",
        "name": "Lidl",
        "name:bg": "Лидл",
        "shop": "supermarket"
      }
    },
    {
      "displayName": "ЛотОК",
      "id": "587825-94881c",
      "locationSet": {"include": ["ua"]},
      "tags": {
        "brand": "ЛотОК",
        "name": "ЛотОК",
        "shop": "supermarket"
      }
    },
    {
      "displayName": "Магазин",
      "id": "2109ce-027b33",
      "locationSet": {
        "include": [
          "by",
          "kg",
          "kz",
          "ru",
          "tj",
          "ua",
          "uz"
        ]
      },
      "tags": {
        "brand": "Магазин",
        "name": "Магазин",
        "shop": "supermarket"
      }
    },
    {
      "displayName": "Магнит",
      "id": "magnit-986a24",
      "locationSet": {"include": ["001"]},
      "tags": {
        "brand": "Магнит",
        "brand:en": "Magnit",
        "brand:wikidata": "Q940518",
        "name": "Магнит",
        "name:en": "Magnit",
        "shop": "supermarket"
      }
    },
    {
      "displayName": "Магнит у дома",
      "id": "cb7d3a-d5eaac",
      "locationSet": {"include": ["ru"]},
      "tags": {
        "brand": "Магнит у дома",
        "name": "Магнит у дома",
        "shop": "supermarket"
      }
    },
    {
      "displayName": "Магнолия",
      "id": "1cdf18-d5eaac",
      "locationSet": {"include": ["ru"]},
      "matchTags": ["shop/convenience"],
      "tags": {
        "brand": "Магнолия",
        "name": "Магнолия",
        "shop": "supermarket"
      }
    },
    {
      "displayName": "Макси",
      "id": "maxi-b83687",
      "locationSet": {"include": ["rs"]},
      "tags": {
        "brand": "Макси",
        "brand:en": "Maxi",
        "brand:wikidata": "Q6795490",
        "name": "Макси",
        "name:en": "Maxi",
        "shop": "supermarket"
      }
    },
    {
      "displayName": "Мария-Ра",
      "id": "mariara-d5eaac",
      "locationSet": {"include": ["ru"]},
      "tags": {
        "brand": "Мария-Ра",
        "brand:en": "Maria-ra",
        "brand:wikidata": "Q4281631",
        "name": "Мария-Ра",
        "name:en": "Maria-ra",
        "shop": "supermarket"
      }
    },
    {
      "displayName": "Мираторг",
      "id": "cea493-d5eaac",
      "locationSet": {"include": ["ru"]},
      "tags": {
        "brand": "Мираторг",
        "name": "Мираторг",
        "shop": "supermarket"
      }
    },
    {
      "displayName": "Монетка",
      "id": "monetka-d5eaac",
      "locationSet": {"include": ["ru"]},
      "tags": {
        "brand": "Монетка",
        "brand:en": "Monetka",
        "brand:wikidata": "Q4301704",
        "name": "Монетка",
        "name:en": "Monetka",
        "shop": "supermarket"
      }
    },
    {
      "displayName": "Народная 7Я семьЯ",
      "id": "peoples7thfamily-d5eaac",
      "locationSet": {"include": ["ru"]},
      "matchNames": ["семья"],
      "tags": {
        "brand": "Народная 7Я семьЯ",
        "brand:en": "People's 7th Family",
        "brand:wikidata": "Q4032436",
        "name": "Народная 7Я семьЯ",
        "name:en": "People's 7th Family",
        "shop": "supermarket"
      }
    },
    {
      "displayName": "О’КЕЙ",
      "id": "okey-d5eaac",
      "locationSet": {"include": ["ru"]},
      "tags": {
        "brand": "О’КЕЙ",
        "brand:en": "O’KEY",
        "brand:ru": "О’КЕЙ",
        "brand:wikidata": "Q4340901",
        "name": "О’КЕЙ",
        "name:en": "O’KEY",
        "name:ru": "О’КЕЙ",
        "shop": "supermarket"
      }
    },
    {
      "displayName": "Перекрёсток",
      "id": "perekryostok-d5eaac",
      "locationSet": {"include": ["ru"]},
      "matchNames": ["перекресток"],
      "matchTags": ["shop/convenience"],
      "tags": {
        "brand": "Перекрёсток",
        "brand:en": "Perekryostok",
        "brand:wikidata": "Q1684639",
        "name": "Перекрёсток",
        "shop": "supermarket"
      }
    },
    {
      "displayName": "Покупочка",
      "id": "1019ea-d5eaac",
      "locationSet": {"include": ["ru"]},
      "tags": {
        "brand": "Покупочка",
        "brand:wikidata": "Q58003270",
        "name": "Покупочка",
        "shop": "supermarket"
      }
    },
    {
      "displayName": "Полушка",
      "id": "polushka-d5eaac",
      "locationSet": {"include": ["ru"]},
      "tags": {
        "brand": "Полушка",
        "brand:en": "Polushka",
        "brand:wikidata": "Q4371080",
        "name": "Полушка",
        "name:en": "Polushka",
        "shop": "supermarket"
      }
    },
    {
      "displayName": "Пятёрочка",
      "id": "pyaterochka-d5eaac",
      "locationSet": {"include": ["ru"]},
      "matchNames": ["пятерочка"],
      "matchTags": ["shop/convenience"],
      "tags": {
        "brand": "Пятёрочка",
        "brand:en": "Pyaterochka",
        "brand:wikidata": "Q1768969",
        "name": "Пятёрочка",
        "name:en": "Pyaterochka",
        "shop": "supermarket"
      }
    },
    {
      "displayName": "Радеж",
      "id": "radezh-d5eaac",
      "locationSet": {"include": ["ru"]},
      "tags": {
        "brand": "Радеж",
        "brand:en": "Radezh",
        "brand:wikidata": "Q4387165",
        "name": "Радеж",
        "name:en": "Radezh",
        "shop": "supermarket"
      }
    },
    {
      "displayName": "РеалЪ",
      "id": "real-d5eaac",
      "locationSet": {"include": ["ru"]},
      "tags": {
        "brand": "РеалЪ",
        "brand:en": "Real",
        "brand:ru": "РеалЪ",
        "brand:wikidata": "Q110037601",
        "name": "РеалЪ",
        "name:en": "Real",
        "name:ru": "РеалЪ",
        "shop": "supermarket"
      }
    },
    {
      "displayName": "Реми",
      "id": "remi-d5eaac",
      "locationSet": {"include": ["ru"]},
      "tags": {
        "brand": "Реми",
        "brand:en": "Remi",
        "brand:ru": "Реми",
        "name": "Реми",
        "shop": "supermarket"
      }
    },
    {
      "displayName": "Рода",
      "id": "roda-b83687",
      "locationSet": {"include": ["rs"]},
      "tags": {
        "brand": "Рода",
        "brand:en": "Roda",
        "brand:sr": "Рода",
        "brand:wikidata": "Q21446192",
        "name": "Рода",
        "name:en": "Roda",
        "name:sr": "Рода",
        "name:sr-Latn": "Roda",
        "shop": "supermarket"
      }
    },
    {
      "displayName": "Рублёвский",
      "id": "ee90e0-a384d0",
      "locationSet": {"include": ["by"]},
      "tags": {
        "brand": "Рублёвский",
        "name": "Рублёвский",
        "shop": "supermarket"
      }
    },
    {
      "displayName": "Рукавичка",
      "id": "rukavychka-94881c",
      "locationSet": {"include": ["ua"]},
      "tags": {
        "brand": "Рукавичка",
        "brand:en": "Rukavychka",
        "brand:wikidata": "Q20092568",
        "name": "Рукавичка",
        "name:en": "Rukavychka",
        "shop": "supermarket"
      }
    },
    {
      "displayName": "Санта",
      "id": "516eeb-a384d0",
      "locationSet": {"include": ["by"]},
      "tags": {
        "brand": "Санта",
        "name": "Санта",
        "shop": "supermarket"
      }
    },
    {
      "displayName": "Светофор",
      "id": "svetofor-d5eaac",
      "locationSet": {"include": ["ru"]},
      "tags": {
        "brand": "Светофор",
        "brand:en": "Svetofor",
        "brand:wikidata": "Q61875920",
        "name": "Светофор",
        "shop": "supermarket"
      }
    },
    {
      "displayName": "Семишагофф",
      "id": "caa815-d5eaac",
      "locationSet": {"include": ["ru"]},
      "tags": {
        "brand": "Семишагофф",
        "brand:wikidata": "Q58003374",
        "name": "Семишагофф",
        "shop": "supermarket"
      }
    },
    {
      "displayName": "Сільпо",
      "id": "silpo-94881c",
      "locationSet": {"include": ["ua"]},
      "tags": {
        "brand": "Сільпо",
        "brand:en": "Silpo",
        "brand:wikidata": "Q4419434",
        "name": "Сільпо",
        "name:en": "Silpo",
        "shop": "supermarket"
      }
    },
    {
      "displayName": "Соседи",
      "id": "sosedi-986a24",
      "locationSet": {"include": ["001"]},
      "tags": {
        "brand": "Соседи",
        "brand:en": "Sosedi",
        "brand:ru": "Соседи",
        "name": "Соседи",
        "name:en": "Sosedi",
        "name:ru": "Соседи",
        "shop": "supermarket"
      }
    },
    {
      "displayName": "Т-Маркет",
      "id": "tmarket-56b425",
      "locationSet": {"include": ["bg"]},
      "tags": {
        "brand": "Т-Маркет",
        "brand:wikidata": "Q64033983",
        "name": "Т-Маркет",
        "name:en": "T-Market",
        "shop": "supermarket"
      }
    },
    {
      "displayName": "Таврия В",
      "id": "99a8fc-94881c",
      "locationSet": {"include": ["ua"]},
      "tags": {
        "brand": "Таврия В",
        "brand:wikidata": "Q61823146",
        "name": "Таврия В",
        "shop": "supermarket"
      }
    },
    {
      "displayName": "Фантастико",
      "id": "b9a0c5-56b425",
      "locationSet": {"include": ["bg"]},
      "tags": {
        "brand": "Фантастико",
        "brand:wikidata": "Q61140834",
        "name": "Фантастико",
        "shop": "supermarket"
      }
    },
    {
      "displayName": "Фора",
      "id": "fora-94881c",
      "locationSet": {"include": ["ua"]},
      "tags": {
        "brand": "Фора",
        "brand:en": "Fora",
        "brand:wikidata": "Q12165977",
        "name": "Фора",
        "name:en": "Fora",
        "shop": "supermarket"
      }
    },
    {
      "displayName": "Фуршет",
      "id": "furshet-94881c",
      "locationSet": {"include": ["ua"]},
      "tags": {
        "brand": "Фуршет",
        "brand:en": "Furshet",
        "brand:wikidata": "Q4493564",
        "name": "Фуршет",
        "name:en": "Furshet",
        "shop": "supermarket"
      }
    },
    {
      "displayName": "Хит! Экспресс",
      "id": "cab3d0-a384d0",
      "locationSet": {"include": ["by"]},
      "tags": {
        "brand": "Хит! Экспресс",
        "name": "Хит! Экспресс",
        "shop": "supermarket"
      }
    },
    {
      "displayName": "Чижик",
      "id": "3d44da-d5eaac",
      "locationSet": {"include": ["ru"]},
      "tags": {
        "brand": "Чижик",
        "name": "Чижик",
        "shop": "supermarket"
      }
    },
    {
      "displayName": "Эдельвейс",
      "id": "edelveis-d5eaac",
      "locationSet": {"include": ["ru"]},
      "tags": {
        "brand": "Эдельвейс",
        "brand:en": "Edelveis",
        "brand:wikidata": "Q57979368",
        "name": "Эдельвейс",
        "name:en": "Edelveis",
        "shop": "supermarket"
      }
    },
    {
      "displayName": "Ярче!",
      "id": "yarche-d5eaac",
      "locationSet": {"include": ["ru"]},
      "matchTags": ["shop/convenience"],
      "tags": {
        "brand": "Ярче!",
        "brand:en": "Yarche!",
        "brand:wikidata": "Q102254456",
        "name": "Ярче!",
        "name:en": "Yarche!",
        "shop": "supermarket"
      }
    },
    {
      "displayName": "ნიკორა",
      "id": "nikora-873b68",
      "locationSet": {"include": ["ge"]},
      "tags": {
        "brand": "ნიკორა",
        "brand:en": "Nikora",
        "brand:ka": "ნიკორა",
        "brand:ru": "Никора",
        "name": "ნიკორა",
        "name:en": "Nikora",
        "name:ka": "ნიკორა",
        "name:ru": "Никора",
        "shop": "supermarket"
      }
    },
    {
      "displayName": "יינות ביתן",
      "id": "yeinotbitan-6b65f1",
      "locationSet": {"include": ["il"]},
      "tags": {
        "brand": "יינות ביתן",
        "brand:en": "Yeinot Bitan",
        "brand:he": "יינות ביתן",
        "name": "יינות ביתן",
        "name:en": "Yeinot Bitan",
        "name:he": "יינות ביתן",
        "shop": "supermarket"
      }
    },
    {
      "displayName": "מגה",
      "id": "mega-6b65f1",
      "locationSet": {"include": ["il"]},
      "tags": {
        "brand": "מגה",
        "brand:en": "Mega",
        "brand:he": "מגה",
        "name": "מגה",
        "name:en": "Mega",
        "name:he": "מגה",
        "shop": "supermarket"
      }
    },
    {
      "displayName": "מגה בעיר",
      "id": "f1ec09-6b65f1",
      "locationSet": {"include": ["il"]},
      "tags": {
        "brand": "מגה בעיר",
        "brand:he": "מגה בעיר",
        "name": "מגה בעיר",
        "name:he": "מגה בעיר",
        "shop": "supermarket"
      }
    },
    {
      "displayName": "רמי לוי",
      "id": "ramilevi-6b65f1",
      "locationSet": {"include": ["il"]},
      "tags": {
        "alt_name": "רמי לוי שיווק השקמה",
        "brand": "רמי לוי שיווק השקמה",
        "brand:en": "Rami Levy Hashikma Marketing",
        "brand:he": "רמי לוי שיווק השקמה",
        "brand:wikidata": "Q6035779",
        "name": "רמי לוי",
        "name:en": "Rami Levi",
        "name:he": "רמי לוי",
        "shop": "supermarket"
      }
    },
    {
      "displayName": "שופרסל דיל",
      "id": "2b3eb8-6b65f1",
      "locationSet": {"include": ["il"]},
      "tags": {
        "brand": "שופרסל דיל",
        "brand:he": "שופרסל דיל",
        "name": "שופרסל דיל",
        "name:he": "שופרסל דיל",
        "shop": "supermarket"
      }
    },
    {
      "displayName": "שוק מהדרין",
      "id": "shukmhadrin-6b65f1",
      "locationSet": {"include": ["il"]},
      "tags": {
        "brand": "שוק מהדרין",
        "brand:en": "Shuk Mhadrin",
        "brand:he": "שוק מהדרין",
        "name": "שוק מהדרין",
        "name:en": "Shuk Mhadrin",
        "name:he": "שוק מהדרין",
        "shop": "supermarket"
      }
    },
    {
      "displayName": "أسواق التميمي",
      "id": "tamimimarkets-22a530",
      "locationSet": {"include": ["sa"]},
      "tags": {
        "alt_name:ar": "التميمي",
        "alt_name:en": "Tamimi",
        "brand": "أسواق التميمي",
        "brand:ar": "أسواق التميمي",
        "brand:en": "Tamimi Markets",
        "brand:wikidata": "Q111042647",
        "name": "أسواق التميمي",
        "name:ar": "أسواق التميمي",
        "name:en": "Tamimi Markets",
        "shop": "supermarket"
      }
    },
    {
      "displayName": "أسواق عبد الله العثيم",
      "id": "abdullahalothaimmarkets-6c5d99",
      "locationSet": {"include": ["eg", "sa"]},
      "tags": {
        "alt_name:ar": "العثيم",
        "alt_name:en": "Othaim",
        "brand": "أسواق عبد الله العثيم",
        "brand:ar": "أسواق عبد الله العثيم",
        "brand:en": "Abdullah AlOthaim Markets",
        "brand:wikidata": "Q12218555",
        "name": "أسواق عبد الله العثيم",
        "name:ar": "أسواق عبد الله العثيم",
        "name:en": "Abdullah AlOthaim Markets",
        "shop": "supermarket"
      }
    },
    {
      "displayName": "افق کوروش",
      "id": "316800-c29ef9",
      "locationSet": {"include": ["ir"]},
      "tags": {
        "brand": "افق کوروش",
        "name": "افق کوروش",
        "shop": "supermarket"
      }
    },
    {
      "displayName": "بنده",
      "id": "panda-709c58",
      "locationSet": {
        "include": ["ae", "bh", "sa"]
      },
      "tags": {
        "alt_name:ar": "هايبربنده",
        "alt_name:en": "HyperPanda",
        "brand": "بنده",
        "brand:ar": "بنده",
        "brand:en": "Panda",
        "brand:wikidata": "Q4832749",
        "name": "بنده",
        "name:ar": "بنده",
        "name:en": "Panda",
        "official_name": "شركة بنده للتجزئة",
        "shop": "supermarket"
      }
    },
    {
      "displayName": "سوپر",
      "id": "3b0e76-c29ef9",
      "locationSet": {"include": ["ir"]},
      "tags": {
        "brand": "سوپر",
        "name": "سوپر",
        "shop": "supermarket"
      }
    },
    {
      "displayName": "فروشگاه افق کوروش",
      "id": "14a0fb-c29ef9",
      "locationSet": {"include": ["ir"]},
      "tags": {
        "brand": "فروشگاه افق کوروش",
        "name": "فروشگاه افق کوروش",
        "shop": "supermarket"
      }
    },
    {
      "displayName": "فروشگاه رفاه",
      "id": "9ddc31-c29ef9",
      "locationSet": {"include": ["ir"]},
      "tags": {
        "brand": "فروشگاه رفاه",
        "name": "فروشگاه رفاه",
        "shop": "supermarket"
      }
    },
    {
      "displayName": "مونوبري",
      "id": "1cd6b6-927e7d",
      "locationSet": {
        "include": ["dz", "qa", "tn"]
      },
      "tags": {
        "brand": "مونوبري",
        "name": "مونوبري",
        "shop": "supermarket"
      }
    },
    {
      "displayName": "롯데마트",
      "id": "lottemart-12b833",
      "locationSet": {"include": ["kr"]},
      "tags": {
        "brand": "롯데마트",
        "brand:ko": "롯데마트",
        "brand:wikidata": "Q326715",
        "name": "롯데마트",
        "name:en": "Lotte Mart",
        "name:ko": "롯데마트",
        "shop": "supermarket"
      }
    },
    {
      "displayName": "우리마트",
      "id": "ee59eb-12b833",
      "locationSet": {"include": ["kr"]},
      "tags": {
        "brand": "우리마트",
        "brand:ko": "우리마트",
        "name": "우리마트",
        "name:ko": "우리마트",
        "shop": "supermarket"
      }
    },
    {
      "displayName": "하나로마트",
      "id": "hanaromart-12b833",
      "locationSet": {"include": ["kr"]},
      "tags": {
        "brand": "하나로마트",
        "brand:en": "Hanaro Mart",
        "brand:ko": "하나로마트",
        "brand:wikidata": "Q12590611",
        "name": "하나로마트",
        "name:ko": "하나로마트",
        "shop": "supermarket"
      }
    },
    {
      "displayName": "アコレ",
      "id": "acolle-fe0970",
      "locationSet": {"include": ["jp"]},
      "tags": {
        "alt_name:en": "Acolle",
        "brand": "アコレ",
        "brand:en": "A・Colle",
        "brand:ja": "アコレ",
        "brand:wikidata": "Q11283128",
        "name": "アコレ",
        "name:en": "A・Colle",
        "name:ja": "アコレ",
        "shop": "supermarket"
      }
    },
    {
      "displayName": "アピタ",
      "id": "apita-fe0970",
      "locationSet": {"include": ["jp"]},
      "tags": {
        "brand": "アピタ",
        "brand:en": "APITA",
        "brand:ja": "アピタ",
        "brand:wikidata": "Q55384637",
        "name": "アピタ",
        "name:en": "APITA",
        "name:ja": "アピタ",
        "shop": "supermarket"
      }
    },
    {
      "displayName": "イオン",
      "id": "aeon-fe0970",
      "locationSet": {"include": ["jp"]},
      "tags": {
        "brand": "イオン",
        "brand:en": "AEON",
        "brand:ja": "イオン",
        "brand:wikidata": "Q11285951",
        "name": "イオン",
        "name:en": "AEON",
        "name:ja": "イオン",
        "shop": "supermarket"
      }
    },
    {
      "displayName": "イオンスーパーセンター",
      "id": "aeonsupercenter-fe0970",
      "locationSet": {"include": ["jp"]},
      "tags": {
        "brand": "AEON SUPERCENTER",
        "brand:en": "AEON SUPERCENTER",
        "brand:ja": "イオンスーパーセンター",
        "brand:wikidata": "Q11285970",
        "name": "イオンスーパーセンター",
        "name:en": "Aeon Supercenter",
        "name:ja": "イオンスーパーセンター",
        "shop": "supermarket"
      }
    },
    {
      "displayName": "イオンマーケット",
      "id": "aeonmarket-fe0970",
      "locationSet": {"include": ["jp"]},
      "tags": {
        "brand": "イオンマーケット",
        "brand:en": "Aeon Market",
        "brand:ja": "イオンマーケット",
        "brand:wikidata": "Q11331715",
        "name": "イオンマーケット",
        "name:en": "Aeon Market",
        "name:ja": "イオンマーケット",
        "shop": "supermarket"
      }
    },
    {
      "displayName": "イズミヤ",
      "id": "izumiya-fe0970",
      "locationSet": {"include": ["jp"]},
      "matchNames": ["いづみや"],
      "tags": {
        "brand": "イズミヤ",
        "brand:en": "Izumiya",
        "brand:ja": "イズミヤ",
        "brand:wikidata": "Q11286632",
        "name": "イズミヤ",
        "name:en": "Izumiya",
        "name:ja": "イズミヤ",
        "shop": "supermarket"
      }
    },
    {
      "displayName": "イトーヨーカドー",
      "id": "itoyokado-fe0970",
      "locationSet": {"include": ["jp"]},
      "matchNames": ["イトーヨーカ堂"],
      "tags": {
        "brand": "イトーヨーカドー",
        "brand:en": "Ito-Yokado",
        "brand:ja": "イトーヨーカドー",
        "brand:wikidata": "Q3088746",
        "name": "イトーヨーカドー",
        "name:en": "Ito-Yokado",
        "name:ja": "イトーヨーカドー",
        "shop": "supermarket"
      }
    },
    {
      "displayName": "いなげや",
      "id": "inageya-fe0970",
      "locationSet": {"include": ["jp"]},
      "tags": {
        "brand": "いなげや",
        "brand:en": "Inageya",
        "brand:ja": "いなげや",
        "brand:wikidata": "Q17193392",
        "name": "いなげや",
        "name:en": "Inageya",
        "name:ja": "いなげや",
        "shop": "supermarket"
      }
    },
    {
      "displayName": "エーコープ",
      "id": "acoop-fe0970",
      "locationSet": {"include": ["jp"]},
      "matchNames": ["aコープ"],
      "tags": {
        "brand": "エーコープ",
        "brand:en": "A-COOP",
        "brand:ja": "エーコープ",
        "brand:wikidata": "Q11291524",
        "name": "エーコープ",
        "name:en": "A-COOP",
        "name:ja": "エーコープ",
        "organic": "only",
        "shop": "supermarket"
      }
    },
    {
      "displayName": "エコス",
      "id": "ecos-fe0970",
      "locationSet": {"include": ["jp"]},
      "tags": {
        "brand": "エコス",
        "brand:en": "Ecos",
        "brand:ja": "エコス",
        "brand:wikidata": "Q11289886",
        "name": "エコス",
        "name:en": "Ecos",
        "name:ja": "エコス",
        "shop": "supermarket"
      }
    },
    {
      "displayName": "オークワ",
      "id": "okuwa-fe0970",
      "locationSet": {"include": ["jp"]},
      "tags": {
        "brand": "オークワ",
        "brand:en": "Okuwa",
        "brand:ja": "オークワ",
        "brand:wikidata": "Q11293166",
        "name": "オークワ",
        "name:en": "Okuwa",
        "name:ja": "オークワ",
        "shop": "supermarket"
      }
    },
    {
      "displayName": "オーケーストア",
      "id": "okstore-fe0970",
      "locationSet": {"include": ["jp"]},
      "matchNames": ["オーケー, okストア"],
      "tags": {
        "brand": "オーケー",
        "brand:en": "OK",
        "brand:ja": "オーケー",
        "brand:wikidata": "Q11293184",
        "name": "オーケーストア",
        "name:en": "OK Store",
        "name:ja": "オーケーストア",
        "shop": "supermarket"
      }
    },
    {
      "displayName": "オリンピック",
      "id": "olympic-fe0970",
      "locationSet": {"include": ["jp"]},
      "tags": {
        "brand": "オリンピック",
        "brand:en": "Olympic",
        "brand:ja": "オリンピック",
        "brand:wikidata": "Q11292764",
        "name": "オリンピック",
        "name:en": "Olympic",
        "name:ja": "オリンピック",
        "shop": "supermarket"
      }
    },
    {
      "displayName": "カスミ",
      "id": "kasumi-fe0970",
      "locationSet": {"include": ["jp"]},
      "tags": {
        "brand": "カスミ",
        "brand:en": "Kasumi",
        "brand:ja": "カスミ",
        "brand:wikidata": "Q11294160",
        "name": "カスミ",
        "name:en": "Kasumi",
        "name:ja": "カスミ",
        "shop": "supermarket"
      }
    },
    {
      "displayName": "キョーエイ",
      "id": "kyoei-fe0970",
      "locationSet": {"include": ["jp"]},
      "tags": {
        "brand": "キョーエイ",
        "brand:en": "Kyoei",
        "brand:ja": "キョーエイ",
        "brand:wikidata": "Q11297581",
        "name": "キョーエイ",
        "name:en": "Kyoei",
        "name:ja": "キョーエイ",
        "shop": "supermarket"
      }
    },
    {
      "displayName": "グルメシティ",
      "id": "gourmetcity-fe0970",
      "locationSet": {"include": ["jp"]},
      "tags": {
        "brand": "グルメシティ",
        "brand:en": "Gourmet City",
        "brand:ja": "グルメシティ",
        "brand:wikidata": "Q11300647",
        "name": "グルメシティ",
        "name:en": "Gourmet City",
        "name:ja": "グルメシティ",
        "shop": "supermarket"
      }
    },
    {
      "displayName": "コープ",
      "id": "coop-fe0970",
      "locationSet": {"include": ["jp"]},
      "tags": {
        "alt_name:en": "Co-op",
        "brand": "コープ",
        "brand:en": "CO・OP",
        "brand:ja": "コープ",
        "brand:wikidata": "Q11508615",
        "name": "コープ",
        "name:en": "CO・OP",
        "name:ja": "コープ",
        "official_name": "日本生活協同組合連合会",
        "official_name:en": "Japanese Consumers' Co-operative Union",
        "shop": "supermarket"
      }
    },
    {
      "displayName": "コープこう",
      "id": "coopkobe-fe0970",
      "locationSet": {"include": ["jp"]},
      "tags": {
        "alt_name:en": "Co-op Kobe",
        "brand": "コープこう",
        "brand:en": "CO・OP Kobe",
        "brand:ja": "コープこう",
        "brand:wikidata": "Q5137453",
        "name": "コープこう",
        "name:en": "CO・OP Kobe",
        "name:ja": "コープこう",
        "official_name": "生活協同組合コープこうべ",
        "official_name:en": "The Consumer Co-operative Kobe",
        "shop": "supermarket"
      }
    },
    {
      "displayName": "コープさっぽろ",
      "id": "coopsapporo-fe0970",
      "locationSet": {"include": ["jp"]},
      "tags": {
        "brand": "コープさっぽろ",
        "brand:en": "COOP Sapporo",
        "brand:ja": "コープさっぽろ",
        "brand:wikidata": "Q11574624",
        "name": "コープさっぽろ",
        "name:en": "Coop Sapporo",
        "name:ja": "コープさっぽろ",
        "shop": "supermarket"
      }
    },
    {
      "displayName": "コモディイイダ",
      "id": "comodiiida-fe0970",
      "locationSet": {"include": ["jp"]},
      "tags": {
        "brand": "コモディイイダ",
        "brand:en": "Comodi-iida",
        "brand:ja": "コモディイイダ",
        "brand:wikidata": "Q11302699",
        "name": "コモディイイダ",
        "name:en": "Comodi-iida",
        "name:ja": "コモディイイダ",
        "shop": "supermarket"
      }
    },
    {
      "displayName": "ザ・ビッグ",
      "id": "thebig-fe0970",
      "locationSet": {"include": ["jp"]},
      "tags": {
        "brand": "ザ・ビッグ",
        "brand:en": "THE BIG",
        "brand:ja": "ザ・ビッグ",
        "brand:wikidata": "Q11306676",
        "name": "ザ・ビッグ",
        "name:en": "THE BIG",
        "name:ja": "ザ・ビッグ",
        "shop": "supermarket"
      }
    },
    {
      "displayName": "ザ・ビッグ エクスプレス",
      "id": "thebigexpress-fe0970",
      "locationSet": {"include": ["jp"]},
      "tags": {
        "brand": "ザ・ビッグ エクスプレス",
        "brand:en": "THE BIG Express",
        "brand:ja": "ザ・ビッグ エクスプレス",
        "brand:wikidata": "Q11306676",
        "name": "ザ・ビッグ エクスプレス",
        "name:en": "THE BIG Express",
        "name:ja": "ザ・ビッグ エクスプレス",
        "shop": "supermarket"
      }
    },
    {
      "displayName": "サミット",
      "id": "summit-fe0970",
      "locationSet": {"include": ["jp"]},
      "tags": {
        "brand": "サミット",
        "brand:en": "Summit",
        "brand:ja": "サミット",
        "brand:wikidata": "Q11305129",
        "name": "サミット",
        "name:en": "Summit",
        "name:ja": "サミット",
        "shop": "supermarket"
      }
    },
    {
      "displayName": "サンディ",
      "id": "sundi-fe0970",
      "locationSet": {"include": ["jp"]},
      "tags": {
        "brand": "サンディ",
        "brand:en": "Sundi",
        "brand:ja": "サンディ",
        "brand:wikidata": "Q11305717",
        "name": "サンディ",
        "name:ja": "サンディ",
        "shop": "supermarket"
      }
    },
    {
      "displayName": "スーパーアークス",
      "id": "superarcs-fe0970",
      "locationSet": {"include": ["jp"]},
      "tags": {
        "brand": "スーパーアークス",
        "brand:en": "SUPER ARCS",
        "brand:ja": "スーパーアークス",
        "brand:wikidata": "Q17190570",
        "name": "スーパーアークス",
        "name:en": "Super Arcs",
        "name:ja": "スーパーアークス",
        "shop": "supermarket"
      }
    },
    {
      "displayName": "スーパーアルプス",
      "id": "superalps-fe0970",
      "locationSet": {"include": ["jp"]},
      "tags": {
        "brand": "スーパーアルプス",
        "brand:en": "Super Alps",
        "brand:ja": "スーパーアルプス",
        "brand:wikidata": "Q11313666",
        "name": "スーパーアルプス",
        "name:en": "Super Alps",
        "name:ja": "スーパーアルプス",
        "shop": "supermarket"
      }
    },
    {
      "displayName": "スーパーバリュー",
      "id": "supervalue-fe0970",
      "locationSet": {"include": ["jp"]},
      "tags": {
        "brand": "スーパーバリュー",
        "brand:en": "Super Value",
        "brand:ja": "スーパーバリュー",
        "brand:wikidata": "Q11313802",
        "name": "スーパーバリュー",
        "name:en": "Super Value",
        "name:ja": "スーパーバリュー",
        "shop": "supermarket"
      }
    },
    {
      "displayName": "ダイエー",
      "id": "daiei-fe0970",
      "locationSet": {"include": ["jp"]},
      "tags": {
        "brand": "ダイエー",
        "brand:en": "daiei",
        "brand:ja": "ダイエー",
        "brand:wikidata": "Q11316644",
        "name": "ダイエー",
        "name:en": "Daiei",
        "name:ja": "ダイエー",
        "shop": "supermarket"
      }
    },
    {
      "displayName": "トウズ",
      "id": "tous-fe0970",
      "locationSet": {"include": ["jp"]},
      "tags": {
        "brand": "トウズ",
        "brand:en": "Tou's",
        "brand:ja": "トウズ",
        "brand:wikidata": "Q53308796",
        "name": "トウズ",
        "name:en": "Tou's",
        "name:ja": "トウズ",
        "shop": "supermarket"
      }
    },
    {
      "displayName": "トライアル",
      "id": "trial-fe0970",
      "locationSet": {"include": ["jp"]},
      "matchTags": ["shop/variety_store"],
      "tags": {
        "brand": "トライアル",
        "brand:en": "Trial",
        "brand:ja": "トライアル",
        "brand:wikidata": "Q11321723",
        "name": "トライアル",
        "name:en": "Trial",
        "name:ja": "トライアル",
        "shop": "supermarket"
      }
    },
    {
      "displayName": "とりせん",
      "id": "torisen-fe0970",
      "locationSet": {"include": ["jp"]},
      "tags": {
        "brand": "とりせん",
        "brand:en": "Torisen",
        "brand:ja": "とりせん",
        "brand:wikidata": "Q11273505",
        "name": "とりせん",
        "name:en": "Torisen",
        "name:ja": "とりせん",
        "shop": "supermarket"
      }
    },
    {
      "displayName": "バロー",
      "id": "valor-fe0970",
      "locationSet": {"include": ["jp"]},
      "tags": {
        "brand": "バロー",
        "brand:en": "Valor",
        "brand:ja": "バロー",
        "brand:wikidata": "Q11328346",
        "name": "バロー",
        "name:en": "Valor",
        "name:ja": "バロー",
        "shop": "supermarket"
      }
    },
    {
      "displayName": "ピアゴ",
      "id": "piago-fe0970",
      "locationSet": {"include": ["jp"]},
      "tags": {
        "brand": "ピアゴ",
        "brand:en": "PIAGO",
        "brand:ja": "ピアゴ",
        "brand:wikidata": "Q91014434",
        "name": "ピアゴ",
        "name:en": "PIAGO",
        "name:ja": "ピアゴ",
        "shop": "supermarket"
      }
    },
    {
      "displayName": "フジ",
      "id": "fuji-fe0970",
      "locationSet": {"include": ["jp"]},
      "tags": {
        "brand": "フジ",
        "brand:en": "Fuji",
        "brand:ja": "フジ",
        "brand:wikidata": "Q8963035",
        "name": "フジ",
        "name:en": "Fuji",
        "name:ja": "フジ",
        "shop": "supermarket"
      }
    },
    {
      "displayName": "フジグラン",
      "id": "fujigrand-fe0970",
      "locationSet": {"include": ["jp"]},
      "tags": {
        "brand": "フジ",
        "brand:en": "Fuji",
        "brand:ja": "フジ",
        "brand:wikidata": "Q8963035",
        "name": "フジグラン",
        "name:en": "Fuji GRAND",
        "name:ja": "フジグラン",
        "shop": "supermarket"
      }
    },
    {
      "displayName": "ベイシア",
      "id": "beisia-fe0970",
      "locationSet": {"include": ["jp"]},
      "tags": {
        "brand": "ベイシア",
        "brand:en": "Beisia",
        "brand:ja": "ベイシア",
        "brand:wikidata": "Q11336776",
        "name": "ベイシア",
        "name:en": "Beisia",
        "name:ja": "ベイシア",
        "shop": "supermarket"
      }
    },
    {
      "displayName": "ベルク",
      "id": "belc-fe0970",
      "locationSet": {"include": ["jp"]},
      "tags": {
        "brand": "ベルク",
        "brand:en": "Belc",
        "brand:ja": "ベルク",
        "brand:wikidata": "Q11337090",
        "name": "ベルク",
        "name:en": "Belc",
        "name:ja": "ベルク",
        "shop": "supermarket"
      }
    },
    {
      "displayName": "ベルクス",
      "id": "belx-fe0970",
      "locationSet": {"include": ["jp"]},
      "tags": {
        "brand": "ベルクス",
        "brand:en": "Bel'x",
        "brand:ja": "ベルクス",
        "brand:wikidata": "Q11305967",
        "name": "ベルクス",
        "name:en": "Bel'x",
        "name:ja": "ベルクス",
        "shop": "supermarket"
      }
    },
    {
      "displayName": "まいばすけっと",
      "id": "mybasket-fe0970",
      "locationSet": {"include": ["jp"]},
      "tags": {
        "brand": "まいばすけっと",
        "brand:en": "My Basket",
        "brand:ja": "まいばすけっと",
        "brand:wikidata": "Q11278154",
        "name": "まいばすけっと",
        "name:en": "My Basket",
        "name:ja": "まいばすけっと",
        "shop": "supermarket"
      }
    },
    {
      "displayName": "マックスバリュ",
      "id": "maxvalutokai-fe0970",
      "locationSet": {"include": ["jp"]},
      "tags": {
        "brand": "マックスバリュ",
        "brand:en": "Maxvalu Tokai",
        "brand:ja": "マックスバリュ",
        "brand:wikidata": "Q1960109",
        "name": "マックスバリュ",
        "name:en": "Maxvalu Tokai",
        "name:ja": "マックスバリュ",
        "shop": "supermarket"
      }
    },
    {
      "displayName": "マミーマート",
      "id": "mammymart-fe0970",
      "locationSet": {"include": ["jp"]},
      "tags": {
        "brand": "マミーマート",
        "brand:en": "Mammy Mart",
        "brand:ja": "マミーマート",
        "brand:wikidata": "Q11340902",
        "name": "マミーマート",
        "name:en": "Mammy Mart",
        "name:ja": "マミーマート",
        "shop": "supermarket"
      }
    },
    {
      "displayName": "マルエツ",
      "id": "maruetsu-fe0970",
      "locationSet": {"include": ["jp"]},
      "tags": {
        "brand": "マルエツ",
        "brand:en": "Maruetsu",
        "brand:ja": "マルエツ",
        "brand:wikidata": "Q11341197",
        "name": "マルエツ",
        "name:en": "Maruetsu",
        "name:ja": "マルエツ",
        "shop": "supermarket"
      }
    },
    {
      "displayName": "マルエツプチ",
      "id": "maruetsupetit-fe0970",
      "locationSet": {"include": ["jp"]},
      "tags": {
        "brand": "マルエツ",
        "brand:en": "Maruetsu",
        "brand:ja": "マルエツ",
        "brand:wikidata": "Q11341197",
        "name": "マルエツプチ",
        "name:en": "Maruetsu Petit",
        "name:ja": "マルエツプチ",
        "shop": "supermarket"
      }
    },
    {
      "displayName": "マルナカ",
      "id": "marunaka-fe0970",
      "locationSet": {"include": ["jp"]},
      "tags": {
        "brand": "マルナカ",
        "brand:en": "Marunaka",
        "brand:ja": "マルナカ",
        "brand:wikidata": "Q11341399",
        "name": "マルナカ",
        "name:en": "Marunaka",
        "name:ja": "マルナカ",
        "shop": "supermarket"
      }
    },
    {
      "displayName": "ヤオコー",
      "id": "yaoko-fe0970",
      "locationSet": {"include": ["jp"]},
      "tags": {
        "brand": "ヤオコー",
        "brand:en": "Yaoko",
        "brand:ja": "ヤオコー",
        "brand:wikidata": "Q11344967",
        "name": "ヤオコー",
        "name:en": "Yaoko",
        "name:ja": "ヤオコー",
        "shop": "supermarket"
      }
    },
    {
      "displayName": "ヤマナカ",
      "id": "yamanaka-fe0970",
      "locationSet": {"include": ["jp"]},
      "tags": {
        "brand": "ヤマナカ",
        "brand:en": "Yamanaka",
        "brand:ja": "ヤマナカ",
        "brand:wikidata": "Q11345199",
        "name": "ヤマナカ",
        "name:en": "Yamanaka",
        "name:ja": "ヤマナカ",
        "shop": "supermarket"
      }
    },
    {
      "displayName": "ゆめタウン",
      "id": "youmetown-fe0970",
      "locationSet": {"include": ["jp"]},
      "tags": {
        "brand": "ゆめタウン",
        "brand:en": "YouMe Town",
        "brand:ja": "ゆめタウン",
        "brand:wikidata": "Q11280900",
        "name": "ゆめタウン",
        "name:en": "YouMe Town",
        "name:ja": "ゆめタウン",
        "shop": "supermarket"
      }
    },
    {
      "displayName": "ヨークベニマル",
      "id": "yorkbenimaru-fe0970",
      "locationSet": {"include": ["jp"]},
      "tags": {
        "brand": "ヨークベニマル",
        "brand:en": "York Benimaru",
        "brand:ja": "ヨークベニマル",
        "brand:wikidata": "Q11346199",
        "name": "ヨークベニマル",
        "name:en": "York Benimaru",
        "name:ja": "ヨークベニマル",
        "shop": "supermarket"
      }
    },
    {
      "displayName": "ヨークマート",
      "id": "yorkmart-fe0970",
      "locationSet": {"include": ["jp"]},
      "tags": {
        "brand": "ヨークマート",
        "brand:en": "YorkMart",
        "brand:ja": "ヨークマート",
        "brand:wikidata": "Q11346201",
        "name": "ヨークマート",
        "name:en": "YorkMart",
        "name:ja": "ヨークマート",
        "shop": "supermarket"
      }
    },
    {
      "displayName": "ライフ",
      "id": "life-fe0970",
      "locationSet": {"include": ["jp"]},
      "tags": {
        "brand": "ライフ",
        "brand:en": "Life",
        "brand:ja": "ライフ",
        "brand:wikidata": "Q11346476",
        "name": "ライフ",
        "name:en": "Life",
        "name:ja": "ライフ",
        "shop": "supermarket"
      }
    },
    {
      "displayName": "ラルズマート",
      "id": "ralsemart-fe0970",
      "locationSet": {"include": ["jp"]},
      "tags": {
        "brand": "ラルズマート",
        "brand:en": "RALSE MART",
        "brand:ja": "ラルズマート",
        "brand:wikidata": "Q11347482",
        "name": "ラルズマート",
        "name:en": "Ralse Mart",
        "name:ja": "ラルズマート",
        "shop": "supermarket"
      }
    },
    {
      "displayName": "ロピア",
      "id": "lopia-fe0970",
      "locationSet": {"include": ["jp"]},
      "tags": {
        "brand": "ロピア",
        "brand:en": "Lopia",
        "brand:ja": "ロピア",
        "brand:wikidata": "Q11350624",
        "name": "ロピア",
        "name:en": "Lopia",
        "name:ja": "ロピア",
        "shop": "supermarket"
      }
    },
    {
      "displayName": "ワイズマート",
      "id": "ysmart-fe0970",
      "locationSet": {"include": ["jp"]},
      "matchNames": ["よしのぶっさん"],
      "tags": {
        "brand": "ワイズマート",
        "brand:en": "Y'smart",
        "brand:ja": "ワイズマート",
        "brand:wikidata": "Q11351175",
        "name": "ワイズマート",
        "name:en": "Y'smart",
        "name:ja": "ワイズマート",
        "shop": "supermarket"
      }
    },
    {
      "displayName": "万代",
      "id": "bd8719-fe0970",
      "locationSet": {"include": ["jp"]},
      "tags": {
        "brand": "万代",
        "name": "万代",
        "shop": "supermarket"
      }
    },
    {
      "displayName": "中百佳乐家",
      "id": "jialejia-eda947",
      "locationSet": {"include": ["cn"]},
      "matchNames": [
        "中佰",
        "中百佳乐家超市",
        "佳乐家",
        "佳乐家超市"
      ],
      "note": "CN-SD.geojson",
      "tags": {
        "brand": "中百佳乐家",
        "brand:en": "JiaLeJia",
        "brand:zh": "中百佳乐家",
        "name": "中百佳乐家",
        "name:en": "JiaLeJia",
        "name:zh": "中百佳乐家",
        "operator": "山东潍坊百货集团",
        "shop": "supermarket"
      }
    },
    {
      "displayName": "京客隆",
      "id": "jingkelong-eda947",
      "locationSet": {"include": ["cn"]},
      "matchNames": ["京客隆超市"],
      "note": "CN-BJ.geojson",
      "tags": {
        "brand": "京客隆",
        "brand:en": "Jingkelong",
        "brand:wikidata": "Q10902027",
        "brand:zh": "京客隆",
        "name": "京客隆",
        "name:en": "Jingkelong",
        "name:zh": "京客隆",
        "shop": "supermarket"
      }
    },
    {
      "displayName": "全聯福利中心",
      "id": "pxmart-14223e",
      "locationSet": {"include": ["tw"]},
      "tags": {
        "brand": "全聯福利中心",
        "brand:en": "Pxmart",
        "brand:nan": "Choân-liân Hok-lī Tiong-sim",
        "brand:nan-HJ": "全聯福利中心",
        "brand:nan-POJ": "Choân-liân Hok-lī Tiong-sim",
        "brand:nan-TL": "Tsuân-liân Hok-lī Tiong-sim",
        "brand:wikidata": "Q7262792",
        "brand:zh": "全聯福利中心",
        "name": "全聯福利中心",
        "name:en": "Pxmart",
        "name:nan": "Choân-liân Hok-lī Tiong-sim",
        "name:nan-HJ": "全聯福利中心",
        "name:nan-POJ": "Choân-liân Hok-lī Tiong-sim",
        "name:nan-TL": "Tsuân-liân Hok-lī Tiong-sim",
        "name:zh": "全聯福利中心",
        "shop": "supermarket",
        "short_name": "全聯",
        "short_name:nan": "Choân-liân",
        "short_name:nan-HJ": "全聯",
        "short_name:nan-POJ": "Choân-liân",
        "short_name:nan-TL": "Tsuân-liân",
        "short_name:zh": "全聯"
      }
    },
    {
      "displayName": "北京华联",
      "id": "bhg-9c949f",
      "locationSet": {
        "include": ["cn"],
        "exclude": [[117.11307, 36.6507, 85]]
      },
      "matchNames": ["华联", "华联商场", "华联超市"],
      "tags": {
        "brand": "北京华联",
        "brand:en": "BHG",
        "brand:wikidata": "Q4881137",
        "brand:zh": "北京华联",
        "name": "北京华联",
        "name:en": "BHG",
        "name:zh": "北京华联",
        "shop": "supermarket"
      }
    },
    {
      "displayName": "华润万家",
      "id": "vanguard-eda947",
      "locationSet": {"include": ["cn"]},
      "matchNames": ["华润万家超市"],
      "tags": {
        "brand": "华润万家",
        "brand:en": "Vanguard",
        "brand:wikidata": "Q5099892",
        "brand:zh": "华润万家",
        "name": "华润万家",
        "name:en": "Vanguard",
        "name:zh": "华润万家",
        "shop": "supermarket"
      }
    },
    {
      "displayName": "大张超市",
      "id": "dazhang-eda947",
      "locationSet": {"include": ["cn"]},
      "note": "CN-HA.geojson",
      "tags": {
        "brand": "大张超市",
        "brand:en": "DAZHANG",
        "brand:wikidata": "Q111270003",
        "brand:zh": "大张超市",
        "name": "大张超市",
        "name:en": "DAZHANG",
        "name:zh": "大张超市",
        "shop": "supermarket"
      }
    },
    {
      "displayName": "大润发",
      "id": "rtmart-eda947",
      "locationSet": {"include": ["cn"]},
      "matchNames": ["大润发超市"],
      "tags": {
        "brand": "大润发",
        "brand:en": "RT-Mart",
        "brand:wikidata": "Q7277802",
        "brand:zh": "大润发",
        "name": "大润发",
        "name:en": "RT-Mart",
        "name:zh": "大润发",
        "shop": "supermarket"
      }
    },
    {
      "displayName": "大潤發",
      "id": "rtmart-14223e",
      "locationSet": {"include": ["tw"]},
      "tags": {
        "brand": "大潤發",
        "brand:en": "RT-Mart",
        "brand:wikidata": "Q7277802",
        "brand:zh": "大潤發",
        "name": "大潤發",
        "name:en": "RT-Mart",
        "name:zh": "大潤發",
        "shop": "supermarket"
      }
    },
    {
      "displayName": "大統華 T&T Supermarket",
      "id": "tandtsupermarket-76454b",
      "locationSet": {"include": ["ca"]},
      "tags": {
        "brand": "T&T Supermarket",
        "brand:wikidata": "Q837893",
        "name": "大統華 T&T Supermarket",
        "name:en": "T&T Supermarket",
        "name:zh-Hans": "大统华",
        "name:zh-Hant": "大統華",
        "shop": "supermarket"
      }
    },
    {
      "displayName": "家乐福",
      "id": "carrefour-eda947",
      "locationSet": {"include": ["cn"]},
      "matchNames": ["家乐福超市"],
      "tags": {
        "brand": "家乐福",
        "brand:en": "Carrefour",
        "brand:wikidata": "Q3117359",
        "brand:zh": "家乐福",
        "name": "家乐福",
        "name:en": "Carrefour",
        "name:zh": "家乐福",
        "shop": "supermarket"
      }
    },
    {
      "displayName": "家樂福",
      "id": "carrefour-14223e",
      "locationSet": {"include": ["tw"]},
      "tags": {
        "brand": "家樂福",
        "brand:en": "Carrefour",
        "brand:nan": "Ka-lo̍k-hok",
        "brand:nan-HJ": "家樂福",
        "brand:nan-POJ": "Ka-lo̍k-hok",
        "brand:nan-TL": "Ka-lo̍k-hok",
        "brand:wikidata": "Q3117359",
        "brand:zh": "家樂福",
        "name": "家樂福",
        "name:en": "Carrefour",
        "name:nan": "Ka-lo̍k-hok",
        "name:nan-HJ": "家樂福",
        "name:nan-POJ": "Ka-lo̍k-hok",
        "name:nan-TL": "Ka-lo̍k-hok",
        "name:zh": "家樂福",
        "shop": "supermarket"
      }
    },
    {
      "displayName": "家樂福超市",
      "id": "carrefourmarket-14223e",
      "locationSet": {"include": ["tw"]},
      "matchNames": ["頂好", "頂好超市"],
      "tags": {
        "brand": "家樂福超市",
        "brand:en": "Carrefour Market",
        "brand:nan": "Ka-lo̍k-hok Chhiau-chhī",
        "brand:nan-HJ": "家樂福超市",
        "brand:nan-POJ": "Ka-lo̍k-hok Chhiau-chhī",
        "brand:nan-TL": "Ka-lo̍k-hok Tshiau-tshī",
        "brand:wikidata": "Q2689639",
        "brand:zh": "家樂福超市",
        "name": "家樂福超市",
        "name:en": "Carrefour Market",
        "name:nan": "Ka-lo̍k-hok Chhiau-chhī",
        "name:nan-HJ": "家樂福超市",
        "name:nan-POJ": "Ka-lo̍k-hok Chhiau-chhī",
        "name:nan-TL": "Ka-lo̍k-hok Tshiau-tshī",
        "name:zh": "家樂福超市",
        "shop": "supermarket"
      }
    },
    {
      "displayName": "惠康 Wellcome",
      "id": "wellcome-745f9c",
      "locationSet": {"include": ["hk"]},
      "tags": {
        "brand": "惠康 Wellcome",
        "brand:en": "Wellcome",
        "brand:wikidata": "Q706247",
        "brand:zh": "惠康",
        "brand:zh-Hans": "惠康",
        "brand:zh-Hant": "惠康",
        "name": "惠康 Wellcome",
        "name:en": "Wellcome",
        "name:zh": "惠康",
        "name:zh-Hans": "惠康",
        "name:zh-Hant": "惠康",
        "shop": "supermarket"
      }
    },
    {
      "displayName": "成城石井",
      "id": "seijoishii-fe0970",
      "locationSet": {"include": ["jp"]},
      "tags": {
        "brand": "成城石井",
        "brand:en": "Seijo Ishii",
        "brand:ja": "成城石井",
        "brand:wikidata": "Q11495410",
        "name": "成城石井",
        "name:en": "Seijo Ishii",
        "name:ja": "成城石井",
        "shop": "supermarket"
      }
    },
    {
      "displayName": "東光ストア",
      "id": "tokoustore-fe0970",
      "locationSet": {"include": ["jp"]},
      "tags": {
        "brand": "東光ストア",
        "brand:en": "TOKOU STORE",
        "brand:ja": "東光ストア",
        "brand:wikidata": "Q11526020",
        "name": "東光ストア",
        "name:en": "Tokou Store",
        "name:ja": "東光ストア",
        "shop": "supermarket"
      }
    },
    {
      "displayName": "東急ストア",
      "id": "tokyustore-fe0970",
      "locationSet": {"include": ["jp"]},
      "tags": {
        "brand": "東急ストア",
        "brand:en": "Tokyu Store",
        "brand:ja": "東急ストア",
        "brand:wikidata": "Q11526963",
        "name": "東急ストア",
        "name:en": "Tokyu Store",
        "name:ja": "東急ストア",
        "shop": "supermarket"
      }
    },
    {
      "displayName": "東武ストア",
      "id": "tobustore-fe0970",
      "locationSet": {"include": ["jp"]},
      "tags": {
        "brand": "東武ストア",
        "brand:en": "Tobu Store",
        "brand:ja": "東武ストア",
        "brand:wikidata": "Q11527478",
        "name": "東武ストア",
        "name:en": "Tobu Store",
        "name:ja": "東武ストア",
        "shop": "supermarket"
      }
    },
    {
      "displayName": "業務スーパー",
      "id": "gyomusuper-fe0970",
      "locationSet": {"include": ["jp"]},
      "tags": {
        "brand": "業務スーパー",
        "brand:en": "Gyomu Super",
        "brand:ja": "業務スーパー",
        "brand:ja-Latn": "Gyōmu sūpā",
        "brand:wikidata": "Q11590183",
        "name": "業務スーパー",
        "name:en": "Gyomu Super",
        "name:ja": "業務スーパー",
        "name:ja-Latn": "Gyōmu sūpā",
        "shop": "supermarket"
      }
    },
    {
      "displayName": "永旺",
      "id": "aeon-85bacf",
      "locationSet": {
        "include": ["cn"],
        "exclude": ["hk"]
      },
      "tags": {
        "brand": "永旺",
        "brand:en": "AEON",
        "brand:wikidata": "Q271413",
        "brand:zh": "永旺",
        "name": "永旺",
        "name:en": "AEON",
        "name:zh": "永旺",
        "shop": "supermarket"
      }
    },
    {
      "displayName": "永旺 AEON",
      "id": "aeon-745f9c",
      "locationSet": {"include": ["hk"]},
      "matchNames": ["吉之島"],
      "tags": {
        "brand": "AEON",
        "brand:en": "AEON",
        "brand:wikidata": "Q271413",
        "brand:zh": "永旺",
        "name": "AEON",
        "name:en": "AEON",
        "name:zh": "永旺",
        "shop": "supermarket"
      }
    },
    {
      "displayName": "永辉超市",
      "id": "yonghuisuperstores-eda947",
      "locationSet": {"include": ["cn"]},
      "matchTags": ["shop/convenience"],
      "tags": {
        "brand": "永辉超市",
        "brand:en": "Yonghui Superstores",
        "brand:wikidata": "Q17028520",
        "brand:zh": "永辉超市",
        "name": "永辉超市",
        "name:en": "Yonghui Superstores",
        "name:zh": "永辉超市",
        "shop": "supermarket"
      }
    },
    {
      "displayName": "沃尔玛",
      "id": "walmart-eda947",
      "locationSet": {"include": ["cn"]},
      "matchNames": ["沃尔玛超市"],
      "tags": {
        "brand": "沃尔玛",
        "brand:en": "Walmart",
        "brand:wikidata": "Q483551",
        "brand:zh": "沃尔玛",
        "name": "沃尔玛",
        "name:en": "Walmart",
        "name:zh": "沃尔玛",
        "shop": "supermarket"
      }
    },
    {
      "displayName": "物美",
      "id": "wumart-eda947",
      "locationSet": {"include": ["cn"]},
      "matchNames": ["物美超市"],
      "tags": {
        "brand": "物美",
        "brand:en": "Wumart",
        "brand:wikidata": "Q8039225",
        "brand:zh": "物美",
        "name": "物美",
        "name:en": "Wumart",
        "name:zh": "物美",
        "shop": "supermarket"
      }
    },
    {
      "displayName": "百佳超級市場 PARKnSHOP",
      "id": "parknshop-3601ab",
      "locationSet": {"include": ["hk", "mo"]},
      "tags": {
        "brand": "百佳超級市場 PARKnSHOP",
        "brand:en": "PARKnSHOP",
        "brand:wikidata": "Q7138619",
        "brand:zh": "百佳超級市場",
        "brand:zh-Hans": "百佳超級市場",
        "brand:zh-Hant": "百佳超级市场",
        "name": "百佳 PARKnSHOP",
        "name:en": "PARKnSHOP",
        "name:zh": "百佳",
        "name:zh-Hans": "百佳",
        "name:zh-Hant": "百佳",
        "shop": "supermarket"
      }
    },
    {
      "displayName": "盒马鲜生",
      "id": "hema-eda947",
      "locationSet": {"include": ["cn"]},
      "tags": {
        "brand": "盒马鲜生",
        "brand:en": "Hema",
        "brand:wikidata": "Q58617964",
        "brand:zh": "盒马鲜生",
        "name": "盒马鲜生",
        "name:en": "Hema",
        "name:zh": "盒马鲜生",
        "shop": "supermarket"
      }
    },
    {
      "displayName": "相鉄ローゼン",
      "id": "sotetsurosen-fe0970",
      "locationSet": {"include": ["jp"]},
      "tags": {
        "alt_name": "そうてつローゼン",
        "brand": "相鉄ローゼン",
        "brand:en": "Sotetsu Rosen",
        "brand:ja": "相鉄ローゼン",
        "brand:wikidata": "Q11582450",
        "name": "相鉄ローゼン",
        "name:en": "Sotetsu Rosen",
        "name:ja": "相鉄ローゼン",
        "shop": "supermarket"
      }
    },
    {
      "displayName": "美廉社",
      "id": "simplemart-14223e",
      "locationSet": {"include": ["tw"]},
      "tags": {
        "brand": "美廉社",
        "brand:en": "Simple Mart",
        "brand:nan": "Bí-liâm-siā",
        "brand:nan-HJ": "美廉社",
        "brand:nan-POJ": "Bí-liâm-siā",
        "brand:nan-TL": "Bí-liâm-siā",
        "brand:wikidata": "Q15914017",
        "brand:zh": "美廉社",
        "name": "美廉社",
        "name:en": "Simple Mart",
        "name:nan": "Bí-liâm-siā",
        "name:nan-HJ": "美廉社",
        "name:nan-POJ": "Bí-liâm-siā",
        "name:nan-TL": "Bí-liâm-siā",
        "name:zh": "美廉社",
        "shop": "supermarket"
      }
    },
    {
      "displayName": "西友",
      "id": "seiyu-fe0970",
      "locationSet": {"include": ["jp"]},
      "tags": {
        "brand": "西友",
        "brand:en": "Seiyu",
        "brand:ja": "西友",
        "brand:wikidata": "Q3108542",
        "name": "西友",
        "name:en": "Seiyu",
        "name:ja": "西友",
        "shop": "supermarket"
      }
    },
    {
      "displayName": "长申国际购物广场",
      "id": "charmson-eda947",
      "locationSet": {"include": ["cn"]},
      "note": "exclude CN-HA.geojson",
      "tags": {
        "brand": "长申国际购物广场",
        "brand:en": "Charmson",
        "brand:wikidata": "Q111270006",
        "brand:zh": "长申国际购物广场",
        "name": "长申国际购物广场",
        "name:en": "Charmson",
        "name:zh": "长申国际购物广场",
        "shop": "supermarket"
      }
    },
    {
      "displayName": "関西スーパー",
      "id": "a5ba4a-fe0970",
      "locationSet": {"include": ["jp"]},
      "tags": {
        "brand": "関西スーパー",
        "brand:ja": "関西スーパー",
        "name": "関西スーパー",
        "name:ja": "関西スーパー",
        "shop": "supermarket"
      }
<<<<<<< HEAD
=======
    },
    {
      "displayName": "Дар",
      "locationSet": {"include": ["bg"]},
      "tags": {
        "brand": "Дар",
        "brand:wikidata": "Q114053570",
        "name": "Дар",
        "name:en": "Dar",
        "shop": "supermarket"
      }
    },
    {
      "displayName": "イオンスーパーセンター",
      "locationSet": {"include": ["jp"]},
      "tags": {
        "brand": "イオンスーパーセンター",
        "brand:ja": "イオンスーパーセンター",
        "brand:en": "AEON SUPERCENTER",
        "brand:wikidata": "Q11285970",
        "name": "イオンスーパーセンター",
        "name:ja": "イオンスーパーセンター",
        "name:en": "Aeon Supercenter",
        "shop": "supermarket"
      }
    },
    {
      "displayName": "HitMax",
      "locationSet": {"include": ["bg"]},
      "tags": {
        "brand": "HitMax",
        "brand:wikidata": "Q114053568",
        "name": "HitMax",
        "name:bg": "ХитМакс",
        "shop": "supermarket"
      }
    },
    {
      "displayName": "ザ・ビッグ エクスプレス",
      "locationSet": {"include": ["jp"]},
      "tags": {
        "brand": "ザ・ビッグ エクスプレス",
        "brand:ja": "ザ・ビッグ エクスプレス",
        "brand:en": "THE BIG Express",
        "brand:wikidata": "Q11306676",
        "name": "ザ・ビッグ エクスプレス",
        "name:ja": "ザ・ビッグ エクスプレス",
        "name:en": "THE BIG Express",
        "shop": "supermarket"
      }
    },
    {
      "displayName": "東光ストア",
      "locationSet": {"include": ["jp"]},
      "tags": {
        "brand": "東光ストア",
        "brand:ja": "東光ストア",
        "brand:en": "Tokou Store",
        "brand:wikidata": "Q11526020",
        "name": "東光ストア",
        "name:ja": "東光ストア",
        "name:en": "Tokou Store",
        "shop": "supermarket"
      }
    },
    {
      "displayName": "コープさっぽろ",
      "locationSet": {"include": ["jp"]},
      "tags": {
        "brand": "コープさっぽろ",
        "brand:ja": "コープさっぽろ",
        "brand:en": "Coop Sapporo",
        "brand:wikidata": "Q11574624",
        "name": "コープさっぽろ",
        "name:ja": "コープさっぽろ",
        "name:en": "Coop Sapporo",
        "shop": "supermarket"
      }
    },
    {
      "displayName": "Рода",
      "locationSet": {"include": ["rs"]},
      "tags": {
        "brand": "Рода",
        "brand:en": "Roda",
        "brand:sr": "Рода",
        "brand:wikidata": "Q21446192",
        "website": "https://www.roda.rs",
        "name": "Рода",
        "name:sr": "Рода",
        "name:sr-Latn": "Roda",
        "name:en": "Roda",
        "shop": "supermarket"
      }
>>>>>>> 8427d1b7
    }
  ]
}<|MERGE_RESOLUTION|>--- conflicted
+++ resolved
@@ -9775,8 +9775,6 @@
         "name:ja": "関西スーパー",
         "shop": "supermarket"
       }
-<<<<<<< HEAD
-=======
     },
     {
       "displayName": "Дар",
@@ -9790,20 +9788,6 @@
       }
     },
     {
-      "displayName": "イオンスーパーセンター",
-      "locationSet": {"include": ["jp"]},
-      "tags": {
-        "brand": "イオンスーパーセンター",
-        "brand:ja": "イオンスーパーセンター",
-        "brand:en": "AEON SUPERCENTER",
-        "brand:wikidata": "Q11285970",
-        "name": "イオンスーパーセンター",
-        "name:ja": "イオンスーパーセンター",
-        "name:en": "Aeon Supercenter",
-        "shop": "supermarket"
-      }
-    },
-    {
       "displayName": "HitMax",
       "locationSet": {"include": ["bg"]},
       "tags": {
@@ -9813,65 +9797,6 @@
         "name:bg": "ХитМакс",
         "shop": "supermarket"
       }
-    },
-    {
-      "displayName": "ザ・ビッグ エクスプレス",
-      "locationSet": {"include": ["jp"]},
-      "tags": {
-        "brand": "ザ・ビッグ エクスプレス",
-        "brand:ja": "ザ・ビッグ エクスプレス",
-        "brand:en": "THE BIG Express",
-        "brand:wikidata": "Q11306676",
-        "name": "ザ・ビッグ エクスプレス",
-        "name:ja": "ザ・ビッグ エクスプレス",
-        "name:en": "THE BIG Express",
-        "shop": "supermarket"
-      }
-    },
-    {
-      "displayName": "東光ストア",
-      "locationSet": {"include": ["jp"]},
-      "tags": {
-        "brand": "東光ストア",
-        "brand:ja": "東光ストア",
-        "brand:en": "Tokou Store",
-        "brand:wikidata": "Q11526020",
-        "name": "東光ストア",
-        "name:ja": "東光ストア",
-        "name:en": "Tokou Store",
-        "shop": "supermarket"
-      }
-    },
-    {
-      "displayName": "コープさっぽろ",
-      "locationSet": {"include": ["jp"]},
-      "tags": {
-        "brand": "コープさっぽろ",
-        "brand:ja": "コープさっぽろ",
-        "brand:en": "Coop Sapporo",
-        "brand:wikidata": "Q11574624",
-        "name": "コープさっぽろ",
-        "name:ja": "コープさっぽろ",
-        "name:en": "Coop Sapporo",
-        "shop": "supermarket"
-      }
-    },
-    {
-      "displayName": "Рода",
-      "locationSet": {"include": ["rs"]},
-      "tags": {
-        "brand": "Рода",
-        "brand:en": "Roda",
-        "brand:sr": "Рода",
-        "brand:wikidata": "Q21446192",
-        "website": "https://www.roda.rs",
-        "name": "Рода",
-        "name:sr": "Рода",
-        "name:sr-Latn": "Roda",
-        "name:en": "Roda",
-        "shop": "supermarket"
-      }
->>>>>>> 8427d1b7
     }
   ]
 }