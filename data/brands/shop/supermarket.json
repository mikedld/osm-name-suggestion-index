{
  "properties": {
    "path": "brands/shop/supermarket",
    "exclude": {
      "generic": [
        "^(colmado)$",
        "^(mini|super)?\\s?(market|mart|mercado)( municipal)?$",
        "^(супер)?(магазин|маркет)$",
        "^(スーパー|ハイパー)?マーケット$",
        "^commissary$",
        "^duka la vyakula$",
        "^élelmiszer(bolt)?$",
        "^nafaka$",
        "^tienda( de (barrio|abarrotes))?$",
        "^гастроном$",
        "^дэлгүүр$",
        "^продукт[иы]?$",
        "^универ(маг|сам)$",
        "^хүнсний дэлгүүр$",
        "^بقال(ة)?$",
        "^سو[پ|ب]ر\\s?مار[ک|ك]ت$"
      ],
      "named": [
        "^famiglia cooperativa$",
        "^migros\\s?bank$",
        "^the co-operative food$",
        "^караван$",
        "^семейный$"
      ]
    }
  },
  "items": [
    {
<<<<<<< HEAD
      "displayName": "Lotus's go fresh",
      "locationSet": {"include": ["th", "my"]},
      "matchNames": [
        "Tesco Lotus Express"
      ],
      "tags": {
        "brand": "Lotus's go fresh",
        "brand:wikidata": "Q125937967",
        "name": "Lotus's go fresh",
=======
      "displayName": "CJ Supermarket",
      "locationSet": {"include": ["th"]},
      "tags": {
        "brand": "CJ Express",
        "brand:wikidata": "Q125874457",
        "name": "CJ Supermarket",
>>>>>>> 868c3f6d
        "shop": "supermarket"
      }
    },
    {
      "displayName": "365discount",
      "id": "365discount-072052",
      "locationSet": {"include": ["dk"]},
      "matchNames": [
        "coop 365",
        "coop 365discount"
      ],
      "tags": {
        "brand": "365discount",
        "brand:wikidata": "Q104671354",
        "name": "365discount",
        "shop": "supermarket"
      }
    },
    {
      "displayName": "3hreeSixty",
      "id": "3hreesixty-745f9c",
      "locationSet": {"include": ["hk"]},
      "matchNames": ["threesixty"],
      "tags": {
        "brand": "3hreeSixty",
        "brand:en": "3hreeSixty",
        "brand:wikidata": "Q7797310",
        "name": "3hreeSixty",
        "name:en": "3hreeSixty",
        "shop": "supermarket"
      }
    },
    {
      "displayName": "8 à Huit",
      "id": "8ahuit-c16b1c",
      "locationSet": {"include": ["fr"]},
      "tags": {
        "brand": "8 à Huit",
        "brand:wikidata": "Q2818601",
        "name": "8 à Huit",
        "shop": "supermarket"
      }
    },
    {
      "displayName": "99 Ranch Market",
      "id": "99ranchmarket-dde59d",
      "locationSet": {"include": ["us"]},
      "matchNames": ["99 ranch", "ranch 99"],
      "tags": {
        "brand": "99 Ranch Market",
        "brand:wikidata": "Q4646307",
        "cuisine": "asian",
        "name": "99 Ranch Market",
        "name:en": "99 Ranch Market",
        "name:zh-Hans": "大华超级市场",
        "name:zh-Hant": "大華超級市場",
        "shop": "supermarket"
      }
    },
    {
      "displayName": "99 Speedmart",
      "id": "99speedmart-bfc07b",
      "locationSet": {"include": ["my", "sg"]},
      "tags": {
        "brand": "99 Speedmart",
        "brand:wikidata": "Q62075061",
        "name": "99 Speedmart",
        "shop": "supermarket"
      }
    },
    {
      "displayName": "A&O",
      "id": "aando-0cb133",
      "locationSet": {"include": ["it"]},
      "tags": {
        "brand": "A&O",
        "brand:wikidata": "Q3600279",
        "name": "A&O",
        "shop": "supermarket"
      }
    },
    {
      "displayName": "A101",
      "id": "a101-5b5772",
      "locationSet": {"include": ["tr"]},
      "tags": {
        "brand": "A101",
        "brand:wikidata": "Q6034496",
        "name": "A101",
        "shop": "supermarket"
      }
    },
    {
      "displayName": "ABC Lavpris",
      "id": "abclavpris-072052",
      "locationSet": {"include": ["dk"]},
      "tags": {
        "brand": "ABC Lavpris",
        "brand:wikidata": "Q12300077",
        "name": "ABC Lavpris",
        "shop": "supermarket"
      }
    },
    {
      "displayName": "Acme",
      "id": "acme-dde59d",
      "locationSet": {"include": ["us"]},
      "tags": {
        "brand": "Acme",
        "brand:wikidata": "Q341975",
        "name": "Acme",
        "shop": "supermarket"
      }
    },
    {
      "displayName": "AD Delhaize",
      "id": "addelhaize-f276cb",
      "locationSet": {"include": ["be", "lu"]},
      "tags": {
        "brand": "AD Delhaize",
        "brand:wikidata": "Q1184173",
        "name": "AD Delhaize",
        "shop": "supermarket"
      }
    },
    {
      "displayName": "ADEG",
      "id": "adeg-1eef1d",
      "locationSet": {"include": ["at"]},
      "tags": {
        "brand": "ADEG",
        "brand:wikidata": "Q290211",
        "name": "ADEG",
        "shop": "supermarket"
      }
    },
    {
      "displayName": "AEON BiG",
      "id": "aeonbig-80e9ee",
      "locationSet": {"include": ["my"]},
      "tags": {
        "alt_name": "ÆON BiG",
        "brand": "AEON BiG",
        "brand:wikidata": "Q8077280",
        "name": "AEON BiG",
        "shop": "supermarket"
      }
    },
    {
      "displayName": "Ahorramás",
      "id": "ahorramas-0513f1",
      "locationSet": {"include": ["es"]},
      "tags": {
        "brand": "Ahorramás",
        "brand:wikidata": "Q58221883",
        "name": "Ahorramás",
        "shop": "supermarket"
      }
    },
    {
      "displayName": "Albert",
      "id": "albert-8e6809",
      "locationSet": {"include": ["cz"]},
      "tags": {
        "brand": "Albert",
        "brand:wikidata": "Q9144241",
        "name": "Albert",
        "shop": "supermarket"
      }
    },
    {
      "displayName": "Albert Heijn",
      "id": "albertheijn-1cf55d",
      "locationSet": {"include": ["be", "nl"]},
      "tags": {
        "brand": "Albert Heijn",
        "brand:wikidata": "Q1653985",
        "name": "Albert Heijn",
        "shop": "supermarket"
      }
    },
    {
      "displayName": "Albert Heijn XL",
      "id": "albertheijnxl-1cf55d",
      "locationSet": {"include": ["be", "nl"]},
      "tags": {
        "brand": "Albert Heijn XL",
        "brand:wikidata": "Q78163765",
        "name": "Albert Heijn XL",
        "shop": "supermarket"
      }
    },
    {
      "displayName": "Albertsons",
      "id": "albertsons-dde59d",
      "locationSet": {"include": ["us"]},
      "matchNames": ["albertsons supermarket"],
      "tags": {
        "brand": "Albertsons",
        "brand:wikidata": "Q2831861",
        "name": "Albertsons",
        "shop": "supermarket"
      }
    },
    {
      "displayName": "Albertsons Market",
      "id": "albertsonsmarket-ba1fb8",
      "locationSet": {
        "include": ["us-nm.geojson"]
      },
      "tags": {
        "brand": "Albertsons Market",
        "brand:wikidata": "Q115350320",
        "name": "Albertsons Market",
        "shop": "supermarket"
      }
    },
    {
      "displayName": "Alcampo",
      "id": "alcampo-0513f1",
      "locationSet": {"include": ["es"]},
      "tags": {
        "brand": "Alcampo",
        "brand:wikidata": "Q2832081",
        "name": "Alcampo",
        "shop": "supermarket"
      }
    },
    {
      "displayName": "ALDI (ALDI Nord group)",
      "id": "aldi-be20c9",
      "locationSet": {
        "include": [
          "be",
          "dk",
          "es",
          "fr",
          "lu",
          "nl",
          "pl",
          "pt"
        ]
      },
      "matchNames": ["aldi france"],
      "note": "countries in which ALDI Nord group is active",
      "tags": {
        "brand": "ALDI",
        "brand:wikidata": "Q41171373",
        "name": "ALDI",
        "shop": "supermarket"
      }
    },
    {
      "displayName": "ALDI (ALDI Süd group)",
      "id": "aldi-68f0e3",
      "locationSet": {
        "include": [
          "au",
          "ch",
          "cn",
          "gb",
          "hu",
          "ie",
          "it",
          "us"
        ]
      },
      "matchNames": [
        "aldi australia",
        "aldi suisse",
        "aldi uk",
        "aldi usa"
      ],
      "note": "countries in which ALDI Süd group is active",
      "tags": {
        "brand": "ALDI",
        "brand:wikidata": "Q41171672",
        "name": "ALDI",
        "shop": "supermarket"
      }
    },
    {
      "displayName": "ALDI Nord (DE)",
      "id": "aldi-813759",
      "locationSet": {
        "include": ["de"],
        "exclude": ["aldi-sued.geojson"]
      },
      "note": "German ALDI Nord branding",
      "tags": {
        "brand": "ALDI Nord",
        "brand:wikidata": "Q41171373",
        "name": "ALDI",
        "shop": "supermarket"
      }
    },
    {
      "displayName": "ALDI Süd (DE)",
      "id": "aldisud-e4a24f",
      "locationSet": {
        "include": ["aldi-sued.geojson"]
      },
      "note": "German ALDI Süd branding",
      "tags": {
        "brand": "ALDI Süd",
        "brand:wikidata": "Q41171672",
        "name": "ALDI Süd",
        "shop": "supermarket"
      }
    },
    {
      "displayName": "Alimerka",
      "id": "alimerka-0513f1",
      "locationSet": {"include": ["es"]},
      "tags": {
        "brand": "Alimerka",
        "brand:wikidata": "Q16482738",
        "name": "Alimerka",
        "shop": "supermarket"
      }
    },
    {
      "displayName": "All Day Supermarket",
      "id": "alldaysupermarket-49e134",
      "locationSet": {"include": ["ph"]},
      "tags": {
        "brand": "All Day Supermarket",
        "brand:wikidata": "Q120142311",
        "name": "All Day Supermarket",
        "shop": "supermarket"
      }
    },
    {
      "displayName": "Alnatura Super Natur Markt",
      "id": "alnaturasupernaturmarkt-f97a5b",
      "locationSet": {"include": ["ch", "de"]},
      "tags": {
        "brand": "Alnatura",
        "brand:wikidata": "Q876811",
        "name": "Alnatura Super Natur Markt",
        "organic": "only",
        "shop": "supermarket",
        "short_name": "Alnatura"
      }
    },
    {
      "displayName": "Alvo",
      "id": "alvo-f276cb",
      "locationSet": {"include": ["be", "lu"]},
      "tags": {
        "brand": "Alvo",
        "brand:wikidata": "Q16068936",
        "name": "Alvo",
        "shop": "supermarket"
      }
    },
    {
      "displayName": "AM:PM",
      "id": "ampm-6b65f1",
      "locationSet": {"include": ["il"]},
      "matchTags": ["shop/convenience"],
      "tags": {
        "alt_name": "AM:PM City Market",
        "brand": "AM:PM",
        "brand:wikidata": "Q6891113",
        "name": "AM:PM",
        "shop": "supermarket"
      }
    },
    {
      "displayName": "Amazon Fresh",
      "id": "amazonfresh-21d28e",
      "locationSet": {
        "include": ["001"],
        "exclude": ["cn"]
      },
      "tags": {
        "brand": "Amazon Fresh",
        "brand:wikidata": "Q4740834",
        "name": "Amazon Fresh",
        "shop": "supermarket"
      }
    },
    {
      "displayName": "Amigo",
      "id": "amigo-dde59d",
      "locationSet": {"include": ["us"]},
      "matchNames": [
        "amigo puerto rico",
        "amigo supermarket",
        "supermercado amigo"
      ],
      "tags": {
        "alt_name": "Supermercados Amigo",
        "brand": "Amigo",
        "brand:wikidata": "Q4746234",
        "name": "Amigo",
        "shop": "supermarket"
      }
    },
    {
      "displayName": "Amigos",
      "id": "amigos-a6c312",
      "locationSet": {
        "include": ["us-tx.geojson"]
      },
      "matchNames": ["amigos united"],
      "tags": {
        "brand": "Amigos",
        "brand:wikidata": "Q115350331",
        "name": "Amigos",
        "shop": "supermarket"
      }
    },
    {
      "displayName": "Angelo Caputo's Fresh Markets",
      "id": "angelocaputosfreshmarkets-5ca8e2",
      "locationSet": {
        "include": ["us-il.geojson"]
      },
      "tags": {
        "brand": "Angelo Caputo's Fresh Markets",
        "brand:wikidata": "Q118594294",
        "name": "Angelo Caputo's Fresh Markets",
        "shop": "supermarket"
      }
    },
    {
      "displayName": "Ara",
      "id": "ara-271a34",
      "locationSet": {"include": ["co"]},
      "tags": {
        "brand": "Ara",
        "brand:wikidata": "Q63148677",
        "name": "Ara",
        "shop": "supermarket"
      }
    },
    {
      "displayName": "Asda",
      "id": "asda-a8278b",
      "locationSet": {"include": ["gb"]},
      "matchNames": [
        "asda stores limited",
        "asda supercentre"
      ],
      "tags": {
        "brand": "Asda",
        "brand:wikidata": "Q297410",
        "name": "Asda",
        "shop": "supermarket"
      }
    },
    {
      "displayName": "Assaí Atacadista",
      "id": "assaiatacadista-20f2a8",
      "locationSet": {"include": ["br"]},
      "tags": {
        "brand": "Assaí Atacadista",
        "brand:wikidata": "Q28679415",
        "name": "Assaí Atacadista",
        "shop": "supermarket"
      }
    },
    {
      "displayName": "Aswak Assalam",
      "id": "aswakassalam-dc016e",
      "locationSet": {"include": ["ma"]},
      "tags": {
        "brand": "Aswak Assalam",
        "brand:wikidata": "Q2868678",
        "name": "Aswak Assalam",
        "shop": "supermarket"
      }
    },
    {
      "displayName": "Atacadão",
      "id": "atacadao-0e6c71",
      "locationSet": {"include": ["br", "ma"]},
      "tags": {
        "brand": "Atacadão",
        "brand:wikidata": "Q2868739",
        "name": "Atacadão",
        "shop": "supermarket"
      }
    },
    {
      "displayName": "Auchan",
      "id": "auchan-05ddc8",
      "locationSet": {
        "include": [
          "ci",
          "cn",
          "fr",
          "hu",
          "lu",
          "mr",
          "pl",
          "pt",
          "ro",
          "sn"
        ]
      },
      "tags": {
        "brand": "Auchan",
        "brand:wikidata": "Q758603",
        "name": "Auchan",
        "shop": "supermarket"
      }
    },
    {
      "displayName": "Auchan Drive",
      "id": "auchandrive-715442",
      "locationSet": {"include": ["fr", "lu"]},
      "tags": {
        "brand": "Auchan Drive",
        "brand:wikidata": "Q2870659",
        "drive_through": "only",
        "name": "Auchan Drive",
        "shop": "supermarket"
      }
    },
    {
      "displayName": "Auchan Supermarché",
      "id": "auchansupermarche-94a8a9",
      "locationSet": {"include": ["fx"]},
      "tags": {
        "brand": "Auchan Supermarché",
        "brand:wikidata": "Q105857776",
        "name": "Auchan Supermarché",
        "shop": "supermarket"
      }
    },
    {
      "displayName": "Bashas'",
      "id": "bashas-dde59d",
      "locationSet": {"include": ["us"]},
      "tags": {
        "brand": "Bashas'",
        "brand:wikidata": "Q4866786",
        "name": "Bashas'",
        "shop": "supermarket"
      }
    },
    {
      "displayName": "basic",
      "id": "basic-0a839e",
      "locationSet": {"include": ["de"]},
      "tags": {
        "brand": "basic",
        "brand:wikidata": "Q809994",
        "name": "basic",
        "organic": "only",
        "shop": "supermarket"
      }
    },
    {
      "displayName": "Bazaar",
      "id": "bazaar-37450e",
      "locationSet": {"include": ["gr"]},
      "tags": {
        "brand": "Bazaar",
        "brand:wikidata": "Q4875086",
        "name": "Bazaar",
        "shop": "supermarket"
      }
    },
    {
      "displayName": "Bel Air",
      "id": "belair-097dbf",
      "locationSet": {
        "include": ["us-ca.geojson"]
      },
      "tags": {
        "brand": "Bel Air",
        "brand:wikidata": "Q112922067",
        "name": "Bel Air",
        "shop": "supermarket"
      }
    },
    {
      "displayName": "Berkot's Super Foods",
      "id": "berkotssuperfoods-5dc7ba",
      "locationSet": {
        "include": [
          "us-il.geojson",
          "us-wi.geojson"
        ]
      },
      "tags": {
        "brand": "Berkot's Super Foods",
        "brand:wikidata": "Q118594324",
        "name": "Berkot's Super Foods",
        "shop": "supermarket"
      }
    },
    {
      "displayName": "Bhat-Bhateni Super Market",
      "id": "bhatbhatenisupermarket-e40c68",
      "locationSet": {"include": ["np"]},
      "tags": {
        "brand": "Bhat-Bhateni Super Market",
        "brand:wikidata": "Q104847792",
        "name": "Bhat-Bhateni Super Market",
        "name:np": "भाट-भटेनी सुपर मार्केट",
        "shop": "supermarket"
      }
    },
    {
      "displayName": "BI-LO",
      "id": "bilo-dde59d",
      "locationSet": {"include": ["us"]},
      "tags": {
        "brand": "BI-LO",
        "brand:wikidata": "Q4835620",
        "name": "BI-LO",
        "shop": "supermarket"
      }
    },
    {
      "displayName": "bi1",
      "id": "bi1-f962b8",
      "locationSet": {"include": ["fr", "pl"]},
      "tags": {
        "brand": "bi1",
        "brand:wikidata": "Q56325139",
        "name": "bi1",
        "shop": "supermarket"
      }
    },
    {
      "displayName": "Biedronka",
      "id": "biedronka-9e6a6c",
      "locationSet": {"include": ["pl"]},
      "tags": {
        "brand": "Biedronka",
        "brand:wikidata": "Q857182",
        "name": "Biedronka",
        "shop": "supermarket"
      }
    },
    {
      "displayName": "Big Bazaar",
      "id": "bigbazaar-9ef8f9",
      "locationSet": {"include": ["in"]},
      "tags": {
        "brand": "Big Bazaar",
        "brand:wikidata": "Q3631008",
        "name": "Big Bazaar",
        "shop": "supermarket"
      }
    },
    {
      "displayName": "BIG Bompreço",
      "id": "bigbompreco-20f2a8",
      "locationSet": {"include": ["br"]},
      "tags": {
        "brand": "BIG Bompreço",
        "brand:wikidata": "Q4940907",
        "name": "BIG Bompreço",
        "shop": "supermarket"
      }
    },
    {
      "displayName": "Big C",
      "id": "bigc-a1bbd8",
      "locationSet": {"include": ["th", "vn"]},
      "tags": {
        "brand": "Big C",
        "brand:en": "Big C",
        "brand:th": "บิ๊กซี",
        "brand:wikidata": "Q858665",
        "name": "Big C",
        "name:en": "Big C",
        "name:th": "บิ๊กซี",
        "shop": "supermarket"
      }
    },
    {
      "displayName": "Big Market",
      "id": "bigmarket-e8341b",
      "locationSet": {"include": ["al"]},
      "tags": {
        "brand": "Big Market",
        "brand:wikidata": "Q28135235",
        "name": "Big Market",
        "shop": "supermarket"
      }
    },
    {
      "displayName": "Big Y",
      "id": "bigy-14be05",
      "locationSet": {
        "include": [
          "us-ct.geojson",
          "us-ma.geojson"
        ]
      },
      "tags": {
        "brand": "Big Y",
        "brand:wikidata": "Q4906701",
        "name": "Big Y",
        "shop": "supermarket"
      }
    },
    {
      "displayName": "Big-A",
      "id": "biga-fe0970",
      "locationSet": {"include": ["jp"]},
      "tags": {
        "brand": "Big-A",
        "brand:en": "Big-A",
        "brand:ja": "ビッグ・エー",
        "brand:wikidata": "Q11330804",
        "name": "Big-A",
        "name:en": "Big-A",
        "name:ja": "ビッグ・エー",
        "shop": "supermarket"
      }
    },
    {
      "displayName": "Bilka",
      "id": "bilka-072052",
      "locationSet": {"include": ["dk"]},
      "tags": {
        "brand": "Bilka",
        "brand:wikidata": "Q861880",
        "name": "Bilka",
        "shop": "supermarket"
      }
    },
    {
      "displayName": "Billa",
      "id": "billa-3380c4",
      "locationSet": {
        "include": ["at", "bg", "sk"]
      },
      "tags": {
        "brand": "Billa",
        "brand:wikidata": "Q537781",
        "name": "Billa",
        "shop": "supermarket"
      }
    },
    {
      "displayName": "Billa (Česko)",
      "id": "billa-8e6809",
      "locationSet": {"include": ["cz"]},
      "tags": {
        "brand": "Billa",
        "brand:wikidata": "Q42969493",
        "name": "Billa",
        "shop": "supermarket"
      }
    },
    {
      "displayName": "Billa Plus",
      "id": "billaplus-1eef1d",
      "locationSet": {"include": ["at"]},
      "matchNames": ["merkur"],
      "tags": {
        "brand": "Billa Plus",
        "brand:wikidata": "Q115431077",
        "name": "Billa Plus",
        "shop": "supermarket"
      }
    },
    {
      "displayName": "Billa Днес",
      "id": "4e4d77-56b425",
      "locationSet": {"include": ["bg"]},
      "tags": {
        "brand": "Billa Днес",
        "brand:wikidata": "Q124377887",
        "name": "Billa Днес",
        "shop": "supermarket"
      }
    },
    {
      "displayName": "BİM",
      "id": "bim-8af1d3",
      "locationSet": {"include": ["ma", "tr"]},
      "tags": {
        "brand": "BİM",
        "brand:wikidata": "Q1022075",
        "name": "BİM",
        "shop": "supermarket"
      }
    },
    {
      "displayName": "Bin Inn",
      "id": "bininn-5dc426",
      "locationSet": {"include": ["nz"]},
      "tags": {
        "brand": "Bin Inn",
        "brand:wikidata": "Q110524077",
        "bulk_purchase": "yes",
        "name": "Bin Inn",
        "shop": "supermarket"
      }
    },
    {
      "displayName": "Bingo",
      "id": "bingo-f320a3",
      "locationSet": {"include": ["ba"]},
      "tags": {
        "brand": "Bingo",
        "brand:wikidata": "Q16842066",
        "name": "Bingo",
        "shop": "supermarket"
      }
    },
    {
      "displayName": "Bio C' Bon",
      "id": "biocbon-c08337",
      "locationSet": {
        "include": ["es", "fr", "jp"]
      },
      "tags": {
        "brand": "Bio C' Bon",
        "brand:wikidata": "Q54312551",
        "name": "Bio C' Bon",
        "shop": "supermarket"
      }
    },
    {
      "displayName": "Bio Company",
      "id": "biocompany-0a839e",
      "locationSet": {"include": ["de"]},
      "tags": {
        "brand": "Bio Company",
        "brand:wikidata": "Q864179",
        "name": "Bio Company",
        "organic": "only",
        "shop": "supermarket"
      }
    },
    {
      "displayName": "Biocoop",
      "id": "biocoop-c16b1c",
      "locationSet": {"include": ["fr"]},
      "tags": {
        "brand": "Biocoop",
        "brand:wikidata": "Q2904039",
        "name": "Biocoop",
        "shop": "supermarket"
      }
    },
    {
      "displayName": "BM",
      "id": "bm-0513f1",
      "locationSet": {"include": ["es"]},
      "tags": {
        "brand": "BM",
        "brand:wikidata": "Q62073462",
        "name": "BM",
        "shop": "supermarket"
      }
    },
    {
      "displayName": "Bodega Aurrera",
      "id": "bodegaaurrera-9b2dfb",
      "locationSet": {"include": ["mx"]},
      "tags": {
        "brand": "Bodega Aurrera",
        "brand:wikidata": "Q3365858",
        "name": "Bodega Aurrera",
        "shop": "supermarket"
      }
    },
    {
      "displayName": "BonÀrea",
      "id": "bonarea-774072",
      "locationSet": {"include": ["ad", "es"]},
      "tags": {
        "brand": "BonÀrea",
        "brand:wikidata": "Q11924743",
        "name": "BonÀrea",
        "shop": "supermarket"
      }
    },
    {
      "displayName": "Boni",
      "id": "boni-5811b5",
      "locationSet": {"include": ["nl"]},
      "tags": {
        "brand": "Boni",
        "brand:wikidata": "Q4380634",
        "name": "Boni",
        "shop": "supermarket"
      }
    },
    {
      "displayName": "Bonpreu",
      "id": "bonpreu-0513f1",
      "locationSet": {"include": ["es"]},
      "tags": {
        "brand": "Bonpreu",
        "brand:wikidata": "Q11924747",
        "name": "Bonpreu",
        "shop": "supermarket"
      }
    },
    {
      "displayName": "Bónus",
      "id": "bonus-eba859",
      "locationSet": {"include": ["fo", "is"]},
      "tags": {
        "brand": "Bónus",
        "brand:wikidata": "Q3480158",
        "name": "Bónus",
        "shop": "supermarket"
      }
    },
    {
      "displayName": "Boon's Markt",
      "id": "boonsmarkt-5811b5",
      "locationSet": {"include": ["nl"]},
      "tags": {
        "brand": "Boon's Markt",
        "brand:wikidata": "Q97704873",
        "name": "Boon's Markt",
        "shop": "supermarket"
      }
    },
    {
      "displayName": "Booths",
      "id": "booths-a8278b",
      "locationSet": {"include": ["gb"]},
      "tags": {
        "brand": "Booths",
        "brand:wikidata": "Q4943949",
        "name": "Booths",
        "shop": "supermarket"
      }
    },
    {
      "displayName": "Boxer",
      "id": "boxer-a11024",
      "locationSet": {"include": ["sz", "za"]},
      "tags": {
        "brand": "Boxer",
        "brand:wikidata": "Q116586275",
        "name": "Boxer",
        "shop": "supermarket"
      }
    },
    {
      "displayName": "Bravo",
      "id": "bravo-dde59d",
      "locationSet": {"include": ["us"]},
      "tags": {
        "brand": "Bravo",
        "brand:wikidata": "Q16985159",
        "name": "Bravo",
        "shop": "supermarket"
      }
    },
    {
      "displayName": "Brookshire Brothers",
      "id": "brookshirebrothers-dde59d",
      "locationSet": {"include": ["us"]},
      "tags": {
        "brand": "Brookshire Brothers",
        "brand:wikidata": "Q4975084",
        "name": "Brookshire Brothers",
        "shop": "supermarket"
      }
    },
    {
      "displayName": "Brookshire's",
      "id": "brookshires-dde59d",
      "locationSet": {"include": ["us"]},
      "tags": {
        "brand": "Brookshire's",
        "brand:wikidata": "Q4975085",
        "name": "Brookshire's",
        "shop": "supermarket"
      }
    },
    {
      "displayName": "Budgens",
      "id": "budgens-a8278b",
      "locationSet": {"include": ["gb"]},
      "tags": {
        "brand": "Budgens",
        "brand:wikidata": "Q4985016",
        "name": "Budgens",
        "shop": "supermarket"
      }
    },
    {
      "displayName": "Bulk Barn",
      "id": "bulkbarn-76454b",
      "locationSet": {"include": ["ca"]},
      "tags": {
        "brand": "Bulk Barn",
        "brand:wikidata": "Q4996466",
        "name": "Bulk Barn",
        "shop": "supermarket"
      }
    },
    {
      "displayName": "Bunnpris",
      "id": "bunnpris-ed9dd5",
      "locationSet": {"include": ["no"]},
      "preserveTags": ["^name"],
      "tags": {
        "brand": "Bunnpris",
        "brand:wikidata": "Q1774634",
        "name": "Bunnpris",
        "shop": "supermarket"
      }
    },
    {
      "displayName": "Butera Market",
      "id": "buteramarket-5ca8e2",
      "locationSet": {
        "include": ["us-il.geojson"]
      },
      "tags": {
        "brand": "Butera Market",
        "brand:wikidata": "Q118629448",
        "name": "Butera Market",
        "shop": "supermarket"
      }
    },
    {
      "displayName": "C-Town Supermarkets",
      "id": "ctown-dde59d",
      "locationSet": {"include": ["us"]},
      "tags": {
        "brand": "C-Town Supermarkets",
        "brand:wikidata": "Q5005929",
        "name": "C-Town",
        "shop": "supermarket"
      }
    },
    {
      "displayName": "C!ty'super",
      "id": "ctysuper-04b79e",
      "locationSet": {
        "include": ["cn", "jp", "tw"]
      },
      "matchNames": ["citysuper"],
      "tags": {
        "brand": "C!ty'super",
        "brand:en": "C!ty'super",
        "brand:wikidata": "Q5124105",
        "name": "C!ty'super",
        "name:en": "C!ty'super",
        "shop": "supermarket"
      }
    },
    {
      "displayName": "Cactus",
      "id": "cactus-a0478c",
      "locationSet": {"include": ["lu"]},
      "tags": {
        "brand": "Cactus",
        "brand:wikidata": "Q466918",
        "name": "Cactus",
        "shop": "supermarket"
      }
    },
    {
      "displayName": "CAP-Markt",
      "id": "capmarkt-0a839e",
      "locationSet": {"include": ["de"]},
      "tags": {
        "brand": "CAP",
        "brand:wikidata": "Q1022827",
        "name": "CAP-Markt",
        "shop": "supermarket"
      }
    },
    {
      "displayName": "Caprabo",
      "id": "caprabo-774072",
      "locationSet": {"include": ["ad", "es"]},
      "tags": {
        "brand": "Caprabo",
        "brand:wikidata": "Q1980781",
        "name": "Caprabo",
        "shop": "supermarket"
      }
    },
    {
      "displayName": "Cardenas",
      "id": "cardenas-dde59d",
      "locationSet": {"include": ["us"]},
      "matchNames": [
        "mi pueblo",
        "mi pueblo food center"
      ],
      "tags": {
        "brand": "Cardenas",
        "brand:wikidata": "Q64149543",
        "cuisine": "latin_american",
        "name": "Cardenas",
        "shop": "supermarket"
      }
    },
    {
      "displayName": "Cargills Food City (Sri Lanka)",
      "id": "cargillsfoodcity-8ce434",
      "locationSet": {"include": ["lk"]},
      "tags": {
        "brand": "Cargills Food City",
        "brand:wikidata": "Q58353955",
        "name": "Cargills Food City",
        "shop": "supermarket"
      }
    },
    {
      "displayName": "Carrefour",
      "id": "carrefour-2679f0",
      "locationSet": {
        "include": ["001"],
        "exclude": ["cn", "tr", "tw"]
      },
      "tags": {
        "brand": "Carrefour",
        "brand:wikidata": "Q217599",
        "name": "Carrefour",
        "shop": "supermarket"
      }
    },
    {
      "displayName": "Carrefour City",
      "id": "carrefourcity-3f7afe",
      "locationSet": {"include": ["be", "fr"]},
      "matchTags": ["shop/convenience"],
      "tags": {
        "brand": "Carrefour City",
        "brand:wikidata": "Q2940187",
        "name": "Carrefour City",
        "shop": "supermarket"
      }
    },
    {
      "displayName": "Carrefour Contact",
      "id": "carrefourcontact-c16b1c",
      "locationSet": {"include": ["fr"]},
      "tags": {
        "brand": "Carrefour Contact",
        "brand:wikidata": "Q2940188",
        "name": "Carrefour Contact",
        "shop": "supermarket"
      }
    },
    {
      "displayName": "Carrefour Market",
      "id": "carrefourmarket-986a24",
      "locationSet": {"include": ["001"]},
      "tags": {
        "brand": "Carrefour Market",
        "brand:wikidata": "Q2689639",
        "name": "Carrefour Market",
        "shop": "supermarket"
      }
    },
    {
      "displayName": "CarrefourSA",
      "id": "carrefoursa-5b5772",
      "locationSet": {"include": ["tr"]},
      "matchNames": ["carrefour"],
      "tags": {
        "brand": "CarrefourSA",
        "brand:wikidata": "Q28870164",
        "name": "CarrefourSA",
        "shop": "supermarket"
      }
    },
    {
      "displayName": "Carulla",
      "id": "carulla-271a34",
      "locationSet": {"include": ["co"]},
      "tags": {
        "brand": "Carulla",
        "brand:wikidata": "Q5047480",
        "name": "Carulla",
        "shop": "supermarket"
      }
    },
    {
      "displayName": "Casino",
      "id": "casino-c16b1c",
      "locationSet": {"include": ["fr"]},
      "tags": {
        "brand": "Casino",
        "brand:wikidata": "Q89029184",
        "name": "Casino",
        "shop": "supermarket"
      }
    },
    {
      "displayName": "CBA",
      "id": "cba-6e9bfc",
      "locationSet": {
        "include": ["hu", "ro", "sk"]
      },
      "tags": {
        "brand": "CBA",
        "brand:wikidata": "Q779845",
        "name": "CBA",
        "shop": "supermarket"
      }
    },
    {
      "displayName": "CBA (България)",
      "id": "cba-56b425",
      "locationSet": {"include": ["bg"]},
      "tags": {
        "brand": "CBA",
        "brand:bg": "ЦБА",
        "brand:wikidata": "Q779845",
        "name": "CBA",
        "name:bg": "ЦБА",
        "operator": "ЦБА България",
        "shop": "supermarket"
      }
    },
    {
      "displayName": "CBA Kome",
      "id": "cbakome-56b425",
      "locationSet": {"include": ["bg"]},
      "tags": {
        "brand": "CBA Kome",
        "brand:bg": "ЦБА Коме",
        "brand:wikidata": "Q124736748",
        "name": "CBA Kome",
        "name:bg": "ЦБА Коме",
        "shop": "supermarket"
      }
    },
    {
      "displayName": "CBA Болеро",
      "id": "ea2f7e-56b425",
      "locationSet": {"include": ["bg"]},
      "tags": {
        "brand": "CBA Болеро",
        "brand:bg": "ЦБА Болеро",
        "brand:wikidata": "Q124736758",
        "name": "CBA Болеро",
        "name:bg": "ЦБА Болеро",
        "shop": "supermarket"
      }
    },
    {
      "displayName": "CBA Класико",
      "id": "c5e5d4-56b425",
      "locationSet": {"include": ["bg"]},
      "tags": {
        "brand": "CBA Класико",
        "brand:bg": "ЦБА Класико",
        "brand:wikidata": "Q124736768",
        "name": "CBA Класико",
        "name:bg": "ЦБА Класико",
        "shop": "supermarket"
      }
    },
    {
      "displayName": "Celeiro",
      "id": "celeiro-a14fce",
      "locationSet": {"include": ["pt"]},
      "tags": {
        "brand": "Celeiro",
        "brand:wikidata": "Q114102189",
        "name": "Celeiro",
        "organic": "only",
        "shop": "supermarket"
      }
    },
    {
      "displayName": "Centra",
      "id": "centra-b7087f",
      "locationSet": {"include": ["gb", "ie"]},
      "tags": {
        "brand": "Centra",
        "brand:wikidata": "Q747678",
        "name": "Centra",
        "shop": "supermarket"
      }
    },
    {
      "displayName": "Centre Commercial E.Leclerc",
      "id": "centrecommercialeleclerc-f962b8",
      "locationSet": {"include": ["fr", "pl"]},
      "tags": {
        "brand": "Centre Commercial E.Leclerc",
        "brand:wikidata": "Q1273376",
        "name": "Centre Commercial E.Leclerc",
        "shop": "supermarket"
      }
    },
    {
      "displayName": "Cermak Fresh Market",
      "id": "cermakfreshmarket-5ca8e2",
      "locationSet": {
        "include": ["us-il.geojson"]
      },
      "tags": {
        "brand": "Cermak Fresh Market",
        "brand:wikidata": "Q118865499",
        "name": "Cermak Fresh Market",
        "shop": "supermarket"
      }
    },
    {
      "displayName": "Charter",
      "id": "charter-0513f1",
      "locationSet": {"include": ["es"]},
      "tags": {
        "brand": "Charter",
        "brand:wikidata": "Q95916752",
        "name": "Charter",
        "shop": "supermarket"
      }
    },
    {
      "displayName": "Chata Polska",
      "id": "chatapolska-9e6a6c",
      "locationSet": {"include": ["pl"]},
      "tags": {
        "brand": "Chata Polska",
        "brand:wikidata": "Q61994406",
        "name": "Chata Polska",
        "shop": "supermarket"
      }
    },
    {
      "displayName": "Checkers",
      "id": "checkers-a0d53f",
      "locationSet": {
        "include": ["bw", "na", "za"]
      },
      "tags": {
        "brand": "Checkers",
        "brand:wikidata": "Q5089126",
        "name": "Checkers",
        "shop": "supermarket"
      }
    },
    {
      "displayName": "Checkers Hyper",
      "id": "checkershyper-f9f648",
      "locationSet": {"include": ["za"]},
      "tags": {
        "brand": "Checkers Hyper",
        "brand:wikidata": "Q116518886",
        "name": "Checkers Hyper",
        "shop": "supermarket"
      }
    },
    {
      "displayName": "Chedraui",
      "id": "chedraui-9b2dfb",
      "locationSet": {"include": ["mx"]},
      "tags": {
        "brand": "Chedraui",
        "brand:wikidata": "Q2961952",
        "name": "Chedraui",
        "shop": "supermarket"
      }
    },
    {
      "displayName": "Choppies",
      "id": "choppies-8c44d4",
      "locationSet": {
        "include": ["bw", "zm", "zw"]
      },
      "tags": {
        "brand": "Choppies",
        "brand:wikidata": "Q5104860",
        "name": "Choppies",
        "shop": "supermarket"
      }
    },
    {
      "displayName": "City Market",
      "id": "citymarket-986a24",
      "locationSet": {"include": ["001"]},
      "tags": {
        "brand": "City Market",
        "brand:wikidata": "Q5123299",
        "name": "City Market",
        "shop": "supermarket"
      }
    },
    {
      "displayName": "Co-op (Canada)",
      "id": "coop-76454b",
      "locationSet": {"include": ["ca"]},
      "tags": {
        "brand": "Federated Co-operatives",
        "brand:wikidata": "Q5440676",
        "name": "Co-op",
        "shop": "supermarket"
      }
    },
    {
      "displayName": "Co-op Food",
      "id": "coopfood-a8278b",
      "locationSet": {"include": ["gb"]},
      "matchNames": ["coop"],
      "tags": {
        "brand": "Co-op Food",
        "brand:wikidata": "Q3277439",
        "name": "Co-op Food",
        "shop": "supermarket"
      }
    },
    {
      "displayName": "Co-operative Grand Marché",
      "id": "cooperativegrandmarche-a048a6",
      "locationSet": {"include": ["gg", "je"]},
      "tags": {
        "brand": "Co-operative Grand Marché",
        "brand:wikidata": "Q107594917",
        "name": "Co-operative Grand Marché",
        "operator": "Channel Islands Co-operative Society",
        "operator:wikidata": "Q5072404",
        "shop": "supermarket"
      }
    },
    {
      "displayName": "Coaliment",
      "id": "coaliment-0513f1",
      "locationSet": {"include": ["es"]},
      "tags": {
        "brand": "Coaliment",
        "name": "Coaliment",
        "shop": "supermarket"
      }
    },
    {
      "displayName": "Coccinelle Express",
      "id": "coccinelleexpress-c16b1c",
      "locationSet": {"include": ["fr"]},
      "tags": {
        "brand": "Coccinelle Express",
        "brand:wikidata": "Q90020479",
        "name": "Coccinelle Express",
        "shop": "supermarket"
      }
    },
    {
      "displayName": "Coccinelle Supermarché",
      "id": "coccinellesupermarche-c16b1c",
      "locationSet": {"include": ["fr"]},
      "tags": {
        "brand": "Coccinelle Supermarché",
        "brand:wikidata": "Q90020459",
        "name": "Coccinelle Supermarché",
        "shop": "supermarket"
      }
    },
    {
      "displayName": "Coles",
      "id": "coles-0aa0b6",
      "locationSet": {"include": ["au", "gb"]},
      "tags": {
        "brand": "Coles",
        "brand:wikidata": "Q1108172",
        "name": "Coles",
        "operator": "Coles Group",
        "operator:wikidata": "Q1339055",
        "shop": "supermarket"
      }
    },
    {
      "displayName": "Coles Central",
      "id": "colescentral-c254c9",
      "locationSet": {"include": ["au"]},
      "tags": {
        "brand": "Coles Central",
        "brand:wikidata": "Q5144653",
        "name": "Coles Central",
        "operator": "Coles Group",
        "operator:wikidata": "Q1339055",
        "shop": "supermarket"
      }
    },
    {
      "displayName": "Coles Local",
      "id": "coleslocal-c254c9",
      "locationSet": {"include": ["au"]},
      "tags": {
        "brand": "Coles Local",
        "brand:wikidata": "Q104850818",
        "name": "Coles Local",
        "operator": "Coles Group",
        "operator:wikidata": "Q1339055",
        "shop": "supermarket"
      }
    },
    {
      "displayName": "Colruyt",
      "id": "colruyt-27c1df",
      "locationSet": {
        "include": ["be", "fr", "lu"]
      },
      "tags": {
        "brand": "Colruyt",
        "brand:wikidata": "Q2363991",
        "name": "Colruyt",
        "shop": "supermarket"
      }
    },
    {
      "displayName": "Combi",
      "id": "combi-0a839e",
      "locationSet": {"include": ["de"]},
      "tags": {
        "brand": "Combi",
        "brand:wikidata": "Q1113618",
        "name": "Combi",
        "shop": "supermarket"
      }
    },
    {
      "displayName": "Comercial Mexicana",
      "id": "comercialmexicana-9b2dfb",
      "locationSet": {"include": ["mx"]},
      "tags": {
        "brand": "Comercial Mexicana",
        "brand:wikidata": "Q2985173",
        "name": "Comercial Mexicana",
        "shop": "supermarket"
      }
    },
    {
      "displayName": "Conad",
      "id": "conad-06d4eb",
      "locationSet": {"include": ["al", "it"]},
      "tags": {
        "brand": "Conad",
        "brand:wikidata": "Q639075",
        "name": "Conad",
        "shop": "supermarket"
      }
    },
    {
      "displayName": "Conad City",
      "id": "conadcity-0cb133",
      "locationSet": {"include": ["it"]},
      "tags": {
        "brand": "Conad City",
        "brand:wikidata": "Q57543102",
        "name": "Conad City",
        "shop": "supermarket"
      }
    },
    {
      "displayName": "Conad Superstore",
      "id": "conadsuperstore-0cb133",
      "locationSet": {"include": ["it"]},
      "tags": {
        "brand": "Conad Superstore",
        "brand:wikidata": "Q118129616",
        "name": "Conad Superstore",
        "shop": "supermarket"
      }
    },
    {
      "displayName": "Condis",
      "id": "condis-0513f1",
      "locationSet": {"include": ["es"]},
      "tags": {
        "brand": "Condis",
        "brand:wikidata": "Q57417581",
        "name": "Condis",
        "shop": "supermarket"
      }
    },
    {
      "displayName": "Consum",
      "id": "consum-0513f1",
      "locationSet": {"include": ["es"]},
      "tags": {
        "brand": "Consum",
        "brand:wikidata": "Q8350308",
        "name": "Consum",
        "shop": "supermarket"
      }
    },
    {
      "displayName": "Continente",
      "id": "continente-a14fce",
      "locationSet": {"include": ["pt"]},
      "tags": {
        "brand": "Continente",
        "brand:wikidata": "Q2995683",
        "name": "Continente",
        "shop": "supermarket"
      }
    },
    {
      "displayName": "Continente Modelo",
      "id": "continentemodelo-a14fce",
      "locationSet": {"include": ["pt"]},
      "tags": {
        "brand": "Continente Modelo",
        "brand:wikidata": "Q1892188",
        "name": "Continente Modelo",
        "shop": "supermarket"
      }
    },
    {
      "displayName": "Coop (Italia)",
      "id": "coop-0cb133",
      "locationSet": {"include": ["it"]},
      "tags": {
        "brand": "Coop",
        "brand:wikidata": "Q1129774",
        "name": "Coop",
        "shop": "supermarket"
      }
    },
    {
      "displayName": "Coop (Nederland)",
      "id": "coop-5811b5",
      "locationSet": {"include": ["nl"]},
      "tags": {
        "brand": "Coop",
        "brand:wikidata": "Q2390074",
        "name": "Coop",
        "shop": "supermarket"
      }
    },
    {
      "displayName": "Coop (Schweiz)",
      "id": "coop-36e991",
      "locationSet": {"include": ["ch"]},
      "tags": {
        "brand": "Coop",
        "brand:wikidata": "Q432564",
        "name": "Coop",
        "shop": "supermarket"
      }
    },
    {
      "displayName": "Coop (Sverige)",
      "id": "coop-c57afb",
      "locationSet": {"include": ["se"]},
      "matchNames": [
        "coop konsum",
        "coop sverige",
        "coop sweden",
        "konsum",
        "lilla coop",
        "stora coop"
      ],
      "preserveTags": ["^name"],
      "tags": {
        "brand": "Coop",
        "brand:wikidata": "Q15229319",
        "name": "Coop",
        "shop": "supermarket"
      }
    },
    {
      "displayName": "Coop Eesti",
      "id": "coop-e21b3b",
      "locationSet": {"include": ["ee"]},
      "tags": {
        "brand": "Coop Eesti",
        "brand:wikidata": "Q12361460",
        "name": "Coop",
        "shop": "supermarket"
      }
    },
    {
      "displayName": "COOP Jednota",
      "id": "coopjednota-261d20",
      "locationSet": {"include": ["cz", "sk"]},
      "matchNames": ["coop", "jednota"],
      "tags": {
        "brand": "COOP Jednota",
        "brand:wikidata": "Q41629254",
        "name": "COOP Jednota",
        "shop": "supermarket"
      }
    },
    {
      "displayName": "Coop Marked",
      "id": "coopmarked-ed9dd5",
      "locationSet": {"include": ["no"]},
      "preserveTags": ["^name"],
      "tags": {
        "brand": "Coop Marked",
        "brand:wikidata": "Q5167703",
        "shop": "supermarket"
      }
    },
    {
      "displayName": "Coop Mega",
      "id": "coopmega-ed9dd5",
      "locationSet": {"include": ["no"]},
      "preserveTags": ["^name"],
      "tags": {
        "brand": "Coop Mega",
        "brand:wikidata": "Q4581010",
        "name": "Coop Mega",
        "shop": "supermarket"
      }
    },
    {
      "displayName": "Coop Prix",
      "id": "coopprix-ed9dd5",
      "locationSet": {"include": ["no"]},
      "preserveTags": ["^name"],
      "tags": {
        "brand": "Coop Prix",
        "brand:wikidata": "Q5167705",
        "name": "Coop Prix",
        "shop": "supermarket"
      }
    },
    {
      "displayName": "Coop Szuper",
      "id": "coopszuper-478515",
      "locationSet": {"include": ["hu"]},
      "tags": {
        "brand": "Coop Szuper",
        "brand:wikidata": "Q868980",
        "name": "Coop Szuper",
        "shop": "supermarket"
      }
    },
    {
      "displayName": "Coop Vandaag",
      "id": "coopvandaag-5811b5",
      "locationSet": {"include": ["nl"]},
      "tags": {
        "brand": "Coop Vandaag",
        "brand:wikidata": "Q98455765",
        "name": "Coop Vandaag",
        "shop": "supermarket"
      }
    },
    {
      "displayName": "Coop.fi",
      "id": "coopfi-0cb133",
      "locationSet": {"include": ["it"]},
      "tags": {
        "brand": "Coop.fi",
        "brand:wikidata": "Q4004707",
        "name": "Coop.fi",
        "shop": "supermarket"
      }
    },
    {
      "displayName": "CoopCompact",
      "id": "coopcompact-5811b5",
      "locationSet": {"include": ["nl"]},
      "tags": {
        "brand": "CoopCompact",
        "brand:wikidata": "Q98454887",
        "name": "CoopCompact",
        "shop": "supermarket"
      }
    },
    {
      "displayName": "Cooperativa Obrera",
      "id": "cooperativaobrera-0d2b84",
      "locationSet": {"include": ["ar"]},
      "tags": {
        "brand": "Cooperativa Obrera",
        "brand:wikidata": "Q110454268",
        "name": "Cooperativa Obrera",
        "shop": "supermarket"
      }
    },
    {
      "displayName": "Cora",
      "id": "cora-ea1ce5",
      "locationSet": {
        "include": ["be", "fr", "lu", "ro"]
      },
      "tags": {
        "brand": "Cora",
        "brand:wikidata": "Q686643",
        "name": "Cora",
        "shop": "supermarket"
      }
    },
    {
      "displayName": "Costcutter",
      "id": "costcutter-986a24",
      "locationSet": {"include": ["001"]},
      "matchNames": ["costcutters"],
      "tags": {
        "brand": "Costcutter",
        "brand:wikidata": "Q5175072",
        "name": "Costcutter",
        "shop": "supermarket"
      }
    },
    {
      "displayName": "Côté Nature",
      "id": "cotenature-c16b1c",
      "locationSet": {"include": ["fr"]},
      "tags": {
        "brand": "Côté Nature",
        "brand:wikidata": "Q90016283",
        "name": "Côté Nature",
        "organic": "only",
        "shop": "supermarket"
      }
    },
    {
      "displayName": "Coto",
      "id": "coto-0d2b84",
      "locationSet": {"include": ["ar"]},
      "tags": {
        "brand": "Coto",
        "brand:wikidata": "Q5175411",
        "name": "Coto",
        "shop": "supermarket"
      }
    },
    {
      "displayName": "Countdown",
      "id": "countdown-5dc426",
      "locationSet": {"include": ["nz"]},
      "matchNames": ["foodtown"],
      "tags": {
        "brand": "Countdown",
        "brand:wikidata": "Q5176845",
        "name": "Countdown",
        "shop": "supermarket"
      }
    },
    {
      "displayName": "Covirán",
      "id": "coviran-d9bffc",
      "locationSet": {"include": ["es", "pt"]},
      "tags": {
        "brand": "Covirán",
        "brand:wikidata": "Q61070539",
        "name": "Covirán",
        "name:pt": "Coviran",
        "shop": "supermarket"
      }
    },
    {
      "displayName": "Crai",
      "id": "crai-d52198",
      "locationSet": {"include": ["ch", "it"]},
      "tags": {
        "brand": "Crai",
        "brand:wikidata": "Q3696429",
        "name": "Crai",
        "shop": "supermarket"
      }
    },
    {
      "displayName": "Cub Foods",
      "id": "cubfoods-dde59d",
      "locationSet": {"include": ["us"]},
      "tags": {
        "brand": "Cub Foods",
        "brand:wikidata": "Q5191916",
        "name": "Cub Foods",
        "shop": "supermarket"
      }
    },
    {
      "displayName": "D'Agostino",
      "id": "dagostino-dde59d",
      "locationSet": {"include": ["us"]},
      "tags": {
        "brand": "D'Agostino",
        "brand:wikidata": "Q20656844",
        "name": "D'Agostino",
        "shop": "supermarket"
      }
    },
    {
      "displayName": "D&W Fresh Market",
      "id": "dandwfreshmarket-dde59d",
      "locationSet": {"include": ["us"]},
      "tags": {
        "brand": "D&W Fresh Market",
        "brand:wikidata": "Q5203035",
        "name": "D&W Fresh Market",
        "shop": "supermarket"
      }
    },
    {
      "displayName": "D1",
      "id": "d1-271a34",
      "locationSet": {"include": ["co"]},
      "tags": {
        "brand": "D1",
        "brand:wikidata": "Q43403418",
        "name": "D1",
        "shop": "supermarket"
      }
    },
    {
      "displayName": "Dagli'Brugsen",
      "id": "daglibrugsen-072052",
      "locationSet": {"include": ["dk"]},
      "matchNames": ["dagligbrugsen"],
      "tags": {
        "brand": "Dagli'Brugsen",
        "brand:wikidata": "Q12307017",
        "name": "Dagli'Brugsen",
        "shop": "supermarket"
      }
    },
    {
      "displayName": "Dagwinkel",
      "id": "dagwinkel-5811b5",
      "locationSet": {"include": ["nl"]},
      "tags": {
        "brand": "Dagwinkel",
        "brand:wikidata": "Q2433706",
        "name": "Dagwinkel",
        "shop": "supermarket"
      }
    },
    {
      "displayName": "Decò",
      "id": "deco-0cb133",
      "locationSet": {"include": ["it"]},
      "tags": {
        "brand": "Decò",
        "brand:wikidata": "Q65127915",
        "name": "Decò",
        "shop": "supermarket"
      }
    },
    {
      "displayName": "Deen",
      "id": "deen-5811b5",
      "locationSet": {"include": ["nl"]},
      "tags": {
        "brand": "Deen",
        "brand:wikidata": "Q13571727",
        "name": "Deen",
        "shop": "supermarket"
      }
    },
    {
      "displayName": "DekaMarkt",
      "id": "dekamarkt-5811b5",
      "locationSet": {"include": ["nl"]},
      "tags": {
        "brand": "DekaMarkt",
        "brand:wikidata": "Q2489350",
        "name": "DekaMarkt",
        "shop": "supermarket"
      }
    },
    {
      "displayName": "Delhaize",
      "id": "delhaize-f276cb",
      "locationSet": {"include": ["be", "lu"]},
      "tags": {
        "brand": "Delhaize",
        "brand:wikidata": "Q1184173",
        "name": "Delhaize",
        "shop": "supermarket"
      }
    },
    {
      "displayName": "Delikatesy Centrum",
      "id": "delikatesycentrum-9e6a6c",
      "locationSet": {"include": ["pl"]},
      "tags": {
        "brand": "Delikatesy Centrum",
        "brand:wikidata": "Q11693824",
        "name": "Delikatesy Centrum",
        "shop": "supermarket"
      }
    },
    {
      "displayName": "Denner",
      "id": "denner-704edb",
      "locationSet": {"include": ["ch", "li"]},
      "tags": {
        "brand": "Denner",
        "brand:wikidata": "Q379911",
        "name": "Denner",
        "shop": "supermarket"
      }
    },
    {
      "displayName": "Denns BioMarkt",
      "id": "dennsbiomarkt-6367d0",
      "locationSet": {"include": ["at", "de"]},
      "tags": {
        "brand": "Denns BioMarkt",
        "brand:wikidata": "Q48883773",
        "name": "Denns BioMarkt",
        "operator": "Dennree GmbH",
        "operator:wikidata": "Q1189641",
        "organic": "only",
        "shop": "supermarket"
      }
    },
    {
      "displayName": "Despar",
      "id": "despar-0cb133",
      "locationSet": {"include": ["it"]},
      "tags": {
        "brand": "Spar",
        "brand:wikidata": "Q610492",
        "name": "Despar",
        "shop": "supermarket"
      }
    },
    {
      "displayName": "Despensa Familiar",
      "id": "despensafamiliar-4ef027",
      "locationSet": {
        "include": ["gt", "hn", "sv"]
      },
      "tags": {
        "brand": "Despensa Familiar",
        "brand:wikidata": "Q61994849",
        "name": "Despensa Familiar",
        "shop": "supermarket"
      }
    },
    {
      "displayName": "Dia",
      "id": "dia-675159",
      "locationSet": {
        "include": ["ar", "br", "es"]
      },
      "matchNames": [
        "dia argentina",
        "dia supermercado",
        "supermercado dia"
      ],
      "tags": {
        "brand": "Dia",
        "brand:wikidata": "Q925132",
        "name": "Dia",
        "shop": "supermarket"
      }
    },
    {
      "displayName": "Dia Market",
      "id": "diamarket-986a24",
      "locationSet": {"include": ["001"]},
      "tags": {
        "brand": "Dia Market",
        "brand:wikidata": "Q925132",
        "name": "Dia Market",
        "shop": "supermarket"
      }
    },
    {
      "displayName": "Dialprix",
      "id": "dialprix-0513f1",
      "locationSet": {"include": ["es"]},
      "tags": {
        "brand": "Dialprix",
        "name": "Dialprix",
        "shop": "supermarket"
      }
    },
    {
      "displayName": "Dierbergs",
      "id": "dierbergs-dde59d",
      "locationSet": {"include": ["us"]},
      "tags": {
        "brand": "Dierbergs",
        "brand:wikidata": "Q5274978",
        "name": "Dierbergs",
        "shop": "supermarket"
      }
    },
    {
      "displayName": "Dillons",
      "id": "dillons-dde59d",
      "locationSet": {"include": ["us"]},
      "tags": {
        "brand": "Dillons",
        "brand:wikidata": "Q5276954",
        "name": "Dillons",
        "shop": "supermarket"
      }
    },
    {
      "displayName": "Dino",
      "id": "dino-9e6a6c",
      "locationSet": {"include": ["pl"]},
      "tags": {
        "brand": "Dino",
        "brand:wikidata": "Q11694239",
        "name": "Dino",
        "shop": "supermarket"
      }
    },
    {
      "displayName": "Dirk",
      "id": "dirk-5811b5",
      "locationSet": {"include": ["nl"]},
      "tags": {
        "brand": "Dirk",
        "brand:wikidata": "Q17502722",
        "name": "Dirk",
        "old_name": "Dirk van den Broek",
        "shop": "supermarket"
      }
    },
    {
      "displayName": "Disco (Argentina)",
      "id": "disco-0d2b84",
      "locationSet": {"include": ["ar"]},
      "tags": {
        "brand": "Disco",
        "brand:wikidata": "Q6135978",
        "name": "Disco",
        "shop": "supermarket"
      }
    },
    {
      "displayName": "Disco (Uruguay)",
      "id": "disco-f37fd6",
      "locationSet": {"include": ["uy"]},
      "tags": {
        "brand": "Disco",
        "brand:wikidata": "Q16636819",
        "name": "Disco",
        "shop": "supermarket"
      }
    },
    {
      "displayName": "diska",
      "id": "diska-0a839e",
      "locationSet": {"include": ["de"]},
      "tags": {
        "brand": "diska",
        "brand:wikidata": "Q62390177",
        "name": "diska",
        "shop": "supermarket"
      }
    },
    {
      "displayName": "DMart",
      "id": "dmart-9ef8f9",
      "locationSet": {"include": ["in"]},
      "tags": {
        "brand": "DMart",
        "brand:wikidata": "Q5203271",
        "name": "DMart",
        "shop": "supermarket"
      }
    },
    {
      "displayName": "Dollar General Market",
      "id": "dollargeneralmarket-dde59d",
      "locationSet": {"include": ["us"]},
      "matchNames": ["dg market"],
      "matchTags": [
        "shop/convenience",
        "shop/variety_store"
      ],
      "tags": {
        "brand": "Dollar General Market",
        "brand:wikidata": "Q145168",
        "name": "Dollar General Market",
        "shop": "supermarket"
      }
    },
    {
      "displayName": "Dornseifers Frischemarkt",
      "id": "dornseifersfrischemarkt-0a839e",
      "locationSet": {"include": ["de"]},
      "tags": {
        "brand": "Dornseifer",
        "brand:wikidata": "Q112254717",
        "name": "Dornseifers Frischemarkt",
        "shop": "supermarket",
        "short_name": "Dornseifer"
      }
    },
    {
      "displayName": "Dpiù",
      "id": "dpiu-0cb133",
      "locationSet": {"include": ["it"]},
      "tags": {
        "brand": "Dpiù",
        "brand:wikidata": "Q3709955",
        "name": "Dpiù",
        "shop": "supermarket"
      }
    },
    {
      "displayName": "Drakes",
      "id": "drakes-c254c9",
      "locationSet": {"include": ["au"]},
      "tags": {
        "brand": "Drakes",
        "brand:wikidata": "Q48988077",
        "name": "Drakes",
        "shop": "supermarket"
      }
    },
    {
      "displayName": "Dunnes Stores",
      "id": "dunnesstores-b7087f",
      "locationSet": {"include": ["gb", "ie"]},
      "tags": {
        "brand": "Dunnes Stores",
        "brand:wikidata": "Q1266203",
        "name": "Dunnes Stores",
        "shop": "supermarket"
      }
    },
    {
      "displayName": "E-Center",
      "id": "ecenter-0a839e",
      "locationSet": {"include": ["de"]},
      "preserveTags": ["^name"],
      "tags": {
        "brand": "EDEKA",
        "brand:wikidata": "Q701755",
        "name": "E-Center",
        "shop": "supermarket"
      }
    },
    {
      "displayName": "E-Mart",
      "id": "emart-12b833",
      "locationSet": {"include": ["kr"]},
      "tags": {
        "brand": "E-Mart",
        "brand:en": "E-Mart",
        "brand:ko": "이마트",
        "brand:wikidata": "Q490371",
        "name": "E-Mart",
        "name:en": "E-Mart",
        "name:ko": "이마트",
        "shop": "supermarket"
      }
    },
    {
      "displayName": "E.Leclerc",
      "id": "eleclerc-111b05",
      "locationSet": {
        "include": ["es", "fr", "pl", "pt"]
      },
      "tags": {
        "brand": "E.Leclerc",
        "brand:wikidata": "Q1273376",
        "name": "E.Leclerc",
        "shop": "supermarket"
      }
    },
    {
      "displayName": "E.Leclerc Express",
      "id": "eleclercexpress-c16b1c",
      "locationSet": {"include": ["fr"]},
      "tags": {
        "brand": "E.Leclerc Express",
        "brand:wikidata": "Q1273376",
        "name": "E.Leclerc Express",
        "shop": "supermarket"
      }
    },
    {
      "displayName": "East of England CO-OP",
      "id": "eastofenglandcoop-a8278b",
      "locationSet": {"include": ["gb"]},
      "tags": {
        "brand": "East of England CO-OP",
        "brand:wikidata": "Q5329759",
        "name": "East of England CO-OP",
        "operator": "East of England Co-operative Society",
        "operator:wikidata": "Q5329759",
        "shop": "supermarket"
      }
    },
    {
      "displayName": "Eataly",
      "id": "eataly-986a24",
      "locationSet": {"include": ["001"]},
      "tags": {
        "brand": "Eataly",
        "brand:wikidata": "Q3046645",
        "name": "Eataly",
        "shop": "supermarket"
      }
    },
    {
      "displayName": "ebl-Naturkost",
      "id": "eblnaturkost-f97a5b",
      "locationSet": {"include": ["ch", "de"]},
      "tags": {
        "brand": "ebl-Naturkost",
        "brand:wikidata": "Q22691722",
        "name": "ebl-Naturkost",
        "organic": "only",
        "shop": "supermarket"
      }
    },
    {
      "displayName": "Economy Cash",
      "id": "economycash-0513f1",
      "locationSet": {"include": ["es"]},
      "tags": {
        "brand": "Economy Cash",
        "brand:wikidata": "Q114915795",
        "name": "Economy Cash",
        "operator": "Kuups Design International SL",
        "operator:wikidata": "Q113464694",
        "shop": "supermarket"
      }
    },
    {
      "displayName": "Econsave",
      "id": "econsave-80e9ee",
      "locationSet": {"include": ["my"]},
      "tags": {
        "brand": "Econsave",
        "brand:en": "Econsave",
        "brand:wikidata": "Q61776608",
        "brand:zh": "宜康省",
        "name": "Econsave",
        "name:en": "Econsave",
        "name:zh": "宜康省",
        "shop": "supermarket"
      }
    },
    {
      "displayName": "EDEKA",
      "id": "edeka-0a839e",
      "locationSet": {"include": ["de"]},
      "matchNames": [
        "e neukauf",
        "edeka neukauf"
      ],
      "preserveTags": ["^name"],
      "tags": {
        "brand": "EDEKA",
        "brand:wikidata": "Q701755",
        "name": "EDEKA",
        "shop": "supermarket"
      }
    },
    {
      "displayName": "EDEKA aktiv markt",
      "id": "edekaaktivmarkt-0a839e",
      "locationSet": {"include": ["de"]},
      "preserveTags": ["^name"],
      "tags": {
        "brand": "EDEKA",
        "brand:wikidata": "Q701755",
        "name": "EDEKA aktiv markt",
        "shop": "supermarket"
      }
    },
    {
      "displayName": "EDEKA xpress",
      "id": "edekaxpress-0a839e",
      "locationSet": {"include": ["de"]},
      "tags": {
        "brand": "EDEKA",
        "brand:wikidata": "Q701755",
        "name": "EDEKA xpress",
        "shop": "supermarket"
      }
    },
    {
      "displayName": "Eko",
      "id": "eko-9e6a6c",
      "locationSet": {"include": ["pl"]},
      "tags": {
        "brand": "Eko",
        "brand:wikidata": "Q9251859",
        "name": "Eko",
        "shop": "supermarket"
      }
    },
    {
      "displayName": "Ekom",
      "id": "ekom-0cb133",
      "locationSet": {"include": ["it"]},
      "tags": {
        "brand": "Ekom",
        "brand:wikidata": "Q62073442",
        "name": "Ekom",
        "shop": "supermarket"
      }
    },
    {
      "displayName": "Ekono",
      "id": "ekono-d25066",
      "locationSet": {"include": ["cl"]},
      "tags": {
        "brand": "Ekono",
        "brand:wikidata": "Q2842729",
        "name": "Ekono",
        "shop": "supermarket"
      }
    },
    {
      "displayName": "Ekoplaza",
      "id": "ekoplaza-1cf55d",
      "locationSet": {"include": ["be", "nl"]},
      "tags": {
        "brand": "Ekoplaza",
        "brand:wikidata": "Q47017915",
        "name": "Ekoplaza",
        "shop": "supermarket"
      }
    },
    {
      "displayName": "El Jamón",
      "id": "eljamon-0513f1",
      "locationSet": {"include": ["es"]},
      "tags": {
        "brand": "El Jamón",
        "brand:wikidata": "Q6135982",
        "name": "El Jamón",
        "shop": "supermarket"
      }
    },
    {
      "displayName": "El Super",
      "id": "elsuper-b82f18",
      "locationSet": {
        "include": [
          "us-az.geojson",
          "us-ca.geojson",
          "us-nm.geojson",
          "us-nv.geojson",
          "us-tx.geojson"
        ]
      },
      "tags": {
        "brand": "El Super",
        "brand:wikidata": "Q124810916",
        "name": "El Super",
        "shop": "supermarket"
      }
    },
    {
      "displayName": "Elli",
      "id": "elli-0a839e",
      "locationSet": {"include": ["de"]},
      "matchNames": ["elli-markt"],
      "tags": {
        "brand": "Elli",
        "brand:wikidata": "Q701755",
        "name": "Elli",
        "shop": "supermarket"
      }
    },
    {
      "displayName": "EMTÉ",
      "id": "emte-5811b5",
      "locationSet": {"include": ["nl"]},
      "tags": {
        "brand": "EMTÉ",
        "brand:wikidata": "Q3119122",
        "name": "EMTÉ",
        "shop": "supermarket"
      }
    },
    {
      "displayName": "Erewhon",
      "id": "erewhon-097dbf",
      "locationSet": {
        "include": ["us-ca.geojson"]
      },
      "tags": {
        "brand": "Erewhon",
        "brand:wikidata": "Q105628552",
        "name": "Erewhon",
        "shop": "supermarket"
      }
    },
    {
      "displayName": "Eroski",
      "id": "eroski-9c34f5",
      "locationSet": {"include": ["es", "gi"]},
      "matchNames": ["eroski center"],
      "tags": {
        "brand": "Eroski",
        "brand:wikidata": "Q1361349",
        "name": "Eroski",
        "shop": "supermarket"
      }
    },
    {
      "displayName": "Eroski City",
      "id": "eroskicity-0513f1",
      "locationSet": {"include": ["es"]},
      "tags": {
        "brand": "Eroski",
        "brand:wikidata": "Q1361349",
        "name": "Eroski City",
        "shop": "supermarket"
      }
    },
    {
      "displayName": "Esselunga",
      "id": "esselunga-0cb133",
      "locationSet": {"include": ["it"]},
      "tags": {
        "brand": "Esselunga",
        "brand:wikidata": "Q1059636",
        "name": "Esselunga",
        "shop": "supermarket"
      }
    },
    {
      "displayName": "ETSAN",
      "id": "etsan-1eef1d",
      "locationSet": {"include": ["at"]},
      "tags": {
        "brand": "ETSAN",
        "brand:wikidata": "Q25916921",
        "diet:halal": "only",
        "name": "ETSAN",
        "shop": "supermarket"
      }
    },
    {
      "displayName": "Eurospar",
      "id": "eurospar-4b5e11",
      "locationSet": {"include": ["150"]},
      "tags": {
        "brand": "Eurospar",
        "brand:wikidata": "Q12309283",
        "name": "Eurospar",
        "shop": "supermarket"
      }
    },
    {
      "displayName": "EuroSpin",
      "id": "eurospin-a66db7",
      "locationSet": {"include": ["it", "si"]},
      "matchNames": ["eurospin italia"],
      "tags": {
        "brand": "EuroSpin",
        "brand:wikidata": "Q1374674",
        "name": "EuroSpin",
        "shop": "supermarket"
      }
    },
    {
      "displayName": "Ever",
      "id": "ever-49e134",
      "locationSet": {"include": ["ph"]},
      "matchNames": ["ever supermarket"],
      "matchTags": ["shop/convenience"],
      "tags": {
        "brand": "Ever",
        "brand:wikidata": "Q120684300",
        "name": "Ever",
        "shop": "supermarket"
      }
    },
    {
      "displayName": "Extra",
      "id": "extra-ed9dd5",
      "locationSet": {"include": ["no"]},
      "matchNames": ["coop extra"],
      "matchTags": ["shop/convenience"],
      "preserveTags": ["^name"],
      "tags": {
        "brand": "Extra",
        "brand:wikidata": "Q11964085",
        "name": "Extra",
        "shop": "supermarket"
      }
    },
    {
      "displayName": "fakta",
      "id": "fakta-986a24",
      "locationSet": {"include": ["001"]},
      "tags": {
        "brand": "fakta",
        "name": "fakta",
        "shop": "supermarket"
      }
    },
    {
      "displayName": "famila",
      "id": "famila-5d2816",
      "locationSet": {"include": ["de", "it"]},
      "tags": {
        "brand": "famila",
        "brand:wikidata": "Q1395108",
        "name": "famila",
        "shop": "supermarket"
      }
    },
    {
      "displayName": "Family Fare",
      "id": "familyfare-dde59d",
      "locationSet": {"include": ["us"]},
      "tags": {
        "brand": "Family Fare",
        "brand:wikidata": "Q19868045",
        "name": "Family Fare",
        "shop": "supermarket"
      }
    },
    {
      "displayName": "Fareway",
      "id": "fareway-dde59d",
      "locationSet": {"include": ["us"]},
      "tags": {
        "brand": "Fareway",
        "brand:wikidata": "Q5434998",
        "name": "Fareway",
        "shop": "supermarket"
      }
    },
    {
      "displayName": "Farm Boy",
      "id": "farmboy-76454b",
      "locationSet": {"include": ["ca"]},
      "tags": {
        "brand": "Farm Boy",
        "brand:wikidata": "Q5435469",
        "name": "Farm Boy",
        "shop": "supermarket"
      }
    },
    {
      "displayName": "Feneberg",
      "id": "feneberg-6367d0",
      "locationSet": {"include": ["at", "de"]},
      "tags": {
        "brand": "Feneberg",
        "brand:wikidata": "Q5345378",
        "name": "Feneberg",
        "shop": "supermarket"
      }
    },
    {
      "displayName": "Fiesta Mart",
      "id": "fiestamart-dde59d",
      "locationSet": {"include": ["us"]},
      "tags": {
        "brand": "Fiesta Mart",
        "brand:wikidata": "Q5447326",
        "name": "Fiesta Mart",
        "shop": "supermarket"
      }
    },
    {
      "displayName": "Fix Price",
      "id": "fixprice-986a24",
      "locationSet": {"include": ["001"]},
      "tags": {
        "brand": "Fix Price",
        "name": "Fix Price",
        "shop": "supermarket"
      }
    },
    {
      "displayName": "Food 4 Less",
      "id": "food4less-f69edf",
      "locationSet": {
        "include": [
          "us-ca.geojson",
          "us-il.geojson",
          "us-in.geojson"
        ]
      },
      "tags": {
        "brand": "Food 4 Less",
        "brand:wikidata": "Q5465282",
        "name": "Food 4 Less",
        "shop": "supermarket"
      }
    },
    {
      "displayName": "Food Basics",
      "id": "foodbasics-986a24",
      "locationSet": {"include": ["001"]},
      "tags": {
        "brand": "Food Basics",
        "brand:wikidata": "Q5465300",
        "name": "Food Basics",
        "shop": "supermarket"
      }
    },
    {
      "displayName": "Food City (USA)",
      "id": "foodcity-dde59d",
      "locationSet": {"include": ["us"]},
      "tags": {
        "brand": "Food City",
        "brand:wikidata": "Q16981107",
        "name": "Food City",
        "shop": "supermarket"
      }
    },
    {
      "displayName": "Food Lion",
      "id": "foodlion-7818a5",
      "locationSet": {"include": ["es", "us"]},
      "tags": {
        "brand": "Food Lion",
        "brand:wikidata": "Q1435950",
        "name": "Food Lion",
        "shop": "supermarket"
      }
    },
    {
      "displayName": "Food Lover's Market",
      "id": "foodloversmarket-a0d53f",
      "locationSet": {
        "include": ["bw", "na", "za"]
      },
      "tags": {
        "brand": "Food Lover's Market",
        "brand:wikidata": "Q65071570",
        "name": "Food Lover's Market",
        "shop": "supermarket"
      }
    },
    {
      "displayName": "Foodland (Australia)",
      "id": "foodland-c254c9",
      "locationSet": {"include": ["au"]},
      "tags": {
        "brand": "Foodland",
        "brand:wikidata": "Q5465555",
        "name": "Foodland",
        "shop": "supermarket"
      }
    },
    {
      "displayName": "Foodland (Canada)",
      "id": "foodland-76454b",
      "locationSet": {"include": ["ca"]},
      "tags": {
        "brand": "Foodland",
        "brand:wikidata": "Q5465554",
        "name": "Foodland",
        "shop": "supermarket"
      }
    },
    {
      "displayName": "Foodland (Hawaii)",
      "id": "foodland-34b4ac",
      "locationSet": {"include": ["us-hi"]},
      "tags": {
        "brand": "Foodland",
        "brand:wikidata": "Q5465560",
        "name": "Foodland",
        "shop": "supermarket"
      }
    },
    {
      "displayName": "FoodLand (USA)",
      "id": "foodland-a2b959",
      "locationSet": {
        "include": ["foodland_eastern_us.geojson"]
      },
      "tags": {
        "brand": "FoodLand",
        "brand:wikidata": "Q5465271",
        "name": "FoodLand",
        "shop": "supermarket"
      }
    },
    {
      "displayName": "FoodMaxx",
      "id": "foodmaxx-dde59d",
      "locationSet": {"include": ["us"]},
      "tags": {
        "brand": "FoodMaxx",
        "brand:wikidata": "Q61894844",
        "name": "FoodMaxx",
        "shop": "supermarket"
      }
    },
    {
      "displayName": "Foods Co",
      "id": "foodsco-097dbf",
      "locationSet": {
        "include": ["us-ca.geojson"]
      },
      "tags": {
        "brand": "Foods Co",
        "brand:wikidata": "Q5465282",
        "name": "Foods Co",
        "shop": "supermarket"
      }
    },
    {
      "displayName": "Foodtown",
      "id": "foodtown-3ea0d2",
      "locationSet": {
        "include": [
          "us-ct.geojson",
          "us-nj.geojson",
          "us-ny.geojson",
          "us-pa.geojson"
        ]
      },
      "tags": {
        "brand": "Foodtown",
        "brand:wikidata": "Q5465575",
        "name": "Foodtown",
        "shop": "supermarket"
      }
    },
    {
      "displayName": "Foodworks",
      "id": "foodworks-c254c9",
      "locationSet": {"include": ["au"]},
      "tags": {
        "brand": "Foodworks",
        "brand:wikidata": "Q5465579",
        "name": "Foodworks",
        "shop": "supermarket"
      }
    },
    {
      "displayName": "Fortinos",
      "id": "fortinos-76454b",
      "locationSet": {"include": ["ca"]},
      "tags": {
        "brand": "Fortinos",
        "brand:wikidata": "Q5472662",
        "name": "Fortinos",
        "shop": "supermarket"
      }
    },
    {
      "displayName": "Føtex",
      "id": "fotex-072052",
      "locationSet": {"include": ["dk"]},
      "matchNames": ["foetex"],
      "tags": {
        "brand": "Føtex",
        "brand:wikidata": "Q1480395",
        "name": "Føtex",
        "shop": "supermarket"
      }
    },
    {
      "displayName": "Four Square",
      "id": "foursquare-5dc426",
      "locationSet": {"include": ["nz"]},
      "matchNames": ["4 square"],
      "tags": {
        "brand": "Four Square",
        "brand:wikidata": "Q5475558",
        "name": "Four Square",
        "shop": "supermarket"
      }
    },
    {
      "displayName": "FRAC",
      "id": "frac-9e6a6c",
      "locationSet": {"include": ["pl"]},
      "tags": {
        "brand": "FRAC",
        "brand:wikidata": "Q18817260",
        "name": "FRAC",
        "shop": "supermarket"
      }
    },
    {
      "displayName": "Fred Meyer",
      "id": "fredmeyer-dde59d",
      "locationSet": {"include": ["us"]},
      "tags": {
        "brand": "Fred Meyer",
        "brand:wikidata": "Q5495932",
        "name": "Fred Meyer",
        "shop": "supermarket"
      }
    },
    {
      "displayName": "Fresh Plus",
      "id": "freshplus-4ccde8",
      "locationSet": {"include": ["sk"]},
      "matchNames": ["fresh"],
      "tags": {
        "brand": "Fresh Plus",
        "brand:wikidata": "Q50737403",
        "name": "Fresh Plus",
        "shop": "supermarket"
      }
    },
    {
      "displayName": "Fresh Thyme",
      "id": "freshthyme-dde59d",
      "locationSet": {"include": ["us"]},
      "matchNames": [
        "fresh thyme farmers market"
      ],
      "tags": {
        "brand": "Fresh Thyme",
        "brand:wikidata": "Q64132791",
        "name": "Fresh Thyme",
        "shop": "supermarket"
      }
    },
    {
      "displayName": "FreshChoice",
      "id": "freshchoice-5dc426",
      "locationSet": {"include": ["nz"]},
      "tags": {
        "brand": "FreshChoice",
        "brand:wikidata": "Q22271877",
        "name": "FreshChoice",
        "shop": "supermarket"
      }
    },
    {
      "displayName": "FreshCo",
      "id": "freshco-76454b",
      "locationSet": {"include": ["ca"]},
      "tags": {
        "brand": "FreshCo",
        "brand:wikidata": "Q5502915",
        "name": "FreshCo",
        "shop": "supermarket"
      }
    },
    {
      "displayName": "Froiz",
      "id": "froiz-d9bffc",
      "locationSet": {"include": ["es", "pt"]},
      "tags": {
        "brand": "Froiz",
        "brand:wikidata": "Q17070775",
        "name": "Froiz",
        "shop": "supermarket"
      }
    },
    {
      "displayName": "Fry's Food and Drug",
      "id": "frysfoodanddrug-dde59d",
      "locationSet": {"include": ["us"]},
      "matchNames": ["frys"],
      "tags": {
        "brand": "Fry's Food and Drug",
        "brand:wikidata": "Q5506547",
        "name": "Fry's Food and Drug",
        "shop": "supermarket"
      }
    },
    {
      "displayName": "Fry's Marketplace",
      "id": "frysmarketplace-dde59d",
      "locationSet": {"include": ["us"]},
      "matchNames": ["frys"],
      "tags": {
        "brand": "Fry's Marketplace",
        "brand:wikidata": "Q5506547",
        "name": "Fry's Marketplace",
        "shop": "supermarket"
      }
    },
    {
      "displayName": "fusion",
      "id": "fusion-745f9c",
      "locationSet": {"include": ["hk"]},
      "matchNames": ["fusion by parknshop"],
      "tags": {
        "brand": "fusion",
        "brand:en": "fusion",
        "name": "fusion",
        "name:en": "fusion",
        "operator": "屈臣氏集團 A.S. Watson Group",
        "operator:en": "A.S. Watson Group",
        "operator:wikidata": "Q4647401",
        "operator:zh": "屈臣氏集團",
        "operator:zh-Hans": "屈臣氏集团",
        "operator:zh-Hant": "屈臣氏集團",
        "shop": "supermarket"
      }
    },
    {
      "displayName": "G20",
      "id": "g20-c16b1c",
      "locationSet": {"include": ["fr"]},
      "tags": {
        "brand": "G20",
        "brand:wikidata": "Q3504731",
        "name": "G20",
        "shop": "supermarket"
      }
    },
    {
      "displayName": "Gadis",
      "id": "gadis-0513f1",
      "locationSet": {"include": ["es"]},
      "tags": {
        "brand": "Gadis",
        "brand:wikidata": "Q114398305",
        "name": "Gadis",
        "shop": "supermarket"
      }
    },
    {
      "displayName": "Gama",
      "id": "gama-986a24",
      "locationSet": {"include": ["001"]},
      "tags": {
        "brand": "Gama",
        "name": "Gama",
        "shop": "supermarket"
      }
    },
    {
      "displayName": "Game",
      "id": "game-910aca",
      "locationSet": {"include": ["202"]},
      "tags": {
        "brand": "Game",
        "name": "Game",
        "shop": "supermarket"
      }
    },
    {
      "displayName": "GBarbosa",
      "id": "gbarbosa-20f2a8",
      "locationSet": {"include": ["br"]},
      "tags": {
        "brand": "GBarbosa",
        "brand:wikidata": "Q10287817",
        "name": "GBarbosa",
        "shop": "supermarket"
      }
    },
    {
      "displayName": "Géant Casino",
      "id": "geantcasino-ca0ec4",
      "locationSet": {"include": ["cg", "fr"]},
      "tags": {
        "brand": "Géant Casino",
        "brand:wikidata": "Q1380537",
        "name": "Géant Casino",
        "shop": "supermarket"
      }
    },
    {
      "displayName": "Gelson's",
      "id": "gelsons-097dbf",
      "locationSet": {
        "include": ["us-ca.geojson"]
      },
      "tags": {
        "brand": "Gelson's",
        "brand:wikidata": "Q16993993",
        "name": "Gelson's",
        "shop": "supermarket"
      }
    },
    {
      "displayName": "Giant (Carlisle)",
      "id": "giant-22a674",
      "locationSet": {
        "include": ["us-pa.geojson"]
      },
      "tags": {
        "brand": "Giant",
        "brand:wikidata": "Q5558332",
        "name": "Giant",
        "shop": "supermarket"
      }
    },
    {
      "displayName": "Giant (Landover)",
      "id": "giant-fc203b",
      "locationSet": {
        "include": [
          "us-dc.geojson",
          "us-de.geojson",
          "us-md.geojson",
          "us-va.geojson"
        ]
      },
      "tags": {
        "brand": "Giant",
        "brand:wikidata": "Q5558336",
        "name": "Giant",
        "official_name": "Giant Food",
        "shop": "supermarket"
      }
    },
    {
      "displayName": "Giant Eagle",
      "id": "gianteagle-dca8d8",
      "locationSet": {
        "include": [
          "us-in.geojson",
          "us-md.geojson",
          "us-oh.geojson",
          "us-pa.geojson",
          "us-wv.geojson"
        ]
      },
      "matchNames": ["giant eagle supermarket"],
      "tags": {
        "brand": "Giant Eagle",
        "brand:wikidata": "Q1522721",
        "name": "Giant Eagle",
        "shop": "supermarket"
      }
    },
    {
      "displayName": "Giant Hypermarket",
      "id": "gianthypermarket-e1160b",
      "locationSet": {
        "include": ["id", "my", "sg", "vn"]
      },
      "tags": {
        "brand": "Giant Hypermarket",
        "brand:wikidata": "Q4217013",
        "name": "Giant Hypermarket",
        "shop": "supermarket"
      }
    },
    {
      "displayName": "Globus",
      "id": "globus-2d7d3f",
      "locationSet": {
        "include": ["cz", "de", "ru"]
      },
      "tags": {
        "brand": "Globus",
        "brand:wikidata": "Q457503",
        "name": "Globus",
        "shop": "supermarket"
      }
    },
    {
      "displayName": "Go Asia",
      "id": "goasia-0a839e",
      "locationSet": {"include": ["de"]},
      "tags": {
        "brand": "Go Asia",
        "brand:wikidata": "Q102381911",
        "name": "Go Asia",
        "shop": "supermarket"
      }
    },
    {
      "displayName": "Gordon Food Service",
      "id": "gordonfoodservice-166dbe",
      "locationSet": {"include": ["ca", "us"]},
      "tags": {
        "brand": "Gordon Food Service",
        "brand:wikidata": "Q1538006",
        "name": "Gordon Food Service",
        "shop": "supermarket"
      }
    },
    {
      "displayName": "Grand Frais",
      "id": "grandfrais-c16b1c",
      "locationSet": {"include": ["fr"]},
      "tags": {
        "brand": "Grand Frais",
        "brand:wikidata": "Q3114675",
        "name": "Grand Frais",
        "shop": "supermarket"
      }
    },
    {
      "displayName": "Griya",
      "id": "griya-9b33de",
      "locationSet": {"include": ["id"]},
      "tags": {
        "brand": "Griya",
        "brand:wikidata": "Q124353081",
        "name": "Griya",
        "shop": "supermarket"
      }
    },
    {
      "displayName": "Grocery Outlet",
      "id": "groceryoutlet-dde59d",
      "locationSet": {"include": ["us"]},
      "preserveTags": ["^official_name"],
      "tags": {
        "brand": "Grocery Outlet",
        "brand:wikidata": "Q5609934",
        "name": "Grocery Outlet",
        "official_name": "Grocery Outlet Bargain Market",
        "shop": "supermarket"
      }
    },
    {
      "displayName": "Groszek",
      "id": "groszek-9e6a6c",
      "locationSet": {"include": ["pl"]},
      "tags": {
        "brand": "Groszek",
        "brand:wikidata": "Q9280965",
        "name": "Groszek",
        "shop": "supermarket"
      }
    },
    {
      "displayName": "Gulliver",
      "id": "gulliver-0cb133",
      "locationSet": {"include": ["it"]},
      "tags": {
        "brand": "Gulliver",
        "brand:wikidata": "Q110454395",
        "name": "Gulliver",
        "shop": "supermarket"
      }
    },
    {
      "displayName": "H Mart",
      "id": "hmart-90050a",
      "locationSet": {
        "include": ["ca", "gb", "us"]
      },
      "tags": {
        "alt_name:ko": "H 마트",
        "brand": "H Mart",
        "brand:wikidata": "Q5636306",
        "cuisine": "asian",
        "name": "H Mart",
        "name:en": "H Mart",
        "name:ko": "한아름",
        "name:zh-Hans": "韩亚龙",
        "name:zh-Hant": "韓亞龍",
        "shop": "supermarket"
      }
    },
    {
      "displayName": "H-E-B",
      "id": "heb-078f5a",
      "locationSet": {"include": ["mx", "us"]},
      "tags": {
        "brand": "H-E-B",
        "brand:wikidata": "Q830621",
        "name": "H-E-B",
        "shop": "supermarket"
      }
    },
    {
      "displayName": "H-E-B plus!",
      "id": "hebplus-078f5a",
      "locationSet": {"include": ["mx", "us"]},
      "tags": {
        "brand": "H-E-B plus!",
        "brand:wikidata": "Q830621",
        "name": "H-E-B plus!",
        "shop": "supermarket"
      }
    },
    {
      "displayName": "Hakmar",
      "id": "hakmar-5b5772",
      "locationSet": {"include": ["tr"]},
      "tags": {
        "brand": "Hakmar",
        "brand:wikidata": "Q110454434",
        "name": "Hakmar",
        "shop": "supermarket"
      }
    },
    {
      "displayName": "Hakmar Express",
      "id": "hakmarexpress-5b5772",
      "locationSet": {"include": ["tr"]},
      "tags": {
        "brand": "Hakmar Express",
        "brand:wikidata": "Q110454466",
        "name": "Hakmar Express",
        "shop": "supermarket"
      }
    },
    {
      "displayName": "HalpaHalli",
      "id": "halpahalli-c9c76a",
      "locationSet": {
        "include": ["ee", "fi", "ru"]
      },
      "tags": {
        "brand": "HalpaHalli",
        "brand:wikidata": "Q11861256",
        "name": "HalpaHalli",
        "shop": "supermarket"
      }
    },
    {
      "displayName": "Hannaford",
      "id": "hannaford-dde59d",
      "locationSet": {"include": ["us"]},
      "tags": {
        "brand": "Hannaford",
        "brand:wikidata": "Q5648760",
        "name": "Hannaford",
        "shop": "supermarket"
      }
    },
    {
      "displayName": "Harps",
      "id": "harps-dde59d",
      "locationSet": {"include": ["us"]},
      "tags": {
        "brand": "Harps",
        "brand:wikidata": "Q16994839",
        "name": "Harps",
        "shop": "supermarket"
      }
    },
    {
      "displayName": "Harris Farm Markets",
      "id": "harrisfarmmarkets-c254c9",
      "locationSet": {"include": ["au"]},
      "tags": {
        "brand": "Harris Market Farms",
        "brand:wikidata": "Q5664888",
        "name": "Harris Farm Markets",
        "shop": "supermarket"
      }
    },
    {
      "displayName": "Harris Teeter",
      "id": "harristeeter-dde59d",
      "locationSet": {"include": ["us"]},
      "tags": {
        "brand": "Harris Teeter",
        "brand:wikidata": "Q5665067",
        "name": "Harris Teeter",
        "shop": "supermarket"
      }
    },
    {
      "displayName": "Hemköp",
      "id": "hemkop-c57afb",
      "locationSet": {"include": ["se"]},
      "preserveTags": ["^name"],
      "tags": {
        "brand": "Hemköp",
        "brand:wikidata": "Q10521746",
        "name": "Hemköp",
        "shop": "supermarket"
      }
    },
    {
      "displayName": "HERKULES Ecenter",
      "id": "herkulesecenter-0a839e",
      "locationSet": {"include": ["de"]},
      "tags": {
        "brand": "HERKULES Ecenter",
        "brand:wikidata": "Q701755",
        "name": "HERKULES Ecenter",
        "shop": "supermarket"
      }
    },
    {
      "displayName": "Hero Supermarket",
      "id": "herosupermarket-9b33de",
      "locationSet": {"include": ["id"]},
      "tags": {
        "brand": "Hero Supermarket",
        "brand:wikidata": "Q12485604",
        "name": "Hero Supermarket",
        "shop": "supermarket"
      }
    },
    {
      "displayName": "Heron Foods",
      "id": "heronfoods-a8278b",
      "locationSet": {"include": ["gb"]},
      "tags": {
        "brand": "Heron Foods",
        "brand:wikidata": "Q5743472",
        "name": "Heron Foods",
        "shop": "supermarket"
      }
    },
    {
      "displayName": "Hiper Simply",
      "id": "hipersimply-0513f1",
      "locationSet": {"include": ["es"]},
      "tags": {
        "brand": "Hiper Simply",
        "brand:wikidata": "Q5643014",
        "name": "Hiper Simply",
        "shop": "supermarket"
      }
    },
    {
      "displayName": "Hipercor",
      "id": "hipercor-0513f1",
      "locationSet": {"include": ["es"]},
      "matchTags": ["amenity/retail"],
      "tags": {
        "brand": "Hipercor",
        "brand:wikidata": "Q191574",
        "name": "Hipercor",
        "shop": "supermarket"
      }
    },
    {
      "displayName": "HiperDino",
      "id": "hiperdino-0513f1",
      "locationSet": {"include": ["es"]},
      "tags": {
        "brand": "HiperDino",
        "brand:wikidata": "Q105955292",
        "operator": "DinoSol",
        "operator:wikidata": "Q5278478",
        "shop": "supermarket"
      }
    },
    {
      "displayName": "Hipermaxi",
      "id": "hipermaxi-cbfbb4",
      "locationSet": {"include": ["bo"]},
      "tags": {
        "brand": "Hipermaxi",
        "brand:wikidata": "Q81968262",
        "name": "Hipermaxi",
        "shop": "supermarket"
      }
    },
    {
      "displayName": "HIT",
      "id": "hit-0a839e",
      "locationSet": {"include": ["de"]},
      "matchNames": ["hit ullrich"],
      "preserveTags": ["^name"],
      "tags": {
        "brand": "HIT",
        "brand:wikidata": "Q1548713",
        "name": "HIT",
        "shop": "supermarket"
      }
    },
    {
      "displayName": "HitMax",
      "id": "hitmax-56b425",
      "locationSet": {"include": ["bg"]},
      "tags": {
        "brand": "HitMax",
        "brand:wikidata": "Q114053568",
        "name": "HitMax",
        "name:bg": "ХитМакс",
        "shop": "supermarket"
      }
    },
    {
      "displayName": "Hmarket",
      "id": "hmarket-3f7afe",
      "locationSet": {"include": ["be", "fr"]},
      "tags": {
        "brand": "Hmarket",
        "brand:wikidata": "Q119994958",
        "diet:halal": "only",
        "name": "Hmarket",
        "shop": "supermarket"
      }
    },
    {
      "displayName": "Hofer",
      "id": "hofer-83285c",
      "locationSet": {"include": ["at", "si"]},
      "matchNames": ["hofer österreich"],
      "tags": {
        "brand": "Hofer",
        "brand:wikidata": "Q15815751",
        "name": "Hofer",
        "shop": "supermarket"
      }
    },
    {
      "displayName": "Hoogvliet",
      "id": "hoogvliet-5811b5",
      "locationSet": {"include": ["nl"]},
      "tags": {
        "brand": "Hoogvliet",
        "brand:wikidata": "Q2770647",
        "name": "Hoogvliet",
        "shop": "supermarket"
      }
    },
    {
      "displayName": "Hruška",
      "id": "hruska-8e6809",
      "locationSet": {"include": ["cz"]},
      "tags": {
        "brand": "Hruška",
        "brand:wikidata": "Q58196374",
        "name": "Hruška",
        "shop": "supermarket"
      }
    },
    {
      "displayName": "Hy-Vee",
      "id": "hyvee-dde59d",
      "locationSet": {"include": ["us"]},
      "tags": {
        "brand": "Hy-Vee",
        "brand:wikidata": "Q1639719",
        "name": "Hy-Vee",
        "shop": "supermarket"
      }
    },
    {
      "displayName": "Hyper U",
      "id": "hyperu-c16b1c",
      "locationSet": {"include": ["fr"]},
      "tags": {
        "brand": "Hyper U",
        "brand:wikidata": "Q2529029",
        "name": "Hyper U",
        "shop": "supermarket"
      }
    },
    {
      "displayName": "IC Norte",
      "id": "icnorte-cbfbb4",
      "locationSet": {"include": ["bo"]},
      "tags": {
        "brand": "IC Norte",
        "brand:wikidata": "Q81967653",
        "name": "IC Norte",
        "shop": "supermarket"
      }
    },
    {
      "displayName": "ICA Kvantum",
      "id": "icakvantum-c57afb",
      "locationSet": {"include": ["se"]},
      "preserveTags": ["^name"],
      "tags": {
        "brand": "ICA Kvantum",
        "brand:wikidata": "Q1663776",
        "name": "ICA Kvantum",
        "shop": "supermarket"
      }
    },
    {
      "displayName": "ICA Nära",
      "id": "icanara-c57afb",
      "locationSet": {"include": ["se"]},
      "matchTags": ["shop/convenience"],
      "preserveTags": ["^name"],
      "tags": {
        "brand": "ICA Nära",
        "brand:wikidata": "Q1663776",
        "name": "ICA Nära",
        "shop": "supermarket"
      }
    },
    {
      "displayName": "ICA Supermarket",
      "id": "icasupermarket-c57afb",
      "locationSet": {"include": ["se"]},
      "preserveTags": ["^name"],
      "tags": {
        "brand": "ICA Supermarket",
        "brand:wikidata": "Q1663776",
        "name": "ICA Supermarket",
        "shop": "supermarket"
      }
    },
    {
      "displayName": "IDEA",
      "id": "idea-986a24",
      "locationSet": {"include": ["001"]},
      "tags": {
        "brand": "IDEA",
        "name": "IDEA",
        "shop": "supermarket"
      }
    },
    {
      "displayName": "IDEA Super",
      "id": "ideasuper-7f1f6d",
      "locationSet": {"include": ["me", "rs"]},
      "tags": {
        "brand": "IDEA Super",
        "brand:wikidata": "Q114669350",
        "name": "IDEA Super",
        "name:sr": "Идеа супер",
        "name:sr-Latn": "Idea super",
        "shop": "supermarket"
      }
    },
    {
      "displayName": "Ideal Food Basket",
      "id": "idealfoodbasket-dde59d",
      "locationSet": {"include": ["us"]},
      "tags": {
        "brand": "Ideal Food Basket",
        "brand:wikidata": "Q111908729",
        "name": "Ideal Food Basket",
        "shop": "supermarket"
      }
    },
    {
      "displayName": "IGA",
      "id": "iga-166dbe",
      "locationSet": {"include": ["ca", "us"]},
      "matchNames": ["iga extra"],
      "preserveTags": ["^name"],
      "tags": {
        "brand": "IGA",
        "brand:wikidata": "Q3146662",
        "name": "IGA",
        "shop": "supermarket"
      }
    },
    {
      "displayName": "IGA (Australia)",
      "id": "iga-c254c9",
      "locationSet": {"include": ["au"]},
      "preserveTags": ["^name"],
      "tags": {
        "brand": "IGA",
        "brand:wikidata": "Q5970945",
        "name": "IGA",
        "shop": "supermarket"
      }
    },
    {
      "displayName": "IKI",
      "id": "iki-dfbc25",
      "locationSet": {"include": ["lt"]},
      "tags": {
        "brand": "IKI",
        "brand:wikidata": "Q1653981",
        "name": "IKI",
        "operator": "Palink",
        "shop": "supermarket"
      }
    },
    {
      "displayName": "In's Mercato",
      "id": "insmercato-0cb133",
      "locationSet": {"include": ["it"]},
      "matchNames": ["in's"],
      "tags": {
        "brand": "In's Mercato",
        "brand:wikidata": "Q105615834",
        "name": "In's Mercato",
        "shop": "supermarket"
      }
    },
    {
      "displayName": "Incoop",
      "id": "incoop-0cb133",
      "locationSet": {"include": ["it"]},
      "tags": {
        "brand": "Incoop",
        "name": "Incoop",
        "shop": "supermarket"
      }
    },
    {
      "displayName": "Ingles",
      "id": "ingles-dde59d",
      "locationSet": {"include": ["us"]},
      "tags": {
        "brand": "Ingles",
        "brand:wikidata": "Q6032595",
        "name": "Ingles",
        "shop": "supermarket"
      }
    },
    {
      "displayName": "Intermarché",
      "id": "intermarche-986a24",
      "locationSet": {"include": ["001"]},
      "tags": {
        "brand": "Intermarché",
        "brand:wikidata": "Q3153200",
        "name": "Intermarché",
        "shop": "supermarket"
      }
    },
    {
      "displayName": "Intermarché Drive",
      "id": "intermarchedrive-c16b1c",
      "locationSet": {"include": ["fr"]},
      "tags": {
        "brand": "Intermarché Drive",
        "brand:wikidata": "Q3153200",
        "drive_through": "only",
        "name": "Intermarché Drive",
        "shop": "supermarket"
      }
    },
    {
      "displayName": "Intermarché Express",
      "id": "intermarcheexpress-5dc877",
      "locationSet": {"include": ["fr", "pt"]},
      "tags": {
        "brand": "Intermarché Express",
        "brand:wikidata": "Q98278043",
        "name": "Intermarché Express",
        "shop": "supermarket"
      }
    },
    {
      "displayName": "Intermarché Hyper",
      "id": "intermarchehyper-c16b1c",
      "locationSet": {"include": ["fr"]},
      "tags": {
        "brand": "Intermarché Hyper",
        "brand:wikidata": "Q98278022",
        "name": "Intermarché Hyper",
        "shop": "supermarket"
      }
    },
    {
      "displayName": "Intermarché Super",
      "id": "intermarchesuper-86bfe8",
      "locationSet": {
        "include": ["be", "fr", "pl", "pt"]
      },
      "tags": {
        "brand": "Intermarché Super",
        "brand:wikidata": "Q98278038",
        "name": "Intermarché Super",
        "shop": "supermarket"
      }
    },
    {
      "displayName": "Interspar",
      "id": "interspar-287015",
      "locationSet": {"include": ["at", "hr"]},
      "tags": {
        "brand": "Interspar",
        "brand:wikidata": "Q15820339",
        "name": "Interspar",
        "shop": "supermarket"
      }
    },
    {
      "displayName": "Iperal",
      "id": "iperal-0cb133",
      "locationSet": {"include": ["it"]},
      "tags": {
        "brand": "Iperal",
        "brand:wikidata": "Q3801481",
        "name": "Iperal",
        "shop": "supermarket"
      }
    },
    {
      "displayName": "Ipercoop",
      "id": "ipercoop-0cb133",
      "locationSet": {"include": ["it"]},
      "tags": {
        "brand": "Ipercoop",
        "brand:wikidata": "Q6064990",
        "name": "Ipercoop",
        "shop": "supermarket"
      }
    },
    {
      "displayName": "Irma",
      "id": "irma-072052",
      "locationSet": {"include": ["dk"]},
      "tags": {
        "brand": "Irma",
        "brand:wikidata": "Q797150",
        "name": "Irma",
        "shop": "supermarket"
      }
    },
    {
      "displayName": "Jan Linders",
      "id": "janlinders-5811b5",
      "locationSet": {"include": ["nl"]},
      "tags": {
        "brand": "Jan Linders",
        "brand:wikidata": "Q2200982",
        "name": "Jan Linders",
        "shop": "supermarket"
      }
    },
    {
      "displayName": "Jewel-Osco",
      "id": "jewelosco-dde59d",
      "locationSet": {"include": ["us"]},
      "tags": {
        "brand": "Jewel-Osco",
        "brand:wikidata": "Q3178470",
        "name": "Jewel-Osco",
        "shop": "supermarket"
      }
    },
    {
      "displayName": "Joker",
      "id": "joker-ed9dd5",
      "locationSet": {"include": ["no"]},
      "matchTags": ["shop/convenience"],
      "preserveTags": ["^name"],
      "tags": {
        "brand": "Joker",
        "brand:wikidata": "Q716328",
        "name": "Joker",
        "shop": "supermarket"
      }
    },
    {
      "displayName": "Jumbo",
      "id": "jumbo-1cf55d",
      "locationSet": {"include": ["be", "nl"]},
      "matchNames": [
        "jumbo supermarkt",
        "jumbo supermarkten"
      ],
      "preserveTags": ["^name"],
      "tags": {
        "brand": "Jumbo",
        "brand:wikidata": "Q2262314",
        "name": "Jumbo",
        "shop": "supermarket"
      }
    },
    {
      "displayName": "Jumbo (Cencosud)",
      "id": "jumbo-99a0d7",
      "locationSet": {
        "include": ["ar", "cl", "co"]
      },
      "tags": {
        "brand": "Jumbo",
        "brand:wikidata": "Q6310864",
        "name": "Jumbo",
        "shop": "supermarket"
      }
    },
    {
      "displayName": "K-Citymarket",
      "id": "kcitymarket-46d3b7",
      "locationSet": {"include": ["fi"]},
      "tags": {
        "brand": "K-Citymarket",
        "brand:wikidata": "Q11868561",
        "name": "K-Citymarket",
        "shop": "supermarket"
      }
    },
    {
      "displayName": "K-Supermarket",
      "id": "ksupermarket-46d3b7",
      "locationSet": {"include": ["fi"]},
      "tags": {
        "brand": "K-Supermarket",
        "brand:wikidata": "Q5408668",
        "name": "K-Supermarket",
        "shop": "supermarket"
      }
    },
    {
      "displayName": "K+K",
      "id": "kk-0a839e",
      "locationSet": {"include": ["de"]},
      "tags": {
        "brand": "K+K",
        "brand:wikidata": "Q1718009",
        "name": "K+K",
        "shop": "supermarket"
      }
    },
    {
      "displayName": "Kaufland",
      "id": "kaufland-464a37",
      "locationSet": {
        "include": [
          "cz",
          "de",
          "hr",
          "md",
          "pl",
          "ro",
          "sk"
        ]
      },
      "tags": {
        "brand": "Kaufland",
        "brand:wikidata": "Q685967",
        "name": "Kaufland",
        "shop": "supermarket"
      }
    },
    {
      "displayName": "Kaufland (България)",
      "id": "kaufland-56b425",
      "locationSet": {"include": ["bg"]},
      "tags": {
        "brand": "Kaufland",
        "brand:wikidata": "Q685967",
        "name": "Kaufland",
        "name:bg": "Кауфланд",
        "shop": "supermarket"
      }
    },
    {
      "displayName": "Ketal",
      "id": "ketal-cbfbb4",
      "locationSet": {"include": ["bo"]},
      "tags": {
        "brand": "Ketal",
        "brand:wikidata": "Q81967299",
        "name": "Ketal",
        "shop": "supermarket"
      }
    },
    {
      "displayName": "Key Food",
      "id": "keyfood-dde59d",
      "locationSet": {"include": ["us"]},
      "tags": {
        "brand": "Key Food",
        "brand:wikidata": "Q6398037",
        "name": "Key Food",
        "shop": "supermarket"
      }
    },
    {
      "displayName": "KFL Supermarkets",
      "id": "kflsupermarkets-c254c9",
      "locationSet": {"include": ["au"]},
      "tags": {
        "alt_name": "KFL",
        "brand": "KFL Supermarkets",
        "brand:wikidata": "Q113462406",
        "name": "KFL Supermarkets",
        "name:zh": "达成超市",
        "origin": "asian",
        "shop": "supermarket"
      }
    },
    {
      "displayName": "King Soopers",
      "id": "kingsoopers-dde59d",
      "locationSet": {"include": ["us"]},
      "tags": {
        "brand": "King Soopers",
        "brand:wikidata": "Q6412065",
        "name": "King Soopers",
        "shop": "supermarket"
      }
    },
    {
      "displayName": "King Soopers Marketplace",
      "id": "kingsoopersmarketplace-dde59d",
      "locationSet": {"include": ["us"]},
      "tags": {
        "brand": "King Soopers Marketplace",
        "brand:wikidata": "Q6412065",
        "name": "King Soopers Marketplace",
        "shop": "supermarket"
      }
    },
    {
      "displayName": "Kings",
      "id": "kings-dde59d",
      "locationSet": {"include": ["us"]},
      "tags": {
        "brand": "Kings",
        "brand:wikidata": "Q6412914",
        "name": "Kings",
        "shop": "supermarket"
      }
    },
    {
      "displayName": "Kipa",
      "id": "kipa-5b5772",
      "locationSet": {"include": ["tr"]},
      "tags": {
        "brand": "Kipa",
        "brand:wikidata": "Q218006",
        "name": "Kipa",
        "shop": "supermarket"
      }
    },
    {
      "displayName": "Kiwi",
      "id": "kiwi-ed9dd5",
      "locationSet": {"include": ["no"]},
      "preserveTags": ["^name"],
      "tags": {
        "brand": "Kiwi",
        "brand:wikidata": "Q1613639",
        "name": "Kiwi",
        "shop": "supermarket"
      }
    },
    {
      "displayName": "Klas",
      "id": "klas-4ccde8",
      "locationSet": {"include": ["sk"]},
      "matchNames": ["klas potraviny"],
      "tags": {
        "brand": "Klas",
        "brand:wikidata": "Q116718756",
        "name": "Klas",
        "shop": "supermarket"
      }
    },
    {
      "displayName": "Konsum (Dresden)",
      "id": "konsum-c00dcd",
      "locationSet": {
        "include": ["konsum-dresden.geojson"]
      },
      "tags": {
        "brand": "Konsum Dresden",
        "brand:wikidata": "Q1618877",
        "name": "Konsum",
        "shop": "supermarket"
      }
    },
    {
      "displayName": "Konsum Leipzig",
      "id": "konsumleipzig-1d068e",
      "locationSet": {
        "include": ["konsum-leipzig.geojson"]
      },
      "tags": {
        "brand": "Konsum Leipzig",
        "brand:wikidata": "Q1468147",
        "name": "Konsum Leipzig",
        "shop": "supermarket"
      }
    },
    {
      "displayName": "Konzum (Balkans)",
      "id": "konzum-0956c9",
      "locationSet": {
        "include": ["ba", "hr", "rs"]
      },
      "tags": {
        "brand": "Konzum",
        "brand:wikidata": "Q518563",
        "name": "Konzum",
        "shop": "supermarket"
      }
    },
    {
      "displayName": "Konzum (Česko)",
      "id": "konzum-261d20",
      "locationSet": {"include": ["cz", "sk"]},
      "tags": {
        "brand": "Konzum",
        "name": "Konzum",
        "shop": "supermarket"
      }
    },
    {
      "displayName": "Korzinka",
      "id": "korzinka-c068bf",
      "locationSet": {"include": ["uz"]},
      "tags": {
        "brand": "Korzinka",
        "brand:wikidata": "Q110120894",
        "name": "Korzinka",
        "shop": "supermarket"
      }
    },
    {
      "displayName": "Kroger",
      "id": "kroger-dde59d",
      "locationSet": {"include": ["us"]},
      "matchNames": [
        "kroger food and drug",
        "krogers"
      ],
      "tags": {
        "brand": "Kroger",
        "brand:wikidata": "Q153417",
        "name": "Kroger",
        "shop": "supermarket"
      }
    },
    {
      "displayName": "Kroger Marketplace",
      "id": "krogermarketplace-dde59d",
      "locationSet": {"include": ["us"]},
      "tags": {
        "brand": "Kroger Marketplace",
        "brand:wikidata": "Q153417",
        "name": "Kroger Marketplace",
        "shop": "supermarket"
      }
    },
    {
      "displayName": "Krónan",
      "id": "kronan-0c58a2",
      "locationSet": {"include": ["is"]},
      "tags": {
        "brand": "Krónan",
        "brand:wikidata": "Q16419327",
        "name": "Krónan",
        "shop": "supermarket"
      }
    },
    {
      "displayName": "KTA Super Stores",
      "id": "ktasuperstores-34b4ac",
      "locationSet": {"include": ["us-hi"]},
      "tags": {
        "brand": "KTA Super Stores",
        "brand:wikidata": "Q44361030",
        "name": "KTA Super Stores",
        "shop": "supermarket"
      }
    },
    {
      "displayName": "Kupsch",
      "id": "kupsch-0a839e",
      "locationSet": {"include": ["de"]},
      "tags": {
        "brand": "Kupsch",
        "brand:wikidata": "Q1750581",
        "name": "Kupsch",
        "shop": "supermarket"
      }
    },
    {
      "displayName": "Kvickly",
      "id": "kvickly-072052",
      "locationSet": {"include": ["dk"]},
      "tags": {
        "brand": "Kvickly",
        "brand:wikidata": "Q7061148",
        "name": "Kvickly",
        "shop": "supermarket"
      }
    },
    {
      "displayName": "L'Eau Vive",
      "id": "leauvive-c16b1c",
      "locationSet": {"include": ["fr"]},
      "tags": {
        "brand": "L'Eau Vive",
        "brand:wikidata": "Q89200423",
        "name": "L'Eau Vive",
        "shop": "supermarket"
      }
    },
    {
      "displayName": "La Anónima",
      "id": "laanonima-0d2b84",
      "locationSet": {"include": ["ar"]},
      "tags": {
        "brand": "La Anónima",
        "brand:wikidata": "Q6135985",
        "name": "La Anónima",
        "shop": "supermarket"
      }
    },
    {
      "displayName": "La Comer",
      "id": "lacomer-9b2dfb",
      "locationSet": {"include": ["mx"]},
      "tags": {
        "brand": "La Comer",
        "brand:wikidata": "Q26765126",
        "name": "La Comer",
        "shop": "supermarket"
      }
    },
    {
      "displayName": "La Despensa",
      "id": "ladespensa-986a24",
      "locationSet": {"include": ["001"]},
      "tags": {
        "brand": "La Despensa",
        "name": "La Despensa",
        "shop": "supermarket"
      }
    },
    {
      "displayName": "La Michoacana Meat Market",
      "id": "lamichoacanameatmarket-dde59d",
      "locationSet": {"include": ["us"]},
      "tags": {
        "brand": "La Michoacana Meat Market",
        "brand:wikidata": "Q6463872",
        "cuisine": "latin_american",
        "name": "La Michoacana Meat Market",
        "shop": "supermarket",
        "short_name": "La Michoacana"
      }
    },
    {
      "displayName": "La Plaza de DIA",
      "id": "laplazadedia-0513f1",
      "locationSet": {"include": ["es"]},
      "tags": {
        "brand": "La Plaza de DIA",
        "brand:wikidata": "Q58904673",
        "name": "La Plaza de DIA",
        "shop": "supermarket"
      }
    },
    {
      "displayName": "La Vie Claire",
      "id": "lavieclaire-c16b1c",
      "locationSet": {"include": ["fr"]},
      "tags": {
        "brand": "La Vie Claire",
        "brand:wikidata": "Q3213589",
        "name": "La Vie Claire",
        "organic": "only",
        "shop": "supermarket"
      }
    },
    {
      "displayName": "Landi",
      "id": "landi-36e991",
      "locationSet": {"include": ["ch"]},
      "tags": {
        "brand": "Landi",
        "brand:wikidata": "Q1803010",
        "name": "Landi",
        "shop": "supermarket"
      }
    },
    {
      "displayName": "Leader Price",
      "id": "leaderprice-986a24",
      "locationSet": {"include": ["001"]},
      "tags": {
        "brand": "Leader Price",
        "brand:wikidata": "Q2181426",
        "name": "Leader Price",
        "shop": "supermarket"
      }
    },
    {
      "displayName": "Les Comptoirs De La Bio",
      "id": "lescomptoirsdelabio-c16b1c",
      "locationSet": {"include": ["fr"]},
      "tags": {
        "brand": "Les Comptoirs De La Bio",
        "brand:wikidata": "Q120801428",
        "name": "Les Comptoirs De La Bio",
        "organic": "only",
        "shop": "supermarket"
      }
    },
    {
      "displayName": "Lewiatan",
      "id": "lewiatan-9e6a6c",
      "locationSet": {"include": ["pl"]},
      "tags": {
        "brand": "Lewiatan",
        "brand:wikidata": "Q11755396",
        "name": "Lewiatan",
        "shop": "supermarket"
      }
    },
    {
      "displayName": "Lider",
      "id": "lider-d25066",
      "locationSet": {"include": ["cl"]},
      "tags": {
        "brand": "Lider",
        "brand:wikidata": "Q6711261",
        "name": "Lider",
        "shop": "supermarket"
      }
    },
    {
      "displayName": "Lider Express",
      "id": "liderexpress-d25066",
      "locationSet": {"include": ["cl"]},
      "tags": {
        "brand": "Lider",
        "brand:wikidata": "Q6711261",
        "name": "Lider Express",
        "shop": "supermarket"
      }
    },
    {
      "displayName": "Lidl",
      "id": "lidl-5866c3",
      "locationSet": {
        "include": ["001"],
        "exclude": ["bg", "rs"]
      },
      "matchNames": [
        "lidl deutschland",
        "lidl españa",
        "lidl france",
        "lidl italia",
        "lidl polska"
      ],
      "tags": {
        "brand": "Lidl",
        "brand:wikidata": "Q151954",
        "name": "Lidl",
        "shop": "supermarket"
      }
    },
    {
      "displayName": "Lincolnshire Co-op",
      "id": "lincolnshirecoop-a8278b",
      "locationSet": {"include": ["gb"]},
      "tags": {
        "brand": "Lincolnshire Co-op",
        "brand:wikidata": "Q6551231",
        "name": "Lincolnshire Co-op",
        "shop": "supermarket"
      }
    },
    {
      "displayName": "Linella",
      "id": "linella-cb8836",
      "locationSet": {"include": ["md"]},
      "tags": {
        "brand": "Linella",
        "brand:wikidata": "Q61085990",
        "name": "Linella",
        "shop": "supermarket"
      }
    },
    {
      "displayName": "Loblaws",
      "id": "loblaws-76454b",
      "locationSet": {"include": ["ca"]},
      "matchNames": ["loblaws great food"],
      "tags": {
        "brand": "Loblaws",
        "brand:wikidata": "Q3257626",
        "name": "Loblaws",
        "shop": "supermarket"
      }
    },
    {
      "displayName": "Londis (Ireland)",
      "id": "londis-23ec32",
      "locationSet": {"include": ["ie"]},
      "tags": {
        "brand": "Londis",
        "brand:wikidata": "Q21015800",
        "name": "Londis",
        "shop": "supermarket"
      }
    },
    {
      "displayName": "Londis (UK)",
      "id": "londis-a8278b",
      "locationSet": {"include": ["gb"]},
      "tags": {
        "brand": "Londis",
        "brand:wikidata": "Q21008564",
        "name": "Londis",
        "shop": "supermarket"
      }
    },
    {
      "displayName": "Longdan",
      "id": "longdan-cc4ffc",
      "locationSet": {"include": ["gb-eng"]},
      "tags": {
        "brand": "Longdan",
        "brand:wikidata": "Q111462402",
        "name": "Longdan",
        "origin": "asian",
        "shop": "supermarket"
      }
    },
    {
      "displayName": "Longo's",
      "id": "longos-388e9d",
      "locationSet": {
        "include": ["ca-on.geojson"]
      },
      "tags": {
        "brand": "Longo's",
        "brand:wikidata": "Q6674182",
        "name": "Longo's",
        "shop": "supermarket"
      }
    },
    {
      "displayName": "Lotte Mart",
      "id": "lottemart-1fa952",
      "locationSet": {"include": ["id", "kr"]},
      "tags": {
        "brand": "Lotte Mart",
        "brand:wikidata": "Q326715",
        "name": "Lotte Mart",
        "shop": "supermarket"
      }
    },
    {
      "displayName": "Lotus's",
      "id": "lotuss-a5f134",
      "locationSet": {"include": ["my", "th"]},
      "tags": {
        "alt_name": "Tesco Lotus",
        "brand": "Lotus's",
        "brand:en": "Lotus's",
        "brand:th": "โลตัส",
        "brand:wikidata": "Q2378901",
        "name": "Lotus's",
        "name:en": "Lotus's",
        "name:th": "โลตัส",
        "shop": "supermarket"
      }
    },
    {
      "displayName": "Løvbjerg",
      "id": "lovbjerg-072052",
      "locationSet": {"include": ["dk"]},
      "matchNames": ["loevbjerg"],
      "tags": {
        "brand": "Løvbjerg",
        "brand:wikidata": "Q12325422",
        "name": "Løvbjerg",
        "shop": "supermarket"
      }
    },
    {
      "displayName": "Lowe's Market",
      "id": "lowesmarket-dde59d",
      "locationSet": {"include": ["us"]},
      "tags": {
        "brand": "Lowe's Market",
        "brand:wikidata": "Q6693107",
        "name": "Lowe's Market",
        "shop": "supermarket"
      }
    },
    {
      "displayName": "Lowes Foods",
      "id": "lowesfoods-dde59d",
      "locationSet": {"include": ["us"]},
      "tags": {
        "brand": "Lowes Foods",
        "brand:wikidata": "Q6693991",
        "name": "Lowes Foods",
        "shop": "supermarket"
      }
    },
    {
      "displayName": "LPG BioMarkt",
      "id": "lpgbiomarkt-0a839e",
      "locationSet": {"include": ["de"]},
      "matchNames": ["lpg"],
      "tags": {
        "brand": "LPG BioMarkt",
        "brand:wikidata": "Q107983669",
        "name": "LPG BioMarkt",
        "organic": "only",
        "shop": "supermarket"
      }
    },
    {
      "displayName": "Lucky",
      "id": "lucky-dde59d",
      "locationSet": {"include": ["us"]},
      "matchNames": ["luckys"],
      "tags": {
        "brand": "Lucky",
        "brand:wikidata": "Q6698032",
        "name": "Lucky",
        "shop": "supermarket"
      }
    },
    {
      "displayName": "Lulu Hypermarket",
      "id": "luluhypermarket-7e55ed",
      "locationSet": {
        "include": [
          "ae",
          "bh",
          "eg",
          "id",
          "in",
          "kw",
          "my",
          "om",
          "qa"
        ]
      },
      "tags": {
        "brand": "Lulu Hypermarket",
        "brand:wikidata": "Q6702930",
        "name": "Lulu Hypermarket",
        "shop": "supermarket"
      }
    },
    {
      "displayName": "Lupa",
      "id": "lupa-0513f1",
      "locationSet": {"include": ["es"]},
      "tags": {
        "brand": "Lupa",
        "brand:wikidata": "Q58044048",
        "name": "Lupa",
        "shop": "supermarket"
      }
    },
    {
      "displayName": "M&S Foodhall",
      "id": "mandsfoodhall-986a24",
      "locationSet": {"include": ["001"]},
      "matchNames": ["marks & spencer foodhall"],
      "tags": {
        "brand": "M&S Foodhall",
        "brand:wikidata": "Q714491",
        "name": "M&S Foodhall",
        "shop": "supermarket"
      }
    },
    {
      "displayName": "M&S Simply Food",
      "id": "mandssimplyfood-986a24",
      "locationSet": {"include": ["001"]},
      "matchNames": [
        "marks & spencer simply food"
      ],
      "tags": {
        "brand": "M&S Simply Food",
        "brand:wikidata": "Q714491",
        "name": "M&S Simply Food",
        "shop": "supermarket"
      }
    },
    {
      "displayName": "Macrocenter",
      "id": "macrocenter-5b5772",
      "locationSet": {"include": ["tr"]},
      "tags": {
        "brand": "Macrocenter",
        "brand:wikidata": "Q123194881",
        "name": "Macrocenter",
        "shop": "supermarket"
      }
    },
    {
      "displayName": "Magnum",
      "id": "magnum-8f26de",
      "locationSet": {"include": ["kz"]},
      "tags": {
        "brand": "Magnum",
        "name": "Magnum",
        "shop": "supermarket"
      }
    },
    {
      "displayName": "Marc's",
      "id": "marcs-dde59d",
      "locationSet": {"include": ["us"]},
      "tags": {
        "brand": "Marc's",
        "brand:wikidata": "Q17080259",
        "name": "Marc's",
        "shop": "supermarket"
      }
    },
    {
      "displayName": "Marché Adonis",
      "id": "marcheadonis-76454b",
      "locationSet": {"include": ["ca"]},
      "matchNames": ["adonis"],
      "tags": {
        "brand": "Marché Adonis",
        "brand:wikidata": "Q20707426",
        "name": "Marché Adonis",
        "shop": "supermarket"
      }
    },
    {
      "displayName": "Margin Free Market",
      "id": "marginfreemarket-9ef8f9",
      "locationSet": {"include": ["in"]},
      "tags": {
        "brand": "Margin Free Market",
        "brand:wikidata": "Q99751436",
        "name": "Margin Free Market",
        "official_name": "Margin Free Market Pvt Ltd",
        "shop": "supermarket"
      }
    },
    {
      "displayName": "Mariano's Fresh Market",
      "id": "marianosfreshmarket-5ca8e2",
      "locationSet": {
        "include": ["us-il.geojson"]
      },
      "tags": {
        "brand": "Mariano's Fresh Market",
        "brand:wikidata": "Q55622168",
        "name": "Mariano's Fresh Market",
        "shop": "supermarket",
        "short_name": "Mariano's"
      }
    },
    {
      "displayName": "Marjane",
      "id": "marjane-dc016e",
      "locationSet": {"include": ["ma"]},
      "tags": {
        "brand": "Marjane",
        "brand:wikidata": "Q2055692",
        "name": "Marjane",
        "shop": "supermarket"
      }
    },
    {
      "displayName": "Markant",
      "id": "markant-0a839e",
      "locationSet": {"include": ["de"]},
      "tags": {
        "brand": "Markant",
        "brand:wikidata": "Q57523365",
        "name": "Markant",
        "shop": "supermarket"
      }
    },
    {
      "displayName": "Market Basket",
      "id": "marketbasket-986a24",
      "locationSet": {"include": ["001"]},
      "tags": {
        "brand": "Market Basket",
        "brand:wikidata": "Q2079198",
        "name": "Market Basket",
        "shop": "supermarket"
      }
    },
    {
      "displayName": "Market In",
      "id": "marketin-37450e",
      "locationSet": {"include": ["gr"]},
      "tags": {
        "brand": "Market In",
        "name": "Market In",
        "shop": "supermarket"
      }
    },
    {
      "displayName": "Market of Choice",
      "id": "marketofchoice-dde59d",
      "locationSet": {"include": ["us"]},
      "tags": {
        "brand": "Market of Choice",
        "brand:wikidata": "Q6770822",
        "name": "Market of Choice",
        "shop": "supermarket"
      }
    },
    {
      "displayName": "Market Place",
      "id": "marketplace-745f9c",
      "locationSet": {"include": ["hk"]},
      "tags": {
        "brand": "Market Place",
        "brand:en": "Market Place",
        "brand:wikidata": "Q10851178",
        "name": "Market Place",
        "name:en": "Market Place",
        "shop": "supermarket"
      }
    },
    {
      "displayName": "Market Place by Jasons",
      "id": "marketplacebyjasons-745f9c",
      "locationSet": {"include": ["hk"]},
      "tags": {
        "brand": "Market Place by Jasons",
        "brand:en": "Market Place by Jasons",
        "brand:wikidata": "Q6770713",
        "name": "Market Place by Jasons",
        "name:en": "Market Place by Jasons",
        "shop": "supermarket"
      }
    },
    {
      "displayName": "Market Street",
      "id": "marketstreet-fa4d34",
      "locationSet": {
        "include": [
          "us-nm.geojson",
          "us-tx.geojson"
        ]
      },
      "tags": {
        "brand": "Market Street",
        "brand:wikidata": "Q119405196",
        "name": "Market Street",
        "shop": "supermarket"
      }
    },
    {
      "displayName": "MARKTKAUF",
      "id": "marktkauf-0a839e",
      "locationSet": {"include": ["de"]},
      "tags": {
        "brand": "MARKTKAUF",
        "brand:wikidata": "Q1533254",
        "name": "MARKTKAUF",
        "shop": "supermarket"
      }
    },
    {
      "displayName": "Marqt",
      "id": "marqt-5811b5",
      "locationSet": {"include": ["nl"]},
      "tags": {
        "brand": "Marqt",
        "brand:wikidata": "Q55361811",
        "name": "Marqt",
        "shop": "supermarket"
      }
    },
    {
      "displayName": "Martin's Super Markets",
      "id": "martinssupermarkets-aeed86",
      "locationSet": {
        "include": [
          "us-in.geojson",
          "us-mi.geojson"
        ]
      },
      "tags": {
        "brand": "Martin's Super Markets",
        "brand:wikidata": "Q6774803",
        "name": "Martin's Super Markets",
        "shop": "supermarket"
      }
    },
    {
      "displayName": "Mas",
      "id": "mas-42dc97",
      "locationSet": {"include": ["cy"]},
      "tags": {
        "brand": "Mas",
        "brand:wikidata": "Q122957534",
        "name": "Mas",
        "shop": "supermarket"
      }
    },
    {
      "displayName": "masymas (Hijos de Luis Rodríguez)",
      "id": "masymas-d9d175",
      "locationSet": {
        "include": [
          [-4.84618, 43.31585, 30],
          [-5.5669, 42.5989, 30],
          [-5.5881, 43.3436, 50],
          [-6.1458, 43.5633, 10],
          [-6.60835, 43.26997, 50]
        ]
      },
      "tags": {
        "brand": "masymas",
        "brand:wikidata": "Q6135987",
        "name": "masymas",
        "operator": "Hijos de Luis Rodríguez, S.A.",
        "operator:wikidata": "Q111520108",
        "shop": "supermarket"
      }
    },
    {
      "displayName": "masymas (Juan Fornés Fornés)",
      "id": "masymas-cb4ace",
      "locationSet": {
        "include": [
          [-0.3, 38.6983, 60],
          [-0.7197, 39.4717, 60],
          [-0.8792, 37.6237, 20],
          [-1.041389, 38.207222, 60],
          [-1.6023, 37.7126, 50],
          [0.0096, 40.3, 60]
        ]
      },
      "tags": {
        "brand": "masymas",
        "brand:wikidata": "Q6135987",
        "name": "masymas",
        "operator": "Juan Fornés Fornés, S.A.",
        "operator:wikidata": "Q111519246",
        "shop": "supermarket"
      }
    },
    {
      "displayName": "masymas (Luis Piña)",
      "id": "masymas-2fdfa5",
      "locationSet": {
        "include": [
          [-2.916667, 37.95, 50],
          [-3.7889, 37.9, 65],
          [-4.9031, 38.1397, 60]
        ]
      },
      "tags": {
        "brand": "masymas",
        "brand:wikidata": "Q6135987",
        "name": "masymas",
        "operator": "Luis Piña, S.A.",
        "operator:wikidata": "Q111520769",
        "shop": "supermarket"
      }
    },
    {
      "displayName": "Match",
      "id": "match-ae86a1",
      "locationSet": {
        "include": ["be", "fr", "hu", "lu"]
      },
      "tags": {
        "brand": "Match",
        "brand:wikidata": "Q513977",
        "name": "Match",
        "shop": "supermarket"
      }
    },
    {
      "displayName": "Matkroken",
      "id": "matkroken-ed9dd5",
      "locationSet": {"include": ["no"]},
      "preserveTags": ["^name"],
      "tags": {
        "brand": "Matkroken",
        "brand:wikidata": "Q11988679",
        "shop": "supermarket"
      }
    },
    {
      "displayName": "Maxi",
      "id": "maxi-b83687",
      "locationSet": {"include": ["rs"]},
      "matchNames": ["maksi"],
      "tags": {
        "brand": "Maxi",
        "brand:en": "Maxi",
        "brand:wikidata": "Q6795490",
        "name": "Maxi",
        "name:en": "Maxi",
        "name:sr": "Макси",
        "name:sr-Latn": "Maxi",
        "shop": "supermarket"
      }
    },
    {
      "displayName": "Maxi (Canada)",
      "id": "maxi-76454b",
      "locationSet": {"include": ["ca"]},
      "tags": {
        "brand": "Maxi",
        "brand:wikidata": "Q3302441",
        "name": "Maxi",
        "shop": "supermarket"
      }
    },
    {
      "displayName": "Maxi Dia",
      "id": "maxidia-0513f1",
      "locationSet": {"include": ["es"]},
      "tags": {
        "brand": "Maxi Dia",
        "brand:wikidata": "Q925132",
        "name": "Maxi Dia",
        "shop": "supermarket"
      }
    },
    {
      "displayName": "Maxi ICA Stormarknad",
      "id": "maxiicastormarknad-e39865",
      "locationSet": {"include": ["no", "se"]},
      "preserveTags": ["^name"],
      "tags": {
        "brand": "Maxi ICA Stormarknad",
        "brand:wikidata": "Q1663776",
        "name": "Maxi ICA Stormarknad",
        "shop": "supermarket",
        "short_name": "ICA Maxi"
      }
    },
    {
      "displayName": "Maxima X",
      "id": "maximax-45f6bc",
      "locationSet": {
        "include": ["ee", "lt", "lv"]
      },
      "tags": {
        "brand": "Maxima",
        "brand:wikidata": "Q1881222",
        "name": "Maxima X",
        "shop": "supermarket"
      }
    },
    {
      "displayName": "Maxima XX",
      "id": "maximaxx-48a198",
      "locationSet": {
        "include": ["ee", "lt", "lv", "pl"]
      },
      "tags": {
        "brand": "Maxima",
        "brand:wikidata": "Q1881222",
        "name": "Maxima XX",
        "shop": "supermarket"
      }
    },
    {
      "displayName": "Maxima XXX",
      "id": "maximaxxx-48a198",
      "locationSet": {
        "include": ["ee", "lt", "lv", "pl"]
      },
      "tags": {
        "brand": "Maxima",
        "brand:wikidata": "Q1881222",
        "name": "Maxima XXX",
        "shop": "supermarket"
      }
    },
    {
      "displayName": "Maximarkt",
      "id": "maximarkt-1eef1d",
      "locationSet": {"include": ["at"]},
      "tags": {
        "brand": "Maximarkt",
        "brand:wikidata": "Q55524814",
        "name": "Maximarkt",
        "shop": "supermarket"
      }
    },
    {
      "displayName": "MaxValu",
      "id": "maxvalu-f485f2",
      "locationSet": {
        "include": ["cn", "my", "th"]
      },
      "tags": {
        "brand": "MaxValu",
        "brand:wikidata": "Q11340427",
        "name": "MaxValu",
        "shop": "supermarket"
      }
    },
    {
      "displayName": "MCD",
      "id": "mcd-5811b5",
      "locationSet": {"include": ["nl"]},
      "tags": {
        "brand": "MCD",
        "brand:wikidata": "Q46936596",
        "name": "MCD",
        "shop": "supermarket"
      }
    },
    {
      "displayName": "MD",
      "id": "md-0cb133",
      "locationSet": {"include": ["it"]},
      "matchNames": ["md discount"],
      "tags": {
        "brand": "MD",
        "brand:wikidata": "Q3841263",
        "name": "MD",
        "shop": "supermarket"
      }
    },
    {
      "displayName": "Mega",
      "id": "mega-986a24",
      "locationSet": {"include": ["001"]},
      "tags": {
        "brand": "Mega",
        "name": "Mega",
        "shop": "supermarket"
      }
    },
    {
      "displayName": "Mega Image",
      "id": "megaimage-62a473",
      "locationSet": {"include": ["ro"]},
      "tags": {
        "brand": "Mega Image",
        "brand:wikidata": "Q6808085",
        "name": "Mega Image",
        "shop": "supermarket"
      }
    },
    {
      "displayName": "MEGA Soriana",
      "id": "megasoriana-9b2dfb",
      "locationSet": {"include": ["mx"]},
      "tags": {
        "brand": "Soriana",
        "brand:wikidata": "Q735562",
        "name": "MEGA Soriana",
        "shop": "supermarket"
      }
    },
    {
      "displayName": "Megasave",
      "id": "megasave-6d06e8",
      "locationSet": {
        "include": ["na", "sz", "za"]
      },
      "tags": {
        "brand": "Megasave",
        "brand:wikidata": "Q116520541",
        "name": "Megasave",
        "shop": "supermarket"
      }
    },
    {
      "displayName": "MEGAドン・キホーテ",
      "id": "megadonquijote-fe0970",
      "locationSet": {"include": ["jp"]},
      "matchNames": ["メガ・ドン・キホーテ"],
      "matchTags": [
        "amenity/general",
        "amenity/retail",
        "amenity/variety_store"
      ],
      "tags": {
        "brand": "ドン・キホーテ",
        "brand:en": "Don Quijote",
        "brand:ja": "ドン・キホーテ",
        "brand:wikidata": "Q1185381",
        "name": "MEGAドン・キホーテ",
        "name:en": "MEGA Don Quijote",
        "name:ja": "MEGAドン・キホーテ",
        "opening_hours": "24/7",
        "shop": "supermarket",
        "short_name": "MEGAドンキ",
        "short_name:en": "MegaDonki",
        "short_name:ja": "MEGAドンキ"
      }
    },
    {
      "displayName": "Mego",
      "id": "mego-858077",
      "locationSet": {"include": ["lv"]},
      "tags": {
        "brand": "Mego",
        "brand:wikidata": "Q16363314",
        "name": "Mego",
        "shop": "supermarket"
      }
    },
    {
      "displayName": "Meijer",
      "id": "meijer-dde59d",
      "locationSet": {"include": ["us"]},
      "tags": {
        "brand": "Meijer",
        "brand:wikidata": "Q1917753",
        "name": "Meijer",
        "shop": "supermarket"
      }
    },
    {
      "displayName": "mein real",
      "id": "meinreal-0a839e",
      "locationSet": {"include": ["de"]},
      "tags": {
        "brand": "mein real",
        "brand:wikidata": "Q698473",
        "name": "mein real",
        "shop": "supermarket"
      }
    },
    {
      "displayName": "Meny",
      "id": "meny-2b56aa",
      "locationSet": {"include": ["dk", "no"]},
      "preserveTags": ["^name"],
      "tags": {
        "brand": "Meny",
        "brand:wikidata": "Q10581720",
        "name": "Meny",
        "shop": "supermarket"
      }
    },
    {
      "displayName": "Mercado Extra",
      "id": "mercadoextra-20f2a8",
      "locationSet": {"include": ["br"]},
      "tags": {
        "brand": "Mercado Extra",
        "brand:wikidata": "Q5422131",
        "name": "Mercado Extra",
        "shop": "supermarket"
      }
    },
    {
      "displayName": "Mercadona",
      "id": "mercadona-d9bffc",
      "locationSet": {"include": ["es", "pt"]},
      "tags": {
        "brand": "Mercadona",
        "brand:wikidata": "Q377705",
        "name": "Mercadona",
        "shop": "supermarket"
      }
    },
    {
      "displayName": "Mercator",
      "id": "mercator-05bb56",
      "locationSet": {
        "include": ["ba", "hr", "me", "rs", "si"]
      },
      "tags": {
        "brand": "Mercator",
        "brand:wikidata": "Q738412",
        "name": "Mercator",
        "shop": "supermarket"
      }
    },
    {
      "displayName": "Metro (Cyprus)",
      "id": "metro-42dc97",
      "locationSet": {"include": ["cy"]},
      "tags": {
        "brand": "Metro",
        "brand:wikidata": "Q6715491",
        "name": "Metro",
        "shop": "supermarket"
      }
    },
    {
      "displayName": "Metro (Ontario & Quebec)",
      "id": "metro-7dcd78",
      "locationSet": {
        "include": [
          "ca-on.geojson",
          "ca-qc.geojson"
        ]
      },
      "tags": {
        "brand": "Metro",
        "brand:wikidata": "Q1145669",
        "name": "Metro",
        "shop": "supermarket"
      }
    },
    {
      "displayName": "Metro (Perú)",
      "id": "metro-acfc90",
      "locationSet": {"include": ["pe"]},
      "tags": {
        "brand": "Metro",
        "brand:wikidata": "Q16640217",
        "name": "Metro",
        "shop": "supermarket"
      }
    },
    {
      "displayName": "Metro Supermarket",
      "id": "metrosupermarket-49e134",
      "locationSet": {"include": ["ph"]},
      "matchNames": ["metro gaisano"],
      "tags": {
        "brand": "Metro Supermarket",
        "brand:wikidata": "Q23808789",
        "name": "Metro Supermarket",
        "shop": "supermarket"
      }
    },
    {
      "displayName": "Meu Super",
      "id": "meusuper-a14fce",
      "locationSet": {"include": ["pt"]},
      "tags": {
        "brand": "Meu Super",
        "brand:wikidata": "Q119948154",
        "name": "Meu Super",
        "shop": "supermarket"
      }
    },
    {
      "displayName": "Mi Bodega Aurrera",
      "id": "mibodegaaurrera-9b2dfb",
      "locationSet": {"include": ["mx"]},
      "tags": {
        "brand": "Mi Bodega Aurrera",
        "brand:wikidata": "Q3365858",
        "name": "Mi Bodega Aurrera",
        "shop": "supermarket"
      }
    },
    {
      "displayName": "Migros",
      "id": "migros-986a24",
      "locationSet": {"include": ["001"]},
      "tags": {
        "brand": "Migros",
        "brand:wikidata": "Q680727",
        "name": "Migros",
        "shop": "supermarket"
      }
    },
    {
      "displayName": "Migros Jet",
      "id": "migrosjet-5b5772",
      "locationSet": {"include": ["tr"]},
      "tags": {
        "brand": "Migros Jet",
        "brand:wikidata": "Q1754510",
        "name": "Migros Jet",
        "shop": "supermarket"
      }
    },
    {
      "displayName": "Mila",
      "id": "mila-9e6a6c",
      "locationSet": {"include": ["pl"]},
      "tags": {
        "brand": "Mila",
        "brand:wikidata": "Q48844636",
        "name": "Mila",
        "shop": "supermarket"
      }
    },
    {
      "displayName": "Milk-Agro",
      "id": "milkagro-4ccde8",
      "locationSet": {"include": ["sk"]},
      "tags": {
        "brand": "Milk-Agro",
        "brand:wikidata": "Q64173785",
        "name": "Milk-Agro",
        "shop": "supermarket"
      }
    },
    {
      "displayName": "Min Købmand",
      "id": "minkobmand-072052",
      "locationSet": {"include": ["dk"]},
      "matchNames": ["min koebmand"],
      "tags": {
        "brand": "Min Købmand",
        "brand:wikidata": "Q104310815",
        "name": "Min Købmand",
        "shop": "supermarket"
      }
    },
    {
      "displayName": "Minipreço",
      "id": "minipreco-a14fce",
      "locationSet": {"include": ["pt"]},
      "tags": {
        "brand": "Minipreço",
        "brand:wikidata": "Q3042224",
        "name": "Minipreço",
        "shop": "supermarket"
      }
    },
    {
      "displayName": "Mitsuwa Marketplace",
      "id": "mitsuwamarketplace-dde59d",
      "locationSet": {"include": ["us"]},
      "tags": {
        "brand": "Mitsuwa Marketplace",
        "brand:wikidata": "Q6883386",
        "name": "Mitsuwa Marketplace",
        "name:ja": "ミツワマーケットプレイス",
        "shop": "supermarket"
      }
    },
    {
      "displayName": "Mix Markt",
      "id": "mixmarkt-3f43e2",
      "locationSet": {
        "include": [
          "at",
          "be",
          "cy",
          "cz",
          "de",
          "es",
          "fr",
          "gb",
          "gr",
          "it",
          "me",
          "nl",
          "pt"
        ]
      },
      "matchTags": ["shop/convenience"],
      "tags": {
        "brand": "Mix Markt",
        "brand:wikidata": "Q327854",
        "name": "Mix Markt",
        "shop": "supermarket"
      }
    },
    {
      "displayName": "Mix Markt (България)",
      "id": "mixmarkt-56b425",
      "locationSet": {"include": ["bg"]},
      "matchTags": ["shop/convenience"],
      "tags": {
        "brand": "Mix Markt",
        "brand:wikidata": "Q327854",
        "name": "Mix Markt",
        "name:bg": "Микс Маркт",
        "shop": "supermarket"
      }
    },
    {
      "displayName": "Mokpol",
      "id": "mokpol-9e6a6c",
      "locationSet": {"include": ["pl"]},
      "tags": {
        "brand": "Mokpol",
        "brand:wikidata": "Q113227698",
        "name": "Mokpol",
        "shop": "supermarket"
      }
    },
    {
      "displayName": "Monoprix (France)",
      "id": "monoprix-2a24ce",
      "locationSet": {"include": ["ad", "fr"]},
      "tags": {
        "brand": "Monoprix",
        "brand:wikidata": "Q3321241",
        "name": "Monoprix",
        "shop": "supermarket"
      }
    },
    {
      "displayName": "Monoprix (Tunisia)",
      "id": "monoprix-fb893a",
      "locationSet": {"include": ["tn"]},
      "tags": {
        "brand": "Monoprix",
        "brand:wikidata": "Q2719231",
        "name": "Monoprix",
        "name:ar": "مونوبري",
        "name:fr": "Monoprix",
        "shop": "supermarket"
      }
    },
    {
      "displayName": "More",
      "id": "more-9ef8f9",
      "locationSet": {"include": ["in"]},
      "tags": {
        "brand": "More",
        "brand:wikidata": "Q6910891",
        "name": "More",
        "shop": "supermarket"
      }
    },
    {
      "displayName": "Morrisons",
      "id": "morrisons-a8278b",
      "locationSet": {"include": ["gb"]},
      "tags": {
        "brand": "Morrisons",
        "brand:wikidata": "Q922344",
        "name": "Morrisons",
        "shop": "supermarket"
      }
    },
    {
      "displayName": "MPREIS",
      "id": "mpreis-eeb4e5",
      "locationSet": {"include": ["at", "it"]},
      "tags": {
        "brand": "MPREIS",
        "brand:wikidata": "Q873491",
        "name": "MPREIS",
        "shop": "supermarket"
      }
    },
    {
      "displayName": "My market",
      "id": "mymarket-37450e",
      "locationSet": {"include": ["gr"]},
      "tags": {
        "brand": "My market",
        "name": "My market",
        "shop": "supermarket"
      }
    },
    {
      "displayName": "Mydin",
      "id": "mydin-80e9ee",
      "locationSet": {"include": ["my"]},
      "tags": {
        "brand": "Mydin",
        "brand:wikidata": "Q6947269",
        "name": "Mydin",
        "shop": "supermarket"
      }
    },
    {
      "displayName": "Nærbutikken",
      "id": "naerbutikken-ed9dd5",
      "locationSet": {"include": ["no"]},
      "preserveTags": ["^name"],
      "tags": {
        "brand": "Nærbutikken",
        "brand:wikidata": "Q108810007",
        "shop": "supermarket"
      }
    },
    {
      "displayName": "Nah & Frisch",
      "id": "nahandfrisch-6367d0",
      "locationSet": {"include": ["at", "de"]},
      "matchNames": ["nah und frisch"],
      "tags": {
        "brand": "Nah & Frisch",
        "brand:wikidata": "Q1963643",
        "name": "Nah & Frisch",
        "shop": "supermarket"
      }
    },
    {
      "displayName": "nah und gut",
      "id": "nahundgut-0a839e",
      "locationSet": {"include": ["de"]},
      "matchNames": ["nah & gut"],
      "preserveTags": ["^name"],
      "tags": {
        "brand": "EDEKA",
        "brand:wikidata": "Q701755",
        "name": "nah und gut",
        "shop": "supermarket"
      }
    },
    {
      "displayName": "Nahkauf",
      "id": "nahkauf-0a839e",
      "locationSet": {"include": ["de"]},
      "preserveTags": ["^name"],
      "tags": {
        "brand": "Nahkauf",
        "brand:wikidata": "Q57515238",
        "name": "Nahkauf",
        "shop": "supermarket"
      }
    },
    {
      "displayName": "Naivas",
      "id": "naivas-d512c0",
      "locationSet": {"include": ["ke"]},
      "preserveTags": ["^name"],
      "tags": {
        "brand": "Naivas",
        "brand:wikidata": "Q18379067",
        "name": "Naivas",
        "shop": "supermarket"
      }
    },
    {
      "displayName": "Natural Grocers",
      "id": "naturalgrocers-dde59d",
      "locationSet": {"include": ["us"]},
      "tags": {
        "brand": "Natural Grocers",
        "brand:wikidata": "Q17146520",
        "name": "Natural Grocers",
        "shop": "supermarket"
      }
    },
    {
      "displayName": "Naturalia",
      "id": "naturalia-c16b1c",
      "locationSet": {"include": ["fr"]},
      "tags": {
        "brand": "Naturalia",
        "brand:wikidata": "Q3337081",
        "name": "Naturalia",
        "shop": "supermarket"
      }
    },
    {
      "displayName": "NaturaSì",
      "id": "naturasi-0cb133",
      "locationSet": {"include": ["it"]},
      "tags": {
        "brand": "NaturaSì",
        "brand:wikidata": "Q60840755",
        "name": "NaturaSì",
        "organic": "only",
        "shop": "supermarket"
      }
    },
    {
      "displayName": "Nature's Basket",
      "id": "naturesbasket-9ef8f9",
      "locationSet": {"include": ["in"]},
      "tags": {
        "brand": "Nature's Basket",
        "brand:wikidata": "Q28174237",
        "name": "Nature's Basket",
        "shop": "supermarket"
      }
    },
    {
      "displayName": "Nettó (Ísland)",
      "id": "netto-0c58a2",
      "locationSet": {"include": ["is"]},
      "tags": {
        "brand": "Nettó",
        "brand:wikidata": "Q67205962",
        "name": "Nettó",
        "shop": "supermarket"
      }
    },
    {
      "displayName": "Netto (Les Mousquetaires)",
      "id": "netto-5dc877",
      "locationSet": {"include": ["fr", "pt"]},
      "tags": {
        "brand": "Netto",
        "brand:wikidata": "Q2720988",
        "name": "Netto",
        "shop": "supermarket"
      }
    },
    {
      "displayName": "Netto (Salling)",
      "id": "netto-bc67ba",
      "locationSet": {
        "include": ["de", "dk", "pl"]
      },
      "matchNames": ["netto polska"],
      "tags": {
        "brand": "Netto",
        "brand:wikidata": "Q552652",
        "name": "Netto",
        "shop": "supermarket"
      }
    },
    {
      "displayName": "Netto City",
      "id": "nettocity-0a839e",
      "locationSet": {"include": ["de"]},
      "tags": {
        "brand": "Netto City",
        "brand:wikidata": "Q879858",
        "name": "Netto City",
        "shop": "supermarket"
      }
    },
    {
      "displayName": "Netto Marken-Discount",
      "id": "nettomarkendiscount-0a839e",
      "locationSet": {"include": ["de"]},
      "tags": {
        "brand": "Netto Marken-Discount",
        "brand:wikidata": "Q879858",
        "name": "Netto Marken-Discount",
        "shop": "supermarket"
      }
    },
    {
      "displayName": "Nettorama",
      "id": "nettorama-5811b5",
      "locationSet": {"include": ["nl"]},
      "tags": {
        "brand": "Nettorama",
        "brand:wikidata": "Q1828639",
        "name": "Nettorama",
        "shop": "supermarket"
      }
    },
    {
      "displayName": "New Seasons Market",
      "id": "newseasonsmarket-dde59d",
      "locationSet": {"include": ["us"]},
      "matchNames": ["new seasons"],
      "tags": {
        "brand": "New Seasons Market",
        "brand:wikidata": "Q7011463",
        "name": "New Seasons Market",
        "shop": "supermarket"
      }
    },
    {
      "displayName": "New World",
      "id": "newworld-5dc426",
      "locationSet": {"include": ["nz"]},
      "tags": {
        "brand": "New World",
        "brand:wikidata": "Q7012488",
        "name": "New World",
        "shop": "supermarket"
      }
    },
    {
      "displayName": "Nilgiri's",
      "id": "nilgiris-9ef8f9",
      "locationSet": {"include": ["in"]},
      "matchNames": ["nilgiris 1905"],
      "tags": {
        "brand": "Nilgiri's",
        "brand:wikidata": "Q17079567",
        "name": "Nilgiri's",
        "shop": "supermarket"
      }
    },
    {
      "displayName": "Nisa Extra",
      "id": "nisaextra-a8278b",
      "locationSet": {"include": ["gb"]},
      "tags": {
        "brand": "Nisa Extra",
        "brand:wikidata": "Q16999069",
        "name": "Nisa Extra",
        "shop": "supermarket"
      }
    },
    {
      "displayName": "No Frills",
      "id": "nofrills-76454b",
      "locationSet": {"include": ["ca"]},
      "tags": {
        "brand": "No Frills",
        "brand:wikidata": "Q3342407",
        "name": "No Frills",
        "shop": "supermarket"
      }
    },
    {
      "displayName": "Nomi",
      "id": "nomi-9e6a6c",
      "locationSet": {"include": ["pl"]},
      "tags": {
        "brand": "Nomi",
        "brand:wikidata": "Q11792768",
        "name": "Nomi",
        "shop": "supermarket"
      }
    },
    {
      "displayName": "Norfa XL",
      "id": "norfaxl-dfbc25",
      "locationSet": {"include": ["lt"]},
      "tags": {
        "brand": "Norfa XL",
        "brand:wikidata": "Q1998983",
        "name": "Norfa XL",
        "shop": "supermarket"
      }
    },
    {
      "displayName": "NORMA",
      "id": "norma-c1eeeb",
      "locationSet": {
        "include": ["at", "cz", "de", "fr"]
      },
      "tags": {
        "brand": "NORMA",
        "brand:wikidata": "Q450180",
        "name": "NORMA",
        "shop": "supermarket"
      }
    },
    {
      "displayName": "Northern Store",
      "id": "northernstore-76454b",
      "locationSet": {"include": ["ca"]},
      "tags": {
        "brand": "Northern Store",
        "brand:wikidata": "Q7754361",
        "name": "Northern Store",
        "shop": "supermarket"
      }
    },
    {
      "displayName": "Northgate Market",
      "id": "northgatemarket-097dbf",
      "locationSet": {
        "include": ["us-ca.geojson"]
      },
      "matchNames": [
        "northgate",
        "northgate gonzalez",
        "northgate gonzalez market"
      ],
      "tags": {
        "brand": "Northgate Market",
        "brand:wikidata": "Q124810943",
        "name": "Northgate Market",
        "shop": "supermarket"
      }
    },
    {
      "displayName": "Novus",
      "id": "novus-94881c",
      "locationSet": {"include": ["ua"]},
      "matchNames": ["billa", "білла", "новус"],
      "matchTags": ["shop/convenience"],
      "preserveTags": ["^name"],
      "tags": {
        "brand": "Novus",
        "brand:wikidata": "Q116748340",
        "name": "Novus",
        "name:en": "Novus",
        "shop": "supermarket"
      }
    },
    {
      "displayName": "NP",
      "id": "np-0a839e",
      "locationSet": {"include": ["de"]},
      "matchNames": ["np-markt"],
      "tags": {
        "brand": "NP",
        "brand:wikidata": "Q15836148",
        "name": "NP",
        "shop": "supermarket"
      }
    },
    {
      "displayName": "NSK Trade City",
      "id": "nsktradecity-80e9ee",
      "locationSet": {"include": ["my"]},
      "matchNames": ["nsk"],
      "tags": {
        "brand": "NSK Trade City",
        "brand:wikidata": "Q106978506",
        "name": "NSK Trade City",
        "shop": "supermarket"
      }
    },
    {
      "displayName": "NTUC Fairprice",
      "id": "ntucfairprice-07d9e1",
      "locationSet": {"include": ["sg"]},
      "tags": {
        "brand": "NTUC Fairprice",
        "brand:wikidata": "Q6955519",
        "name": "NTUC Fairprice",
        "shop": "supermarket"
      }
    },
    {
      "displayName": "Odin",
      "id": "odin-5811b5",
      "locationSet": {"include": ["nl"]},
      "tags": {
        "brand": "Odin",
        "brand:wikidata": "Q122904022",
        "name": "Odin",
        "organic": "yes",
        "shop": "supermarket"
      }
    },
    {
      "displayName": "OK Foods",
      "id": "okfoods-6d06e8",
      "locationSet": {
        "include": ["na", "sz", "za"]
      },
      "matchNames": ["ok food"],
      "tags": {
        "brand": "OK Foods",
        "brand:wikidata": "Q116520377",
        "name": "OK Foods",
        "shop": "supermarket"
      }
    },
    {
      "displayName": "OK Minimark",
      "id": "okminimark-6d06e8",
      "locationSet": {
        "include": ["na", "sz", "za"]
      },
      "tags": {
        "brand": "OK Minimark",
        "brand:wikidata": "Q116520457",
        "name": "OK Minimark",
        "shop": "supermarket"
      }
    },
    {
      "displayName": "Okay",
      "id": "okay-9f527a",
      "locationSet": {"include": ["be"]},
      "tags": {
        "brand": "Okay",
        "brand:wikidata": "Q2159701",
        "name": "Okay",
        "shop": "supermarket"
      }
    },
    {
      "displayName": "Olímpica",
      "id": "olimpica-271a34",
      "locationSet": {"include": ["co"]},
      "tags": {
        "brand": "Olímpica",
        "brand:wikidata": "Q24749847",
        "name": "Olímpica",
        "shop": "supermarket"
      }
    },
    {
      "displayName": "PAK'nSAVE",
      "id": "paknsave-5dc426",
      "locationSet": {"include": ["nz"]},
      "tags": {
        "brand": "PAK'nSAVE",
        "brand:wikidata": "Q7125339",
        "name": "PAK'nSAVE",
        "shop": "supermarket"
      }
    },
    {
      "displayName": "Palí",
      "id": "pali-ff0cfa",
      "locationSet": {"include": ["cr", "ni"]},
      "tags": {
        "brand": "Palí",
        "brand:wikidata": "Q1064887",
        "name": "Palí",
        "shop": "supermarket"
      }
    },
    {
      "displayName": "Pam",
      "id": "pam-d52198",
      "locationSet": {"include": ["ch", "it"]},
      "tags": {
        "brand": "Pam",
        "brand:wikidata": "Q105615038",
        "name": "Pam",
        "shop": "supermarket"
      }
    },
    {
      "displayName": "Pão de Açúcar",
      "id": "paodeacucar-14dbfa",
      "locationSet": {"include": ["br", "pt"]},
      "tags": {
        "brand": "Pão de Açúcar",
        "brand:wikidata": "Q3411543",
        "name": "Pão de Açúcar",
        "shop": "supermarket"
      }
    },
    {
      "displayName": "Patel Brothers",
      "id": "patelbrothers-dde59d",
      "locationSet": {"include": ["us"]},
      "tags": {
        "brand": "Patel Brothers",
        "brand:wikidata": "Q55641396",
        "cuisine": "indian",
        "name": "Patel Brothers",
        "shop": "supermarket"
      }
    },
    {
      "displayName": "Pavilions",
      "id": "pavilions-dde59d",
      "locationSet": {"include": ["us"]},
      "tags": {
        "brand": "Pavilions",
        "brand:wikidata": "Q7155886",
        "name": "Pavilions",
        "shop": "supermarket"
      }
    },
    {
      "displayName": "PENNY",
      "id": "penny-55dfd6",
      "locationSet": {
        "include": [
          "at",
          "cz",
          "de",
          "hu",
          "it",
          "ro"
        ]
      },
      "matchNames": [
        "penny market",
        "penny markt"
      ],
      "preserveTags": ["^name"],
      "tags": {
        "brand": "PENNY",
        "brand:wikidata": "Q284688",
        "name": "PENNY",
        "shop": "supermarket"
      }
    },
    {
      "displayName": "Pete's Market",
      "id": "petesmarket-5ca8e2",
      "locationSet": {
        "include": ["us-il.geojson"]
      },
      "tags": {
        "brand": "Pete's Market",
        "brand:wikidata": "Q118793358",
        "name": "Pete's Market",
        "shop": "supermarket"
      }
    },
    {
      "displayName": "Pick 'n Save",
      "id": "picknsave-905e35",
      "locationSet": {
        "include": ["us-wi.geojson"]
      },
      "tags": {
        "brand": "Pick 'n Save",
        "brand:wikidata": "Q7371288",
        "name": "Pick 'n Save",
        "shop": "supermarket"
      }
    },
    {
      "displayName": "Pick n Pay",
      "id": "picknpay-72ca7c",
      "locationSet": {"include": ["na", "za"]},
      "matchNames": [
        "pick and pay",
        "pick and pay family",
        "pick n pay family"
      ],
      "tags": {
        "brand": "Pick n Pay",
        "brand:wikidata": "Q7190735",
        "name": "Pick n Pay",
        "shop": "supermarket"
      }
    },
    {
      "displayName": "Pick n Pay Hyper",
      "id": "picknpayhyper-72ca7c",
      "locationSet": {"include": ["na", "za"]},
      "matchNames": [
        "pick and pay hyper",
        "pnp hyper"
      ],
      "tags": {
        "brand": "Pick n Pay Hyper",
        "brand:wikidata": "Q7190735",
        "name": "Pick n Pay Hyper",
        "shop": "supermarket"
      }
    },
    {
      "displayName": "Pick n Pay Super",
      "id": "picknpaysuper-72ca7c",
      "locationSet": {"include": ["na", "za"]},
      "matchNames": [
        "pick and pay super",
        "pnp super"
      ],
      "tags": {
        "brand": "Pick n Pay Super",
        "brand:wikidata": "Q7190735",
        "name": "Pick n Pay Super",
        "shop": "supermarket"
      }
    },
    {
      "displayName": "Piggly Wiggly",
      "id": "pigglywiggly-ebd18b",
      "locationSet": {"include": ["gb", "us"]},
      "tags": {
        "brand": "Piggly Wiggly",
        "brand:wikidata": "Q3388303",
        "name": "Piggly Wiggly",
        "shop": "supermarket"
      }
    },
    {
      "displayName": "Pingo Doce",
      "id": "pingodoce-a14fce",
      "locationSet": {"include": ["pt"]},
      "tags": {
        "brand": "Pingo Doce",
        "brand:wikidata": "Q1575057",
        "name": "Pingo Doce",
        "shop": "supermarket"
      }
    },
    {
      "displayName": "Piotr i Paweł",
      "id": "piotripawel-9e6a6c",
      "locationSet": {"include": ["pl"]},
      "tags": {
        "brand": "Piotr i Paweł",
        "brand:wikidata": "Q2096356",
        "name": "Piotr i Paweł",
        "shop": "supermarket"
      }
    },
    {
      "displayName": "Planet Organic",
      "id": "planetorganic-f2cb37",
      "locationSet": {
        "include": ["gb-lon.geojson"]
      },
      "tags": {
        "brand": "Planet Organic",
        "brand:wikidata": "Q24298870",
        "name": "Planet Organic",
        "organic": "only",
        "shop": "supermarket"
      }
    },
    {
      "displayName": "Plaza Vea",
      "id": "plazavea-acfc90",
      "locationSet": {"include": ["pe"]},
      "tags": {
        "brand": "Plaza Vea",
        "brand:wikidata": "Q7203672",
        "name": "Plaza Vea",
        "shop": "supermarket"
      }
    },
    {
      "displayName": "Plodine",
      "id": "plodine-f279a1",
      "locationSet": {"include": ["hr"]},
      "tags": {
        "brand": "Plodine",
        "brand:wikidata": "Q58040098",
        "name": "Plodine",
        "shop": "supermarket"
      }
    },
    {
      "displayName": "PLUS",
      "id": "plus-5811b5",
      "locationSet": {"include": ["nl"]},
      "tags": {
        "brand": "PLUS",
        "brand:wikidata": "Q1978981",
        "name": "PLUS",
        "shop": "supermarket"
      }
    },
    {
      "displayName": "Plusfresc",
      "id": "plusfresc-774072",
      "locationSet": {"include": ["ad", "es"]},
      "tags": {
        "brand": "Plusfresc",
        "brand:wikidata": "Q111373081",
        "name": "Plusfresc",
        "shop": "supermarket"
      }
    },
    {
      "displayName": "Poiesz",
      "id": "poiesz-5811b5",
      "locationSet": {"include": ["nl"]},
      "tags": {
        "brand": "Poiesz",
        "brand:wikidata": "Q2521700",
        "name": "Poiesz",
        "shop": "supermarket"
      }
    },
    {
      "displayName": "POLOmarket",
      "id": "polomarket-9e6a6c",
      "locationSet": {"include": ["pl"]},
      "tags": {
        "brand": "POLOmarket",
        "brand:wikidata": "Q11821937",
        "name": "POLOmarket",
        "shop": "supermarket"
      }
    },
    {
      "displayName": "Price Chopper (Kansas City)",
      "id": "pricechopper-8741a7",
      "locationSet": {
        "include": [
          "us-ks.geojson",
          "us-mo.geojson"
        ]
      },
      "tags": {
        "brand": "Price Chopper",
        "brand:wikidata": "Q7242572",
        "name": "Price Chopper",
        "shop": "supermarket"
      }
    },
    {
      "displayName": "Price Chopper (New England)",
      "id": "pricechopper-7d1b36",
      "locationSet": {
        "include": [
          "us-ct.geojson",
          "us-ma.geojson",
          "us-nh.geojson",
          "us-ny.geojson",
          "us-pa.geojson",
          "us-vt.geojson"
        ]
      },
      "tags": {
        "brand": "Price Chopper",
        "brand:wikidata": "Q7242574",
        "name": "Price Chopper",
        "shop": "supermarket"
      }
    },
    {
      "displayName": "Price Rite",
      "id": "pricerite-dde59d",
      "locationSet": {"include": ["us"]},
      "tags": {
        "brand": "Price Rite",
        "brand:wikidata": "Q7242560",
        "name": "Price Rite",
        "shop": "supermarket"
      }
    },
    {
      "displayName": "Primaprix",
      "id": "primaprix-0513f1",
      "locationSet": {"include": ["es"]},
      "tags": {
        "brand": "Primaprix",
        "brand:wikidata": "Q112691161",
        "name": "Primaprix",
        "shop": "supermarket"
      }
    },
    {
      "displayName": "Prisma",
      "id": "prisma-c9c76a",
      "locationSet": {
        "include": ["ee", "fi", "ru"]
      },
      "tags": {
        "brand": "Prisma",
        "brand:wikidata": "Q12047031",
        "name": "Prisma",
        "shop": "supermarket"
      }
    },
    {
      "displayName": "Privát Max",
      "id": "privatmax-478515",
      "locationSet": {"include": ["hu"]},
      "tags": {
        "brand": "Privát Max",
        "brand:wikidata": "Q115606854",
        "name": "Privát Max",
        "shop": "supermarket"
      }
    },
    {
      "displayName": "Prix",
      "id": "prix-0cb133",
      "locationSet": {"include": ["it"]},
      "matchNames": ["prix quality"],
      "tags": {
        "brand": "Prix",
        "brand:wikidata": "Q61994819",
        "name": "Prix",
        "shop": "supermarket"
      }
    },
    {
      "displayName": "Profi",
      "id": "profi-8721fd",
      "locationSet": {
        "include": ["be", "hu", "ro"]
      },
      "tags": {
        "brand": "Profi",
        "brand:wikidata": "Q956664",
        "name": "Profi",
        "shop": "supermarket"
      }
    },
    {
      "displayName": "Profi City",
      "id": "proficity-62a473",
      "locationSet": {"include": ["ro"]},
      "tags": {
        "brand": "Profi",
        "brand:wikidata": "Q956664",
        "name": "Profi City",
        "shop": "supermarket"
      }
    },
    {
      "displayName": "Profi Loco",
      "id": "profiloco-62a473",
      "locationSet": {"include": ["ro"]},
      "tags": {
        "brand": "Profi",
        "brand:wikidata": "Q956664",
        "name": "Profi Loco",
        "shop": "supermarket"
      }
    },
    {
      "displayName": "Profi Super",
      "id": "profisuper-62a473",
      "locationSet": {"include": ["ro"]},
      "tags": {
        "brand": "Profi",
        "brand:wikidata": "Q956664",
        "name": "Profi Super",
        "shop": "supermarket"
      }
    },
    {
      "displayName": "Provigo",
      "id": "provigo-76454b",
      "locationSet": {"include": ["ca"]},
      "tags": {
        "brand": "Provigo",
        "brand:wikidata": "Q3408306",
        "name": "Provigo",
        "shop": "supermarket"
      }
    },
    {
      "displayName": "Proxi Super",
      "id": "proxisuper-f97dff",
      "locationSet": {"include": ["ch", "fr"]},
      "tags": {
        "brand": "Proxi",
        "brand:wikidata": "Q3408522",
        "name": "Proxi Super",
        "shop": "supermarket"
      }
    },
    {
      "displayName": "Proxy Delhaize",
      "id": "proxydelhaize-f276cb",
      "locationSet": {"include": ["be", "lu"]},
      "tags": {
        "brand": "Proxy Delhaize",
        "brand:wikidata": "Q14903417",
        "name": "Proxy Delhaize",
        "shop": "supermarket"
      }
    },
    {
      "displayName": "Publix",
      "id": "publix-dde59d",
      "locationSet": {"include": ["us"]},
      "matchNames": ["publix super market"],
      "tags": {
        "brand": "Publix",
        "brand:wikidata": "Q672170",
        "name": "Publix",
        "shop": "supermarket"
      }
    },
    {
      "displayName": "Pueblo",
      "id": "pueblo-dde59d",
      "locationSet": {"include": ["us"]},
      "tags": {
        "brand": "Pueblo",
        "brand:wikidata": "Q7258464",
        "name": "Pueblo",
        "official_name": "Supermercados Pueblo",
        "shop": "supermarket"
      }
    },
    {
      "displayName": "Punto Simply",
      "id": "puntosimply-0cb133",
      "locationSet": {"include": ["it"]},
      "tags": {
        "brand": "Punto Simply",
        "brand:wikidata": "Q3484790",
        "name": "Punto Simply",
        "shop": "supermarket"
      }
    },
    {
      "displayName": "Puregold",
      "id": "puregold-49e134",
      "locationSet": {"include": ["ph"]},
      "tags": {
        "brand": "Puregold",
        "brand:wikidata": "Q7261170",
        "name": "Puregold",
        "shop": "supermarket"
      }
    },
    {
      "displayName": "QFC",
      "id": "qfc-71f46e",
      "locationSet": {
        "include": [
          "us-or.geojson",
          "us-wa.geojson"
        ]
      },
      "tags": {
        "brand": "QFC",
        "brand:wikidata": "Q7265425",
        "name": "QFC",
        "shop": "supermarket"
      }
    },
    {
      "displayName": "QuickMart",
      "id": "quickmart-d512c0",
      "locationSet": {"include": ["ke"]},
      "tags": {
        "brand": "QuickMart",
        "brand:wikidata": "Q113012659",
        "name": "QuickMart",
        "shop": "supermarket"
      }
    },
    {
      "displayName": "Rabba",
      "id": "rabba-388e9d",
      "locationSet": {
        "include": ["ca-on.geojson"]
      },
      "matchNames": ["rabba fine foods"],
      "tags": {
        "brand": "Rabba",
        "brand:wikidata": "Q109659398",
        "name": "Rabba",
        "shop": "supermarket"
      }
    },
    {
      "displayName": "Raley's",
      "id": "raleys-097dbf",
      "locationSet": {
        "include": ["us-ca.geojson"]
      },
      "tags": {
        "brand": "Raley's",
        "brand:wikidata": "Q7286970",
        "name": "Raley's",
        "shop": "supermarket"
      }
    },
    {
      "displayName": "Ralphs",
      "id": "ralphs-dde59d",
      "locationSet": {"include": ["us"]},
      "tags": {
        "brand": "Ralphs",
        "brand:wikidata": "Q3929820",
        "name": "Ralphs",
        "shop": "supermarket"
      }
    },
    {
      "displayName": "Ray's Food Place",
      "id": "raysfoodplace-dde59d",
      "locationSet": {"include": ["us"]},
      "tags": {
        "brand": "Ray's Food Place",
        "brand:wikidata": "Q108163041",
        "name": "Ray's Food Place",
        "shop": "supermarket"
      }
    },
    {
      "displayName": "Reál",
      "id": "real-478515",
      "locationSet": {"include": ["hu"]},
      "matchNames": [
        "reál hungária élelmiszer kereskedelmi kft.",
        "reál pont"
      ],
      "tags": {
        "brand": "Reál",
        "brand:wikidata": "Q100741414",
        "name": "Reál",
        "shop": "supermarket"
      }
    },
    {
      "displayName": "Real Canadian Superstore",
      "id": "realcanadiansuperstore-76454b",
      "locationSet": {"include": ["ca"]},
      "tags": {
        "brand": "Real Canadian Superstore",
        "brand:wikidata": "Q7300856",
        "name": "Real Canadian Superstore",
        "shop": "supermarket"
      }
    },
    {
      "displayName": "Redner's",
      "id": "redners-dde59d",
      "locationSet": {"include": ["us"]},
      "matchNames": ["redners warehouse market"],
      "tags": {
        "brand": "Redner's",
        "brand:wikidata": "Q7306166",
        "name": "Redner's",
        "shop": "supermarket"
      }
    },
    {
      "displayName": "Reliance Fresh",
      "id": "reliancefresh-9ef8f9",
      "locationSet": {"include": ["in"]},
      "tags": {
        "brand": "Reliance Fresh",
        "brand:wikidata": "Q7311014",
        "name": "Reliance Fresh",
        "shop": "supermarket"
      }
    },
    {
      "displayName": "Rema 1000",
      "id": "rema1000-2b56aa",
      "locationSet": {"include": ["dk", "no"]},
      "preserveTags": ["^name"],
      "tags": {
        "brand": "Rema 1000",
        "brand:wikidata": "Q28459",
        "name": "Rema 1000",
        "shop": "supermarket"
      }
    },
    {
      "displayName": "REWE",
      "id": "rewe-0a839e",
      "locationSet": {"include": ["de"]},
      "preserveTags": ["^name"],
      "tags": {
        "brand": "REWE",
        "brand:wikidata": "Q16968817",
        "name": "REWE",
        "shop": "supermarket"
      }
    },
    {
      "displayName": "REWE City",
      "id": "rewecity-0a839e",
      "locationSet": {"include": ["de"]},
      "preserveTags": ["^name"],
      "tags": {
        "brand": "REWE",
        "brand:wikidata": "Q16968817",
        "name": "REWE City",
        "shop": "supermarket"
      }
    },
    {
      "displayName": "Rimi",
      "id": "rimi-45f6bc",
      "locationSet": {
        "include": ["ee", "lt", "lv"]
      },
      "tags": {
        "brand": "Rimi",
        "brand:wikidata": "Q3741108",
        "name": "Rimi",
        "shop": "supermarket"
      }
    },
    {
      "displayName": "Ritchies",
      "id": "ritchies-c254c9",
      "locationSet": {"include": ["au"]},
      "tags": {
        "brand": "Ritchies",
        "brand:wikidata": "Q7336696",
        "name": "Ritchies",
        "shop": "supermarket"
      }
    },
    {
      "displayName": "Robinsons Supermarket",
      "id": "robinsonssupermarket-49e134",
      "locationSet": {"include": ["ph"]},
      "tags": {
        "brand": "Robinsons Supermarket",
        "brand:wikidata": "Q7353143",
        "name": "Robinsons Supermarket",
        "shop": "supermarket"
      }
    },
    {
      "displayName": "Roda",
      "id": "roda-b83687",
      "locationSet": {"include": ["rs"]},
      "tags": {
        "brand": "Roda",
        "brand:en": "Roda",
        "brand:sr": "Рода",
        "brand:wikidata": "Q21446192",
        "name": "Roda",
        "name:en": "Roda",
        "name:sr": "Рода",
        "name:sr-Latn": "Roda",
        "shop": "supermarket"
      }
    },
    {
      "displayName": "Rosauers",
      "id": "rosauers-e2c16a",
      "locationSet": {
        "include": [
          "us-id.geojson",
          "us-mt.geojson",
          "us-or.geojson",
          "us-wa.geojson"
        ]
      },
      "tags": {
        "brand": "Rosauers",
        "brand:wikidata": "Q7367458",
        "name": "Rosauers",
        "shop": "supermarket"
      }
    },
    {
      "displayName": "Rouses",
      "id": "rouses-dde59d",
      "locationSet": {"include": ["us"]},
      "tags": {
        "brand": "Rouses",
        "brand:wikidata": "Q7371327",
        "name": "Rouses",
        "shop": "supermarket"
      }
    },
    {
      "displayName": "Ruler Foods",
      "id": "rulerfoods-dde59d",
      "locationSet": {"include": ["us"]},
      "tags": {
        "brand": "Ruler Foods",
        "brand:wikidata": "Q17125470",
        "name": "Ruler Foods",
        "shop": "supermarket"
      }
    },
    {
      "displayName": "S-market",
      "id": "smarket-46d3b7",
      "locationSet": {"include": ["fi"]},
      "tags": {
        "brand": "S-market",
        "brand:wikidata": "Q11891613",
        "name": "S-market",
        "shop": "supermarket"
      }
    },
    {
      "displayName": "S-Mart",
      "id": "smart-9b2dfb",
      "locationSet": {"include": ["mx"]},
      "matchNames": ["super mercados s-mart"],
      "tags": {
        "brand": "S-Mart",
        "brand:wikidata": "Q7387069",
        "name": "S-Mart",
        "shop": "supermarket"
      }
    },
    {
      "displayName": "Safeway (Canada)",
      "id": "safeway-76454b",
      "locationSet": {"include": ["ca"]},
      "tags": {
        "brand": "Safeway",
        "brand:wikidata": "Q17111901",
        "name": "Safeway",
        "shop": "supermarket"
      }
    },
    {
      "displayName": "Safeway (USA)",
      "id": "safeway-dde59d",
      "locationSet": {"include": ["us"]},
      "tags": {
        "brand": "Safeway",
        "brand:wikidata": "Q1508234",
        "name": "Safeway",
        "shop": "supermarket"
      }
    },
    {
      "displayName": "Sainsbury's",
      "id": "sainsburys-a8278b",
      "locationSet": {"include": ["gb"]},
      "tags": {
        "brand": "Sainsbury's",
        "brand:wikidata": "Q152096",
        "name": "Sainsbury's",
        "shop": "supermarket"
      }
    },
    {
      "displayName": "Santa Isabel",
      "id": "santaisabel-d25066",
      "locationSet": {"include": ["cl"]},
      "tags": {
        "brand": "Santa Isabel",
        "brand:wikidata": "Q7419620",
        "name": "Santa Isabel",
        "shop": "supermarket"
      }
    },
    {
      "displayName": "SAS",
      "id": "sas-da616d",
      "locationSet": {"include": ["am"]},
      "tags": {
        "brand": "ՍԱՍ",
        "brand:en": "SAS",
        "brand:hy": "ՍԱՍ",
        "brand:ru": "САС",
        "brand:wikidata": "Q118347380",
        "name": "ՍԱՍ",
        "name:en": "SAS",
        "name:hy": "ՍԱՍ",
        "name:ru": "САС",
        "shop": "supermarket"
      }
    },
    {
      "displayName": "Save Mart",
      "id": "savemart-dde59d",
      "locationSet": {"include": ["us"]},
      "matchNames": ["save mart supermarkets"],
      "tags": {
        "brand": "Save Mart",
        "brand:wikidata": "Q7428009",
        "name": "Save Mart",
        "shop": "supermarket"
      }
    },
    {
      "displayName": "Save-A-Lot",
      "id": "savealot-dde59d",
      "locationSet": {"include": ["us"]},
      "tags": {
        "brand": "Save-A-Lot",
        "brand:wikidata": "Q7427972",
        "name": "Save-A-Lot",
        "shop": "supermarket"
      }
    },
    {
      "displayName": "Save-On-Foods",
      "id": "saveonfoods-76454b",
      "locationSet": {"include": ["ca"]},
      "tags": {
        "brand": "Save-On-Foods",
        "brand:wikidata": "Q7427974",
        "name": "Save-On-Foods",
        "shop": "supermarket"
      }
    },
    {
      "displayName": "SaveMor",
      "id": "savemor-f9f648",
      "locationSet": {"include": ["za"]},
      "tags": {
        "brand": "SaveMor",
        "brand:wikidata": "Q610492",
        "name": "SaveMor",
        "shop": "supermarket"
      }
    },
    {
      "displayName": "Savemore",
      "id": "savemore-49e134",
      "locationSet": {"include": ["ph"]},
      "tags": {
        "brand": "Savemore",
        "name": "Savemore",
        "shop": "supermarket"
      }
    },
    {
      "displayName": "Scheck-In Center",
      "id": "scheckincenter-0a839e",
      "locationSet": {"include": ["de"]},
      "tags": {
        "brand": "EDEKA",
        "brand:wikidata": "Q701755",
        "name": "Scheck-In Center",
        "operator": "Scheck-In",
        "shop": "supermarket"
      }
    },
    {
      "displayName": "Schnucks",
      "id": "schnucks-dde59d",
      "locationSet": {"include": ["us"]},
      "tags": {
        "brand": "Schnucks",
        "brand:wikidata": "Q7431920",
        "name": "Schnucks",
        "shop": "supermarket"
      }
    },
    {
      "displayName": "Scotmid",
      "id": "scotmid-a8278b",
      "locationSet": {"include": ["gb"]},
      "tags": {
        "brand": "Scotmid",
        "brand:wikidata": "Q7435719",
        "name": "Scotmid",
        "shop": "supermarket"
      }
    },
    {
      "displayName": "Seafood City",
      "id": "seafoodcity-dde59d",
      "locationSet": {"include": ["us"]},
      "tags": {
        "brand": "Seafood City",
        "brand:wikidata": "Q7440359",
        "cuisine": "asian",
        "name": "Seafood City",
        "shop": "supermarket"
      }
    },
    {
      "displayName": "Selecto Chedraui",
      "id": "selectochedraui-9b2dfb",
      "locationSet": {"include": ["mx"]},
      "tags": {
        "brand": "Chedraui",
        "brand:wikidata": "Q2961952",
        "name": "Selecto Chedraui",
        "shop": "supermarket"
      }
    },
    {
      "displayName": "Selver",
      "id": "selver-e21b3b",
      "locationSet": {"include": ["ee"]},
      "tags": {
        "brand": "Selver",
        "brand:wikidata": "Q3771177",
        "name": "Selver",
        "shop": "supermarket"
      }
    },
    {
      "displayName": "SF Supermarket",
      "id": "sfsupermarket-7c1bf0",
      "locationSet": {
        "include": [
          "us-ca.geojson",
          "us-nv.geojson",
          "us-or.geojson",
          "us-tx.geojson"
        ]
      },
      "matchNames": ["shun fat supermarket"],
      "tags": {
        "brand": "SF Supermarket",
        "brand:wikidata": "Q7505012",
        "cuisine": "asian",
        "name": "SF Supermarket",
        "name:en": "SF Supermarket",
        "name:zh-Hans": "顺发超级市场",
        "name:zh-Hant": "順發超級市場",
        "shop": "supermarket"
      }
    },
    {
      "displayName": "Shaw's",
      "id": "shaws-dde59d",
      "locationSet": {"include": ["us"]},
      "tags": {
        "brand": "Shaw's",
        "brand:wikidata": "Q578387",
        "name": "Shaw's",
        "shop": "supermarket"
      }
    },
    {
      "displayName": "Sheng Siong",
      "id": "shengsiong-07d9e1",
      "locationSet": {"include": ["sg"]},
      "tags": {
        "brand": "Sheng Siong",
        "brand:wikidata": "Q3481878",
        "name": "Sheng Siong",
        "shop": "supermarket"
      }
    },
    {
      "displayName": "Shoppers Food & Pharmacy",
      "id": "shoppersfoodandpharmacy-0d39b3",
      "locationSet": {
        "include": ["baltimore_and_dc.geojson"]
      },
      "tags": {
        "brand": "Shoppers",
        "brand:wikidata": "Q7501183",
        "name": "Shoppers Food & Pharmacy",
        "shop": "supermarket"
      }
    },
    {
      "displayName": "Shoprite (Africa)",
      "id": "shoprite-56f959",
      "locationSet": {
        "include": [
          "ao",
          "bw",
          "cd",
          "gh",
          "ls",
          "mg",
          "mu",
          "mw",
          "mz",
          "na",
          "ng",
          "sz",
          "ug",
          "za",
          "zm"
        ]
      },
      "tags": {
        "brand": "Shoprite",
        "brand:wikidata": "Q1857639",
        "name": "Shoprite",
        "shop": "supermarket"
      }
    },
    {
      "displayName": "Shoprite (Isle of Man)",
      "id": "shoprite-46096d",
      "locationSet": {"include": ["im"]},
      "tags": {
        "brand": "Shoprite",
        "brand:wikidata": "Q7501242",
        "name": "Shoprite",
        "shop": "supermarket"
      }
    },
    {
      "displayName": "ShopRite (USA)",
      "id": "shoprite-dde59d",
      "locationSet": {"include": ["us"]},
      "tags": {
        "brand": "ShopRite",
        "brand:wikidata": "Q7501097",
        "name": "ShopRite",
        "shop": "supermarket"
      }
    },
    {
      "displayName": "Shopwise",
      "id": "shopwise-49e134",
      "locationSet": {"include": ["ph"]},
      "tags": {
        "brand": "Shopwise",
        "brand:wikidata": "Q118674375",
        "name": "Shopwise",
        "shop": "supermarket"
      }
    },
    {
      "displayName": "Shufersal",
      "id": "shufersal-6b65f1",
      "locationSet": {"include": ["il"]},
      "tags": {
        "brand": "Shufersal",
        "brand:wikidata": "Q4523181",
        "name": "שופרסל",
        "name:en": "Shufersal",
        "name:he": "שופרסל",
        "name:ru": "Шуферсаль",
        "shop": "supermarket"
      }
    },
    {
      "displayName": "Shwapno",
      "id": "shwapno-e71fe7",
      "locationSet": {"include": ["bd"]},
      "tags": {
        "brand": "Shwapno",
        "brand:wikidata": "Q115664015",
        "name": "Shwapno",
        "shop": "supermarket"
      }
    },
    {
      "displayName": "Sì con te",
      "id": "siconte-0cb133",
      "locationSet": {"include": ["it"]},
      "tags": {
        "brand": "Sì con te",
        "brand:wikidata": "Q118442109",
        "name": "Sì con te",
        "shop": "supermarket"
      }
    },
    {
      "displayName": "Sigma",
      "id": "sigma-0cb133",
      "locationSet": {"include": ["it"]},
      "tags": {
        "brand": "Sigma",
        "brand:wikidata": "Q3977979",
        "name": "Sigma",
        "shop": "supermarket"
      }
    },
    {
      "displayName": "Simply Market",
      "id": "simplymarket-986a24",
      "locationSet": {"include": ["001"]},
      "matchNames": ["simply"],
      "tags": {
        "brand": "Simply Market",
        "brand:wikidata": "Q3484790",
        "name": "Simply Market",
        "shop": "supermarket"
      }
    },
    {
      "displayName": "Sisa",
      "id": "sisa-0cb133",
      "locationSet": {"include": ["it"]},
      "tags": {
        "brand": "Sisa",
        "brand:wikidata": "Q3943661",
        "name": "Sisa",
        "shop": "supermarket"
      }
    },
    {
      "displayName": "Sky",
      "id": "sky-46841a",
      "locationSet": {
        "include": ["de", "lv", "nl"]
      },
      "tags": {
        "brand": "Sky",
        "brand:wikidata": "Q1129779",
        "name": "Sky",
        "shop": "supermarket"
      }
    },
    {
      "displayName": "SLAWEX",
      "id": "supermarketslawex-9e6a6c",
      "locationSet": {"include": ["pl"]},
      "tags": {
        "brand": "SLAWEX",
        "brand:wikidata": "Q110801396",
        "name": "Supermarket SLAWEX",
        "shop": "supermarket"
      }
    },
    {
      "displayName": "Small",
      "id": "small-8f26de",
      "locationSet": {"include": ["kz"]},
      "tags": {
        "brand": "Small",
        "name": "Small",
        "shop": "supermarket"
      }
    },
    {
      "displayName": "Smart & Final",
      "id": "smartandfinal-3441e2",
      "locationSet": {
        "include": [
          "mx",
          "us-az.geojson",
          "us-ca.geojson",
          "us-nv.geojson"
        ]
      },
      "tags": {
        "brand": "Smart & Final",
        "brand:wikidata": "Q7543916",
        "name": "Smart & Final",
        "shop": "supermarket"
      }
    },
    {
      "displayName": "Smart & Final Extra!",
      "id": "smartandfinalextra-140857",
      "locationSet": {
        "include": [
          "us-az.geojson",
          "us-ca.geojson",
          "us-nv.geojson"
        ]
      },
      "tags": {
        "brand": "Smart & Final",
        "brand:wikidata": "Q7543916",
        "name": "Smart & Final Extra!",
        "shop": "supermarket"
      }
    },
    {
      "displayName": "Smatch",
      "id": "smatch-f276cb",
      "locationSet": {"include": ["be", "lu"]},
      "tags": {
        "brand": "Smatch",
        "brand:wikidata": "Q5185959",
        "name": "Smatch",
        "shop": "supermarket"
      }
    },
    {
      "displayName": "Smith's",
      "id": "smiths-166dbe",
      "locationSet": {"include": ["ca", "us"]},
      "tags": {
        "brand": "Smith's",
        "brand:wikidata": "Q7544856",
        "name": "Smith's",
        "official_name": "Smith's Food and Drug",
        "shop": "supermarket"
      }
    },
    {
      "displayName": "Sobeys",
      "id": "sobeys-76454b",
      "locationSet": {"include": ["ca"]},
      "tags": {
        "brand": "Sobeys",
        "brand:wikidata": "Q1143340",
        "name": "Sobeys",
        "shop": "supermarket"
      }
    },
    {
      "displayName": "Şok",
      "id": "sok-5b5772",
      "locationSet": {"include": ["tr"]},
      "tags": {
        "brand": "Şok",
        "brand:wikidata": "Q19613992",
        "name": "Şok",
        "shop": "supermarket"
      }
    },
    {
      "displayName": "Soriana Híper",
      "id": "sorianahiper-9b2dfb",
      "locationSet": {"include": ["mx"]},
      "tags": {
        "brand": "Soriana",
        "brand:wikidata": "Q735562",
        "name": "Soriana Híper",
        "shop": "supermarket"
      }
    },
    {
      "displayName": "Soriana Mercado",
      "id": "sorianamercado-9b2dfb",
      "locationSet": {"include": ["mx"]},
      "tags": {
        "brand": "Soriana",
        "brand:wikidata": "Q735562",
        "name": "Soriana Mercado",
        "shop": "supermarket"
      }
    },
    {
      "displayName": "Soriana Súper",
      "id": "sorianasuper-9b2dfb",
      "locationSet": {"include": ["mx"]},
      "tags": {
        "brand": "Soriana",
        "brand:wikidata": "Q735562",
        "name": "Soriana Súper",
        "shop": "supermarket"
      }
    },
    {
      "displayName": "Sorli Discau",
      "id": "sorlidiscau-0513f1",
      "locationSet": {"include": ["es"]},
      "tags": {
        "brand": "Sorli Discau",
        "brand:wikidata": "Q21034458",
        "name": "Sorli Discau",
        "shop": "supermarket"
      }
    },
    {
      "displayName": "Spar",
      "id": "spar-d767cd",
      "locationSet": {
        "include": ["001"],
        "exclude": ["ge", "no"]
      },
      "tags": {
        "brand": "Spar",
        "brand:wikidata": "Q610492",
        "name": "Spar",
        "shop": "supermarket"
      }
    },
    {
      "displayName": "Spar (Norge)",
      "id": "spar-ed9dd5",
      "locationSet": {"include": ["no"]},
      "note": "https://github.com/osmlab/name-suggestion-index/issues/5500",
      "preserveTags": ["^name"],
      "tags": {
        "brand": "Spar",
        "brand:wikidata": "Q610492",
        "name": "Spar",
        "shop": "supermarket"
      }
    },
    {
      "displayName": "SPAR Gourmet",
      "id": "spargourmet-1eef1d",
      "locationSet": {"include": ["at"]},
      "tags": {
        "brand": "SPAR Gourmet",
        "brand:wikidata": "Q610492",
        "name": "SPAR Gourmet",
        "shop": "supermarket"
      }
    },
    {
      "displayName": "Spazio Conad",
      "id": "spazioconad-0cb133",
      "locationSet": {"include": ["it"]},
      "tags": {
        "brand": "Spazio Conad",
        "brand:wikidata": "Q118130063",
        "name": "Spazio Conad",
        "shop": "supermarket"
      }
    },
    {
      "displayName": "Społem",
      "id": "spolem-9e6a6c",
      "locationSet": {"include": ["pl"]},
      "tags": {
        "brand": "Społem",
        "brand:wikidata": "Q11826043",
        "name": "Społem",
        "shop": "supermarket"
      }
    },
    {
      "displayName": "Sprouts Farmers Market",
      "id": "sproutsfarmersmarket-dde59d",
      "locationSet": {"include": ["us"]},
      "tags": {
        "brand": "Sprouts Farmers Market",
        "brand:wikidata": "Q7581369",
        "name": "Sprouts Farmers Market",
        "shop": "supermarket",
        "short_name": "Sprouts"
      }
    },
    {
      "displayName": "Star Bazaar",
      "id": "starbazaar-9ef8f9",
      "locationSet": {"include": ["in"]},
      "tags": {
        "brand": "Star Bazaar",
        "brand:wikidata": "Q124175958",
        "name": "Star Bazaar",
        "shop": "supermarket"
      }
    },
    {
      "displayName": "Stater Bros.",
      "id": "staterbros-dde59d",
      "locationSet": {"include": ["us"]},
      "matchNames": ["stater brothers"],
      "tags": {
        "brand": "Stater Bros.",
        "brand:wikidata": "Q7604016",
        "name": "Stater Bros.",
        "shop": "supermarket"
      }
    },
    {
      "displayName": "Stokrotka",
      "id": "stokrotka-9e6a6c",
      "locationSet": {"include": ["pl"]},
      "tags": {
        "brand": "Stokrotka",
        "brand:wikidata": "Q9345945",
        "name": "Stokrotka",
        "shop": "supermarket"
      }
    },
    {
      "displayName": "Stokrotka Market",
      "id": "stokrotkamarket-9e6a6c",
      "locationSet": {"include": ["pl"]},
      "tags": {
        "brand": "Stokrotka Market",
        "brand:wikidata": "Q110801183",
        "name": "Stokrotka Market",
        "shop": "supermarket"
      }
    },
    {
      "displayName": "Stokrotka Optima",
      "id": "stokrotkaoptima-9e6a6c",
      "locationSet": {"include": ["pl"]},
      "tags": {
        "brand": "Stokrotka Optima",
        "brand:wikidata": "Q110801045",
        "name": "Stokrotka Optima",
        "shop": "supermarket"
      }
    },
    {
      "displayName": "Stop & Shop",
      "id": "stopandshop-dde59d",
      "locationSet": {"include": ["us"]},
      "tags": {
        "brand": "Stop & Shop",
        "brand:wikidata": "Q3658429",
        "name": "Stop & Shop",
        "shop": "supermarket"
      }
    },
    {
      "displayName": "Strack & Van Til",
      "id": "strackandvantil-972b32",
      "locationSet": {
        "include": ["us-in.geojson"]
      },
      "tags": {
        "brand": "Strack & Van Til",
        "brand:wikidata": "Q17108969",
        "name": "Strack & Van Til",
        "shop": "supermarket"
      }
    },
    {
      "displayName": "Suma",
      "id": "suma-0513f1",
      "locationSet": {"include": ["es"]},
      "tags": {
        "brand": "Suma",
        "brand:wikidata": "Q58012362",
        "name": "Suma",
        "shop": "supermarket"
      }
    },
    {
      "displayName": "Supabarn",
      "id": "supabarn-c254c9",
      "locationSet": {"include": ["au"]},
      "tags": {
        "brand": "Supabarn",
        "brand:wikidata": "Q7641883",
        "name": "Supabarn",
        "official_name": "Supabarn Supermarkets",
        "shop": "supermarket"
      }
    },
    {
      "displayName": "Supeco (España)",
      "id": "supeco-0513f1",
      "locationSet": {"include": ["es"]},
      "tags": {
        "brand": "Supeco",
        "brand:wikidata": "Q110067041",
        "name": "Supeco",
        "shop": "supermarket"
      }
    },
    {
      "displayName": "Supeco (France)",
      "id": "supeco-94a8a9",
      "locationSet": {"include": ["fx"]},
      "tags": {
        "brand": "Supeco",
        "brand:wikidata": "Q110067293",
        "name": "Supeco",
        "shop": "supermarket"
      }
    },
    {
      "displayName": "Supeco (România)",
      "id": "supeco-62a473",
      "locationSet": {"include": ["ro"]},
      "tags": {
        "brand": "Supeco",
        "brand:wikidata": "Q110066889",
        "name": "Supeco",
        "shop": "supermarket"
      }
    },
    {
      "displayName": "Super 1 Foods",
      "id": "super1foods-dde59d",
      "locationSet": {"include": ["us"]},
      "tags": {
        "brand": "Super 1 Foods",
        "name": "Super 1 Foods",
        "shop": "supermarket"
      }
    },
    {
      "displayName": "Super C",
      "id": "superc-986a24",
      "locationSet": {"include": ["001"]},
      "tags": {
        "brand": "Super C",
        "brand:wikidata": "Q3504127",
        "name": "Super C",
        "shop": "supermarket"
      }
    },
    {
      "displayName": "Super Che",
      "id": "superche-9b2dfb",
      "locationSet": {"include": ["mx"]},
      "tags": {
        "brand": "Chedraui",
        "brand:wikidata": "Q2961952",
        "name": "Super Che",
        "shop": "supermarket"
      }
    },
    {
      "displayName": "Super Chedraui",
      "id": "superchedraui-9b2dfb",
      "locationSet": {"include": ["mx"]},
      "tags": {
        "brand": "Chedraui",
        "brand:wikidata": "Q2961952",
        "name": "Super Chedraui",
        "shop": "supermarket"
      }
    },
    {
      "displayName": "Super del Norte",
      "id": "superdelnorte-9b2dfb",
      "locationSet": {"include": ["mx"]},
      "tags": {
        "brand": "Super del Norte",
        "brand:wikidata": "Q88388513",
        "name": "Super del Norte",
        "shop": "supermarket"
      }
    },
    {
      "displayName": "Super H Mart",
      "id": "superhmart-dde59d",
      "locationSet": {"include": ["us"]},
      "tags": {
        "brand": "H Mart",
        "brand:wikidata": "Q5636306",
        "cuisine": "asian",
        "name": "Super H Mart",
        "shop": "supermarket"
      }
    },
    {
      "displayName": "Super Indo",
      "id": "superindo-9b33de",
      "locationSet": {"include": ["id"]},
      "matchTags": ["shop/convenience"],
      "tags": {
        "brand": "Super Indo",
        "brand:wikidata": "Q12518060",
        "name": "Super Indo",
        "shop": "supermarket"
      }
    },
    {
      "displayName": "Super Metro",
      "id": "supermetro-49e134",
      "locationSet": {"include": ["ph"]},
      "tags": {
        "brand": "Super Metro",
        "brand:wikidata": "Q23808789",
        "name": "Super Metro",
        "shop": "supermarket"
      }
    },
    {
      "displayName": "Super One Foods",
      "id": "superonefoods-dde59d",
      "locationSet": {"include": ["us"]},
      "tags": {
        "brand": "Super One Foods",
        "brand:wikidata": "Q17108733",
        "name": "Super One Foods",
        "shop": "supermarket"
      }
    },
    {
      "displayName": "Super Selecto Chedraui",
      "id": "superselectochedraui-9b2dfb",
      "locationSet": {"include": ["mx"]},
      "tags": {
        "brand": "Chedraui",
        "brand:wikidata": "Q2961952",
        "name": "Super Selecto Chedraui",
        "shop": "supermarket"
      }
    },
    {
      "displayName": "Super U",
      "id": "superu-c16b1c",
      "locationSet": {"include": ["fr"]},
      "tags": {
        "brand": "Super U",
        "brand:wikidata": "Q2529029",
        "name": "Super U",
        "shop": "supermarket"
      }
    },
    {
      "displayName": "Superama",
      "id": "superama-9b2dfb",
      "locationSet": {"include": ["mx"]},
      "tags": {
        "brand": "Superama",
        "brand:wikidata": "Q6135762",
        "name": "Superama",
        "shop": "supermarket"
      }
    },
    {
      "displayName": "SuperBioMarkt",
      "id": "superbiomarkt-0a839e",
      "locationSet": {"include": ["de"]},
      "tags": {
        "brand": "SuperBioMarkt",
        "brand:wikidata": "Q2367009",
        "name": "SuperBioMarkt",
        "organic": "only",
        "shop": "supermarket"
      }
    },
    {
      "displayName": "SuperBrugsen",
      "id": "superbrugsen-072052",
      "locationSet": {"include": ["dk"]},
      "tags": {
        "brand": "SuperBrugsen",
        "brand:wikidata": "Q12337746",
        "name": "SuperBrugsen",
        "shop": "supermarket"
      }
    },
    {
      "displayName": "Supercito Chedraui",
      "id": "supercitochedraui-9b2dfb",
      "locationSet": {"include": ["mx"]},
      "tags": {
        "brand": "Chedraui",
        "brand:wikidata": "Q2961952",
        "name": "Supercito Chedraui",
        "shop": "supermarket"
      }
    },
    {
      "displayName": "Superconti",
      "id": "superconti-0cb133",
      "locationSet": {"include": ["it"]},
      "tags": {
        "brand": "Superconti",
        "brand:wikidata": "Q69381940",
        "name": "Superconti",
        "shop": "supermarket"
      }
    },
    {
      "displayName": "Supercor",
      "id": "supercor-d9bffc",
      "locationSet": {"include": ["es", "pt"]},
      "tags": {
        "brand": "Supercor",
        "brand:wikidata": "Q6135841",
        "name": "Supercor",
        "shop": "supermarket"
      }
    },
    {
      "displayName": "SuperDino",
      "id": "superdino-0513f1",
      "locationSet": {"include": ["es"]},
      "tags": {
        "brand": "SuperDino",
        "brand:wikidata": "Q105955304",
        "operator": "DinoSol",
        "operator:wikidata": "Q5278478",
        "shop": "supermarket"
      }
    },
    {
      "displayName": "Superior Grocers",
      "id": "superiorgrocers-097dbf",
      "locationSet": {
        "include": ["us-ca.geojson"]
      },
      "matchNames": ["superior"],
      "tags": {
        "brand": "Superior Grocers",
        "brand:wikidata": "Q124810975",
        "name": "Superior Grocers",
        "shop": "supermarket"
      }
    },
    {
      "displayName": "SuperISSSTE",
      "id": "superissste-9b2dfb",
      "locationSet": {"include": ["mx"]},
      "matchTags": ["shop/convenience"],
      "tags": {
        "brand": "SuperISSSTE",
        "brand:wikidata": "Q113205941",
        "name": "SuperISSSTE",
        "shop": "supermarket"
      }
    },
    {
      "displayName": "Supermercados BH",
      "id": "supermercadosbh-20f2a8",
      "locationSet": {"include": ["br"]},
      "tags": {
        "brand": "Supermercados BH",
        "brand:wikidata": "Q115209705",
        "name": "Supermercados BH",
        "shop": "supermarket"
      }
    },
    {
      "displayName": "Supermercados MAS",
      "id": "supermercadosmas-0513f1",
      "locationSet": {"include": ["es"]},
      "tags": {
        "brand": "Supermercados MAS",
        "brand:wikidata": "Q120764436",
        "name": "Supermercados MAS",
        "shop": "supermarket"
      }
    },
    {
      "displayName": "Supermercati Zazzeron",
      "id": "supermercatizazzeron-0cb133",
      "locationSet": {"include": ["it"]},
      "tags": {
        "brand": "Supermercati Zazzeron",
        "brand:wikidata": "Q108805425",
        "name": "Supermercati Zazzeron",
        "shop": "supermarket"
      }
    },
    {
      "displayName": "Supersol",
      "id": "supersol-0a1807",
      "locationSet": {
        "include": ["ar", "es", "ma", "uy"]
      },
      "tags": {
        "brand": "Supersol",
        "brand:wikidata": "Q62073427",
        "name": "Supersol",
        "shop": "supermarket"
      }
    },
    {
      "displayName": "Superspar",
      "id": "superspar-5f0ef1",
      "locationSet": {"include": ["es", "za"]},
      "tags": {
        "brand": "Superspar",
        "brand:wikidata": "Q610492",
        "name": "Superspar",
        "shop": "supermarket"
      }
    },
    {
      "displayName": "SuperValu",
      "id": "supervalu-b7087f",
      "locationSet": {"include": ["gb", "ie"]},
      "tags": {
        "brand": "SuperValu",
        "brand:wikidata": "Q7642081",
        "name": "SuperValu",
        "shop": "supermarket"
      }
    },
    {
      "displayName": "SuperValue (New Zealand)",
      "id": "supervalue-5dc426",
      "locationSet": {"include": ["nz"]},
      "tags": {
        "brand": "SuperValue",
        "brand:wikidata": "Q7642080",
        "name": "SuperValue",
        "shop": "supermarket"
      }
    },
    {
      "displayName": "Supplyco Super Market",
      "id": "supplycosupermarket-9ef8f9",
      "locationSet": {"include": ["in"]},
      "tags": {
        "brand": "Supplyco Super Market",
        "brand:wikidata": "Q99613456",
        "name": "Supplyco Super Market",
        "shop": "supermarket"
      }
    },
    {
      "displayName": "Sutterlüty",
      "id": "sutterluty-1eef1d",
      "locationSet": {"include": ["at"]},
      "tags": {
        "brand": "Sutterlüty",
        "brand:wikidata": "Q1421502",
        "name": "Sutterlüty",
        "shop": "supermarket"
      }
    },
    {
      "displayName": "Target (USA)",
      "id": "target-dde59d",
      "locationSet": {"include": ["us"]},
      "matchNames": ["super target"],
      "tags": {
        "brand": "Target",
        "brand:wikidata": "Q1046951",
        "name": "Target",
        "shop": "supermarket"
      }
    },
    {
      "displayName": "Taste",
      "id": "taste-745f9c",
      "locationSet": {"include": ["hk"]},
      "tags": {
        "brand": "Taste",
        "brand:en": "Taste",
        "brand:wikidata": "Q7687667",
        "name": "Taste",
        "name:en": "Taste",
        "operator": "屈臣氏集團 A.S. Watson Group",
        "operator:en": "A.S. Watson Group",
        "operator:wikidata": "Q4647401",
        "operator:zh": "屈臣氏集團",
        "operator:zh-Hans": "屈臣氏集团",
        "operator:zh-Hant": "屈臣氏集團",
        "shop": "supermarket"
      }
    },
    {
      "displayName": "tegut",
      "id": "tegut-0a839e",
      "locationSet": {"include": ["de"]},
      "tags": {
        "brand": "tegut",
        "brand:wikidata": "Q1547993",
        "name": "tegut",
        "shop": "supermarket"
      }
    },
    {
      "displayName": "Tempo",
      "id": "tempo-b83687",
      "locationSet": {"include": ["rs"]},
      "tags": {
        "brand": "Tempo",
        "brand:wikidata": "Q7698875",
        "name": "Tempo",
        "name:sr": "Темпо",
        "name:sr-Latn": "Tempo",
        "shop": "supermarket"
      }
    },
    {
      "displayName": "Terno",
      "id": "terno-4ccde8",
      "locationSet": {"include": ["sk"]},
      "tags": {
        "brand": "Terno",
        "name": "Terno",
        "shop": "supermarket"
      }
    },
    {
      "displayName": "Tesco",
      "id": "tesco-986a24",
      "locationSet": {"include": ["001"]},
      "matchNames": [
        "jacks",
        "tesco metro",
        "tesco superstore"
      ],
      "tags": {
        "brand": "Tesco",
        "brand:wikidata": "Q487494",
        "name": "Tesco",
        "shop": "supermarket"
      }
    },
    {
      "displayName": "Tesco Extra",
      "id": "tescoextra-986a24",
      "locationSet": {"include": ["001"]},
      "tags": {
        "brand": "Tesco Extra",
        "brand:wikidata": "Q25172225",
        "name": "Tesco Extra",
        "shop": "supermarket"
      }
    },
    {
      "displayName": "Tesco Metro",
      "id": "tescometro-23ec32",
      "locationSet": {"include": ["ie"]},
      "tags": {
        "brand": "Tesco Metro",
        "brand:wikidata": "Q57551648",
        "name": "Tesco Metro",
        "shop": "supermarket"
      }
    },
    {
      "displayName": "TF Value-Mart",
      "id": "tfvaluemart-80e9ee",
      "locationSet": {"include": ["my"]},
      "tags": {
        "brand": "TF Value-Mart",
        "brand:wikidata": "Q96679744",
        "name": "TF Value-Mart",
        "shop": "supermarket"
      }
    },
    {
      "displayName": "The Food Warehouse",
      "id": "thefoodwarehouse-a8278b",
      "locationSet": {"include": ["gb"]},
      "tags": {
        "brand": "The Food Warehouse",
        "brand:wikidata": "Q87263899",
        "name": "The Food Warehouse",
        "shop": "supermarket"
      }
    },
    {
      "displayName": "The Fresh Market",
      "id": "thefreshmarket-dde59d",
      "locationSet": {"include": ["us"]},
      "matchNames": ["fresh market"],
      "tags": {
        "brand": "The Fresh Market",
        "brand:wikidata": "Q7735265",
        "name": "The Fresh Market",
        "shop": "supermarket"
      }
    },
    {
      "displayName": "The Grocery Outlet",
      "id": "thegroceryoutlet-76454b",
      "locationSet": {"include": ["ca"]},
      "tags": {
        "brand": "The Grocery Outlet",
        "brand:wikidata": "Q16062155",
        "name": "The Grocery Outlet",
        "shop": "supermarket"
      }
    },
    {
      "displayName": "The Source Bulk Foods",
      "id": "thesourcebulkfoods-ff3d2b",
      "locationSet": {
        "include": ["au", "ca", "gb-eng"]
      },
      "matchTags": [
        "shop/convenience",
        "shop/health_food"
      ],
      "tags": {
        "brand": "The Source Bulk Foods",
        "brand:wikidata": "Q113771168",
        "name": "The Source Bulk Foods",
        "shop": "supermarket",
        "zero_waste": "only"
      }
    },
    {
      "displayName": "The Store",
      "id": "thestore-80e9ee",
      "locationSet": {"include": ["my"]},
      "tags": {
        "brand": "The Store",
        "brand:wikidata": "Q96679754",
        "name": "The Store",
        "shop": "supermarket"
      }
    },
    {
      "displayName": "Thrash! Траш!",
      "id": "thrash-94881c",
      "locationSet": {"include": ["ua"]},
      "tags": {
        "brand": "Thrash! Траш!",
        "brand:en": "Thrash!",
        "brand:uk": "Траш!",
        "brand:wikidata": "Q56364758",
        "name": "Thrash! Траш!",
        "name:en": "Thrash!",
        "name:uk": "Траш!",
        "shop": "supermarket"
      }
    },
    {
      "displayName": "Tiendas D1",
      "id": "tiendasd1-271a34",
      "locationSet": {"include": ["co"]},
      "tags": {
        "brand": "Tiendas D1",
        "name": "Tiendas D1",
        "shop": "supermarket"
      }
    },
    {
      "displayName": "Tigre",
      "id": "tigre-0cb133",
      "locationSet": {"include": ["it"]},
      "tags": {
        "brand": "Tigre",
        "brand:wikidata": "Q114567803",
        "name": "Tigre",
        "shop": "supermarket"
      }
    },
    {
      "displayName": "Tigre Amico",
      "id": "tigreamico-0cb133",
      "locationSet": {"include": ["it"]},
      "tags": {
        "brand": "Tigre Amico",
        "brand:wikidata": "Q114567814",
        "name": "Tigre Amico",
        "shop": "supermarket"
      }
    },
    {
      "displayName": "Tigros",
      "id": "tigros-0cb133",
      "locationSet": {"include": ["it"]},
      "tags": {
        "brand": "Tigros",
        "brand:wikidata": "Q24935610",
        "name": "Tigros",
        "shop": "supermarket"
      }
    },
    {
      "displayName": "Times Supermarkets",
      "id": "timessupermarkets-dde59d",
      "locationSet": {"include": ["us"]},
      "tags": {
        "brand": "Times Supermarkets",
        "brand:wikidata": "Q7806566",
        "name": "Times Supermarkets",
        "shop": "supermarket"
      }
    },
    {
      "displayName": "Todis",
      "id": "todis-0cb133",
      "locationSet": {"include": ["it"]},
      "tags": {
        "brand": "Todis",
        "brand:wikidata": "Q3992174",
        "name": "Todis",
        "shop": "supermarket"
      }
    },
    {
      "displayName": "Tom Thumb",
      "id": "tomthumb-a6c312",
      "locationSet": {
        "include": ["us-tx.geojson"]
      },
      "tags": {
        "brand": "Tom Thumb",
        "brand:wikidata": "Q7817826",
        "name": "Tom Thumb",
        "shop": "supermarket"
      }
    },
    {
      "displayName": "Tommy",
      "id": "tommy-f279a1",
      "locationSet": {"include": ["hr"]},
      "tags": {
        "brand": "Tommy",
        "brand:wikidata": "Q12643718",
        "name": "Tommy",
        "shop": "supermarket"
      }
    },
    {
      "displayName": "Tony's Fresh Market",
      "id": "tonysfreshmarket-5ca8e2",
      "locationSet": {
        "include": ["us-il.geojson"]
      },
      "tags": {
        "brand": "Tony's Fresh Market",
        "brand:wikidata": "Q118594253",
        "name": "Tony's Fresh Market",
        "shop": "supermarket"
      }
    },
    {
      "displayName": "Top Market",
      "id": "topmarket-9e6a6c",
      "locationSet": {"include": ["pl"]},
      "tags": {
        "brand": "Top Market",
        "brand:wikidata": "Q9360044",
        "name": "Top Market",
        "shop": "supermarket"
      }
    },
    {
      "displayName": "Topaz",
      "id": "topaz-9e6a6c",
      "locationSet": {"include": ["pl"]},
      "tags": {
        "brand": "Topaz",
        "brand:wikidata": "Q11837058",
        "name": "Topaz",
        "shop": "supermarket"
      }
    },
    {
      "displayName": "Tops (Thailand)",
      "id": "tops-fd4d8d",
      "locationSet": {"include": ["th"]},
      "tags": {
        "brand": "Tops",
        "brand:en": "Tops",
        "brand:th": "ท็อปส์",
        "brand:wikidata": "Q7825140",
        "name": "Tops",
        "name:en": "Tops",
        "name:th": "ท็อปส์",
        "shop": "supermarket"
      }
    },
    {
      "displayName": "Tops (USA)",
      "id": "tops-dde59d",
      "locationSet": {"include": ["us"]},
      "tags": {
        "brand": "Tops",
        "brand:wikidata": "Q7825137",
        "name": "Tops",
        "official_name": "Tops Friendly Markets",
        "shop": "supermarket"
      }
    },
    {
      "displayName": "Tottus",
      "id": "tottus-b9e971",
      "locationSet": {"include": ["cl", "pe"]},
      "tags": {
        "brand": "Tottus",
        "brand:wikidata": "Q7828510",
        "name": "Tottus",
        "shop": "supermarket"
      }
    },
    {
      "displayName": "Trader Joe's",
      "id": "traderjoes-dde59d",
      "locationSet": {"include": ["us"]},
      "tags": {
        "brand": "Trader Joe's",
        "brand:wikidata": "Q688825",
        "name": "Trader Joe's",
        "shop": "supermarket"
      }
    },
    {
      "displayName": "Triveni Supermarket",
      "id": "trivenisupermarket-9ef8f9",
      "locationSet": {"include": ["in"]},
      "tags": {
        "brand": "Triveni Supermarket",
        "brand:wikidata": "Q7844639",
        "name": "Triveni Supermarket",
        "shop": "supermarket"
      }
    },
    {
      "displayName": "Tsiran",
      "id": "tsiran-da616d",
      "locationSet": {"include": ["am"]},
      "tags": {
        "brand": "Ծիրան",
        "brand:en": "Tsiran",
        "brand:hy": "Ծիրան",
        "brand:ru": "Циран",
        "brand:wikidata": "Q118733566",
        "name": "Ծիրան",
        "name:en": "Tsiran",
        "name:hy": "Ծիրան",
        "name:ru": "Циран",
        "shop": "supermarket"
      }
    },
    {
      "displayName": "Tuodì",
      "id": "tuodi-0cb133",
      "locationSet": {"include": ["it"]},
      "tags": {
        "brand": "Tuodì",
        "brand:wikidata": "Q3706995",
        "name": "Tuodì",
        "shop": "supermarket"
      }
    },
    {
      "displayName": "U Express",
      "id": "uexpress-c16b1c",
      "locationSet": {"include": ["fr"]},
      "tags": {
        "brand": "U Express",
        "brand:wikidata": "Q2529029",
        "name": "U Express",
        "shop": "supermarket"
      }
    },
    {
      "displayName": "U!",
      "id": "u-0cb133",
      "locationSet": {"include": ["it"]},
      "tags": {
        "brand": "U!",
        "brand:wikidata": "Q105542347",
        "name": "U!",
        "shop": "supermarket"
      }
    },
    {
      "displayName": "U2",
      "id": "u2-0cb133",
      "locationSet": {"include": ["it"]},
      "tags": {
        "brand": "U2",
        "brand:wikidata": "Q105542216",
        "name": "U2",
        "shop": "supermarket"
      }
    },
    {
      "displayName": "Unimarc",
      "id": "unimarc-d25066",
      "locationSet": {"include": ["cl"]},
      "tags": {
        "brand": "Unimarc",
        "brand:wikidata": "Q6156244",
        "name": "Unimarc",
        "shop": "supermarket"
      }
    },
    {
      "displayName": "Unimarkt",
      "id": "unimarkt-1eef1d",
      "locationSet": {"include": ["at"]},
      "tags": {
        "brand": "Unimarkt",
        "brand:wikidata": "Q1169599",
        "name": "Unimarkt",
        "shop": "supermarket"
      }
    },
    {
      "displayName": "United Grocery Outlet",
      "id": "unitedgroceryoutlet-aecdaf",
      "locationSet": {
        "include": [
          "us-al.geojson",
          "us-ga.geojson",
          "us-ky.geojson",
          "us-nc.geojson",
          "us-tn.geojson",
          "us-va.geojson"
        ]
      },
      "tags": {
        "brand": "United Grocery Outlet",
        "brand:wikidata": "Q23074318",
        "name": "United Grocery Outlet",
        "shop": "supermarket"
      }
    },
    {
      "displayName": "United Supermarkets",
      "id": "unitedsupermarkets-a6c312",
      "locationSet": {
        "include": ["us-tx.geojson"]
      },
      "tags": {
        "brand": "United Supermarkets",
        "brand:wikidata": "Q17108901",
        "name": "United Supermarkets",
        "shop": "supermarket"
      }
    },
    {
      "displayName": "Univerexport",
      "id": "univerexport-b83687",
      "locationSet": {"include": ["rs"]},
      "matchNames": [
        "univereksport",
        "универекспорт"
      ],
      "tags": {
        "brand": "Univerexport",
        "brand:wikidata": "Q12747294",
        "name": "Univerexport",
        "shop": "supermarket"
      }
    },
    {
      "displayName": "Usave",
      "id": "usave-1d4ed7",
      "locationSet": {
        "include": [
          "ao",
          "bw",
          "ls",
          "mw",
          "mz",
          "na",
          "sz",
          "za"
        ]
      },
      "tags": {
        "brand": "Usave",
        "brand:wikidata": "Q115696368",
        "name": "Usave",
        "shop": "supermarket"
      }
    },
    {
      "displayName": "U購Select U Select",
      "id": "uselect-745f9c",
      "locationSet": {"include": ["hk"]},
      "tags": {
        "brand": "U購Select U Select",
        "brand:en": "U Select",
        "brand:wikidata": "Q22098822",
        "brand:zh": "U購Select",
        "brand:zh-Hans": "U购Select",
        "brand:zh-Hant": "U購Select",
        "name": "U購Select U Select",
        "name:en": "U Select",
        "name:zh": "U購Select",
        "name:zh-Hans": "U购Select",
        "name:zh-Hant": "U購Select",
        "shop": "supermarket"
      }
    },
    {
      "displayName": "V-MARKT",
      "id": "vmarkt-0a839e",
      "locationSet": {"include": ["de"]},
      "matchNames": ["georg jos kaes"],
      "tags": {
        "brand": "V-MARKT",
        "brand:wikidata": "Q1504903",
        "name": "V-MARKT",
        "shop": "supermarket"
      }
    },
    {
      "displayName": "Vallarta",
      "id": "vallarta-dde59d",
      "locationSet": {"include": ["us"]},
      "tags": {
        "brand": "Vallarta",
        "brand:wikidata": "Q7911833",
        "cuisine": "latin_american",
        "name": "Vallarta",
        "official_name": "Vallarta Supermarkets",
        "shop": "supermarket"
      }
    },
    {
      "displayName": "Valu-mart",
      "id": "valumart-76454b",
      "locationSet": {"include": ["ca"]},
      "tags": {
        "brand": "Valu-mart",
        "brand:wikidata": "Q7912687",
        "name": "Valu-mart",
        "shop": "supermarket"
      }
    },
    {
      "displayName": "Varus",
      "id": "varus-94881c",
      "locationSet": {"include": ["ua"]},
      "matchNames": ["варус"],
      "preserveTags": ["^name"],
      "tags": {
        "brand": "Varus",
        "brand:wikidata": "Q114944216",
        "name": "Varus",
        "shop": "supermarket"
      }
    },
    {
      "displayName": "Vea",
      "id": "vea-0d2b84",
      "locationSet": {"include": ["ar"]},
      "tags": {
        "brand": "Vea",
        "brand:wikidata": "Q5858167",
        "name": "Vea",
        "shop": "supermarket"
      }
    },
    {
      "displayName": "Victory",
      "id": "victory-6b65f1",
      "locationSet": {"include": ["il"]},
      "tags": {
        "brand": "Victory",
        "brand:wikidata": "Q6564842",
        "name": "Victory",
        "name:en": "Victory",
        "name:he": "ויקטורי",
        "name:ru": "Виктори",
        "shop": "supermarket"
      }
    },
    {
      "displayName": "Vidal Supermercados",
      "id": "vidal-0513f1",
      "locationSet": {"include": ["es"]},
      "tags": {
        "brand": "Vidal Supermercados",
        "brand:wikidata": "Q114915046",
        "name": "Vidal",
        "operator": "Kuups Design International SL",
        "operator:wikidata": "Q113464694",
        "shop": "supermarket"
      }
    },
    {
      "displayName": "VOI",
      "id": "voi-36e991",
      "locationSet": {"include": ["ch"]},
      "tags": {
        "alt_name": "VOI Migros-Partner",
        "brand": "VOI",
        "brand:wikidata": "Q110277616",
        "name": "VOI",
        "shop": "supermarket"
      }
    },
    {
      "displayName": "Volg",
      "id": "volg-704edb",
      "locationSet": {"include": ["ch", "li"]},
      "matchTags": ["shop/convenience"],
      "tags": {
        "brand": "Volg",
        "brand:wikidata": "Q2530746",
        "name": "Volg",
        "shop": "supermarket"
      }
    },
    {
      "displayName": "Vomar",
      "id": "vomar-5811b5",
      "locationSet": {"include": ["nl"]},
      "matchNames": ["vomar voordeelmarkt"],
      "tags": {
        "brand": "Vomar",
        "brand:wikidata": "Q3202837",
        "name": "Vomar",
        "shop": "supermarket"
      }
    },
    {
      "displayName": "Vons",
      "id": "vons-dde59d",
      "locationSet": {"include": ["us"]},
      "tags": {
        "brand": "Vons",
        "brand:wikidata": "Q7941609",
        "name": "Vons",
        "shop": "supermarket"
      }
    },
    {
      "displayName": "Waitrose",
      "id": "waitrose-dd6d3a",
      "locationSet": {"include": ["gb", "je"]},
      "tags": {
        "brand": "Waitrose",
        "brand:wikidata": "Q771734",
        "name": "Waitrose",
        "official_name": "Waitrose & Partners",
        "shop": "supermarket"
      }
    },
    {
      "displayName": "Walmart Express",
      "id": "walmartexpress-9b2dfb",
      "locationSet": {"include": ["mx"]},
      "tags": {
        "brand": "Walmart",
        "brand:wikidata": "Q483551",
        "name": "Walmart Express",
        "shop": "supermarket"
      }
    },
    {
      "displayName": "Walmart Neighborhood Market",
      "id": "walmartneighborhoodmarket-dde59d",
      "locationSet": {"include": ["us"]},
      "tags": {
        "brand": "Walmart",
        "brand:wikidata": "Q483551",
        "name": "Walmart Neighborhood Market",
        "shop": "supermarket"
      }
    },
    {
      "displayName": "Walmart Supercenter",
      "id": "walmartsupercenter-9d4691",
      "locationSet": {
        "include": ["001"],
        "exclude": ["ca"]
      },
      "tags": {
        "brand": "Walmart",
        "brand:wikidata": "Q483551",
        "name": "Walmart Supercenter",
        "shop": "supermarket"
      }
    },
    {
      "displayName": "Walmart Supercentre",
      "id": "walmartsupercentre-76454b",
      "locationSet": {"include": ["ca"]},
      "matchNames": ["walmart supercenter"],
      "tags": {
        "brand": "Walmart",
        "brand:wikidata": "Q483551",
        "name": "Walmart Supercentre",
        "shop": "supermarket"
      }
    },
    {
      "displayName": "Wasgau",
      "id": "wasgau-0a839e",
      "locationSet": {"include": ["de"]},
      "tags": {
        "brand": "Wasgau",
        "brand:wikidata": "Q2536857",
        "name": "Wasgau",
        "shop": "supermarket"
      }
    },
    {
      "displayName": "Wegmans",
      "id": "wegmans-dde59d",
      "locationSet": {"include": ["us"]},
      "tags": {
        "brand": "Wegmans",
        "brand:wikidata": "Q11288478",
        "name": "Wegmans",
        "shop": "supermarket"
      }
    },
    {
      "displayName": "Weis",
      "id": "weis-dde59d",
      "locationSet": {"include": ["us"]},
      "tags": {
        "brand": "Weis",
        "brand:wikidata": "Q7980370",
        "name": "Weis",
        "official_name": "Weis Markets",
        "shop": "supermarket"
      }
    },
    {
      "displayName": "Whole Foods Market",
      "id": "wholefoodsmarket-90050a",
      "locationSet": {
        "include": ["ca", "gb", "us"]
      },
      "matchNames": ["whole foods"],
      "tags": {
        "brand": "Whole Foods Market",
        "brand:wikidata": "Q1809448",
        "name": "Whole Foods Market",
        "shop": "supermarket"
      }
    },
    {
      "displayName": "Willys",
      "id": "willys-c57afb",
      "locationSet": {"include": ["se"]},
      "preserveTags": ["^name"],
      "tags": {
        "brand": "Willys",
        "brand:wikidata": "Q10720214",
        "name": "Willys",
        "shop": "supermarket"
      }
    },
    {
      "displayName": "WinCo Foods",
      "id": "wincofoods-dde59d",
      "locationSet": {"include": ["us"]},
      "tags": {
        "brand": "WinCo Foods",
        "brand:wikidata": "Q8023592",
        "name": "WinCo Foods",
        "shop": "supermarket"
      }
    },
    {
      "displayName": "WinMart",
      "id": "winmart-45db57",
      "locationSet": {"include": ["vn"]},
      "matchNames": ["vinmart"],
      "tags": {
        "brand": "WinMart",
        "brand:wikidata": "Q60245505",
        "name": "WinMart",
        "shop": "supermarket"
      }
    },
    {
      "displayName": "Winn-Dixie",
      "id": "winndixie-dde59d",
      "locationSet": {"include": ["us"]},
      "tags": {
        "brand": "Winn-Dixie",
        "brand:wikidata": "Q1264366",
        "name": "Winn-Dixie",
        "shop": "supermarket"
      }
    },
    {
      "displayName": "Woodman's Markets",
      "id": "woodmansmarkets-5dc7ba",
      "locationSet": {
        "include": [
          "us-il.geojson",
          "us-wi.geojson"
        ]
      },
      "tags": {
        "brand": "Woodman's Markets",
        "brand:wikidata": "Q8033073",
        "name": "Woodman's Markets",
        "shop": "supermarket"
      }
    },
    {
      "displayName": "Woolworths (Australia)",
      "id": "woolworths-c254c9",
      "locationSet": {"include": ["au"]},
      "tags": {
        "brand": "Woolworths",
        "brand:wikidata": "Q3249145",
        "name": "Woolworths",
        "operator": "Woolworths Group",
        "operator:wikidata": "Q607272",
        "shop": "supermarket"
      }
    },
    {
      "displayName": "Woolworths (New Zealand)",
      "id": "woolworths-5dc426",
      "locationSet": {"include": ["nz"]},
      "matchNames": ["foodtown"],
      "tags": {
        "brand": "Woolworths",
        "brand:wikidata": "Q5176845",
        "name": "Woolworths",
        "shop": "supermarket"
      }
    },
    {
      "displayName": "Woolworths Metro (Australia)",
      "id": "woolworthsmetro-c254c9",
      "locationSet": {"include": ["au"]},
      "tags": {
        "brand": "Woolworths Metro",
        "brand:wikidata": "Q111772555",
        "name": "Woolworths Metro",
        "operator": "Woolworths Group",
        "operator:wikidata": "Q607272",
        "shop": "supermarket"
      }
    },
    {
      "displayName": "Woolworths Metro (New Zealand)",
      "id": "woolworthsmetro-5dc426",
      "locationSet": {"include": ["nz"]},
      "tags": {
        "brand": "Woolworths Metro",
        "brand:wikidata": "Q123699264",
        "name": "Woolworths Metro",
        "shop": "supermarket"
      }
    },
    {
      "displayName": "Yeme",
      "id": "yeme-4ccde8",
      "locationSet": {"include": ["sk"]},
      "tags": {
        "brand": "Yeme",
        "brand:wikidata": "Q108757006",
        "name": "yeme",
        "shop": "supermarket"
      }
    },
    {
      "displayName": "Yerevan City",
      "id": "yerevancity-da616d",
      "locationSet": {"include": ["am"]},
      "tags": {
        "brand": "Երևան Սիթի",
        "brand:en": "Yerevan City",
        "brand:hy": "Երևան Սիթի",
        "brand:ru": "Ереван Сити",
        "brand:wikidata": "Q55663505",
        "name": "Երևան Սիթի",
        "name:en": "Yerevan City",
        "name:hy": "Երևան Սիթի",
        "name:ru": "Ереван Сити",
        "shop": "supermarket"
      }
    },
    {
      "displayName": "Yogya",
      "id": "yogya-9b33de",
      "locationSet": {"include": ["id"]},
      "tags": {
        "brand": "Yogya",
        "brand:wikidata": "Q124353073",
        "name": "Yogya",
        "shop": "supermarket"
      }
    },
    {
      "displayName": "Your Independent Grocer",
      "id": "yourindependentgrocer-76454b",
      "locationSet": {"include": ["ca"]},
      "matchNames": ["independent"],
      "tags": {
        "brand": "Your Independent Grocer",
        "brand:wikidata": "Q8058833",
        "name": "Your Independent Grocer",
        "shop": "supermarket"
      }
    },
    {
      "displayName": "Zehrs",
      "id": "zehrs-76454b",
      "locationSet": {"include": ["ca"]},
      "tags": {
        "brand": "Zehrs",
        "brand:wikidata": "Q8068546",
        "name": "Zehrs",
        "shop": "supermarket"
      }
    },
    {
      "displayName": "Zovq",
      "id": "zovq-da616d",
      "locationSet": {"include": ["am"]},
      "tags": {
        "brand": "Զովք",
        "brand:en": "Zovq",
        "brand:hy": "Զովք",
        "brand:ru": "Зовк",
        "brand:wikidata": "Q118727379",
        "name": "Զովք",
        "name:en": "Zovq",
        "name:hy": "Զովք",
        "name:ru": "Зовк",
        "shop": "supermarket"
      }
    },
    {
      "displayName": "ΑΒ Βασιλόπουλος",
      "id": "abvassilopoulos-37450e",
      "locationSet": {"include": ["gr"]},
      "tags": {
        "brand": "ΑΒ Βασιλόπουλος",
        "brand:el": "ΑΒ Βασιλόπουλος",
        "brand:en": "AB Vassilopoulos",
        "brand:wikidata": "Q4721807",
        "name": "ΑΒ Βασιλόπουλος",
        "name:el": "ΑΒ Βασιλόπουλος",
        "name:en": "AB Vassilopoulos",
        "shop": "supermarket"
      }
    },
    {
      "displayName": "Γαλαξίας",
      "id": "galaxias-37450e",
      "locationSet": {"include": ["gr"]},
      "tags": {
        "brand": "Γαλαξίας",
        "brand:el": "Γαλαξίας",
        "brand:en": "Galaxias",
        "brand:wikidata": "Q5518063",
        "name": "Γαλαξίας",
        "name:el": "Γαλαξίας",
        "name:en": "Galaxias",
        "shop": "supermarket"
      }
    },
    {
      "displayName": "Κρητικός",
      "id": "kritikos-37450e",
      "locationSet": {"include": ["gr"]},
      "tags": {
        "brand": "Κρητικός",
        "brand:el": "Κρητικός",
        "brand:en": "Kritikos",
        "name": "Κρητικός",
        "name:el": "Κρητικός",
        "name:en": "Kritikos",
        "shop": "supermarket"
      }
    },
    {
      "displayName": "Μασούτης",
      "id": "masoutis-37450e",
      "locationSet": {"include": ["gr"]},
      "tags": {
        "brand": "Μασούτης",
        "brand:el": "Μασούτης",
        "brand:en": "Masoutis",
        "brand:wikidata": "Q6783887",
        "name": "Μασούτης",
        "name:el": "Μασούτης",
        "name:en": "Masoutis",
        "shop": "supermarket"
      }
    },
    {
      "displayName": "Σκλαβενίτης",
      "id": "sklavenitis-40667a",
      "locationSet": {"include": ["cy", "gr"]},
      "tags": {
        "brand": "Σκλαβενίτης",
        "brand:el": "Σκλαβενίτης",
        "brand:en": "Sklavenitis",
        "brand:wikidata": "Q7536037",
        "name": "Σκλαβενίτης",
        "name:el": "Σκλαβενίτης",
        "name:en": "Sklavenitis",
        "shop": "supermarket"
      }
    },
    {
      "displayName": "Абсолют (Россия)",
      "id": "6784df-d5eaac",
      "locationSet": {"include": ["ru"]},
      "tags": {
        "brand": "Абсолют",
        "brand:wikidata": "Q62389597",
        "name": "Абсолют",
        "shop": "supermarket"
      }
    },
    {
      "displayName": "Абсолют (Україна)",
      "id": "6784df-94881c",
      "locationSet": {"include": ["ua"]},
      "tags": {
        "brand": "Абсолют",
        "brand:wikidata": "Q62389546",
        "name": "Абсолют",
        "shop": "supermarket"
      }
    },
    {
      "displayName": "Авоська",
      "id": "avoska-d5eaac",
      "locationSet": {"include": ["ru"]},
      "tags": {
        "brand": "Авоська",
        "brand:en": "Avoska",
        "brand:ru": "Авоська",
        "name": "Авоська",
        "name:en": "Avoska",
        "name:ru": "Авоська",
        "shop": "supermarket"
      }
    },
    {
      "displayName": "Азбука Вкуса",
      "id": "azbukavkusa-d5eaac",
      "locationSet": {"include": ["ru"]},
      "tags": {
        "brand": "Азбука Вкуса",
        "brand:en": "Azbuka Vkusa",
        "brand:ru": "Азбука Вкуса",
        "brand:wikidata": "Q4058209",
        "name": "Азбука Вкуса",
        "name:en": "Azbuka Vkusa",
        "name:ru": "Азбука Вкуса",
        "shop": "supermarket"
      }
    },
    {
      "displayName": "Азия",
      "id": "d1ee01-986a24",
      "locationSet": {"include": ["001"]},
      "tags": {
        "brand": "Азия",
        "name": "Азия",
        "shop": "supermarket"
      }
    },
    {
      "displayName": "Аникс",
      "id": "5165e0-d5eaac",
      "locationSet": {"include": ["ru"]},
      "tags": {
        "brand": "Аникс",
        "name": "Аникс",
        "shop": "supermarket"
      }
    },
    {
      "displayName": "Атак",
      "id": "atac-d5eaac",
      "locationSet": {"include": ["ru"]},
      "tags": {
        "brand": "Атак",
        "brand:en": "Atac",
        "brand:wikidata": "Q2868738",
        "name": "Атак",
        "name:en": "Atac",
        "shop": "supermarket"
      }
    },
    {
      "displayName": "АТБ-Маркет",
      "id": "atbmarket-94881c",
      "locationSet": {"include": ["ua"]},
      "matchNames": [
        "атб",
        "супермаркет атб",
        "тов \"атб-маркет\""
      ],
      "matchTags": ["shop/convenience"],
      "tags": {
        "brand": "АТБ-Маркет",
        "brand:en": "ATB-Market",
        "brand:uk": "АТБ-Маркет",
        "brand:wikidata": "Q4054103",
        "name": "АТБ-Маркет",
        "name:en": "ATB-Market",
        "name:uk": "АТБ-Маркет",
        "shop": "supermarket"
      }
    },
    {
      "displayName": "Ашан",
      "id": "auchan-d5eaac",
      "locationSet": {"include": ["ru"]},
      "tags": {
        "brand": "Ашан",
        "brand:en": "Auchan",
        "brand:ru": "Ашан",
        "brand:wikidata": "Q110053013",
        "name": "Ашан",
        "name:en": "Auchan",
        "name:ru": "Ашан",
        "shop": "supermarket"
      }
    },
    {
      "displayName": "Ашан Україна",
      "id": "auchan-94881c",
      "locationSet": {"include": ["ua"]},
      "matchNames": ["мій auchan", "мій ашан"],
      "preserveTags": ["^name"],
      "tags": {
        "brand": "Ашан",
        "brand:en": "Auchan",
        "brand:uk": "Ашан",
        "brand:wikidata": "Q4073419",
        "name": "Ашан",
        "name:en": "Auchan",
        "name:uk": "Ашан",
        "shop": "supermarket"
      }
    },
    {
      "displayName": "Байрам",
      "id": "79c5a6-d5eaac",
      "locationSet": {"include": ["ru"]},
      "tags": {
        "brand": "Байрам",
        "name": "Байрам",
        "shop": "supermarket"
      }
    },
    {
      "displayName": "Белмаркет",
      "id": "fb97c0-a384d0",
      "locationSet": {"include": ["by"]},
      "tags": {
        "brand": "Белмаркет",
        "name": "Белмаркет",
        "shop": "supermarket"
      }
    },
    {
      "displayName": "Близенько",
      "id": "106d49-94881c",
      "locationSet": {"include": ["ua"]},
      "matchNames": ["близько"],
      "tags": {
        "brand": "Близенько",
        "brand:wikidata": "Q117670418",
        "name": "Близенько",
        "shop": "supermarket"
      }
    },
    {
      "displayName": "Булмаг",
      "id": "bulmag-56b425",
      "locationSet": {"include": ["bg"]},
      "tags": {
        "brand": "Булмаг",
        "brand:en": "BulMag",
        "brand:wikidata": "Q66133376",
        "name": "Булмаг",
        "name:en": "BulMag",
        "shop": "supermarket"
      }
    },
    {
      "displayName": "Бурлекс",
      "id": "1b9c5d-56b425",
      "locationSet": {"include": ["bg"]},
      "tags": {
        "brand": "Бурлекс",
        "brand:wikidata": "Q124736705",
        "name": "Бурлекс",
        "shop": "supermarket"
      }
    },
    {
      "displayName": "Велмарт",
      "id": "62e010-94881c",
      "locationSet": {"include": ["ua"]},
      "matchNames": ["velmart"],
      "tags": {
        "brand": "Велмарт",
        "brand:wikidata": "Q121004370",
        "name": "Велмарт",
        "shop": "supermarket"
      }
    },
    {
      "displayName": "Верный",
      "id": "5a1923-d5eaac",
      "locationSet": {"include": ["ru"]},
      "tags": {
        "brand": "Верный",
        "brand:wikidata": "Q110037370",
        "name": "Верный",
        "shop": "supermarket"
      }
    },
    {
      "displayName": "Виктория",
      "id": "9034b8-d5eaac",
      "locationSet": {"include": ["ru"]},
      "matchTags": ["shop/convenience"],
      "tags": {
        "brand": "Виктория",
        "brand:wikidata": "Q4111046",
        "name": "Виктория",
        "shop": "supermarket"
      }
    },
    {
      "displayName": "Виталюр",
      "id": "ccbce1-a384d0",
      "locationSet": {"include": ["by"]},
      "tags": {
        "brand": "Виталюр",
        "brand:wikidata": "Q55663075",
        "name": "Виталюр",
        "shop": "supermarket"
      }
    },
    {
      "displayName": "Вопак",
      "id": "vopak-94881c",
      "locationSet": {"include": ["ua"]},
      "tags": {
        "brand": "Вопак",
        "brand:en": "Vopak",
        "brand:wikidata": "Q30966107",
        "name": "Вопак",
        "name:en": "Vopak",
        "shop": "supermarket"
      }
    },
    {
      "displayName": "Глобус",
      "id": "d19aa5-986a24",
      "locationSet": {"include": ["001"]},
      "tags": {
        "brand": "Глобус",
        "name": "Глобус",
        "shop": "supermarket"
      }
    },
    {
      "displayName": "Гроздь",
      "id": "44aeb3-986a24",
      "locationSet": {"include": ["001"]},
      "tags": {
        "brand": "Гроздь",
        "brand:wikidata": "Q21638412",
        "name": "Гроздь",
        "shop": "supermarket"
      }
    },
    {
      "displayName": "Гросеров",
      "id": "groserov-d5eaac",
      "locationSet": {"include": ["ru"]},
      "tags": {
        "brand": "Гросеров",
        "brand:en": "Groserov",
        "brand:ru": "Гросеров",
        "brand:wikidata": "Q112764775",
        "name": "Гросеров",
        "name:en": "Groserov",
        "name:ru": "Гросеров",
        "shop": "supermarket"
      }
    },
    {
      "displayName": "Гулливер",
      "id": "40c23e-d5eaac",
      "locationSet": {"include": ["ru"]},
      "tags": {
        "brand": "Гулливер",
        "brand:wikidata": "Q58003470",
        "name": "Гулливер",
        "shop": "supermarket"
      }
    },
    {
      "displayName": "Да!",
      "id": "81c9da-d5eaac",
      "locationSet": {"include": ["ru"]},
      "tags": {
        "brand": "Да!",
        "name": "Да!",
        "shop": "supermarket"
      }
    },
    {
      "displayName": "Дар",
      "id": "dar-56b425",
      "locationSet": {"include": ["bg"]},
      "tags": {
        "brand": "Дар",
        "brand:wikidata": "Q114053570",
        "name": "Дар",
        "name:en": "Dar",
        "shop": "supermarket"
      }
    },
    {
      "displayName": "Десяточка",
      "id": "desyatochka-d5eaac",
      "locationSet": {"include": ["ru"]},
      "tags": {
        "brand": "Десяточка",
        "brand:en": "Desyatochka",
        "brand:wikidata": "Q61876182",
        "name": "Десяточка",
        "shop": "supermarket"
      }
    },
    {
      "displayName": "Дикси",
      "id": "dixy-d5eaac",
      "locationSet": {"include": ["ru"]},
      "matchTags": ["shop/convenience"],
      "tags": {
        "brand": "Дикси",
        "brand:en": "Dixy",
        "brand:wikidata": "Q4161561",
        "name": "Дикси",
        "shop": "supermarket"
      }
    },
    {
      "displayName": "ДИС",
      "id": "981fe7-b83687",
      "locationSet": {"include": ["rs"]},
      "tags": {
        "brand": "ДИС",
        "brand:wikidata": "Q115091348",
        "name": "ДИС",
        "name:sr": "ДИС",
        "name:sr-Latn": "DIS",
        "shop": "supermarket"
      }
    },
    {
      "displayName": "Доброцен",
      "id": "75426f-986a24",
      "locationSet": {"include": ["001"]},
      "tags": {
        "brand": "Доброцен",
        "name": "Доброцен",
        "shop": "supermarket"
      }
    },
    {
      "displayName": "Евроопт",
      "id": "euroopt-a384d0",
      "locationSet": {"include": ["by"]},
      "matchTags": ["shop/convenience"],
      "tags": {
        "brand": "Евроопт",
        "brand:en": "Euroopt",
        "brand:ru": "Евроопт",
        "brand:wikidata": "Q108489016",
        "name": "Евроопт",
        "name:en": "Euroopt",
        "name:ru": "Евроопт",
        "shop": "supermarket"
      }
    },
    {
      "displayName": "Евроопт Hyper",
      "id": "dc3845-a384d0",
      "locationSet": {"include": ["by"]},
      "matchNames": ["евроопт гипер"],
      "tags": {
        "brand": "Евроопт Hyper",
        "brand:wikidata": "Q65455975",
        "name": "Евроопт Hyper",
        "shop": "supermarket"
      }
    },
    {
      "displayName": "Евроопт Super",
      "id": "ba6617-a384d0",
      "locationSet": {"include": ["by"]},
      "matchNames": ["евроопт супер"],
      "tags": {
        "brand": "Евроопт Super",
        "brand:wikidata": "Q65455960",
        "name": "Евроопт Super",
        "shop": "supermarket"
      }
    },
    {
      "displayName": "ЕКО маркет",
      "id": "72c317-94881c",
      "locationSet": {"include": ["ua"]},
      "matchNames": ["eko market"],
      "tags": {
        "brand": "ЕКО маркет",
        "brand:wikidata": "Q12103350",
        "name": "ЕКО маркет",
        "shop": "supermarket"
      }
    },
    {
      "displayName": "Карусель",
      "id": "karusel-d5eaac",
      "locationSet": {"include": ["ru"]},
      "tags": {
        "brand": "Карусель",
        "brand:en": "Karusel",
        "brand:wikidata": "Q4216307",
        "name": "Карусель",
        "name:en": "Karusel",
        "shop": "supermarket"
      }
    },
    {
      "displayName": "Квартал",
      "id": "212655-94881c",
      "locationSet": {"include": ["ua"]},
      "matchNames": ["kvartal"],
      "tags": {
        "brand": "Квартал",
        "brand:wikidata": "Q25446563",
        "name": "Квартал",
        "shop": "supermarket"
      }
    },
    {
      "displayName": "Кировский",
      "id": "87ac35-d5eaac",
      "locationSet": {"include": ["ru"]},
      "matchTags": ["shop/convenience"],
      "tags": {
        "brand": "Кировский",
        "brand:wikidata": "Q63301903",
        "name": "Кировский",
        "shop": "supermarket"
      }
    },
    {
      "displayName": "Командор",
      "id": "komandor-d5eaac",
      "locationSet": {"include": ["ru"]},
      "tags": {
        "brand": "Командор",
        "brand:en": "Komandor",
        "brand:wikidata": "Q61876152",
        "name": "Командор",
        "shop": "supermarket"
      }
    },
    {
      "displayName": "Копійка",
      "id": "e23c32-94881c",
      "locationSet": {"include": ["ua"]},
      "tags": {
        "brand": "Копійка",
        "brand:wikidata": "Q116871080",
        "name": "Копійка",
        "shop": "supermarket"
      }
    },
    {
      "displayName": "Красный Яр",
      "id": "6bef20-d5eaac",
      "locationSet": {"include": ["ru"]},
      "tags": {
        "brand": "Красный Яр",
        "name": "Красный Яр",
        "shop": "supermarket"
      }
    },
    {
      "displayName": "Лента",
      "id": "lenta-d5eaac",
      "locationSet": {"include": ["ru"]},
      "matchNames": ["billa"],
      "tags": {
        "brand": "Лента",
        "brand:en": "Lenta",
        "brand:wikidata": "Q4258608",
        "name": "Лента",
        "name:en": "Lenta",
        "shop": "supermarket"
      }
    },
    {
      "displayName": "Лидл (България)",
      "id": "lidl-56b425",
      "locationSet": {"include": ["bg"]},
      "tags": {
        "brand": "Lidl",
        "brand:wikidata": "Q108169047",
        "name": "Lidl",
        "name:bg": "Лидл",
        "shop": "supermarket"
      }
    },
    {
      "displayName": "Лидл (Србија)",
      "id": "lidl-b83687",
      "locationSet": {"include": ["rs"]},
      "tags": {
        "brand": "Lidl",
        "brand:wikidata": "Q114509929",
        "name": "Lidl",
        "name:sr": "Лидл",
        "name:sr-Latn": "Lidl",
        "shop": "supermarket"
      }
    },
    {
      "displayName": "ЛотОК",
      "id": "587825-94881c",
      "locationSet": {"include": ["ua"]},
      "matchNames": ["lotok"],
      "tags": {
        "brand": "ЛотОК",
        "brand:wikidata": "Q117670659",
        "name": "ЛотОК",
        "shop": "supermarket"
      }
    },
    {
      "displayName": "Магнит",
      "id": "magnit-986a24",
      "locationSet": {"include": ["001"]},
      "tags": {
        "brand": "Магнит",
        "brand:en": "Magnit",
        "brand:wikidata": "Q940518",
        "name": "Магнит",
        "name:en": "Magnit",
        "shop": "supermarket"
      }
    },
    {
      "displayName": "Магнит Семейный",
      "id": "a90950-986a24",
      "locationSet": {"include": ["001"]},
      "tags": {
        "brand": "Магнит Семейный",
        "name": "Магнит Семейный",
        "shop": "supermarket"
      }
    },
    {
      "displayName": "Магнит у дома",
      "id": "cb7d3a-d5eaac",
      "locationSet": {"include": ["ru"]},
      "tags": {
        "brand": "Магнит у дома",
        "name": "Магнит у дома",
        "shop": "supermarket"
      }
    },
    {
      "displayName": "Магнолия",
      "id": "1cdf18-d5eaac",
      "locationSet": {"include": ["ru"]},
      "matchTags": ["shop/convenience"],
      "tags": {
        "brand": "Магнолия",
        "name": "Магнолия",
        "shop": "supermarket"
      }
    },
    {
      "displayName": "Мария-Ра",
      "id": "mariara-d5eaac",
      "locationSet": {"include": ["ru"]},
      "tags": {
        "brand": "Мария-Ра",
        "brand:en": "Maria-ra",
        "brand:wikidata": "Q4281631",
        "name": "Мария-Ра",
        "name:en": "Maria-ra",
        "shop": "supermarket"
      }
    },
    {
      "displayName": "Маяк",
      "id": "bc2a95-986a24",
      "locationSet": {"include": ["001"]},
      "tags": {
        "brand": "Маяк",
        "name": "Маяк",
        "shop": "supermarket"
      }
    },
    {
      "displayName": "Мираторг",
      "id": "cea493-d5eaac",
      "locationSet": {"include": ["ru"]},
      "tags": {
        "brand": "Мираторг",
        "name": "Мираторг",
        "shop": "supermarket"
      }
    },
    {
      "displayName": "Монетка",
      "id": "monetka-d5eaac",
      "locationSet": {"include": ["ru"]},
      "tags": {
        "brand": "Монетка",
        "brand:en": "Monetka",
        "brand:wikidata": "Q4301704",
        "name": "Монетка",
        "name:en": "Monetka",
        "shop": "supermarket"
      }
    },
    {
      "displayName": "Наш Край",
      "id": "17c1f7-94881c",
      "locationSet": {"include": ["ua"]},
      "tags": {
        "brand": "Наш Край",
        "brand:wikidata": "Q12132995",
        "name": "Наш Край",
        "shop": "supermarket"
      }
    },
    {
      "displayName": "О’КЕЙ",
      "id": "okey-d5eaac",
      "locationSet": {"include": ["ru"]},
      "tags": {
        "brand": "О’КЕЙ",
        "brand:en": "O’KEY",
        "brand:ru": "О’КЕЙ",
        "brand:wikidata": "Q4340901",
        "name": "О’КЕЙ",
        "name:en": "O’KEY",
        "name:ru": "О’КЕЙ",
        "shop": "supermarket"
      }
    },
    {
      "displayName": "Перекрёсток",
      "id": "perekryostok-d5eaac",
      "locationSet": {"include": ["ru"]},
      "matchNames": ["перекресток"],
      "matchTags": ["shop/convenience"],
      "tags": {
        "brand": "Перекрёсток",
        "brand:en": "Perekryostok",
        "brand:wikidata": "Q1684639",
        "name": "Перекрёсток",
        "shop": "supermarket"
      }
    },
    {
      "displayName": "Покупочка",
      "id": "1019ea-d5eaac",
      "locationSet": {"include": ["ru"]},
      "tags": {
        "brand": "Покупочка",
        "brand:wikidata": "Q58003270",
        "name": "Покупочка",
        "shop": "supermarket"
      }
    },
    {
      "displayName": "Полушка",
      "id": "polushka-d5eaac",
      "locationSet": {"include": ["ru"]},
      "tags": {
        "brand": "Полушка",
        "brand:en": "Polushka",
        "brand:wikidata": "Q4371080",
        "name": "Полушка",
        "name:en": "Polushka",
        "shop": "supermarket"
      }
    },
    {
      "displayName": "ПУД",
      "id": "1ee305-986a24",
      "locationSet": {"include": ["001"]},
      "tags": {
        "brand": "ПУД",
        "name": "ПУД",
        "shop": "supermarket"
      }
    },
    {
      "displayName": "Пятёрочка",
      "id": "pyaterochka-d5eaac",
      "locationSet": {"include": ["ru"]},
      "matchNames": ["пятерочка"],
      "matchTags": ["shop/convenience"],
      "tags": {
        "brand": "Пятёрочка",
        "brand:en": "Pyaterochka",
        "brand:wikidata": "Q1768969",
        "name": "Пятёрочка",
        "name:en": "Pyaterochka",
        "shop": "supermarket"
      }
    },
    {
      "displayName": "Радеж",
      "id": "radezh-d5eaac",
      "locationSet": {"include": ["ru"]},
      "tags": {
        "brand": "Радеж",
        "brand:en": "Radezh",
        "brand:wikidata": "Q4387165",
        "name": "Радеж",
        "name:en": "Radezh",
        "shop": "supermarket"
      }
    },
    {
      "displayName": "РеалЪ",
      "id": "real-d5eaac",
      "locationSet": {"include": ["ru"]},
      "tags": {
        "brand": "РеалЪ",
        "brand:en": "Real",
        "brand:ru": "РеалЪ",
        "brand:wikidata": "Q110037601",
        "name": "РеалЪ",
        "name:en": "Real",
        "name:ru": "РеалЪ",
        "shop": "supermarket"
      }
    },
    {
      "displayName": "Реми",
      "id": "remi-d5eaac",
      "locationSet": {"include": ["ru"]},
      "tags": {
        "brand": "Реми",
        "brand:en": "Remi",
        "brand:ru": "Реми",
        "name": "Реми",
        "shop": "supermarket"
      }
    },
    {
      "displayName": "Рублёвский",
      "id": "ee90e0-a384d0",
      "locationSet": {"include": ["by"]},
      "tags": {
        "brand": "Рублёвский",
        "name": "Рублёвский",
        "shop": "supermarket"
      }
    },
    {
      "displayName": "Рукавичка",
      "id": "rukavychka-94881c",
      "locationSet": {"include": ["ua"]},
      "tags": {
        "brand": "Рукавичка",
        "brand:en": "Rukavychka",
        "brand:wikidata": "Q20092568",
        "name": "Рукавичка",
        "name:en": "Rukavychka",
        "shop": "supermarket"
      }
    },
    {
      "displayName": "Санта",
      "id": "516eeb-a384d0",
      "locationSet": {"include": ["by"]},
      "tags": {
        "brand": "Санта",
        "name": "Санта",
        "shop": "supermarket"
      }
    },
    {
      "displayName": "Светофор",
      "id": "svetofor-d5eaac",
      "locationSet": {"include": ["ru"]},
      "tags": {
        "brand": "Светофор",
        "brand:en": "Svetofor",
        "brand:wikidata": "Q61875920",
        "name": "Светофор",
        "shop": "supermarket"
      }
    },
    {
      "displayName": "Семишагофф",
      "id": "caa815-d5eaac",
      "locationSet": {"include": ["ru"]},
      "tags": {
        "brand": "Семишагофф",
        "brand:wikidata": "Q58003374",
        "name": "Семишагофф",
        "shop": "supermarket"
      }
    },
    {
      "displayName": "Семья",
      "id": "98abda-986a24",
      "locationSet": {"include": ["001"]},
      "tags": {
        "brand": "Семья",
        "name": "Семья",
        "shop": "supermarket"
      }
    },
    {
      "displayName": "Сільпо",
      "id": "silpo-94881c",
      "locationSet": {"include": ["ua"]},
      "matchNames": ["сильпо"],
      "matchTags": ["shop/convenience"],
      "tags": {
        "brand": "Сільпо",
        "brand:en": "Silpo",
        "brand:uk": "Сільпо",
        "brand:wikidata": "Q4419434",
        "name": "Сільпо",
        "name:en": "Silpo",
        "name:uk": "Сільпо",
        "shop": "supermarket"
      }
    },
    {
      "displayName": "Соседи",
      "id": "sosedi-986a24",
      "locationSet": {"include": ["001"]},
      "tags": {
        "brand": "Соседи",
        "brand:en": "Sosedi",
        "brand:ru": "Соседи",
        "name": "Соседи",
        "name:en": "Sosedi",
        "name:ru": "Соседи",
        "shop": "supermarket"
      }
    },
    {
      "displayName": "Т-Маркет",
      "id": "tmarket-56b425",
      "locationSet": {"include": ["bg"]},
      "tags": {
        "brand": "Т-Маркет",
        "brand:wikidata": "Q64033983",
        "name": "Т-Маркет",
        "name:en": "T-Market",
        "shop": "supermarket"
      }
    },
    {
      "displayName": "Таврія В",
      "id": "tavriav-94881c",
      "locationSet": {"include": ["ua"]},
      "tags": {
        "brand": "Таврія В",
        "brand:en": "Tavria V",
        "brand:ru": "Таврия В",
        "brand:uk": "Таврія В",
        "brand:wikidata": "Q16038771",
        "name": "Таврія В",
        "name:en": "Tavria V",
        "name:ru": "Таврия В",
        "name:uk": "Таврія В",
        "shop": "supermarket"
      }
    },
    {
      "displayName": "Фантастико",
      "id": "fantastiko-56b425",
      "locationSet": {"include": ["bg"]},
      "matchNames": ["fantastico"],
      "tags": {
        "brand": "Фантастико",
        "brand:bg": "Фантастико",
        "brand:en": "Fantastiko",
        "brand:wikidata": "Q61140834",
        "name": "Фантастико",
        "name:bg": "Фантастико",
        "name:en": "Fantastiko",
        "shop": "supermarket"
      }
    },
    {
      "displayName": "Фора",
      "id": "fora-94881c",
      "locationSet": {"include": ["ua"]},
      "tags": {
        "brand": "Фора",
        "brand:en": "Fora",
        "brand:wikidata": "Q12165977",
        "name": "Фора",
        "name:en": "Fora",
        "shop": "supermarket"
      }
    },
    {
      "displayName": "Фреш Маркет",
      "id": "freshmarket-56b425",
      "locationSet": {"include": ["bg"]},
      "matchNames": ["супермаркет фреш", "фреш"],
      "tags": {
        "brand": "Фреш Маркет",
        "brand:en": "Fresh Market",
        "brand:wikidata": "Q115452307",
        "name": "Фреш Маркет",
        "name:en": "Fresh Market",
        "shop": "supermarket"
      }
    },
    {
      "displayName": "Фрунзе",
      "id": "71f23a-986a24",
      "locationSet": {"include": ["001"]},
      "tags": {
        "brand": "Фрунзе",
        "name": "Фрунзе",
        "shop": "supermarket"
      }
    },
    {
      "displayName": "Хит! Экспресс",
      "id": "cab3d0-a384d0",
      "locationSet": {"include": ["by"]},
      "tags": {
        "brand": "Хит! Экспресс",
        "name": "Хит! Экспресс",
        "shop": "supermarket"
      }
    },
    {
      "displayName": "Чижик",
      "id": "3d44da-d5eaac",
      "locationSet": {"include": ["ru"]},
      "tags": {
        "brand": "Чижик",
        "brand:wikidata": "Q124171414",
        "name": "Чижик",
        "shop": "supermarket"
      }
    },
    {
      "displayName": "Эдельвейс",
      "id": "edelveis-d5eaac",
      "locationSet": {"include": ["ru"]},
      "tags": {
        "brand": "Эдельвейс",
        "brand:en": "Edelveis",
        "brand:wikidata": "Q57979368",
        "name": "Эдельвейс",
        "name:en": "Edelveis",
        "shop": "supermarket"
      }
    },
    {
      "displayName": "Ярче!",
      "id": "yarche-d5eaac",
      "locationSet": {"include": ["ru"]},
      "matchTags": ["shop/convenience"],
      "tags": {
        "brand": "Ярче!",
        "brand:en": "Yarche!",
        "brand:wikidata": "Q102254456",
        "name": "Ярче!",
        "name:en": "Yarche!",
        "shop": "supermarket"
      }
    },
    {
      "displayName": "მაგნიტი",
      "id": "2c9305-873b68",
      "locationSet": {"include": ["ge"]},
      "tags": {
        "brand": "მაგნიტი",
        "brand:wikidata": "Q118792780",
        "name": "მაგნიტი",
        "shop": "supermarket"
      }
    },
    {
      "displayName": "ნიკორა",
      "id": "nikora-873b68",
      "locationSet": {"include": ["ge"]},
      "tags": {
        "brand": "ნიკორა",
        "brand:en": "Nikora",
        "brand:ka": "ნიკორა",
        "brand:ru": "Никора",
        "brand:wikidata": "Q115949612",
        "name": "ნიკორა",
        "name:en": "Nikora",
        "name:ka": "ნიკორა",
        "name:ru": "Никора",
        "shop": "supermarket"
      }
    },
    {
      "displayName": "ორი ნაბიჯი",
      "id": "orinabiji-873b68",
      "locationSet": {"include": ["ge"]},
      "tags": {
        "brand": "ორი ნაბიჯი",
        "brand:en": "Ori Nabiji",
        "brand:ka": "ორი ნაბიჯი",
        "brand:wikidata": "Q115949750",
        "name": "ორი ნაბიჯი",
        "name:en": "Ori Nabiji",
        "name:ka": "ორი ნაბიჯი",
        "shop": "supermarket"
      }
    },
    {
      "displayName": "სპარი",
      "id": "spar-873b68",
      "locationSet": {"include": ["ge"]},
      "tags": {
        "brand": "სპარი",
        "brand:en": "Spar",
        "brand:ka": "სპარი",
        "brand:wikidata": "Q610492",
        "name": "სპარი",
        "name:en": "Spar",
        "name:ka": "სპარი",
        "shop": "supermarket"
      }
    },
    {
      "displayName": "אושר עד",
      "id": "osherad-6b65f1",
      "locationSet": {"include": ["il"]},
      "matchTags": ["shop/convenience"],
      "tags": {
        "brand": "Osher Ad",
        "brand:wikidata": "Q31198118",
        "name": "אושר עד",
        "name:en": "Osher Ad",
        "name:he": "אושר עד",
        "name:ru": "Ошер Ад",
        "shop": "supermarket"
      }
    },
    {
      "displayName": "טיב טעם",
      "id": "tivtaam-6b65f1",
      "locationSet": {"include": ["il"]},
      "tags": {
        "alt_name": "Tiv Ta'am",
        "brand": "Tiv Ta'am",
        "brand:wikidata": "Q2903718",
        "name": "טיב טעם",
        "name:en": "Tiv Taam",
        "name:he": "טיב טעם",
        "name:ru": "Тив Та'ам",
        "shop": "supermarket"
      }
    },
    {
      "displayName": "יינות ביתן",
      "id": "yeinotbitan-6b65f1",
      "locationSet": {"include": ["il"]},
      "tags": {
        "alt_name:en": "Yenot Bitan; Bitan Wines",
        "brand": "יינות ביתן",
        "brand:en": "Yeinot Bitan",
        "brand:he": "יינות ביתן",
        "brand:wikidata": "Q6561327",
        "name": "יינות ביתן",
        "name:en": "Yeinot Bitan",
        "name:he": "יינות ביתן",
        "shop": "supermarket"
      }
    },
    {
      "displayName": "מגה",
      "id": "mega-6b65f1",
      "locationSet": {"include": ["il"]},
      "tags": {
        "brand": "מגה",
        "brand:en": "Mega",
        "brand:he": "מגה",
        "brand:wikidata": "Q12403907",
        "name": "מגה",
        "name:en": "Mega",
        "name:he": "מגה",
        "name:ru": "Мега",
        "shop": "supermarket"
      }
    },
    {
      "displayName": "מגה בעיר",
      "id": "megabair-6b65f1",
      "locationSet": {"include": ["il"]},
      "tags": {
        "brand": "מגה בעיר",
        "brand:en": "Mega Ba'Ir",
        "brand:he": "מגה בעיר",
        "brand:wikidata": "Q12403907",
        "name": "מגה בעיר",
        "name:en": "Mega Ba'Ir",
        "name:he": "מגה בעיר",
        "name:ru": "Мега Ба'Ир",
        "shop": "supermarket"
      }
    },
    {
      "displayName": "קואופ שופ",
      "id": "coopshop-6b65f1",
      "locationSet": {"include": ["il"]},
      "tags": {
        "brand": "Coop",
        "brand:wikidata": "Q16132437",
        "name": "קואופ שופ",
        "name:en": "Coop Shop",
        "name:he": "קואופ שופ",
        "name:ru": "Коп Шоп",
        "shop": "supermarket"
      }
    },
    {
      "displayName": "קשת טעמים",
      "id": "keshetteamim-6b65f1",
      "locationSet": {"include": ["il"]},
      "tags": {
        "brand": "Keshet Teamim",
        "name": "קשת טעמים",
        "name:en": "Keshet Teamim",
        "name:he": "קשת טעמים",
        "name:ru": "Кешет Теамим",
        "shop": "supermarket"
      }
    },
    {
      "displayName": "רמי לוי",
      "id": "ramilevi-6b65f1",
      "locationSet": {"include": ["il"]},
      "tags": {
        "alt_name": "רמי לוי שיווק השקמה",
        "brand": "רמי לוי שיווק השקמה",
        "brand:en": "Rami Levy Hashikma Marketing",
        "brand:he": "רמי לוי שיווק השקמה",
        "brand:wikidata": "Q6035779",
        "name": "רמי לוי",
        "name:en": "Rami Levi",
        "name:he": "רמי לוי",
        "name:ru": "Рами Леви",
        "shop": "supermarket"
      }
    },
    {
      "displayName": "שופרסל אקספרס",
      "id": "shufersalexpress-6b65f1",
      "locationSet": {"include": ["il"]},
      "matchTags": ["shop/convenience"],
      "tags": {
        "brand": "Shufersal Express",
        "brand:wikidata": "Q4523181",
        "name": "שופרסל אקספרס",
        "name:en": "Shufersal Express",
        "name:he": "שופרסל אקספרס",
        "name:ru": "Шуферсаль Экспресс",
        "shop": "supermarket"
      }
    },
    {
      "displayName": "שופרסל דיל",
      "id": "shufersaldeal-6b65f1",
      "locationSet": {"include": ["il"]},
      "tags": {
        "brand": "שופרסל דיל",
        "brand:en": "Shufersal Deal",
        "brand:he": "שופרסל דיל",
        "brand:wikidata": "Q4523181",
        "name": "שופרסל דיל",
        "name:en": "Shufersal Deal",
        "name:he": "שופרסל דיל",
        "name:ru": "Шуферсаль Диль",
        "shop": "supermarket"
      }
    },
    {
      "displayName": "שופרסל שלי",
      "id": "shufersalsheli-6b65f1",
      "locationSet": {"include": ["il"]},
      "tags": {
        "brand": "Shufersal Sheli",
        "brand:wikidata": "Q4523181",
        "name": "שופרסל שלי",
        "name:en": "Shufersal Sheli",
        "name:he": "שופרסל שלי",
        "name:ru": "Шуферсаль Шели",
        "shop": "supermarket"
      }
    },
    {
      "displayName": "שוק מהדרין",
      "id": "shukmhadrin-6b65f1",
      "locationSet": {"include": ["il"]},
      "tags": {
        "brand": "שוק מהדרין",
        "brand:en": "Shuk Mhadrin",
        "brand:he": "שוק מהדרין",
        "name": "שוק מהדרין",
        "name:en": "Shuk Mhadrin",
        "name:he": "שוק מהדרין",
        "shop": "supermarket"
      }
    },
    {
      "displayName": "أسواق التميمي",
      "id": "tamimimarkets-22a530",
      "locationSet": {"include": ["sa"]},
      "tags": {
        "alt_name:ar": "التميمي",
        "alt_name:en": "Tamimi",
        "brand": "أسواق التميمي",
        "brand:ar": "أسواق التميمي",
        "brand:en": "Tamimi Markets",
        "brand:wikidata": "Q111042647",
        "name": "أسواق التميمي",
        "name:ar": "أسواق التميمي",
        "name:en": "Tamimi Markets",
        "shop": "supermarket"
      }
    },
    {
      "displayName": "أسواق عبد الله العثيم",
      "id": "abdullahalothaimmarkets-6c5d99",
      "locationSet": {"include": ["eg", "sa"]},
      "tags": {
        "alt_name:ar": "العثيم",
        "alt_name:en": "Othaim",
        "brand": "أسواق عبد الله العثيم",
        "brand:ar": "أسواق عبد الله العثيم",
        "brand:en": "Abdullah AlOthaim Markets",
        "brand:wikidata": "Q12218555",
        "name": "أسواق عبد الله العثيم",
        "name:ar": "أسواق عبد الله العثيم",
        "name:en": "Abdullah AlOthaim Markets",
        "shop": "supermarket"
      }
    },
    {
      "displayName": "افق کوروش",
      "id": "ofoqkourosh-c29ef9",
      "locationSet": {"include": ["ir"]},
      "tags": {
        "brand": "افق کوروش",
        "brand:en": "Ofoq Kourosh",
        "brand:fa": "افق کوروش",
        "brand:wikidata": "Q65199490",
        "name": "افق کوروش",
        "name:en": "Ofoq Kourosh",
        "name:fa": "افق کوروش",
        "shop": "supermarket",
        "short_name": "OK"
      }
    },
    {
      "displayName": "بنده",
      "id": "panda-709c58",
      "locationSet": {
        "include": ["ae", "bh", "sa"]
      },
      "tags": {
        "alt_name:ar": "هايبربنده",
        "alt_name:en": "HyperPanda",
        "brand": "بنده",
        "brand:ar": "بنده",
        "brand:en": "Panda",
        "brand:wikidata": "Q4832749",
        "name": "بنده",
        "name:ar": "بنده",
        "name:en": "Panda",
        "official_name": "شركة بنده للتجزئة",
        "shop": "supermarket"
      }
    },
    {
      "displayName": "جانبو",
      "id": "canbo-c29ef9",
      "locationSet": {"include": ["ir"]},
      "tags": {
        "brand": "جانبو",
        "brand:en": "Canbo",
        "brand:fa": "جانبو",
        "brand:wikidata": "Q119145401",
        "name": "جانبو",
        "name:en": "Canbo",
        "name:fa": "جانبو",
        "shop": "supermarket"
      }
    },
    {
      "displayName": "دیلی مارکت",
      "id": "dailymarket-c29ef9",
      "locationSet": {"include": ["ir"]},
      "tags": {
        "brand": "دیلی مارکت",
        "brand:en": "Daily Market",
        "brand:fa": "دیلی مارکت",
        "brand:wikidata": "Q119145493",
        "name": "دیلی مارکت",
        "name:en": "Daily Market",
        "name:fa": "دیلی مارکت",
        "shop": "supermarket"
      }
    },
    {
      "displayName": "رفاه",
      "id": "refah-c29ef9",
      "locationSet": {"include": ["ir"]},
      "tags": {
        "brand": "رفاه",
        "brand:en": "Refah",
        "brand:fa": "رفاه",
        "brand:wikidata": "Q7307085",
        "name": "رفاه",
        "name:en": "Refah",
        "name:fa": "رفاه",
        "shop": "supermarket"
      }
    },
    {
      "displayName": "سوپر",
      "id": "3b0e76-986a24",
      "locationSet": {"include": ["001"]},
      "tags": {
        "brand": "سوپر",
        "name": "سوپر",
        "shop": "supermarket"
      }
    },
    {
      "displayName": "فروشگاه افق کوروش",
      "id": "14a0fb-986a24",
      "locationSet": {"include": ["001"]},
      "tags": {
        "brand": "فروشگاه افق کوروش",
        "name": "فروشگاه افق کوروش",
        "shop": "supermarket"
      }
    },
    {
      "displayName": "فروشگاه رفاه",
      "id": "9ddc31-986a24",
      "locationSet": {"include": ["001"]},
      "tags": {
        "brand": "فروشگاه رفاه",
        "name": "فروشگاه رفاه",
        "shop": "supermarket"
      }
    },
    {
      "displayName": "مونوبري",
      "id": "1cd6b6-927e7d",
      "locationSet": {
        "include": ["dz", "qa", "tn"]
      },
      "tags": {
        "brand": "مونوبري",
        "name": "مونوبري",
        "shop": "supermarket"
      }
    },
    {
      "displayName": "هایپراستار",
      "id": "hyperstar-c29ef9",
      "locationSet": {"include": ["ir"]},
      "tags": {
        "brand": "هایپراستار",
        "brand:en": "Hyperstar",
        "brand:fa": "هایپراستار",
        "brand:wikidata": "Q10860330",
        "name": "هایپراستار",
        "name:en": "Hyperstar",
        "name:fa": "هایپراستار",
        "shop": "supermarket"
      }
    },
    {
      "displayName": "롯데마트",
      "id": "lottemart-12b833",
      "locationSet": {"include": ["kr"]},
      "tags": {
        "brand": "롯데마트",
        "brand:ko": "롯데마트",
        "brand:wikidata": "Q326715",
        "name": "롯데마트",
        "name:en": "Lotte Mart",
        "name:ko": "롯데마트",
        "shop": "supermarket"
      }
    },
    {
      "displayName": "롯데슈퍼",
      "id": "87a10a-12b833",
      "locationSet": {"include": ["kr"]},
      "tags": {
        "brand": "롯데슈퍼",
        "brand:ko": "롯데슈퍼",
        "brand:wikidata": "Q12594199",
        "name": "롯데슈퍼",
        "name:ko": "롯데슈퍼",
        "shop": "supermarket"
      }
    },
    {
      "displayName": "우리마트",
      "id": "ee59eb-12b833",
      "locationSet": {"include": ["kr"]},
      "tags": {
        "brand": "우리마트",
        "brand:ko": "우리마트",
        "name": "우리마트",
        "name:ko": "우리마트",
        "shop": "supermarket"
      }
    },
    {
      "displayName": "하나로마트",
      "id": "hanaromart-12b833",
      "locationSet": {"include": ["kr"]},
      "tags": {
        "brand": "하나로마트",
        "brand:en": "Hanaro Mart",
        "brand:ko": "하나로마트",
        "brand:wikidata": "Q12590611",
        "name": "하나로마트",
        "name:ko": "하나로마트",
        "shop": "supermarket"
      }
    },
    {
      "displayName": "アコレ",
      "id": "acolle-fe0970",
      "locationSet": {"include": ["jp"]},
      "tags": {
        "alt_name:en": "Acolle",
        "brand": "アコレ",
        "brand:en": "A・Colle",
        "brand:ja": "アコレ",
        "brand:wikidata": "Q11283128",
        "name": "アコレ",
        "name:en": "A・Colle",
        "name:ja": "アコレ",
        "shop": "supermarket"
      }
    },
    {
      "displayName": "アピタ",
      "id": "apita-fe0970",
      "locationSet": {"include": ["jp"]},
      "tags": {
        "brand": "アピタ",
        "brand:en": "APITA",
        "brand:ja": "アピタ",
        "brand:wikidata": "Q55384637",
        "name": "アピタ",
        "name:en": "APITA",
        "name:ja": "アピタ",
        "shop": "supermarket"
      }
    },
    {
      "displayName": "イオン",
      "id": "aeon-fe0970",
      "locationSet": {"include": ["jp"]},
      "tags": {
        "brand": "イオン",
        "brand:en": "AEON",
        "brand:ja": "イオン",
        "brand:wikidata": "Q11285951",
        "name": "イオン",
        "name:en": "AEON",
        "name:ja": "イオン",
        "shop": "supermarket"
      }
    },
    {
      "displayName": "イオンスーパーセンター",
      "id": "aeonsupercenter-fe0970",
      "locationSet": {"include": ["jp"]},
      "tags": {
        "brand": "AEON SUPERCENTER",
        "brand:en": "AEON SUPERCENTER",
        "brand:ja": "イオンスーパーセンター",
        "brand:wikidata": "Q11285970",
        "name": "イオンスーパーセンター",
        "name:en": "Aeon Supercenter",
        "name:ja": "イオンスーパーセンター",
        "shop": "supermarket"
      }
    },
    {
      "displayName": "イズミヤ",
      "id": "izumiya-fe0970",
      "locationSet": {"include": ["jp"]},
      "matchNames": ["いづみや"],
      "tags": {
        "brand": "イズミヤ",
        "brand:en": "Izumiya",
        "brand:ja": "イズミヤ",
        "brand:wikidata": "Q11286632",
        "name": "イズミヤ",
        "name:en": "Izumiya",
        "name:ja": "イズミヤ",
        "shop": "supermarket"
      }
    },
    {
      "displayName": "イトーヨーカドー",
      "id": "itoyokado-fe0970",
      "locationSet": {"include": ["jp"]},
      "matchNames": ["イトーヨーカ堂"],
      "tags": {
        "brand": "イトーヨーカドー",
        "brand:en": "Ito-Yokado",
        "brand:ja": "イトーヨーカドー",
        "brand:wikidata": "Q3088746",
        "name": "イトーヨーカドー",
        "name:en": "Ito-Yokado",
        "name:ja": "イトーヨーカドー",
        "shop": "supermarket"
      }
    },
    {
      "displayName": "いなげや",
      "id": "inageya-fe0970",
      "locationSet": {"include": ["jp"]},
      "tags": {
        "brand": "いなげや",
        "brand:en": "Inageya",
        "brand:ja": "いなげや",
        "brand:wikidata": "Q17193392",
        "name": "いなげや",
        "name:en": "Inageya",
        "name:ja": "いなげや",
        "shop": "supermarket"
      }
    },
    {
      "displayName": "エーコープ",
      "id": "acoop-fe0970",
      "locationSet": {"include": ["jp"]},
      "matchNames": ["aコープ"],
      "tags": {
        "brand": "エーコープ",
        "brand:en": "A-COOP",
        "brand:ja": "エーコープ",
        "brand:wikidata": "Q11291524",
        "name": "エーコープ",
        "name:en": "A-COOP",
        "name:ja": "エーコープ",
        "organic": "only",
        "shop": "supermarket"
      }
    },
    {
      "displayName": "エコス",
      "id": "ecos-fe0970",
      "locationSet": {"include": ["jp"]},
      "tags": {
        "brand": "エコス",
        "brand:en": "Ecos",
        "brand:ja": "エコス",
        "brand:wikidata": "Q11289886",
        "name": "エコス",
        "name:en": "Ecos",
        "name:ja": "エコス",
        "shop": "supermarket"
      }
    },
    {
      "displayName": "オークワ",
      "id": "okuwa-fe0970",
      "locationSet": {"include": ["jp"]},
      "tags": {
        "brand": "オークワ",
        "brand:en": "Okuwa",
        "brand:ja": "オークワ",
        "brand:wikidata": "Q11293166",
        "name": "オークワ",
        "name:en": "Okuwa",
        "name:ja": "オークワ",
        "shop": "supermarket"
      }
    },
    {
      "displayName": "オーケーストア",
      "id": "okstore-fe0970",
      "locationSet": {"include": ["jp"]},
      "matchNames": ["オーケー, okストア"],
      "tags": {
        "brand": "オーケー",
        "brand:en": "OK",
        "brand:ja": "オーケー",
        "brand:wikidata": "Q11293184",
        "name": "オーケーストア",
        "name:en": "OK Store",
        "name:ja": "オーケーストア",
        "shop": "supermarket"
      }
    },
    {
      "displayName": "オリンピック",
      "id": "olympic-fe0970",
      "locationSet": {"include": ["jp"]},
      "tags": {
        "brand": "オリンピック",
        "brand:en": "Olympic",
        "brand:ja": "オリンピック",
        "brand:wikidata": "Q11292764",
        "name": "オリンピック",
        "name:en": "Olympic",
        "name:ja": "オリンピック",
        "shop": "supermarket"
      }
    },
    {
      "displayName": "カスミ",
      "id": "kasumi-fe0970",
      "locationSet": {"include": ["jp"]},
      "tags": {
        "brand": "カスミ",
        "brand:en": "Kasumi",
        "brand:ja": "カスミ",
        "brand:wikidata": "Q11294160",
        "name": "カスミ",
        "name:en": "Kasumi",
        "name:ja": "カスミ",
        "shop": "supermarket"
      }
    },
    {
      "displayName": "キョーエイ",
      "id": "kyoei-fe0970",
      "locationSet": {"include": ["jp"]},
      "tags": {
        "brand": "キョーエイ",
        "brand:en": "Kyoei",
        "brand:ja": "キョーエイ",
        "brand:wikidata": "Q11297581",
        "name": "キョーエイ",
        "name:en": "Kyoei",
        "name:ja": "キョーエイ",
        "shop": "supermarket"
      }
    },
    {
      "displayName": "グルメシティ",
      "id": "gourmetcity-fe0970",
      "locationSet": {"include": ["jp"]},
      "tags": {
        "brand": "グルメシティ",
        "brand:en": "Gourmet City",
        "brand:ja": "グルメシティ",
        "brand:wikidata": "Q11300647",
        "name": "グルメシティ",
        "name:en": "Gourmet City",
        "name:ja": "グルメシティ",
        "shop": "supermarket"
      }
    },
    {
      "displayName": "コープ",
      "id": "coop-fe0970",
      "locationSet": {"include": ["jp"]},
      "tags": {
        "alt_name:en": "Co-op",
        "brand": "コープ",
        "brand:en": "CO・OP",
        "brand:ja": "コープ",
        "brand:wikidata": "Q11508615",
        "name": "コープ",
        "name:en": "CO・OP",
        "name:ja": "コープ",
        "official_name": "日本生活協同組合連合会",
        "official_name:en": "Japanese Consumers' Co-operative Union",
        "shop": "supermarket"
      }
    },
    {
      "displayName": "コープこう",
      "id": "coopkobe-fe0970",
      "locationSet": {"include": ["jp"]},
      "tags": {
        "alt_name:en": "Co-op Kobe",
        "brand": "コープこう",
        "brand:en": "CO・OP Kobe",
        "brand:ja": "コープこう",
        "brand:wikidata": "Q5137453",
        "name": "コープこう",
        "name:en": "CO・OP Kobe",
        "name:ja": "コープこう",
        "official_name": "生活協同組合コープこうべ",
        "official_name:en": "The Consumer Co-operative Kobe",
        "shop": "supermarket"
      }
    },
    {
      "displayName": "コープさっぽろ",
      "id": "coopsapporo-fe0970",
      "locationSet": {"include": ["jp"]},
      "tags": {
        "brand": "COOP SAPPORO",
        "brand:en": "COOP SAPPORO",
        "brand:ja": "コープさっぽろ",
        "brand:wikidata": "Q11574624",
        "name": "コープさっぽろ",
        "name:en": "Coop Sapporo",
        "name:ja": "コープさっぽろ",
        "shop": "supermarket"
      }
    },
    {
      "displayName": "コモディイイダ",
      "id": "comodiiida-fe0970",
      "locationSet": {"include": ["jp"]},
      "tags": {
        "brand": "コモディイイダ",
        "brand:en": "Comodi-iida",
        "brand:ja": "コモディイイダ",
        "brand:wikidata": "Q11302699",
        "name": "コモディイイダ",
        "name:en": "Comodi-iida",
        "name:ja": "コモディイイダ",
        "shop": "supermarket"
      }
    },
    {
      "displayName": "ザ・ビッグ",
      "id": "thebig-fe0970",
      "locationSet": {"include": ["jp"]},
      "tags": {
        "brand": "ザ・ビッグ",
        "brand:en": "THE BIG",
        "brand:ja": "ザ・ビッグ",
        "brand:wikidata": "Q11306676",
        "name": "ザ・ビッグ",
        "name:en": "THE BIG",
        "name:ja": "ザ・ビッグ",
        "shop": "supermarket"
      }
    },
    {
      "displayName": "ザ・ビッグ エクスプレス",
      "id": "thebigexpress-fe0970",
      "locationSet": {"include": ["jp"]},
      "tags": {
        "brand": "ザ・ビッグ エクスプレス",
        "brand:en": "THE BIG Express",
        "brand:ja": "ザ・ビッグ エクスプレス",
        "brand:wikidata": "Q11306676",
        "name": "ザ・ビッグ エクスプレス",
        "name:en": "THE BIG Express",
        "name:ja": "ザ・ビッグ エクスプレス",
        "shop": "supermarket"
      }
    },
    {
      "displayName": "サミット",
      "id": "summit-fe0970",
      "locationSet": {"include": ["jp"]},
      "tags": {
        "brand": "サミット",
        "brand:en": "Summit",
        "brand:ja": "サミット",
        "brand:wikidata": "Q11305129",
        "name": "サミット",
        "name:en": "Summit",
        "name:ja": "サミット",
        "shop": "supermarket"
      }
    },
    {
      "displayName": "サンディ",
      "id": "sundi-fe0970",
      "locationSet": {"include": ["jp"]},
      "tags": {
        "brand": "サンディ",
        "brand:en": "Sundi",
        "brand:ja": "サンディ",
        "brand:wikidata": "Q11305717",
        "name": "サンディ",
        "name:ja": "サンディ",
        "shop": "supermarket"
      }
    },
    {
      "displayName": "シティ",
      "id": "city-c0ae3d",
      "locationSet": {
        "include": ["jp-01.geojson"]
      },
      "tags": {
        "brand": "シティ",
        "brand:en": "CITY",
        "brand:ja": "シティ",
        "brand:wikidata": "Q115865410",
        "name": "シティ",
        "name:en": "CITY",
        "name:ja": "シティ",
        "shop": "supermarket"
      }
    },
    {
      "displayName": "シティマート",
      "id": "citymart-c0ae3d",
      "locationSet": {
        "include": ["jp-01.geojson"]
      },
      "tags": {
        "brand": "シティ",
        "brand:en": "CITY",
        "brand:ja": "シティ",
        "brand:wikidata": "Q115865410",
        "name": "シティマート",
        "name:en": "CITY mart",
        "name:ja": "シティマート",
        "shop": "supermarket"
      }
    },
    {
      "displayName": "スーパーアークス",
      "id": "superarcs-fe0970",
      "locationSet": {"include": ["jp"]},
      "tags": {
        "brand": "SUPER ARCS",
        "brand:en": "SUPER ARCS",
        "brand:ja": "スーパーアークス",
        "brand:wikidata": "Q17190570",
        "name": "スーパーアークス",
        "name:en": "Super Arcs",
        "name:ja": "スーパーアークス",
        "shop": "supermarket"
      }
    },
    {
      "displayName": "スーパーアルプス",
      "id": "superalps-fe0970",
      "locationSet": {"include": ["jp"]},
      "tags": {
        "brand": "スーパーアルプス",
        "brand:en": "Super Alps",
        "brand:ja": "スーパーアルプス",
        "brand:wikidata": "Q11313666",
        "name": "スーパーアルプス",
        "name:en": "Super Alps",
        "name:ja": "スーパーアルプス",
        "shop": "supermarket"
      }
    },
    {
      "displayName": "スーパーバリュー",
      "id": "supervalue-fe0970",
      "locationSet": {"include": ["jp"]},
      "tags": {
        "brand": "スーパーバリュー",
        "brand:en": "Super Value",
        "brand:ja": "スーパーバリュー",
        "brand:wikidata": "Q11313802",
        "name": "スーパーバリュー",
        "name:en": "Super Value",
        "name:ja": "スーパーバリュー",
        "shop": "supermarket"
      }
    },
    {
      "displayName": "ダイエー",
      "id": "daiei-fe0970",
      "locationSet": {"include": ["jp"]},
      "tags": {
        "brand": "ダイエー",
        "brand:en": "daiei",
        "brand:ja": "ダイエー",
        "brand:wikidata": "Q11316644",
        "name": "ダイエー",
        "name:en": "Daiei",
        "name:ja": "ダイエー",
        "shop": "supermarket"
      }
    },
    {
      "displayName": "タイヨー（南九州）",
      "id": "taiyo-aba7dc",
      "locationSet": {
        "include": [
          "jp-45.geojson",
          "jp-46.geojson"
        ]
      },
      "tags": {
        "brand": "タイヨー",
        "brand:en": "Taiyo",
        "brand:ja": "タイヨー",
        "brand:wikidata": "Q11315815",
        "name": "タイヨー",
        "name:en": "Taiyo",
        "name:ja": "タイヨー",
        "shop": "supermarket"
      }
    },
    {
      "displayName": "タイヨー（南関東）",
      "id": "taiyo-801a3e",
      "locationSet": {
        "include": [
          "jp-08.geojson",
          "jp-12.geojson"
        ]
      },
      "tags": {
        "brand": "タイヨー",
        "brand:en": "Taiyo",
        "brand:ja": "タイヨー",
        "brand:wikidata": "Q11315814",
        "name": "タイヨー",
        "name:en": "Taiyo",
        "name:ja": "タイヨー",
        "shop": "supermarket"
      }
    },
    {
      "displayName": "トウズ",
      "id": "tous-fe0970",
      "locationSet": {"include": ["jp"]},
      "tags": {
        "brand": "トウズ",
        "brand:en": "Tou's",
        "brand:ja": "トウズ",
        "brand:wikidata": "Q53308796",
        "name": "トウズ",
        "name:en": "Tou's",
        "name:ja": "トウズ",
        "shop": "supermarket"
      }
    },
    {
      "displayName": "トライアル",
      "id": "trial-fe0970",
      "locationSet": {"include": ["jp"]},
      "matchTags": ["shop/variety_store"],
      "tags": {
        "brand": "トライアル",
        "brand:en": "Trial",
        "brand:ja": "トライアル",
        "brand:wikidata": "Q11321723",
        "name": "トライアル",
        "name:en": "Trial",
        "name:ja": "トライアル",
        "shop": "supermarket"
      }
    },
    {
      "displayName": "とりせん",
      "id": "torisen-fe0970",
      "locationSet": {"include": ["jp"]},
      "tags": {
        "brand": "とりせん",
        "brand:en": "Torisen",
        "brand:ja": "とりせん",
        "brand:wikidata": "Q11273505",
        "name": "とりせん",
        "name:en": "Torisen",
        "name:ja": "とりせん",
        "shop": "supermarket"
      }
    },
    {
      "displayName": "バロー",
      "id": "valor-fe0970",
      "locationSet": {"include": ["jp"]},
      "tags": {
        "brand": "バロー",
        "brand:en": "Valor",
        "brand:ja": "バロー",
        "brand:wikidata": "Q11328346",
        "name": "バロー",
        "name:en": "Valor",
        "name:ja": "バロー",
        "shop": "supermarket"
      }
    },
    {
      "displayName": "ピーコックストア",
      "id": "peacockstore-fe0970",
      "locationSet": {"include": ["jp"]},
      "tags": {
        "brand": "PEACOCK STORE",
        "brand:en": "PEACOCK STORE",
        "brand:ja": "ピーコックストア",
        "brand:wikidata": "Q11331715",
        "name": "ピーコックストア",
        "name:en": "Peacock Store",
        "name:ja": "ピーコックストア",
        "shop": "supermarket"
      }
    },
    {
      "displayName": "ピアゴ",
      "id": "piago-fe0970",
      "locationSet": {"include": ["jp"]},
      "tags": {
        "brand": "ピアゴ",
        "brand:en": "PIAGO",
        "brand:ja": "ピアゴ",
        "brand:wikidata": "Q91014434",
        "name": "ピアゴ",
        "name:en": "PIAGO",
        "name:ja": "ピアゴ",
        "shop": "supermarket"
      }
    },
    {
      "displayName": "フジ",
      "id": "fuji-fe0970",
      "locationSet": {"include": ["jp"]},
      "tags": {
        "brand": "フジ",
        "brand:en": "Fuji",
        "brand:ja": "フジ",
        "brand:wikidata": "Q8963035",
        "name": "フジ",
        "name:en": "Fuji",
        "name:ja": "フジ",
        "shop": "supermarket"
      }
    },
    {
      "displayName": "フジグラン",
      "id": "fujigrand-fe0970",
      "locationSet": {"include": ["jp"]},
      "tags": {
        "brand": "フジ",
        "brand:en": "Fuji",
        "brand:ja": "フジ",
        "brand:wikidata": "Q8963035",
        "name": "フジグラン",
        "name:en": "Fuji GRAND",
        "name:ja": "フジグラン",
        "shop": "supermarket"
      }
    },
    {
      "displayName": "フレスタ",
      "id": "fresta-fe0970",
      "locationSet": {"include": ["jp"]},
      "tags": {
        "brand": "フレスタ",
        "brand:en": "Fresta",
        "brand:ja": "フレスタ",
        "brand:wikidata": "Q11333988",
        "name": "フレスタ",
        "name:en": "Fresta",
        "name:ja": "フレスタ",
        "shop": "supermarket"
      }
    },
    {
      "displayName": "ベイシア",
      "id": "beisia-fe0970",
      "locationSet": {"include": ["jp"]},
      "tags": {
        "brand": "ベイシア",
        "brand:en": "Beisia",
        "brand:ja": "ベイシア",
        "brand:wikidata": "Q11336776",
        "name": "ベイシア",
        "name:en": "Beisia",
        "name:ja": "ベイシア",
        "shop": "supermarket"
      }
    },
    {
      "displayName": "ベルク",
      "id": "belc-fe0970",
      "locationSet": {"include": ["jp"]},
      "tags": {
        "brand": "ベルク",
        "brand:en": "Belc",
        "brand:ja": "ベルク",
        "brand:wikidata": "Q11337090",
        "name": "ベルク",
        "name:en": "Belc",
        "name:ja": "ベルク",
        "shop": "supermarket"
      }
    },
    {
      "displayName": "ベルクス",
      "id": "belx-fe0970",
      "locationSet": {"include": ["jp"]},
      "tags": {
        "brand": "ベルクス",
        "brand:en": "Bel'x",
        "brand:ja": "ベルクス",
        "brand:wikidata": "Q11305967",
        "name": "ベルクス",
        "name:en": "Bel'x",
        "name:ja": "ベルクス",
        "shop": "supermarket"
      }
    },
    {
      "displayName": "まいばすけっと",
      "id": "mybasket-fe0970",
      "locationSet": {"include": ["jp"]},
      "tags": {
        "brand": "まいばすけっと",
        "brand:en": "My Basket",
        "brand:ja": "まいばすけっと",
        "brand:wikidata": "Q11278154",
        "name": "まいばすけっと",
        "name:en": "My Basket",
        "name:ja": "まいばすけっと",
        "shop": "supermarket"
      }
    },
    {
      "displayName": "マックスバリュ",
      "id": "maxvalu-fe0970",
      "locationSet": {"include": ["jp"]},
      "tags": {
        "brand": "マックスバリュ",
        "brand:en": "MaxValu",
        "brand:ja": "マックスバリュ",
        "brand:wikidata": "Q11340427",
        "name": "マックスバリュ",
        "name:en": "MaxValu",
        "name:ja": "マックスバリュ",
        "shop": "supermarket"
      }
    },
    {
      "displayName": "マミーマート",
      "id": "mammymart-fe0970",
      "locationSet": {"include": ["jp"]},
      "tags": {
        "brand": "マミーマート",
        "brand:en": "Mammy Mart",
        "brand:ja": "マミーマート",
        "brand:wikidata": "Q11340902",
        "name": "マミーマート",
        "name:en": "Mammy Mart",
        "name:ja": "マミーマート",
        "shop": "supermarket"
      }
    },
    {
      "displayName": "マルエツ",
      "id": "maruetsu-fe0970",
      "locationSet": {"include": ["jp"]},
      "tags": {
        "brand": "マルエツ",
        "brand:en": "Maruetsu",
        "brand:ja": "マルエツ",
        "brand:wikidata": "Q11341197",
        "name": "マルエツ",
        "name:en": "Maruetsu",
        "name:ja": "マルエツ",
        "shop": "supermarket"
      }
    },
    {
      "displayName": "マルエツプチ",
      "id": "maruetsupetit-fe0970",
      "locationSet": {"include": ["jp"]},
      "tags": {
        "brand": "マルエツ",
        "brand:en": "Maruetsu",
        "brand:ja": "マルエツ",
        "brand:wikidata": "Q11341197",
        "name": "マルエツプチ",
        "name:en": "Maruetsu Petit",
        "name:ja": "マルエツプチ",
        "shop": "supermarket"
      }
    },
    {
      "displayName": "マルナカ",
      "id": "marunaka-fe0970",
      "locationSet": {"include": ["jp"]},
      "tags": {
        "brand": "マルナカ",
        "brand:en": "Marunaka",
        "brand:ja": "マルナカ",
        "brand:wikidata": "Q11341399",
        "name": "マルナカ",
        "name:en": "Marunaka",
        "name:ja": "マルナカ",
        "shop": "supermarket"
      }
    },
    {
      "displayName": "ヤオコー",
      "id": "yaoko-fe0970",
      "locationSet": {"include": ["jp"]},
      "tags": {
        "brand": "ヤオコー",
        "brand:en": "Yaoko",
        "brand:ja": "ヤオコー",
        "brand:wikidata": "Q11344967",
        "name": "ヤオコー",
        "name:en": "Yaoko",
        "name:ja": "ヤオコー",
        "shop": "supermarket"
      }
    },
    {
      "displayName": "ヤマナカ",
      "id": "yamanaka-fe0970",
      "locationSet": {"include": ["jp"]},
      "tags": {
        "brand": "ヤマナカ",
        "brand:en": "Yamanaka",
        "brand:ja": "ヤマナカ",
        "brand:wikidata": "Q11345199",
        "name": "ヤマナカ",
        "name:en": "Yamanaka",
        "name:ja": "ヤマナカ",
        "shop": "supermarket"
      }
    },
    {
      "displayName": "ゆめタウン",
      "id": "youmetown-fe0970",
      "locationSet": {"include": ["jp"]},
      "tags": {
        "brand": "ゆめタウン",
        "brand:en": "YouMe Town",
        "brand:ja": "ゆめタウン",
        "brand:wikidata": "Q11280900",
        "name": "ゆめタウン",
        "name:en": "YouMe Town",
        "name:ja": "ゆめタウン",
        "shop": "supermarket"
      }
    },
    {
      "displayName": "ヨークベニマル",
      "id": "yorkbenimaru-fe0970",
      "locationSet": {"include": ["jp"]},
      "tags": {
        "brand": "ヨークベニマル",
        "brand:en": "York Benimaru",
        "brand:ja": "ヨークベニマル",
        "brand:wikidata": "Q11346199",
        "name": "ヨークベニマル",
        "name:en": "York Benimaru",
        "name:ja": "ヨークベニマル",
        "shop": "supermarket"
      }
    },
    {
      "displayName": "ヨークマート",
      "id": "yorkmart-fe0970",
      "locationSet": {"include": ["jp"]},
      "tags": {
        "brand": "ヨークマート",
        "brand:en": "YorkMart",
        "brand:ja": "ヨークマート",
        "brand:wikidata": "Q11346201",
        "name": "ヨークマート",
        "name:en": "YorkMart",
        "name:ja": "ヨークマート",
        "shop": "supermarket"
      }
    },
    {
      "displayName": "ライフ",
      "id": "life-fe0970",
      "locationSet": {"include": ["jp"]},
      "tags": {
        "brand": "ライフ",
        "brand:en": "Life",
        "brand:ja": "ライフ",
        "brand:wikidata": "Q11346476",
        "name": "ライフ",
        "name:en": "Life",
        "name:ja": "ライフ",
        "shop": "supermarket"
      }
    },
    {
      "displayName": "ラッキー",
      "id": "lucky-c0ae3d",
      "locationSet": {
        "include": ["jp-01.geojson"]
      },
      "tags": {
        "brand": "ラッキー",
        "brand:en": "LUCKY",
        "brand:ja": "ラッキー",
        "brand:wikidata": "Q115865306",
        "name": "ラッキー",
        "name:en": "LUCKY",
        "name:ja": "ラッキー",
        "official_name": "北雄ラッキー",
        "official_name:ja": "北雄ラッキー",
        "shop": "supermarket"
      }
    },
    {
      "displayName": "ラッキーマート",
      "id": "luckymart-c0ae3d",
      "locationSet": {
        "include": ["jp-01.geojson"]
      },
      "tags": {
        "brand": "ラッキー",
        "brand:en": "LUCKY",
        "brand:ja": "ラッキー",
        "brand:wikidata": "Q115865306",
        "name": "ラッキーマート",
        "name:en": "LUCKY mart",
        "name:ja": "ラッキーマート",
        "shop": "supermarket"
      }
    },
    {
      "displayName": "ラルズマート",
      "id": "ralsemart-fe0970",
      "locationSet": {"include": ["jp"]},
      "tags": {
        "brand": "RALSE MART",
        "brand:en": "RALSE MART",
        "brand:ja": "ラルズマート",
        "brand:wikidata": "Q11347482",
        "name": "ラルズマート",
        "name:en": "Ralse Mart",
        "name:ja": "ラルズマート",
        "shop": "supermarket"
      }
    },
    {
      "displayName": "ロピア",
      "id": "lopia-fe0970",
      "locationSet": {"include": ["jp"]},
      "tags": {
        "brand": "ロピア",
        "brand:en": "Lopia",
        "brand:ja": "ロピア",
        "brand:wikidata": "Q11350624",
        "name": "ロピア",
        "name:en": "Lopia",
        "name:ja": "ロピア",
        "shop": "supermarket"
      }
    },
    {
      "displayName": "ワイズマート",
      "id": "ysmart-fe0970",
      "locationSet": {"include": ["jp"]},
      "matchNames": ["よしのぶっさん"],
      "tags": {
        "brand": "ワイズマート",
        "brand:en": "Y'smart",
        "brand:ja": "ワイズマート",
        "brand:wikidata": "Q11351175",
        "name": "ワイズマート",
        "name:en": "Y'smart",
        "name:ja": "ワイズマート",
        "shop": "supermarket"
      }
    },
    {
      "displayName": "万代",
      "id": "mandai-fe0970",
      "locationSet": {"include": ["jp"]},
      "tags": {
        "brand": "万代",
        "brand:en": "MANDAI",
        "brand:ja": "万代",
        "brand:wikidata": "Q11353756",
        "name": "万代",
        "name:en": "MANDAI",
        "name:ja": "万代",
        "shop": "supermarket"
      }
    },
    {
      "displayName": "东方冷库",
      "id": "dflk-24a030",
      "locationSet": {
        "include": [[117.1140042, 36.6507007, 50]]
      },
      "note": "仅限山东济南章丘，画圈为济南城市群",
      "preserveTags": ["^name"],
      "tags": {
        "brand": "东方冷库",
        "brand:en": "DFLK",
        "brand:wikidata": "Q123025086",
        "brand:zh": "东方冷库",
        "name": "东方冷库",
        "name:en": "DFLK",
        "name:zh": "东方冷库",
        "shop": "supermarket"
      }
    },
    {
      "displayName": "中百佳乐家",
      "id": "jialejia-eda947",
      "locationSet": {"include": ["cn"]},
      "matchNames": [
        "中佰",
        "中百佳乐家超市",
        "佳乐家",
        "佳乐家超市"
      ],
      "note": "CN-SD.geojson",
      "tags": {
        "brand": "中百佳乐家",
        "brand:en": "JiaLeJia",
        "brand:zh": "中百佳乐家",
        "name": "中百佳乐家",
        "name:en": "JiaLeJia",
        "name:zh": "中百佳乐家",
        "operator": "山东潍坊百货集团",
        "shop": "supermarket"
      }
    },
    {
      "displayName": "京客隆",
      "id": "jingkelong-eda947",
      "locationSet": {"include": ["cn"]},
      "matchNames": ["京客隆超市"],
      "note": "CN-BJ.geojson",
      "tags": {
        "brand": "京客隆",
        "brand:en": "Jingkelong",
        "brand:wikidata": "Q10902027",
        "brand:zh": "京客隆",
        "name": "京客隆",
        "name:en": "Jingkelong",
        "name:zh": "京客隆",
        "shop": "supermarket"
      }
    },
    {
      "displayName": "佳宝食品超級市場 Kai Bo Food Supermarket",
      "id": "kaibofoodsupermarket-745f9c",
      "locationSet": {"include": ["hk"]},
      "matchNames": ["佳宝", "佳寶", "佳寶食品超級市場"],
      "tags": {
        "brand": "佳宝食品超級市場 Kai Bo Food Supermarket",
        "brand:en": "Kai Bo Food Supermarket",
        "brand:wikidata": "Q10886987",
        "brand:zh": "佳宝食品超級市場",
        "name": "佳宝食品超級市場 Kai Bo Food Supermarket",
        "name:en": "Kai Bo Food Supermarket",
        "name:zh": "佳宝食品超級市場",
        "shop": "supermarket"
      }
    },
    {
      "displayName": "全聯福利中心",
      "id": "pxmart-14223e",
      "locationSet": {"include": ["tw"]},
      "tags": {
        "brand": "全聯福利中心",
        "brand:en": "Pxmart",
        "brand:nan": "Choân-liân Hok-lī Tiong-sim",
        "brand:nan-HJ": "全聯福利中心",
        "brand:nan-POJ": "Choân-liân Hok-lī Tiong-sim",
        "brand:nan-TL": "Tsuân-liân Hok-lī Tiong-sim",
        "brand:wikidata": "Q7262792",
        "brand:zh": "全聯福利中心",
        "name": "全聯福利中心",
        "name:en": "Pxmart",
        "name:nan": "Choân-liân Hok-lī Tiong-sim",
        "name:nan-HJ": "全聯福利中心",
        "name:nan-POJ": "Choân-liân Hok-lī Tiong-sim",
        "name:nan-TL": "Tsuân-liân Hok-lī Tiong-sim",
        "name:zh": "全聯福利中心",
        "shop": "supermarket",
        "short_name": "全聯",
        "short_name:nan": "Choân-liân",
        "short_name:nan-HJ": "全聯",
        "short_name:nan-POJ": "Choân-liân",
        "short_name:nan-TL": "Tsuân-liân",
        "short_name:zh": "全聯"
      }
    },
    {
      "displayName": "农工商超市",
      "id": "ngs-eda947",
      "locationSet": {"include": ["cn"]},
      "tags": {
        "brand": "农工商超市",
        "brand:en": "NGS",
        "brand:wikidata": "Q15923587",
        "brand:zh": "农工商超市",
        "brand:zh-Hans": "农工商超市",
        "brand:zh-Hant": "農工商超市",
        "name": "农工商超市",
        "name:en": "NGS",
        "name:zh": "农工商超市",
        "name:zh-Hans": "农工商超市",
        "name:zh-Hant": "農工商超市",
        "shop": "supermarket"
      }
    },
    {
      "displayName": "北京华联",
      "id": "bhg-9c949f",
      "locationSet": {
        "include": ["cn"],
        "exclude": [[117.11307, 36.6507, 85]]
      },
      "matchNames": ["华联", "华联商场", "华联超市"],
      "tags": {
        "brand": "北京华联",
        "brand:en": "BHG",
        "brand:wikidata": "Q4881137",
        "brand:zh": "北京华联",
        "name": "北京华联",
        "name:en": "BHG",
        "name:zh": "北京华联",
        "shop": "supermarket"
      }
    },
    {
      "displayName": "华润万家",
      "id": "vanguard-85bacf",
      "locationSet": {
        "include": ["cn"],
        "exclude": ["hk"]
      },
      "matchNames": ["华润万家超市"],
      "tags": {
        "brand": "华润万家",
        "brand:en": "Vanguard",
        "brand:wikidata": "Q5099892",
        "brand:zh": "华润万家",
        "name": "华润万家",
        "name:en": "Vanguard",
        "name:zh": "华润万家",
        "shop": "supermarket"
      }
    },
    {
      "displayName": "大张超市",
      "id": "dazhang-eda947",
      "locationSet": {"include": ["cn"]},
      "note": "CN-HA.geojson",
      "tags": {
        "brand": "大张超市",
        "brand:en": "DAZHANG",
        "brand:wikidata": "Q111270003",
        "brand:zh": "大张超市",
        "name": "大张超市",
        "name:en": "DAZHANG",
        "name:zh": "大张超市",
        "shop": "supermarket"
      }
    },
    {
      "displayName": "大润发",
      "id": "rtmart-eda947",
      "locationSet": {"include": ["cn"]},
      "matchNames": ["大润发超市"],
      "tags": {
        "brand": "大润发",
        "brand:en": "RT-Mart",
        "brand:wikidata": "Q7277802",
        "brand:zh": "大润发",
        "name": "大润发",
        "name:en": "RT-Mart",
        "name:zh": "大润发",
        "shop": "supermarket"
      }
    },
    {
      "displayName": "大潤發",
      "id": "rtmart-14223e",
      "locationSet": {"include": ["tw"]},
      "tags": {
        "brand": "大潤發",
        "brand:en": "RT-Mart",
        "brand:wikidata": "Q7277802",
        "brand:zh": "大潤發",
        "name": "大潤發",
        "name:en": "RT-Mart",
        "name:zh": "大潤發",
        "shop": "supermarket"
      }
    },
    {
      "displayName": "大統華 T&T Supermarket",
      "id": "tandtsupermarket-76454b",
      "locationSet": {"include": ["ca"]},
      "tags": {
        "brand": "T&T Supermarket",
        "brand:wikidata": "Q837893",
        "name": "大統華 T&T Supermarket",
        "name:en": "T&T Supermarket",
        "name:zh-Hans": "大统华",
        "name:zh-Hant": "大統華",
        "shop": "supermarket"
      }
    },
    {
      "displayName": "家乐福",
      "id": "carrefour-3265be",
      "locationSet": {
        "include": ["cn"],
        "exclude": ["hk", "mo"]
      },
      "matchNames": ["家乐福超市"],
      "note": "Looks like Carrefour leaves HK, so don't need new entry.",
      "tags": {
        "brand": "家乐福",
        "brand:en": "Carrefour",
        "brand:wikidata": "Q3117359",
        "brand:zh": "家乐福",
        "name": "家乐福",
        "name:en": "Carrefour",
        "name:zh": "家乐福",
        "shop": "supermarket"
      }
    },
    {
      "displayName": "家家悦",
      "id": "jiajiayue-eda947",
      "locationSet": {"include": ["cn"]},
      "preserveTags": ["^name"],
      "tags": {
        "brand": "家家悦",
        "brand:en": "JIAJIAYUE",
        "brand:wikidata": "Q123025078",
        "brand:zh": "家家悦",
        "name": "家家悦",
        "name:en": "JIAJIAYUE",
        "name:zh": "家家悦",
        "shop": "supermarket"
      }
    },
    {
      "displayName": "家樂福",
      "id": "carrefour-14223e",
      "locationSet": {"include": ["tw"]},
      "tags": {
        "brand": "家樂福",
        "brand:en": "Carrefour",
        "brand:nan": "Ka-lo̍k-hok",
        "brand:nan-HJ": "家樂福",
        "brand:nan-POJ": "Ka-lo̍k-hok",
        "brand:nan-TL": "Ka-lo̍k-hok",
        "brand:wikidata": "Q3117359",
        "brand:zh": "家樂福",
        "name": "家樂福",
        "name:en": "Carrefour",
        "name:nan": "Ka-lo̍k-hok",
        "name:nan-HJ": "家樂福",
        "name:nan-POJ": "Ka-lo̍k-hok",
        "name:nan-TL": "Ka-lo̍k-hok",
        "name:zh": "家樂福",
        "shop": "supermarket"
      }
    },
    {
      "displayName": "家樂福超市",
      "id": "carrefourmarket-14223e",
      "locationSet": {"include": ["tw"]},
      "matchNames": ["頂好", "頂好超市"],
      "tags": {
        "brand": "家樂福超市",
        "brand:en": "Carrefour Market",
        "brand:nan": "Ka-lo̍k-hok Chhiau-chhī",
        "brand:nan-HJ": "家樂福超市",
        "brand:nan-POJ": "Ka-lo̍k-hok Chhiau-chhī",
        "brand:nan-TL": "Ka-lo̍k-hok Tshiau-tshī",
        "brand:wikidata": "Q2689639",
        "brand:zh": "家樂福超市",
        "name": "家樂福超市",
        "name:en": "Carrefour Market",
        "name:nan": "Ka-lo̍k-hok Chhiau-chhī",
        "name:nan-HJ": "家樂福超市",
        "name:nan-POJ": "Ka-lo̍k-hok Chhiau-chhī",
        "name:nan-TL": "Ka-lo̍k-hok Tshiau-tshī",
        "name:zh": "家樂福超市",
        "shop": "supermarket"
      }
    },
    {
      "displayName": "惠康 Wellcome",
      "id": "wellcome-745f9c",
      "locationSet": {"include": ["hk"]},
      "tags": {
        "brand": "惠康 Wellcome",
        "brand:en": "Wellcome",
        "brand:wikidata": "Q706247",
        "brand:zh": "惠康",
        "brand:zh-Hans": "惠康",
        "brand:zh-Hant": "惠康",
        "name": "惠康 Wellcome",
        "name:en": "Wellcome",
        "name:zh": "惠康",
        "name:zh-Hans": "惠康",
        "name:zh-Hant": "惠康",
        "shop": "supermarket"
      }
    },
    {
      "displayName": "成城石井",
      "id": "seijoishii-fe0970",
      "locationSet": {"include": ["jp"]},
      "tags": {
        "brand": "成城石井",
        "brand:en": "Seijo Ishii",
        "brand:ja": "成城石井",
        "brand:wikidata": "Q11495410",
        "name": "成城石井",
        "name:en": "Seijo Ishii",
        "name:ja": "成城石井",
        "shop": "supermarket"
      }
    },
    {
      "displayName": "東光ストア",
      "id": "tokoustore-fe0970",
      "locationSet": {"include": ["jp"]},
      "tags": {
        "brand": "東光ストア",
        "brand:en": "TOKOU STORE",
        "brand:ja": "東光ストア",
        "brand:wikidata": "Q11526020",
        "name": "東光ストア",
        "name:en": "Tokou Store",
        "name:ja": "東光ストア",
        "shop": "supermarket"
      }
    },
    {
      "displayName": "東急ストア",
      "id": "tokyustore-fe0970",
      "locationSet": {"include": ["jp"]},
      "tags": {
        "brand": "東急ストア",
        "brand:en": "Tokyu Store",
        "brand:ja": "東急ストア",
        "brand:wikidata": "Q11526963",
        "name": "東急ストア",
        "name:en": "Tokyu Store",
        "name:ja": "東急ストア",
        "shop": "supermarket"
      }
    },
    {
      "displayName": "東武ストア",
      "id": "tobustore-fe0970",
      "locationSet": {"include": ["jp"]},
      "tags": {
        "brand": "東武ストア",
        "brand:en": "Tobu Store",
        "brand:ja": "東武ストア",
        "brand:wikidata": "Q11527478",
        "name": "東武ストア",
        "name:en": "Tobu Store",
        "name:ja": "東武ストア",
        "shop": "supermarket"
      }
    },
    {
      "displayName": "楓康超市",
      "id": "funcomsupermarket-14223e",
      "locationSet": {"include": ["tw"]},
      "matchNames": ["台湾楓康超市"],
      "tags": {
        "brand": "楓康超市",
        "brand:en": "Funcom Supermarket",
        "brand:ja": "楓康超市",
        "brand:wikidata": "Q10915548",
        "name": "楓康超市",
        "name:en": "Funcom Supermarket",
        "name:ja": "楓康超市",
        "shop": "supermarket"
      }
    },
    {
      "displayName": "業務スーパー",
      "id": "gyomusuper-fe0970",
      "locationSet": {"include": ["jp"]},
      "tags": {
        "brand": "業務スーパー",
        "brand:en": "Gyomu Super",
        "brand:ja": "業務スーパー",
        "brand:ja-Latn": "Gyōmu sūpā",
        "brand:wikidata": "Q11590183",
        "name": "業務スーパー",
        "name:en": "Gyomu Super",
        "name:ja": "業務スーパー",
        "name:ja-Latn": "Gyōmu sūpā",
        "shop": "supermarket"
      }
    },
    {
      "displayName": "永旺",
      "id": "aeon-85bacf",
      "locationSet": {
        "include": ["cn"],
        "exclude": ["hk"]
      },
      "tags": {
        "brand": "永旺",
        "brand:en": "AEON",
        "brand:wikidata": "Q271413",
        "brand:zh": "永旺",
        "name": "永旺",
        "name:en": "AEON",
        "name:zh": "永旺",
        "shop": "supermarket"
      }
    },
    {
      "displayName": "永旺 AEON",
      "id": "aeon-745f9c",
      "locationSet": {"include": ["hk"]},
      "matchNames": ["吉之島"],
      "tags": {
        "brand": "AEON",
        "brand:en": "AEON",
        "brand:wikidata": "Q271413",
        "brand:zh": "永旺",
        "name": "AEON",
        "name:en": "AEON",
        "name:zh": "永旺",
        "shop": "supermarket"
      }
    },
    {
      "displayName": "永辉超市",
      "id": "yonghuisuperstores-eda947",
      "locationSet": {"include": ["cn"]},
      "matchNames": ["永辉"],
      "matchTags": ["shop/convenience"],
      "tags": {
        "brand": "永辉超市",
        "brand:en": "Yonghui Superstores",
        "brand:wikidata": "Q17028520",
        "brand:zh": "永辉超市",
        "name": "永辉超市",
        "name:en": "Yonghui Superstores",
        "name:zh": "永辉超市",
        "shop": "supermarket"
      }
    },
    {
      "displayName": "沃尔玛",
      "id": "walmart-eda947",
      "locationSet": {"include": ["cn"]},
      "matchNames": ["沃尔玛超市"],
      "tags": {
        "brand": "沃尔玛",
        "brand:en": "Walmart",
        "brand:wikidata": "Q483551",
        "brand:zh": "沃尔玛",
        "name": "沃尔玛",
        "name:en": "Walmart",
        "name:zh": "沃尔玛",
        "shop": "supermarket"
      }
    },
    {
      "displayName": "济南华联超市",
      "id": "jinanhualian-24a030",
      "locationSet": {
        "include": [[117.1140042, 36.6507007, 50]]
      },
      "matchNames": ["济南华联"],
      "note": "仅限山东济南，画圈为济南城市群",
      "preserveTags": ["^name"],
      "tags": {
        "brand": "济南华联超市",
        "brand:en": "Jinan Hualian",
        "brand:wikidata": "Q123025079",
        "brand:zh": "济南华联超市",
        "name": "济南华联超市",
        "name:en": "Jinan Hualian",
        "name:zh": "济南华联超市",
        "shop": "supermarket"
      }
    },
    {
      "displayName": "物美",
      "id": "wumart-eda947",
      "locationSet": {"include": ["cn"]},
      "matchNames": ["物美超市"],
      "tags": {
        "brand": "物美",
        "brand:en": "Wumart",
        "brand:wikidata": "Q8039225",
        "brand:zh": "物美",
        "name": "物美",
        "name:en": "Wumart",
        "name:zh": "物美",
        "shop": "supermarket"
      }
    },
    {
      "displayName": "百佳超級市場 PARKnSHOP",
      "id": "parknshop-3601ab",
      "locationSet": {"include": ["hk", "mo"]},
      "tags": {
        "brand": "百佳超級市場 PARKnSHOP",
        "brand:en": "PARKnSHOP",
        "brand:wikidata": "Q7138619",
        "brand:zh": "百佳超級市場",
        "brand:zh-Hans": "百佳超級市場",
        "brand:zh-Hant": "百佳超级市场",
        "name": "百佳 PARKnSHOP",
        "name:en": "PARKnSHOP",
        "name:zh": "百佳",
        "name:zh-Hans": "百佳",
        "name:zh-Hant": "百佳",
        "operator": "屈臣氏集團 A.S. Watson Group",
        "operator:en": "A.S. Watson Group",
        "operator:wikidata": "Q4647401",
        "operator:zh": "屈臣氏集團",
        "operator:zh-Hans": "屈臣氏集团",
        "operator:zh-Hant": "屈臣氏集團",
        "shop": "supermarket"
      }
    },
    {
      "displayName": "百姓量贩",
      "id": "baixing-eda947",
      "locationSet": {"include": ["cn"]},
      "note": "仅限河南",
      "preserveTags": ["^name"],
      "tags": {
        "brand": "百姓量贩",
        "brand:en": "BAIXING",
        "brand:wikidata": "Q123025089",
        "brand:zh": "百姓量贩",
        "name": "百姓量贩",
        "name:en": "BAIXING",
        "name:zh": "百姓量贩",
        "shop": "supermarket"
      }
    },
    {
      "displayName": "盒马鲜生",
      "id": "freshhema-eda947",
      "locationSet": {"include": ["cn"]},
      "matchNames": ["盒马"],
      "matchTags": ["shop/convenience"],
      "tags": {
        "brand": "盒马鲜生",
        "brand:en": "Fresh Hema",
        "brand:wikidata": "Q58617964",
        "brand:zh": "盒马鲜生",
        "name": "盒马鲜生",
        "name:en": "Fresh Hema",
        "name:zh": "盒马鲜生",
        "shop": "supermarket"
      }
    },
    {
      "displayName": "相鉄ローゼン",
      "id": "sotetsurosen-fe0970",
      "locationSet": {"include": ["jp"]},
      "tags": {
        "alt_name": "そうてつローゼン",
        "brand": "相鉄ローゼン",
        "brand:en": "Sotetsu Rosen",
        "brand:ja": "相鉄ローゼン",
        "brand:wikidata": "Q11582450",
        "name": "相鉄ローゼン",
        "name:en": "Sotetsu Rosen",
        "name:ja": "相鉄ローゼン",
        "shop": "supermarket"
      }
    },
    {
      "displayName": "美廉社",
      "id": "simplemart-14223e",
      "locationSet": {"include": ["tw"]},
      "tags": {
        "brand": "美廉社",
        "brand:en": "Simple Mart",
        "brand:nan": "Bí-liâm-siā",
        "brand:nan-HJ": "美廉社",
        "brand:nan-POJ": "Bí-liâm-siā",
        "brand:nan-TL": "Bí-liâm-siā",
        "brand:wikidata": "Q15914017",
        "brand:zh": "美廉社",
        "name": "美廉社",
        "name:en": "Simple Mart",
        "name:nan": "Bí-liâm-siā",
        "name:nan-HJ": "美廉社",
        "name:nan-POJ": "Bí-liâm-siā",
        "name:nan-TL": "Bí-liâm-siā",
        "name:zh": "美廉社",
        "shop": "supermarket"
      }
    },
    {
      "displayName": "華潤萬家 Vanguard",
      "id": "vanguard-745f9c",
      "locationSet": {"include": ["hk"]},
      "tags": {
        "brand": "華潤萬家 Vanguard",
        "brand:en": "Vanguard",
        "brand:wikidata": "Q5099892",
        "brand:zh": "華潤萬家",
        "name": "華潤萬家 Vanguard",
        "name:en": "Vanguard",
        "name:zh": "華潤萬家",
        "shop": "supermarket"
      }
    },
    {
      "displayName": "西友",
      "id": "seiyu-fe0970",
      "locationSet": {"include": ["jp"]},
      "tags": {
        "brand": "西友",
        "brand:en": "Seiyu",
        "brand:ja": "西友",
        "brand:wikidata": "Q3108542",
        "name": "西友",
        "name:en": "Seiyu",
        "name:ja": "西友",
        "shop": "supermarket"
      }
    },
    {
      "displayName": "银座超市",
      "id": "inzone-eda947",
      "locationSet": {"include": ["cn"]},
      "note": "仅限山东、河北、河南",
      "preserveTags": ["^name"],
      "tags": {
        "brand": "银座超市",
        "brand:en": "Inzone",
        "brand:wikidata": "Q123025090",
        "brand:zh": "银座超市",
        "name": "银座超市",
        "name:en": "Inzone",
        "name:zh": "银座超市",
        "shop": "supermarket"
      }
    },
    {
      "displayName": "长申国际购物广场",
      "id": "charmson-eda947",
      "locationSet": {"include": ["cn"]},
      "note": "exclude CN-HA.geojson",
      "tags": {
        "brand": "长申国际购物广场",
        "brand:en": "Charmson",
        "brand:wikidata": "Q111270006",
        "brand:zh": "长申国际购物广场",
        "name": "长申国际购物广场",
        "name:en": "Charmson",
        "name:zh": "长申国际购物广场",
        "shop": "supermarket"
      }
    },
    {
      "displayName": "関西スーパー",
      "id": "kansaisuper-fe0970",
      "locationSet": {"include": ["jp"]},
      "tags": {
        "brand": "関西スーパー",
        "brand:en": "Kansai Super",
        "brand:ja": "関西スーパー",
        "brand:wikidata": "Q11656215",
        "name": "関西スーパー",
        "name:en": "Kansai Super",
        "name:ja": "関西スーパー",
        "shop": "supermarket"
      }
    }
  ]
}<|MERGE_RESOLUTION|>--- conflicted
+++ resolved
@@ -31,7 +31,6 @@
   },
   "items": [
     {
-<<<<<<< HEAD
       "displayName": "Lotus's go fresh",
       "locationSet": {"include": ["th", "my"]},
       "matchNames": [
@@ -41,14 +40,16 @@
         "brand": "Lotus's go fresh",
         "brand:wikidata": "Q125937967",
         "name": "Lotus's go fresh",
-=======
+        "shop": "supermarket"
+      }
+    },
+    {
       "displayName": "CJ Supermarket",
       "locationSet": {"include": ["th"]},
       "tags": {
         "brand": "CJ Express",
         "brand:wikidata": "Q125874457",
         "name": "CJ Supermarket",
->>>>>>> 868c3f6d
         "shop": "supermarket"
       }
     },
