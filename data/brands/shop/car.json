--- conflicted
+++ resolved
@@ -13,7 +13,6 @@
   },
   "items": [
     {
-<<<<<<< HEAD
       "displayName": "Abarth",
       "id": "abarth-13eeb7",
       "locationSet": {"include": ["001"]},
@@ -21,14 +20,15 @@
         "brand": "Abarth",
         "brand:wikidata": "Q26823",
         "name": "Abarth",
-=======
+      }
+    },
+    {
       "displayName": "Hino Motors",
       "locationSet": {"include": ["001"]},
       "tags": {
         "brand": "Hino Motors",
         "brand:wikidata": "Q867667",
         "name": "Hino Motors",
->>>>>>> aca64326
         "shop": "car"
       }
     },
