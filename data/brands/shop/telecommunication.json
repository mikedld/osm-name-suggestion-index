--- conflicted
+++ resolved
@@ -49,7 +49,6 @@
       }
     },
     {
-<<<<<<< HEAD
       "displayName": "Cosmote",
       "id": "cosmote-d5175a",
       "locationSet": {"include": ["gr"]},
@@ -57,19 +56,20 @@
         "brand": "Cosmote",
         "brand:wikidata": "Q1136203",
         "name": "Cosmote",
-=======
+        "shop": "telecommunication"
+      }
+    },
+    {
       "displayName": "Vodafone",
       "locationSet": {"include": ["es", "gr", "it", "nl"]},
       "tags": {
         "brand": "Vodafone",
         "brand:wikidata": "Q122141",
         "name": "Vodafone",
->>>>>>> ba864ea5
-        "shop": "telecommunication"
-      }
-    },
-    {
-<<<<<<< HEAD
+        "shop": "telecommunication"
+      }
+    },
+    {
       "displayName": "Nova",
       "id": "nova-d5175a",
       "locationSet": {"include": ["gr"]},
@@ -82,7 +82,10 @@
         "brand": "Nova",
         "brand:wikidata": "Q1608689",
         "name": "Nova",
-=======
+        "shop": "telecommunication"
+      }
+    },
+    {
       "displayName": "Movistar",
       "locationSet": {"include": ["es"]},
       "matchNames": ["movistar españa"],
@@ -101,7 +104,6 @@
         "brand": "Yoigo",
         "brand:wikidata": "Q2630989",
         "name": "Yoigo",
->>>>>>> ba864ea5
         "shop": "telecommunication"
       }
     },
