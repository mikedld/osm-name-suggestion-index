--- conflicted
+++ resolved
@@ -5800,7 +5800,7 @@
       }
     },
     {
-<<<<<<< HEAD
+
       "displayName": "Коло",
       "id": "kolo-6m3k6d",
       "locationSet": {"include": ["ua"]},
@@ -5810,8 +5810,10 @@
         "name": "Коло",
         "name:uk": "Коло",
         "name:ru": "Коло",
-        "name:en": "Kolo",
-=======
+        "name:en": "Kolo"
+      }
+    },
+    {
       "displayName": "十足",
       "id": "shizu-zhejiang-cn",
       "locationSet": {"include": ["cn"]},
@@ -5823,7 +5825,6 @@
         "name": "十足",
         "name:en": "Shizu",
         "name:zh": "十足",
->>>>>>> c0462c3b
         "shop": "convenience"
       }
     }
