{
  "properties": {
    "path": "brands/shop/convenience",
    "exclude": {
      "generic": [
        "^\"продукти\"$",
        "^(bakkal|baqala|bodega|delikatesy|dépanneur|dorfladen|kisbolt|market|mercearia|parduotuvė|potraviny|prehrana|spätkauf|vegyesbolt|večerka|weltladen)$",
        "^(convenience|corner|general|sari-sari)( store)?$",
        "^(mini|super|food)?\\s?(market|mart|mercado)( non-stop)?$",
        "^(sklep )?(spożywcz(y|o))(-przemysłowy)?$",
        "^(крамниця|купец)$",
        "^(мини)?[ -]?(магазин|маркет)$",
        "^[eé]pic(erie|ier)$",
        "^aliment(ation|ación|ar[ai])( g[eé]n[eé]rale)?$",
        "^alimentară$",
        "^duka la vyakula$",
        "^kios(co|k|ko|que)?$",
        "^magazin\\s?(alimentar|mixt|non-stop)?",
        "^nafaka$",
        "^post office$",
        "^pulper[ií]a$",
        "^retail shop$",
        "^smíšené zboží$",
        "^tienda( de (barrio|abarrotes|variedades))?$",
        "^tiendita$",
        "^мінімаркет$",
        "^продукт(овый|и|ы)?( магазин)?$",
        "^продуктовий( магазин)?$",
        "^универ(маг|сам)$",
        "^хүнсний дэлгүүр$",
        "^მარკეტი( \\(market\\))?",
        "^بقال(ة)?$",
        "^マーケット$",
        "^小卖部$"
      ],
      "named": [
        "^(24 часа|августина|альянс|апельсин|ассорти|бер[её]зка|бриз|валентина|весна|визит|ветеран|водолей|гастроном|гермес|гурман|диана|добрый|дружба|домашний|елена)$",
        "^(777|independent)$",
        "^(almac[eé]n|despensa|mini\\s?abc|milk bar)$",
        "^(boutique d'alimentation|sup[eé]rette)$",
        "^(калинка|каштан|колобок|колос(ок)?|каравай|кооператор|корзинка|кулинария|лакомка|ласточка|лидер|луч|любава|любимый|людмила|люкс)$",
        "^(меркурий|мечта|мираж|белорусские продукты|продукты 24|натали|надежда|ника)$",
        "^(оазис|околица|олимп|парус|пеликан|престиж|подсолнух|радуга|росинка|ромашка|родник|рассвет|русь)$",
        "^(сельпо|семейный|сказка|солнышко|спутник|солнечный|светлана|удача|ивушка)$",
        "^(юбилейный|южный|юлия|эконом|шанс|чайка|центральный|хороший|хуторок|фаворит|фортуна|татьяна|тройка|эдем|уют)$",
        "^(昭和|ロイヤル・ダッチ・)?シェル(石油)?$",
        "^караван$",
        "^лукошко$",
        "^руслан$",
        "^смак$"
      ]
    }
  },
  "items": [
    {
      "displayName": "10-11",
      "id": "1011-ead397",
      "locationSet": {"include": ["is"]},
      "tags": {
        "brand": "10-11",
        "brand:wikidata": "Q65336720",
        "name": "10-11",
        "shop": "convenience"
      }
    },
    {
      "displayName": "1st Stop",
      "id": "1ststop-f1e40b",
      "locationSet": {"include": ["us"]},
      "matchNames": ["first stop"],
      "tags": {
        "brand": "1st Stop",
        "brand:wikidata": "Q65706152",
        "name": "1st Stop",
        "shop": "convenience"
      }
    },
    {
      "displayName": "7-Eleven",
      "id": "7eleven-e1b4e3",
      "locationSet": {
        "include": ["001"],
        "exclude": ["jp", "kr", "no"]
      },
      "matchNames": [
        "7-11",
        "7-eleven australia",
        "7-eleven canada",
        "7-eleven philippines",
        "seven eleven"
      ],
      "matchTags": ["shop/supermarket"],
      "tags": {
        "brand": "7-Eleven",
        "brand:wikidata": "Q259340",
        "name": "7-Eleven",
        "shop": "convenience"
      }
    },
    {
      "displayName": "7-Eleven (Norge)",
      "id": "7eleven-2da37b",
      "locationSet": {"include": ["no"]},
      "matchNames": ["7-11", "seven eleven"],
      "matchTags": ["shop/supermarket"],
      "note": "https://github.com/osmlab/name-suggestion-index/issues/5500",
      "preserveTags": ["^name"],
      "tags": {
        "brand": "7-Eleven",
        "brand:wikidata": "Q259340",
        "name": "7-Eleven",
        "shop": "convenience"
      }
    },
    {
      "displayName": "7/24 Mix",
      "id": "724mix-9d5235",
      "locationSet": {"include": ["mx"]},
      "tags": {
        "brand": "7/24 Mix",
        "brand:wikidata": "Q113264389",
        "name": "7/24 Mix",
        "shop": "convenience"
      }
    },
    {
      "displayName": "759阿信屋 759 Store",
      "id": "759store-298a73",
      "locationSet": {"include": ["hk"]},
      "tags": {
        "brand": "759阿信屋 759 Store",
        "brand:wikidata": "Q10846179",
        "brand:zh": "759阿信屋",
        "brand:zh-Hans": "759阿信屋",
        "brand:zh-Hant": "759阿信屋",
        "name": "759阿信屋 759 Store",
        "name:en": "759 Store",
        "name:zh": "759阿信屋",
        "name:zh-Hans": "759阿信屋",
        "name:zh-Hant": "759阿信屋",
        "shop": "convenience"
      }
    },
    {
      "displayName": "76",
      "id": "76-f1e40b",
      "locationSet": {"include": ["us"]},
      "tags": {
        "brand": "76",
        "brand:wikidata": "Q1658320",
        "name": "76",
        "shop": "convenience"
      }
    },
    {
      "displayName": "8 à Huit",
      "id": "8ahuit-bf3eb4",
      "locationSet": {"include": ["fr"]},
      "tags": {
        "brand": "8 à Huit",
        "brand:wikidata": "Q2818601",
        "name": "8 à Huit",
        "shop": "convenience"
      }
    },
    {
      "displayName": "Abarrotes Monterrey",
      "id": "abarrotesmonterrey-9d5235",
      "locationSet": {"include": ["mx"]},
      "matchTags": ["shop/supermarket"],
      "tags": {
        "brand": "Abarrotes Monterrey",
        "brand:wikidata": "Q113182569",
        "name": "Abarrotes Monterrey",
        "shop": "convenience"
      }
    },
    {
      "displayName": "ABC (Hawaii)",
      "id": "abc-540f13",
      "locationSet": {"include": ["us-hi"]},
      "matchNames": ["abc stores"],
      "tags": {
        "brand": "ABC",
        "brand:wikidata": "Q4650251",
        "name": "ABC",
        "shop": "convenience"
      }
    },
    {
      "displayName": "abc (Polska)",
      "id": "abc-95f41b",
      "locationSet": {"include": ["pl"]},
      "matchTags": ["shop/supermarket"],
      "tags": {
        "brand": "abc",
        "brand:wikidata": "Q11683985",
        "name": "abc",
        "shop": "convenience"
      }
    },
    {
      "displayName": "Admiral",
      "id": "admiral-f1e40b",
      "locationSet": {"include": ["us"]},
      "tags": {
        "brand": "Admiral",
        "name": "Admiral",
        "shop": "convenience"
      }
    },
    {
      "displayName": "Aibė",
      "id": "aibe-64a6c9",
      "locationSet": {"include": ["lt"]},
      "tags": {
        "brand": "Aibė",
        "brand:wikidata": "Q1022952",
        "name": "Aibė",
        "shop": "convenience"
      }
    },
    {
      "displayName": "Albert Heijn to go",
      "id": "albertheijntogo-f85122",
      "locationSet": {"include": ["nl"]},
      "tags": {
        "brand": "Albert Heijn to go",
        "brand:wikidata": "Q77971185",
        "name": "Albert Heijn to go",
        "official_name": "AH to go",
        "shop": "convenience"
      }
    },
    {
      "displayName": "Alepa",
      "id": "alepa-5dea79",
      "locationSet": {"include": ["fi"]},
      "tags": {
        "brand": "Alepa",
        "brand:wikidata": "Q4716167",
        "name": "Alepa",
        "shop": "convenience"
      }
    },
    {
      "displayName": "Alfa Express",
      "id": "alfaexpress-bb8a09",
      "locationSet": {"include": ["id"]},
      "tags": {
        "brand": "Alfa Express",
        "brand:wikidata": "Q12471463",
        "name": "Alfa Express",
        "shop": "convenience"
      }
    },
    {
      "displayName": "Alfamart",
      "id": "alfamart-28d321",
      "locationSet": {"include": ["id", "ph"]},
      "matchTags": ["shop/supermarket"],
      "tags": {
        "brand": "Alfamart",
        "brand:wikidata": "Q23745600",
        "name": "Alfamart",
        "shop": "convenience"
      }
    },
    {
      "displayName": "Alfamidi",
      "id": "alfamidi-bb8a09",
      "locationSet": {"include": ["id"]},
      "tags": {
        "brand": "Alfamidi",
        "brand:wikidata": "Q12471462",
        "name": "Alfamidi",
        "shop": "convenience"
      }
    },
    {
      "displayName": "All Day Convenience Store",
      "id": "alldayconveniencestore-fb2210",
      "locationSet": {"include": ["ph"]},
      "tags": {
        "brand": "All Day",
        "brand:wikidata": "Q120142311",
        "name": "All Day Convenience Store",
        "shop": "convenience"
      }
    },
    {
      "displayName": "Allsup's",
      "id": "allsups-f1e40b",
      "locationSet": {"include": ["us"]},
      "matchNames": [
        "allsup's convenience store"
      ],
      "tags": {
        "brand": "Allsup's",
        "brand:wikidata": "Q4733292",
        "name": "Allsup's",
        "shop": "convenience"
      }
    },
    {
      "displayName": "Alltown",
      "id": "alltown-ae58e4",
      "locationSet": {
        "include": [
          "us-ct.geojson",
          "us-ma.geojson",
          "us-me.geojson",
          "us-nh.geojson",
          "us-ri.geojson"
        ]
      },
      "tags": {
        "brand": "Alltown",
        "brand:wikidata": "Q119586667",
        "name": "Alltown",
        "shop": "convenience"
      }
    },
    {
      "displayName": "Alltown Fresh",
      "id": "alltownfresh-790588",
      "locationSet": {
        "include": [
          "us-ct.geojson",
          "us-ma.geojson",
          "us-nh.geojson",
          "us-ny.geojson"
        ]
      },
      "tags": {
        "brand": "Alltown Fresh",
        "brand:wikidata": "Q119591365",
        "name": "Alltown Fresh",
        "shop": "convenience"
      }
    },
    {
      "displayName": "Aloha Island Mart",
      "id": "alohaislandmart-f1e40b",
      "locationSet": {"include": ["us"]},
      "tags": {
        "brand": "Aloha Petroleum",
        "brand:wikidata": "Q4734197",
        "name": "Aloha Island Mart",
        "shop": "convenience"
      }
    },
    {
      "displayName": "Alta Convenience",
      "id": "altaconvenience-f1e40b",
      "locationSet": {"include": ["us"]},
      "tags": {
        "brand": "Alta Convenience",
        "brand:wikidata": "Q110311797",
        "name": "Alta Convenience",
        "shop": "convenience"
      }
    },
    {
      "displayName": "Aman",
      "id": "714782-3015fb",
      "locationSet": {"include": ["rs"]},
      "tags": {
        "brand": "Аман",
        "brand:sr": "Аман",
        "brand:sr-Latn": "Aman",
        "brand:wikidata": "Q116235856",
        "name": "Аман",
        "name:sr": "Аман",
        "name:sr-Latn": "Aman",
        "shop": "convenience"
      }
    },
    {
      "displayName": "Amazon Go",
      "id": "amazongo-f1e40b",
      "locationSet": {"include": ["us"]},
      "tags": {
        "brand": "Amazon Fresh",
        "brand:wikidata": "Q27676067",
        "name": "Amazon Go",
        "shop": "convenience"
      }
    },
    {
      "displayName": "AmeriStop",
      "id": "ameristop-f1e40b",
      "locationSet": {"include": ["us"]},
      "tags": {
        "brand": "AmeriStop",
        "brand:wikidata": "Q66048258",
        "name": "AmeriStop",
        "shop": "convenience"
      }
    },
    {
      "displayName": "Amoco",
      "id": "amoco-f1e40b",
      "locationSet": {"include": ["us"]},
      "tags": {
        "brand": "Amoco",
        "brand:wikidata": "Q465952",
        "name": "Amoco",
        "shop": "convenience"
      }
    },
    {
      "displayName": "ampm",
      "id": "ampm-4d6b4b",
      "locationSet": {"include": ["001"]},
      "tags": {
        "brand": "ampm",
        "brand:wikidata": "Q306960",
        "name": "ampm",
        "shop": "convenience"
      }
    },
    {
      "displayName": "Ampol Foodary",
      "id": "ampolfoodary-0b0ae9",
      "locationSet": {"include": ["au"]},
      "tags": {
        "brand": "Ampol Foodary",
        "name": "Ampol Foodary",
        "shop": "convenience"
      }
    },
    {
      "displayName": "APlus (Sunoco)",
      "id": "aplus-f1e40b",
      "locationSet": {"include": ["us"]},
      "tags": {
        "brand": "APlus",
        "brand:wikidata": "Q4646934",
        "name": "APlus",
        "shop": "convenience"
      }
    },
    {
      "displayName": "Applegreen",
      "id": "applegreen-cc2a33",
      "locationSet": {
        "include": ["gb", "ie", "us"]
      },
      "tags": {
        "brand": "Applegreen",
        "brand:wikidata": "Q7178908",
        "name": "Applegreen",
        "shop": "convenience"
      }
    },
    {
      "displayName": "Aral",
      "id": "aral-1fe310",
      "locationSet": {"include": ["de", "lu"]},
      "matchNames": ["aral tankstelle"],
      "tags": {
        "brand": "Aral",
        "brand:wikidata": "Q565734",
        "name": "Aral",
        "shop": "convenience"
      }
    },
    {
      "displayName": "Aroma",
      "id": "52dc6d-3015fb",
      "locationSet": {"include": ["rs"]},
      "matchTags": ["shop/supermarket"],
      "tags": {
        "brand": "Арома",
        "brand:wikidata": "Q116446961",
        "name": "Арома",
        "name:sr": "Арома",
        "name:sr-Latn": "Aroma",
        "shop": "convenience"
      }
    },
    {
      "displayName": "Asda",
      "id": "asda-232829",
      "locationSet": {"include": ["gb"]},
      "tags": {
        "brand": "Asda",
        "brand:wikidata": "Q297410",
        "name": "Asda",
        "shop": "convenience"
      }
    },
    {
      "displayName": "Asda Express",
      "id": "asdaexpress-232829",
      "locationSet": {"include": ["gb"]},
      "preserveTags": ["^name"],
      "tags": {
        "brand": "Asda Express",
        "brand:wikidata": "Q114826023",
        "name": "Asda Express",
        "shop": "convenience"
      }
    },
    {
      "displayName": "Asda On The Move",
      "id": "asdaonthemove-232829",
      "locationSet": {"include": ["gb"]},
      "matchNames": ["aotm"],
      "tags": {
        "brand": "Asda On The Move",
        "brand:wikidata": "Q105221621",
        "name": "Asda On The Move",
        "shop": "convenience"
      }
    },
    {
      "displayName": "avec",
      "id": "avec-c71a8a",
      "locationSet": {"include": ["ch", "de"]},
      "tags": {
        "brand": "avec",
        "brand:wikidata": "Q103863974",
        "name": "avec",
        "shop": "convenience"
      }
    },
    {
      "displayName": "Avia",
      "id": "avia-3fdfc9",
      "locationSet": {
        "include": [
          "at",
          "be",
          "bg",
          "ch",
          "cz",
          "de",
          "es",
          "fr",
          "hu",
          "it",
          "nl",
          "pl",
          "pt",
          "rs",
          "ua"
        ]
      },
      "tags": {
        "brand": "Avia",
        "brand:wikidata": "Q300147",
        "name": "Avia",
        "shop": "convenience"
      }
    },
    {
      "displayName": "B&M Express",
      "id": "bandmexpress-232829",
      "locationSet": {"include": ["gb"]},
      "matchNames": ["heron foods"],
      "note": "Replacement branding for Heron Foods, which B&M bought.",
      "tags": {
        "brand": "B&M Express",
        "brand:wikidata": "Q99640578",
        "name": "B&M Express",
        "shop": "convenience"
      }
    },
    {
      "displayName": "Bách Hóa XANH",
      "id": "bachhoaxanh-61b913",
      "locationSet": {"include": ["vn"]},
      "tags": {
        "brand": "Bách Hóa XANH",
        "brand:wikidata": "Q115327101",
        "name": "Bách Hóa XANH",
        "shop": "convenience"
      }
    },
    {
      "displayName": "Bakmaz",
      "id": "bakmaz-5b00ff",
      "locationSet": {"include": ["hr"]},
      "tags": {
        "brand": "Bakmaz",
        "brand:wikidata": "Q65132948",
        "name": "Bakmaz",
        "shop": "convenience"
      }
    },
    {
      "displayName": "Bama",
      "id": "bama-9d5235",
      "locationSet": {"include": ["mx"]},
      "matchTags": ["shop/supermarket"],
      "tags": {
        "brand": "Bama",
        "brand:wikidata": "Q113182024",
        "name": "Bama",
        "shop": "convenience"
      }
    },
    {
      "displayName": "Becker's",
      "id": "beckers-e144dd",
      "locationSet": {
        "include": ["ca-on.geojson"]
      },
      "tags": {
        "brand": "Becker's",
        "brand:wikidata": "Q2893476",
        "name": "Becker's",
        "shop": "convenience"
      }
    },
    {
      "displayName": "BellStores",
      "id": "bellstores-147d98",
      "locationSet": {
        "include": ["us-oh.geojson"]
      },
      "matchTags": ["amenity/fuel"],
      "tags": {
        "brand": "BellStores",
        "brand:wikidata": "Q111698204",
        "name": "BellStores",
        "shop": "convenience"
      }
    },
    {
      "displayName": "Best-one",
      "id": "bestone-232829",
      "locationSet": {"include": ["gb"]},
      "matchTags": ["shop/supermarket"],
      "tags": {
        "brand": "Best-one",
        "brand:wikidata": "Q4896532",
        "name": "Best-one",
        "shop": "convenience"
      }
    },
    {
      "displayName": "Big Apple",
      "id": "bigapple-bdefe5",
      "locationSet": {
        "include": [
          "us-me.geojson",
          "us-nh.geojson"
        ]
      },
      "tags": {
        "brand": "Big Apple",
        "brand:wikidata": "Q123617635",
        "name": "Big Apple",
        "shop": "convenience"
      }
    },
    {
      "displayName": "Big Bee",
      "id": "bigbee-eea72f",
      "locationSet": {"include": ["ca"]},
      "tags": {
        "brand": "Big Bee",
        "brand:wikidata": "Q123409887",
        "name": "Big Bee",
        "shop": "convenience"
      }
    },
    {
      "displayName": "Big C",
      "id": "bigc-298a73",
      "locationSet": {"include": ["hk"]},
      "matchNames": ["abouthai", "阿布泰"],
      "tags": {
        "brand": "Big C",
        "brand:wikidata": "Q858665",
        "name": "Big C",
        "shop": "convenience"
      }
    },
    {
      "displayName": "Big C Mini",
      "id": "bigcmini-f572b3",
      "locationSet": {"include": ["th"]},
      "matchNames": ["bcm", "mini big c"],
      "tags": {
        "brand": "Big C Mini",
        "brand:wikidata": "Q858665",
        "name": "Big C Mini",
        "shop": "convenience"
      }
    },
    {
      "displayName": "Big Red Stores",
      "id": "bigred-087ec0",
      "locationSet": {
        "include": ["us-ar.geojson"]
      },
      "tags": {
        "brand": "Big Red Stores",
        "brand:wikidata": "Q109648675",
        "name": "Big Red",
        "shop": "convenience"
      }
    },
    {
      "displayName": "Billa Now",
      "id": "billanow-d41f40",
      "locationSet": {"include": ["at"]},
      "matchTags": ["shop/supermarket"],
      "tags": {
        "brand": "Billa Now",
        "brand:wikidata": "Q117309582",
        "name": "Billa Now",
        "shop": "convenience"
      }
    },
    {
      "displayName": "Billa stop & shop",
      "id": "billastopandshop-704eff",
      "locationSet": {"include": ["at", "cz"]},
      "matchTags": ["shop/supermarket"],
      "tags": {
        "brand": "Billa stop & shop",
        "brand:wikidata": "Q117309603",
        "name": "Billa stop & shop",
        "shop": "convenience"
      }
    },
    {
      "displayName": "Billa Unterwegs",
      "id": "billaunterwegs-d41f40",
      "locationSet": {"include": ["at"]},
      "matchTags": ["shop/supermarket"],
      "tags": {
        "brand": "Billa Unterwegs",
        "brand:wikidata": "Q115555985",
        "name": "Billa Unterwegs",
        "shop": "convenience"
      }
    },
    {
      "displayName": "Bodega Aurrera Express",
      "id": "bodegaaurreraexpress-9d5235",
      "locationSet": {"include": ["mx"]},
      "matchTags": ["shop/supermarket"],
      "tags": {
        "brand": "Bodega Aurrera",
        "brand:wikidata": "Q3365858",
        "name": "Bodega Aurrera Express",
        "shop": "convenience"
      }
    },
    {
      "displayName": "Bon App!",
      "id": "bonapp-bf3eb4",
      "locationSet": {"include": ["fr"]},
      "tags": {
        "brand": "Bon App!",
        "brand:wikidata": "Q90153100",
        "name": "Bon App!",
        "shop": "convenience"
      }
    },
    {
      "displayName": "Boni-Soir",
      "id": "bonisoir-eea72f",
      "locationSet": {"include": ["ca"]},
      "tags": {
        "brand": "Boni-Soir",
        "name": "Boni-Soir",
        "shop": "convenience"
      }
    },
    {
      "displayName": "Bonjour",
      "id": "bonjour-4d6b4b",
      "locationSet": {"include": ["001"]},
      "tags": {
        "brand": "Bonjour",
        "brand:wikidata": "Q110278299",
        "name": "Bonjour",
        "shop": "convenience"
      }
    },
    {
      "displayName": "Box",
      "id": "box-023e9c",
      "locationSet": {"include": ["ua"]},
      "matchNames": [
        "box експрес маркет",
        "експрес маркет box"
      ],
      "tags": {
        "brand": "Box",
        "brand:wikidata": "Q122467049",
        "name": "Box",
        "shop": "convenience"
      }
    },
    {
      "displayName": "BP 2go",
      "id": "bp2go-7a43a8",
      "locationSet": {"include": ["nz"]},
      "matchNames": ["bp"],
      "tags": {
        "brand": "BP 2go",
        "brand:wikidata": "Q152057",
        "name": "BP 2go",
        "shop": "convenience"
      }
    },
    {
      "displayName": "BP Connect",
      "id": "bpconnect-7a43a8",
      "locationSet": {"include": ["nz"]},
      "matchNames": ["bp"],
      "tags": {
        "brand": "BP Connect",
        "brand:wikidata": "Q152057",
        "name": "BP Connect",
        "shop": "convenience"
      }
    },
    {
      "displayName": "BP Shop",
      "id": "bpshop-24c3f1",
      "locationSet": {
        "include": ["au", "ch", "fr", "gb", "us"]
      },
      "matchNames": ["bp"],
      "tags": {
        "brand": "BP Shop",
        "brand:wikidata": "Q152057",
        "name": "BP Shop",
        "shop": "convenience"
      }
    },
    {
      "displayName": "BR",
      "id": "br-12bebb",
      "locationSet": {"include": ["br"]},
      "tags": {
        "brand": "BR",
        "brand:wikidata": "Q4836468",
        "name": "BR",
        "shop": "convenience"
      }
    },
    {
      "displayName": "BR Mania",
      "id": "brmania-12bebb",
      "locationSet": {"include": ["br"]},
      "tags": {
        "brand": "BR Mania",
        "brand:wikidata": "Q116877912",
        "name": "BR Mania",
        "shop": "convenience"
      }
    },
    {
      "displayName": "Buc-ee's",
      "id": "bucees-f1e40b",
      "locationSet": {"include": ["us"]},
      "tags": {
        "brand": "Buc-ee's",
        "brand:wikidata": "Q4982335",
        "name": "Buc-ee's",
        "shop": "convenience"
      }
    },
    {
      "displayName": "Budgens",
      "id": "budgens-232829",
      "locationSet": {"include": ["gb"]},
      "tags": {
        "brand": "Budgens",
        "brand:wikidata": "Q4985016",
        "name": "Budgens",
        "shop": "convenience"
      }
    },
    {
      "displayName": "Caltex",
      "id": "caltex-c009d7",
      "locationSet": {
        "include": ["001"],
        "exclude": ["nz"]
      },
      "tags": {
        "brand": "Caltex",
        "name": "Caltex",
        "shop": "convenience"
      }
    },
    {
      "displayName": "Carrefour",
      "id": "carrefour-4d6b4b",
      "locationSet": {"include": ["001"]},
      "tags": {
        "brand": "Carrefour",
        "brand:wikidata": "Q217599",
        "name": "Carrefour",
        "shop": "convenience"
      }
    },
    {
      "displayName": "Carrefour Express",
      "id": "carrefourexpress-4d6b4b",
      "locationSet": {"include": ["001"]},
      "matchTags": ["shop/supermarket"],
      "tags": {
        "brand": "Carrefour Express",
        "brand:wikidata": "Q2940190",
        "name": "Carrefour Express",
        "shop": "convenience"
      }
    },
    {
      "displayName": "Carrefour Montagne",
      "id": "carrefourmontagne-bf3eb4",
      "locationSet": {"include": ["fr"]},
      "tags": {
        "brand": "Carrefour Montagne",
        "brand:wikidata": "Q2940193",
        "name": "Carrefour Montagne",
        "shop": "convenience"
      }
    },
    {
      "displayName": "Casey's General Store",
      "id": "caseysgeneralstore-f1e40b",
      "locationSet": {"include": ["us"]},
      "matchNames": [
        "casey's carry out pizza",
        "caseys"
      ],
      "tags": {
        "brand": "Casey's General Store",
        "brand:wikidata": "Q2940968",
        "name": "Casey's General Store",
        "shop": "convenience"
      }
    },
    {
      "displayName": "Casino Shop",
      "id": "casinoshop-bf3eb4",
      "locationSet": {"include": ["fr"]},
      "matchNames": ["casino"],
      "tags": {
        "brand": "Casino Shop",
        "brand:wikidata": "Q89029601",
        "name": "Casino Shop",
        "shop": "convenience"
      }
    },
    {
      "displayName": "CBA",
      "id": "cba-a1e3fb",
      "locationSet": {
        "include": ["bg", "hu", "ro", "sk"]
      },
      "tags": {
        "brand": "CBA",
        "brand:wikidata": "Q779845",
        "name": "CBA",
        "shop": "convenience"
      }
    },
    {
      "displayName": "CEFCO",
      "id": "cefco-abc9e1",
      "locationSet": {
        "include": [
          "us-al.geojson",
          "us-fl.geojson",
          "us-la.geojson",
          "us-ms.geojson",
          "us-tx.geojson"
        ]
      },
      "tags": {
        "amenity": "fuel",
        "brand": "CEFCO",
        "brand:wikidata": "Q110209230",
        "name": "CEFCO",
        "shop": "convenience"
      }
    },
    {
      "displayName": "Cenex",
      "id": "cenex-f1e40b",
      "locationSet": {"include": ["us"]},
      "tags": {
        "brand": "Cenex",
        "name": "Cenex",
        "shop": "convenience"
      }
    },
    {
      "displayName": "Centra",
      "id": "centra-0b7623",
      "locationSet": {
        "include": ["gb-nir", "ie"]
      },
      "tags": {
        "brand": "Centra",
        "brand:wikidata": "Q747678",
        "name": "Centra",
        "shop": "convenience"
      }
    },
    {
      "displayName": "Central",
      "id": "central-eb7785",
      "locationSet": {
        "include": ["gb-eng", "gb-sct", "gb-wls"]
      },
      "tags": {
        "brand": "Central Convenience Store",
        "brand:wikidata": "Q97104475",
        "name": "Central",
        "official_name": "Central Convenience Store",
        "shop": "convenience"
      }
    },
    {
      "displayName": "Certified",
      "id": "certified-f1e40b",
      "locationSet": {"include": ["us"]},
      "tags": {
        "brand": "Certified",
        "brand:wikidata": "Q100148356",
        "name": "Certified",
        "official_name": "Certified Oil",
        "shop": "convenience"
      }
    },
    {
      "displayName": "Chata Polska",
      "id": "chatapolska-95f41b",
      "locationSet": {"include": ["pl"]},
      "tags": {
        "brand": "Chata Polska",
        "brand:wikidata": "Q61994406",
        "name": "Chata Polska",
        "shop": "convenience"
      }
    },
    {
      "displayName": "Cheers",
      "id": "cheers-a4ab31",
      "locationSet": {"include": ["sg", "vn"]},
      "tags": {
        "brand": "Cheers",
        "brand:wikidata": "Q64154066",
        "name": "Cheers",
        "opening_hours": "24/7",
        "shop": "convenience"
      }
    },
    {
      "displayName": "Chevron",
      "id": "chevron-f1e40b",
      "locationSet": {"include": ["us"]},
      "tags": {
        "brand": "Chevron",
        "brand:wikidata": "Q319642",
        "name": "Chevron",
        "shop": "convenience"
      }
    },
    {
      "displayName": "Chorten",
      "id": "chorten-95f41b",
      "locationSet": {"include": ["pl"]},
      "tags": {
        "brand": "Chorten",
        "brand:wikidata": "Q48843988",
        "name": "Chorten",
        "shop": "convenience"
      }
    },
    {
      "displayName": "Circle K",
      "id": "circlek-4d6b4b",
      "locationSet": {"include": ["001"]},
      "matchNames": [
        "circle k canada",
        "mac's convenience stores",
        "ok",
        "ok-mart"
      ],
      "tags": {
        "brand": "Circle K",
        "brand:wikidata": "Q3268010",
        "name": "Circle K",
        "shop": "convenience"
      }
    },
    {
      "displayName": "Citgo",
      "id": "citgo-f1e40b",
      "locationSet": {"include": ["us"]},
      "tags": {
        "brand": "Citgo",
        "brand:wikidata": "Q2974437",
        "name": "Citgo",
        "shop": "convenience"
      }
    },
    {
      "displayName": "Clark's Pump-N-Shop",
      "id": "clarkspumpnshop-f1e40b",
      "locationSet": {"include": ["us"]},
      "tags": {
        "brand": "Clark's Pump-N-Shop",
        "brand:wikidata": "Q65118218",
        "name": "Clark's Pump-N-Shop",
        "shop": "convenience"
      }
    },
    {
      "displayName": "Clydebank Co-operative Society",
      "id": "clydebankcooperative-232829",
      "locationSet": {"include": ["gb"]},
      "tags": {
        "brand": "Clydebank Co-operative",
        "brand:wikidata": "Q5137069",
        "name": "Clydebank Co-operative",
        "operator": "Clydebank Co-operative Society",
        "operator:wikidata": "Q5137069",
        "shop": "convenience"
      }
    },
    {
      "displayName": "Co-op (Canada)",
      "id": "coop-eea72f",
      "locationSet": {"include": ["ca"]},
      "tags": {
        "brand": "Federated Co-operatives",
        "brand:wikidata": "Q5440676",
        "name": "Co-op",
        "shop": "convenience"
      }
    },
    {
      "displayName": "Co-op Daily",
      "id": "coopdaily-232829",
      "locationSet": {"include": ["gb"]},
      "matchNames": [
        "east of england co-operative foodstore"
      ],
      "tags": {
        "brand": "Co-op Daily",
        "brand:wikidata": "Q107589681",
        "name": "CO-OP Daily",
        "operator": "East of England Co-operative Society",
        "operator:wikidata": "Q5329759",
        "shop": "convenience"
      }
    },
    {
      "displayName": "Co-op Food",
      "id": "coopfood-232829",
      "locationSet": {"include": ["gb"]},
      "matchNames": ["coop"],
      "preserveTags": ["^name"],
      "tags": {
        "brand": "Co-op Food",
        "brand:wikidata": "Q3277439",
        "name": "Co-op Food",
        "shop": "convenience"
      }
    },
    {
      "displayName": "Co-operative En Route",
      "id": "cooperativeenroute-d9d9cb",
      "locationSet": {"include": ["gg", "je"]},
      "tags": {
        "brand": "Co-operative En Route",
        "brand:wikidata": "Q107594899",
        "name": "Co-operative En Route",
        "operator": "Channel Islands Co-operative Society",
        "operator:wikidata": "Q108129104",
        "shop": "convenience"
      }
    },
    {
      "displayName": "Co-operative Locale",
      "id": "cooperativelocale-d9d9cb",
      "locationSet": {"include": ["gg", "je"]},
      "tags": {
        "brand": "Co-operative Locale",
        "brand:wikidata": "Q107594899",
        "name": "Co-operative Locale",
        "operator": "Channel Islands Co-operative Society",
        "operator:wikidata": "Q5072404",
        "shop": "convenience"
      }
    },
    {
      "displayName": "CocciMarket",
      "id": "coccimarket-bf3eb4",
      "locationSet": {"include": ["fr"]},
      "matchTags": ["shop/supermarket"],
      "tags": {
        "brand": "CocciMarket",
        "brand:wikidata": "Q90020480",
        "name": "CocciMarket",
        "shop": "convenience"
      }
    },
    {
      "displayName": "CocciMarket City",
      "id": "coccimarketcity-bf3eb4",
      "locationSet": {"include": ["fr"]},
      "tags": {
        "brand": "CocciMarket City",
        "brand:wikidata": "Q90020481",
        "name": "CocciMarket City",
        "shop": "convenience"
      }
    },
    {
      "displayName": "Coen Markets Inc",
      "id": "coenmarketsinc-f1e40b",
      "locationSet": {"include": ["us"]},
      "tags": {
        "brand": "Coen Markets Inc",
        "brand:wikidata": "Q122856721",
        "name": "Coen Markets Inc",
        "shop": "convenience"
      }
    },
    {
      "displayName": "Coles Express",
      "id": "colesexpress-0b0ae9",
      "locationSet": {"include": ["au"]},
      "tags": {
        "brand": "Coles Express",
        "brand:wikidata": "Q5144653",
        "name": "Coles Express",
        "operator": "Coles Group",
        "operator:wikidata": "Q1339055",
        "shop": "convenience"
      }
    },
    {
      "displayName": "Conoco",
      "id": "conoco-f1e40b",
      "locationSet": {"include": ["us"]},
      "tags": {
        "brand": "Conoco",
        "brand:wikidata": "Q109341187",
        "name": "Conoco",
        "shop": "convenience"
      }
    },
    {
      "displayName": "Convenient Food Mart",
      "id": "convenientfoodmart-f1e40b",
      "locationSet": {"include": ["us"]},
      "tags": {
        "brand": "Convenient Food Mart",
        "brand:wikidata": "Q5166143",
        "name": "Convenient Food Mart",
        "shop": "convenience"
      }
    },
    {
      "displayName": "Coop (Schweiz)",
      "id": "coop-07a460",
      "locationSet": {"include": ["ch"]},
      "tags": {
        "brand": "Coop",
        "brand:wikidata": "Q432564",
        "name": "Coop",
        "shop": "convenience"
      }
    },
    {
      "displayName": "Coop ABC",
      "id": "coopabc-58d40d",
      "locationSet": {"include": ["hu"]},
      "tags": {
        "brand": "Coop ABC",
        "brand:wikidata": "Q868980",
        "name": "Coop ABC",
        "shop": "convenience"
      }
    },
    {
      "displayName": "Coop Atlantique",
      "id": "coopatlantique-bf3eb4",
      "locationSet": {"include": ["fr"]},
      "tags": {
        "brand": "Coop Atlantique",
        "brand:wikidata": "Q2996560",
        "name": "Coop Atlantique",
        "shop": "convenience"
      }
    },
    {
      "displayName": "COOP Jednota",
      "id": "coopjednota-65ae8a",
      "locationSet": {"include": ["cz", "sk"]},
      "matchNames": ["coop", "jednota"],
      "tags": {
        "brand": "COOP Jednota",
        "brand:wikidata": "Q41629254",
        "name": "COOP Jednota",
        "shop": "convenience"
      }
    },
    {
      "displayName": "Coop Mini",
      "id": "coopmini-58d40d",
      "locationSet": {"include": ["hu"]},
      "tags": {
        "brand": "Coop Mini",
        "brand:wikidata": "Q868980",
        "name": "Coop Mini",
        "shop": "convenience"
      }
    },
    {
      "displayName": "Coop Pronto",
      "id": "cooppronto-0438d5",
      "locationSet": {"include": ["ch", "li"]},
      "tags": {
        "brand": "Coop Pronto",
        "brand:wikidata": "Q1129777",
        "name": "Coop Pronto",
        "shop": "convenience"
      }
    },
    {
      "displayName": "Costcutter",
      "id": "costcutter-31620e",
      "locationSet": {"include": ["gb", "ie"]},
      "matchNames": ["costcutters"],
      "tags": {
        "brand": "Costcutter",
        "brand:wikidata": "Q5175072",
        "name": "Costcutter",
        "shop": "convenience"
      }
    },
    {
      "displayName": "Couche-Tard",
      "id": "couchetard-eea72f",
      "locationSet": {"include": ["ca"]},
      "tags": {
        "brand": "Couche-Tard",
        "brand:wikidata": "Q2836957",
        "name": "Couche-Tard",
        "shop": "convenience"
      }
    },
    {
      "displayName": "CP Freshmart",
      "id": "cpfreshmart-f572b3",
      "locationSet": {"include": ["th"]},
      "matchNames": [
        "charoen pokphand freshmart"
      ],
      "tags": {
        "brand": "CP Freshmart",
        "brand:en": "CP Freshmart",
        "brand:th": "ซีพี เฟรชมาร์ท",
        "brand:wikidata": "Q125917787",
        "name": "CP Freshmart",
        "name:en": "CP Freshmart",
        "name:th": "ซีพี เฟรชมาร์ท",
        "shop": "convenience"
      }
    },
    {
      "displayName": "Cruizers",
      "id": "cruizers-f1e40b",
      "locationSet": {"include": ["us"]},
      "tags": {
        "brand": "Cruizers",
        "brand:wikidata": "Q66134801",
        "name": "Cruizers",
        "shop": "convenience"
      }
    },
    {
      "displayName": "CU",
      "id": "cu-3b6392",
      "locationSet": {"include": ["kr", "my"]},
      "tags": {
        "brand": "CU",
        "brand:wikidata": "Q12580836",
        "name": "CU",
        "shop": "convenience"
      }
    },
    {
      "displayName": "Cumberland Farms",
      "id": "cumberlandfarms-f1e40b",
      "locationSet": {"include": ["us"]},
      "tags": {
        "brand": "Cumberland Farms",
        "brand:wikidata": "Q1143685",
        "name": "Cumberland Farms",
        "shop": "convenience"
      }
    },
    {
      "displayName": "Daisy Mart",
      "id": "daisymart-eea72f",
      "locationSet": {"include": ["ca"]},
      "tags": {
        "brand": "Daisy Mart",
        "brand:wikidata": "Q61994934",
        "name": "Daisy Mart",
        "shop": "convenience"
      }
    },
    {
      "displayName": "Dali",
      "id": "dali-fb2210",
      "locationSet": {"include": ["ph"]},
      "tags": {
        "brand": "Dali",
        "brand:wikidata": "Q119854219",
        "name": "Dali",
        "shop": "convenience"
      }
    },
    {
      "displayName": "Dari Mart",
      "id": "darimart-f1e40b",
      "locationSet": {"include": ["us"]},
      "tags": {
        "brand": "Dari Mart",
        "brand:wikidata": "Q5222675",
        "name": "Dari Mart",
        "shop": "convenience"
      }
    },
    {
      "displayName": "Dash In",
      "id": "dashin-f1e40b",
      "locationSet": {"include": ["us"]},
      "tags": {
        "brand": "Dash In",
        "brand:wikidata": "Q108809024",
        "name": "Dash In",
        "shop": "convenience"
      }
    },
    {
      "displayName": "Day-Today",
      "id": "daytoday-31620e",
      "locationSet": {"include": ["gb", "ie"]},
      "tags": {
        "brand": "Day-Today",
        "brand:wikidata": "Q121435331",
        "name": "Day-Today",
        "shop": "convenience"
      }
    },
    {
      "displayName": "Day-Today Express",
      "id": "daytodayexpress-232829",
      "locationSet": {"include": ["gb"]},
      "tags": {
        "brand": "Day-Today",
        "brand:wikidata": "Q121435331",
        "name": "Day-Today Express",
        "shop": "convenience"
      }
    },
    {
      "displayName": "Daybreak",
      "id": "daybreak-cb4625",
      "locationSet": {"include": ["ie"]},
      "tags": {
        "brand": "Daybreak",
        "brand:wikidata": "Q112901144",
        "name": "Daybreak",
        "shop": "convenience"
      }
    },
    {
      "displayName": "Delikatesy Centrum",
      "id": "delikatesycentrum-95f41b",
      "locationSet": {"include": ["pl"]},
      "tags": {
        "brand": "Delikatesy Centrum",
        "brand:wikidata": "Q11693824",
        "name": "Delikatesy Centrum",
        "shop": "convenience"
      }
    },
    {
      "displayName": "Delikatesy Premium",
      "id": "delikatesypremium-95f41b",
      "locationSet": {"include": ["pl"]},
      "tags": {
        "brand": "Delikatesy Premium",
        "brand:wikidata": "Q120147483",
        "name": "Delikatesy Premium",
        "shop": "convenience"
      }
    },
    {
      "displayName": "Delikatesy Sezam",
      "id": "delikatesysezam-95f41b",
      "locationSet": {"include": ["pl"]},
      "tags": {
        "brand": "Delikatesy Sezam",
        "brand:wikidata": "Q120173828",
        "name": "Delikatesy Sezam",
        "shop": "convenience"
      }
    },
    {
      "displayName": "Delikatesy SLAWEX",
      "id": "delikatesyslawex-95f41b",
      "locationSet": {"include": ["pl"]},
      "tags": {
        "brand": "SLAWEX",
        "brand:wikidata": "Q110801396",
        "name": "Delikatesy SLAWEX",
        "shop": "convenience"
      }
    },
    {
      "displayName": "Dia & Go",
      "id": "diaandgo-dd9aae",
      "locationSet": {"include": ["es"]},
      "tags": {
        "brand": "Dia & Go",
        "brand:wikidata": "Q925132",
        "name": "Dia & Go",
        "shop": "convenience"
      }
    },
    {
      "displayName": "Diona",
      "id": "diona-5b00ff",
      "locationSet": {"include": ["hr"]},
      "tags": {
        "brand": "Diona",
        "brand:wikidata": "Q125761272",
        "name": "Diona",
        "shop": "convenience"
      }
    },
    {
      "displayName": "Direkten",
      "id": "direkten-f5adeb",
      "locationSet": {"include": ["se"]},
      "tags": {
        "brand": "Direkten",
        "brand:wikidata": "Q105693281",
        "name": "Direkten",
        "shop": "convenience"
      }
    },
    {
      "displayName": "Douka",
      "id": "douka-bf3eb4",
      "locationSet": {"include": ["fr"]},
      "tags": {
        "brand": "Douka",
        "name": "Douka",
        "shop": "convenience"
      }
    },
    {
      "displayName": "DriveCafe",
      "id": "drivecafe-3015fb",
      "locationSet": {"include": ["rs"]},
      "tags": {
        "brand": "DriveCafe",
        "name": "DriveCafe",
        "shop": "convenience"
      }
    },
    {
      "displayName": "Duchess",
      "id": "duchess-439b0d",
      "locationSet": {
        "include": [
          "us-oh.geojson",
          "us-wv.geojson"
        ]
      },
      "tags": {
        "brand": "Duchess",
        "brand:wikidata": "Q111698565",
        "name": "Duchess",
        "shop": "convenience"
      }
    },
    {
      "displayName": "Duka",
      "id": "duka-1ca326",
      "locationSet": {"include": ["tz"]},
      "tags": {
        "brand": "Duka",
        "name": "Duka",
        "shop": "convenience"
      }
    },
    {
      "displayName": "EG Australia",
      "id": "egaustralia-0b0ae9",
      "locationSet": {"include": ["au"]},
      "matchNames": ["woolworths petrol"],
      "tags": {
        "brand": "EG Australia",
        "brand:wikidata": "Q5023980",
        "name": "EG Australia",
        "shop": "convenience"
      }
    },
    {
      "displayName": "Ekomini",
      "id": "ekomini-62eaab",
      "locationSet": {"include": ["tr"]},
      "tags": {
        "brand": "Ekomini",
        "brand:wikidata": "Q115534014",
        "name": "Ekomini",
        "shop": "convenience"
      }
    },
    {
      "displayName": "Eni Shop",
      "id": "enishop-8b7ed5",
      "locationSet": {
        "include": [
          "at",
          "ch",
          "cy",
          "de",
          "es",
          "fr",
          "it"
        ]
      },
      "tags": {
        "brand": "Eni Shop",
        "brand:wikidata": "Q565594",
        "name": "Eni Shop",
        "shop": "convenience"
      }
    },
    {
      "displayName": "Enmarket",
      "id": "enmarket-f1e40b",
      "locationSet": {"include": ["us"]},
      "tags": {
        "brand": "Enmarket",
        "brand:wikidata": "Q113207779",
        "name": "Enmarket",
        "shop": "convenience"
      }
    },
    {
      "displayName": "Épi Service",
      "id": "episervice-bf3eb4",
      "locationSet": {"include": ["fr"]},
      "tags": {
        "brand": "Épi Service",
        "name": "Épi Service",
        "shop": "convenience"
      }
    },
    {
      "displayName": "Epicier بقال",
      "id": "0ae0d0-4d6b4b",
      "locationSet": {"include": ["001"]},
      "tags": {
        "brand": "Epicier بقال",
        "name": "Epicier بقال",
        "shop": "convenience"
      }
    },
    {
      "displayName": "Esso",
      "id": "esso-4d6b4b",
      "locationSet": {"include": ["001"]},
      "tags": {
        "brand": "Esso",
        "brand:wikidata": "Q867662",
        "name": "Esso",
        "shop": "convenience"
      }
    },
    {
      "displayName": "Esso Snack & Shop",
      "id": "essosnackandshop-60c7fe",
      "locationSet": {"include": ["de"]},
      "tags": {
        "brand": "Esso",
        "brand:wikidata": "Q867662",
        "name": "Esso Snack & Shop",
        "shop": "convenience"
      }
    },
    {
      "displayName": "Express",
      "id": "express-4d6b4b",
      "locationSet": {"include": ["001"]},
      "tags": {
        "brand": "Express",
        "name": "Express",
        "shop": "convenience"
      }
    },
    {
      "displayName": "Express Mart",
      "id": "expressmart-4d6b4b",
      "locationSet": {"include": ["001"]},
      "tags": {
        "brand": "Express Mart",
        "name": "Express Mart",
        "shop": "convenience"
      }
    },
    {
      "displayName": "ExtraMile",
      "id": "extramile-f1e40b",
      "locationSet": {"include": ["us"]},
      "tags": {
        "brand": "ExtraMile",
        "brand:wikidata": "Q64224605",
        "name": "ExtraMile",
        "shop": "convenience"
      }
    },
    {
      "displayName": "EZ Mart",
      "id": "ezmart-f1e40b",
      "locationSet": {"include": ["us"]},
      "tags": {
        "brand": "EZ Mart",
        "name": "EZ Mart",
        "shop": "convenience"
      }
    },
    {
      "displayName": "EzyMart",
      "id": "ezymart-0b0ae9",
      "locationSet": {"include": ["au"]},
      "tags": {
        "brand": "EzyMart",
        "brand:wikidata": "Q117220554",
        "name": "EzyMart",
        "shop": "convenience"
      }
    },
    {
      "displayName": "Family Express",
      "id": "familyexpress-16b990",
      "locationSet": {
        "include": ["us-in.geojson"]
      },
      "matchNames": [
        "family express corporation"
      ],
      "tags": {
        "brand": "Family Express",
        "brand:wikidata": "Q85760458",
        "name": "Family Express",
        "shop": "convenience"
      }
    },
    {
      "displayName": "Family Shopper",
      "id": "familyshopper-232829",
      "locationSet": {"include": ["gb"]},
      "matchNames": ["family shopper stores"],
      "tags": {
        "brand": "Family Shopper",
        "brand:wikidata": "Q122731426",
        "name": "Family Shopper",
        "shop": "convenience"
      }
    },
    {
      "displayName": "FamilyMart",
      "id": "familymart-095323",
      "locationSet": {
        "include": ["id", "my", "ph", "th", "vn"]
      },
      "tags": {
        "brand": "FamilyMart",
        "brand:wikidata": "Q1191685",
        "name": "FamilyMart",
        "shop": "convenience"
      }
    },
    {
      "displayName": "FARMFOODS",
      "id": "farmfoods-2496a5",
      "locationSet": {"include": ["sk"]},
      "tags": {
        "brand": "FARMFOODS",
        "brand:wikidata": "Q116867227",
        "name": "FARMFOODS",
        "organic": "only",
        "shop": "convenience"
      }
    },
    {
      "displayName": "Fastbreak",
      "id": "fastbreak-fa1eb4",
      "locationSet": {
        "include": [
          "us-ca.geojson",
          "us-or.geojson"
        ]
      },
      "tags": {
        "brand": "Fastbreak",
        "brand:wikidata": "Q116731804",
        "name": "Fastbreak",
        "shop": "convenience"
      }
    },
    {
      "displayName": "Food Plus",
      "id": "foodplus-232829",
      "locationSet": {"include": ["gb"]},
      "tags": {
        "brand": "Food Plus",
        "brand:wikidata": "Q122829106",
        "name": "Food Plus",
        "shop": "convenience"
      }
    },
    {
      "displayName": "Four Square",
      "id": "foursquare-7a43a8",
      "locationSet": {"include": ["nz"]},
      "matchNames": ["4 square"],
      "tags": {
        "brand": "Four Square",
        "brand:wikidata": "Q5475558",
        "name": "Four Square",
        "shop": "convenience"
      }
    },
    {
      "displayName": "Franprix",
      "id": "franprix-bf3eb4",
      "locationSet": {"include": ["fr"]},
      "matchTags": ["shop/supermarket"],
      "tags": {
        "brand": "Franprix",
        "brand:wikidata": "Q2420096",
        "name": "Franprix",
        "shop": "convenience"
      }
    },
    {
      "displayName": "Fresh",
      "id": "fresh-2496a5",
      "locationSet": {"include": ["sk"]},
      "tags": {
        "brand": "Fresh",
        "brand:wikidata": "Q50737403",
        "name": "Fresh",
        "shop": "convenience"
      }
    },
    {
      "displayName": "Fresh Corner",
      "id": "freshcorner-2496a5",
      "locationSet": {"include": ["sk"]},
      "tags": {
        "brand": "Fresh Corner",
        "brand:wikidata": "Q1587563",
        "name": "Fresh Corner",
        "shop": "convenience"
      }
    },
    {
      "displayName": "Fresh Mart",
      "id": "freshmart-f572b3",
      "locationSet": {"include": ["th"]},
      "tags": {
        "brand": "Fresh Mart",
        "brand:en": "Fresh Mart",
        "brand:th": "เฟรชมาร์ท",
        "brand:wikidata": "Q5502984",
        "name": "Fresh Mart",
        "name:en": "Fresh Mart",
        "name:th": "เฟรชมาร์ท",
        "shop": "convenience"
      }
    },
    {
      "displayName": "Fresh Stop",
      "id": "freshstop-75f4be",
      "locationSet": {"include": ["na", "za"]},
      "tags": {
        "brand": "Fresh Stop",
        "brand:wikidata": "Q116620734",
        "name": "Fresh Stop",
        "shop": "convenience"
      }
    },
    {
      "displayName": "Freshmart",
      "id": "freshmart-bb8a09",
      "locationSet": {"include": ["id"]},
      "tags": {
        "brand": "Freshmart",
        "name": "Freshmart",
        "shop": "convenience"
      }
    },
    {
      "displayName": "Friendly Grocer",
      "id": "friendlygrocer-0b0ae9",
      "locationSet": {"include": ["au"]},
      "preserveTags": ["^name"],
      "tags": {
        "brand": "Friendly Grocer",
        "brand:wikidata": "Q24190419",
        "name": "Friendly Grocer",
        "shop": "convenience"
      }
    },
    {
      "displayName": "Full",
      "id": "full-4c351f",
      "locationSet": {"include": ["ar"]},
      "tags": {
        "brand": "Full",
        "name": "Full",
        "shop": "convenience"
      }
    },
    {
      "displayName": "Gala",
      "id": "gala-cb4625",
      "locationSet": {"include": ["ie"]},
      "tags": {
        "brand": "Gala",
        "brand:wikidata": "Q5517749",
        "name": "Gala",
        "shop": "convenience"
      }
    },
    {
      "displayName": "Gama",
      "id": "gama-95f41b",
      "locationSet": {"include": ["pl"]},
      "tags": {
        "brand": "Gama",
        "name": "Gama",
        "shop": "convenience"
      }
    },
    {
      "displayName": "Gavranović",
      "id": "gavranovic-5b00ff",
      "locationSet": {"include": ["hr"]},
      "tags": {
        "brand": "Gavranović",
        "name": "Gavranović",
        "shop": "convenience"
      }
    },
    {
      "displayName": "GetGo",
      "id": "getgo-f1e40b",
      "locationSet": {"include": ["us"]},
      "tags": {
        "brand": "GetGo",
        "brand:wikidata": "Q5553766",
        "name": "GetGo",
        "shop": "convenience"
      }
    },
    {
      "displayName": "Go Local",
      "id": "golocal-232829",
      "locationSet": {"include": ["gb"]},
      "tags": {
        "brand": "Go Local",
        "brand:wikidata": "Q120634011",
        "name": "Go Local",
        "shop": "convenience"
      }
    },
    {
      "displayName": "GoMart",
      "id": "gomart-07a9fd",
      "locationSet": {
        "include": [
          "us-ky.geojson",
          "us-oh.geojson",
          "us-va.geojson",
          "us-wv.geojson"
        ]
      },
      "tags": {
        "brand": "GoMart",
        "brand:wikidata": "Q5574575",
        "name": "GoMart",
        "shop": "convenience"
      }
    },
    {
      "displayName": "Gomex",
      "id": "gomex-3015fb",
      "locationSet": {"include": ["rs"]},
      "tags": {
        "brand": "Gomex",
        "brand:wikidata": "Q115570534",
        "name": "Gomex",
        "name:sr": "Гомекс",
        "name:sr-Latn": "Gomeks",
        "shop": "convenience"
      }
    },
    {
      "displayName": "Good 2 Go",
      "id": "good2go-f1e40b",
      "locationSet": {"include": ["us"]},
      "tags": {
        "brand": "Good 2 Go",
        "brand:wikidata": "Q109826132",
        "name": "Good 2 Go",
        "shop": "convenience"
      }
    },
    {
      "displayName": "Groszek",
      "id": "groszek-95f41b",
      "locationSet": {"include": ["pl"]},
      "tags": {
        "brand": "Groszek",
        "brand:wikidata": "Q9280965",
        "name": "Groszek",
        "shop": "convenience"
      }
    },
    {
      "displayName": "GS25",
      "id": "gs25-f248a7",
      "locationSet": {"include": ["kr", "vn"]},
      "matchTags": ["shop/supermarket"],
      "tags": {
        "brand": "GS25",
        "brand:wikidata": "Q624041",
        "name": "GS25",
        "shop": "convenience"
      }
    },
    {
      "displayName": "Gulf Express",
      "id": "gulfexpress-f1e40b",
      "locationSet": {"include": ["us"]},
      "tags": {
        "brand": "Gulf Express",
        "brand:wikidata": "Q124073193",
        "name": "Gulf Express",
        "shop": "convenience"
      }
    },
    {
      "displayName": "Gutkauf",
      "id": "gutkauf-60c7fe",
      "locationSet": {"include": ["de"]},
      "matchTags": ["shop/supermarket"],
      "tags": {
        "brand": "Gutkauf",
        "brand:wikidata": "Q112253146",
        "name": "Gutkauf",
        "shop": "convenience"
      }
    },
    {
      "displayName": "Haffner's",
      "id": "haffners-1aebc2",
      "locationSet": {
        "include": [
          "us-ma.geojson",
          "us-me.geojson",
          "us-nh.geojson"
        ]
      },
      "tags": {
        "brand": "Haffner's",
        "brand:wikidata": "Q124150984",
        "name": "Haffner's",
        "shop": "convenience"
      }
    },
    {
      "displayName": "Hasty Market",
      "id": "hastymarket-eea72f",
      "locationSet": {"include": ["ca"]},
      "tags": {
        "brand": "Hasty Market",
        "brand:wikidata": "Q58022603",
        "name": "Hasty Market",
        "shop": "convenience"
      }
    },
    {
      "displayName": "hei",
      "id": "hei-6378da",
      "locationSet": {
        "include": ["bg", "ge", "md", "ro"]
      },
      "tags": {
        "brand": "hei",
        "brand:wikidata": "Q1788862",
        "name": "hei",
        "shop": "convenience"
      }
    },
    {
      "displayName": "HiperDino Express",
      "id": "hiperdinoexpress-dd9aae",
      "locationSet": {"include": ["es"]},
      "tags": {
        "brand": "HiperDino Express",
        "brand:wikidata": "Q105955317",
        "operator": "DinoSol",
        "operator:wikidata": "Q5278478",
        "shop": "convenience"
      }
    },
    {
      "displayName": "Holiday",
      "id": "holiday-f1e40b",
      "locationSet": {"include": ["us"]},
      "tags": {
        "brand": "Holiday",
        "brand:wikidata": "Q5880490",
        "name": "Holiday",
        "shop": "convenience"
      }
    },
    {
      "displayName": "Hruška",
      "id": "hruska-a7773e",
      "locationSet": {"include": ["cz"]},
      "tags": {
        "brand": "Hruška",
        "brand:wikidata": "Q58196374",
        "name": "Hruška",
        "shop": "convenience"
      }
    },
    {
      "displayName": "Huck's Food & Fuel",
      "id": "hucksfoodandfuel-f1e40b",
      "locationSet": {"include": ["us"]},
      "tags": {
        "brand": "Huck's Food & Fuel",
        "brand:wikidata": "Q56276328",
        "name": "Huck's Food & Fuel",
        "shop": "convenience",
        "short_name": "Huck's"
      }
    },
    {
      "displayName": "Hudson",
      "id": "hudson-16ec4d",
      "locationSet": {"include": ["ca", "us"]},
      "tags": {
        "brand": "Hudson",
        "brand:wikidata": "Q111534515",
        "name": "Hudson",
        "shop": "convenience"
      }
    },
    {
      "displayName": "Hursts",
      "id": "hursts-232829",
      "locationSet": {"include": ["gb"]},
      "tags": {
        "brand": "Hursts",
        "brand:wikidata": "Q80975681",
        "name": "Hursts",
        "shop": "convenience"
      }
    },
    {
      "displayName": "Husky",
      "id": "husky-eea72f",
      "locationSet": {"include": ["ca"]},
      "tags": {
        "brand": "Husky",
        "brand:wikidata": "Q702049",
        "name": "Husky",
        "shop": "convenience"
      }
    },
    {
      "displayName": "Iberdoex",
      "id": "iberdoex-dd9aae",
      "locationSet": {"include": ["es"]},
      "tags": {
        "brand": "Iberdoex",
        "brand:wikidata": "Q25689041",
        "name": "Iberdoex",
        "shop": "convenience"
      }
    },
    {
      "displayName": "IDEA",
      "id": "idea-8f21d6",
      "locationSet": {"include": ["me", "rs"]},
      "matchTags": ["shop/supermarket"],
      "tags": {
        "brand": "IDEA",
        "brand:en": "IDEA",
        "brand:sr": "Идеа",
        "brand:wikidata": "Q23461622",
        "name": "IDEA",
        "name:sr": "Идеа",
        "name:sr-Latn": "Idea",
        "shop": "convenience"
      }
    },
    {
      "displayName": "IDEA Organic",
      "id": "ideaorganic-3015fb",
      "locationSet": {"include": ["rs"]},
      "tags": {
        "brand": "IDEA Organic",
        "brand:en": "IDEA Organic",
        "brand:sr": "Идеа органик",
        "brand:wikidata": "Q114670320",
        "name": "IDEA Organic",
        "name:sr": "Идеа органик",
        "name:sr-Latn": "Idea organik",
        "organic": "only",
        "shop": "convenience"
      }
    },
    {
      "displayName": "IGA (Australia)",
      "id": "iga-0b0ae9",
      "locationSet": {"include": ["au"]},
      "preserveTags": ["^name"],
      "tags": {
        "brand": "IGA",
        "brand:wikidata": "Q5970945",
        "name": "IGA",
        "shop": "convenience"
      }
    },
    {
      "displayName": "Indomaret",
      "id": "indomaret-bb8a09",
      "locationSet": {"include": ["id"]},
      "matchNames": ["indomart"],
      "matchTags": ["shop/supermarket"],
      "tags": {
        "brand": "Indomaret",
        "brand:wikidata": "Q4262825",
        "name": "Indomaret",
        "shop": "convenience"
      }
    },
    {
      "displayName": "Intermarché Contact",
      "id": "intermarchecontact-bf3eb4",
      "locationSet": {"include": ["fr"]},
      "matchTags": ["shop/supermarket"],
      "tags": {
        "brand": "Intermarché Contact",
        "brand:wikidata": "Q98278049",
        "name": "Intermarché Contact",
        "shop": "convenience"
      }
    },
    {
      "displayName": "Ipiranga",
      "id": "ipiranga-12bebb",
      "locationSet": {"include": ["br"]},
      "tags": {
        "brand": "Ipiranga",
        "name": "Ipiranga",
        "shop": "convenience"
      }
    },
    {
      "displayName": "Irving",
      "id": "irving-16ec4d",
      "locationSet": {"include": ["ca", "us"]},
      "matchNames": ["irving oil"],
      "tags": {
        "brand": "Irving",
        "brand:wikidata": "Q1673286",
        "name": "Irving",
        "shop": "convenience"
      }
    },
    {
      "displayName": "J&H Family Stores",
      "id": "jandhfamilystores-f1e40b",
      "locationSet": {"include": ["us"]},
      "note": "ISO_3166-2:US us-mi (Michigan State of the USA)",
      "tags": {
        "brand": "J&H Family Stores",
        "name": "J&H Family Stores",
        "shop": "convenience"
      }
    },
    {
      "displayName": "Jacksons",
      "id": "jacksons-f1e40b",
      "locationSet": {"include": ["us"]},
      "tags": {
        "brand": "Jacksons",
        "brand:wikidata": "Q64617393",
        "name": "Jacksons",
        "shop": "convenience"
      }
    },
    {
      "displayName": "Jiffy",
      "id": "jiffy-c8e053",
      "locationSet": {
        "include": ["kh", "la", "ph", "th"]
      },
      "tags": {
        "brand": "Jiffy",
        "brand:en": "Jiffy",
        "brand:th": "จิฟฟี่",
        "brand:wikidata": "Q16770436",
        "name": "Jiffy",
        "name:en": "Jiffy",
        "name:th": "จิฟฟี่",
        "shop": "convenience"
      }
    },
    {
      "displayName": "Jiffy Mart",
      "id": "jiffymart-fe2c5d",
      "locationSet": {
        "include": [
          "us-nh.geojson",
          "us-vt.geojson"
        ]
      },
      "tags": {
        "brand": "Jiffy Mart",
        "brand:wikidata": "Q119592174",
        "name": "Jiffy Mart",
        "shop": "convenience"
      }
    },
    {
      "displayName": "Joe's Kwik Marts",
      "id": "joeskwikmarts-f1e40b",
      "locationSet": {"include": ["us"]},
      "tags": {
        "brand": "Joe's Kwik Marts",
        "brand:wikidata": "Q109871144",
        "name": "Joe's Kwik Marts",
        "shop": "convenience"
      }
    },
    {
      "displayName": "K-Market",
      "id": "kmarket-5dea79",
      "locationSet": {"include": ["fi"]},
      "matchTags": ["shop/supermarket"],
      "tags": {
        "brand": "K-Market",
        "brand:wikidata": "Q11868562",
        "name": "K-Market",
        "shop": "convenience"
      }
    },
    {
      "displayName": "Kangaroo Express",
      "id": "kangarooexpress-f1e40b",
      "locationSet": {"include": ["us"]},
      "tags": {
        "brand": "Kangaroo Express",
        "brand:wikidata": "Q61747408",
        "name": "Kangaroo Express",
        "shop": "convenience",
        "short_name": "Kangaroo"
      }
    },
    {
      "displayName": "Kent Kwik",
      "id": "kentkwik-c3f9f6",
      "locationSet": {
        "include": [
          "us-nm.geojson",
          "us-ok.geojson",
          "us-tx.geojson"
        ]
      },
      "tags": {
        "brand": "Kent Kwik",
        "brand:wikidata": "Q110622262",
        "name": "Kent Kwik",
        "shop": "convenience"
      }
    },
    {
      "displayName": "Kirana Pasal",
      "id": "kiranapasal-70535b",
      "locationSet": {"include": ["np"]},
      "tags": {
        "brand": "Kirana Pasal",
        "name": "Kirana Pasal",
        "shop": "convenience"
      }
    },
    {
      "displayName": "KK Super Mart",
      "id": "kksupermart-3e5671",
      "locationSet": {"include": ["my"]},
      "matchNames": ["kk mart"],
      "matchTags": ["shop/supermarket"],
      "tags": {
        "brand": "KK Super Mart",
        "brand:wikidata": "Q95721993",
        "name": "KK Super Mart",
        "shop": "convenience",
        "short_name": "KK"
      }
    },
    {
      "displayName": "Konzum (Balkans)",
      "id": "konzum-442b6e",
      "locationSet": {
        "include": ["ba", "hr", "rs"]
      },
      "tags": {
        "brand": "Konzum",
        "brand:wikidata": "Q518563",
        "name": "Konzum",
        "shop": "convenience"
      }
    },
    {
      "displayName": "Konzum (Česko)",
      "id": "konzum-65ae8a",
      "locationSet": {"include": ["cz", "sk"]},
      "tags": {
        "brand": "Konzum",
        "name": "Konzum",
        "shop": "convenience"
      }
    },
    {
      "displayName": "Koops",
      "id": "koops-64a6c9",
      "locationSet": {"include": ["lt"]},
      "tags": {
        "brand": "Koops",
        "name": "Koops",
        "shop": "convenience"
      }
    },
    {
      "displayName": "Kropka",
      "id": "kropka-95f41b",
      "locationSet": {"include": ["pl"]},
      "tags": {
        "brand": "Kropka",
        "name": "Kropka",
        "shop": "convenience"
      }
    },
    {
      "displayName": "Kum & Go",
      "id": "kumandgo-f1e40b",
      "locationSet": {"include": ["us"]},
      "tags": {
        "brand": "Kum & Go",
        "brand:wikidata": "Q6443340",
        "name": "Kum & Go",
        "shop": "convenience"
      }
    },
    {
      "displayName": "Kuups",
      "id": "kuups-dd9aae",
      "locationSet": {"include": ["es"]},
      "matchNames": ["kups"],
      "matchTags": ["shop/supermarket"],
      "tags": {
        "brand": "Kuups",
        "brand:wikidata": "Q113464694",
        "name": "Kuups",
        "operator": "Kuups Design International SL",
        "operator:wikidata": "Q113464694",
        "shop": "convenience"
      }
    },
    {
      "displayName": "Kwik Shop",
      "id": "kwikshop-f1e40b",
      "locationSet": {"include": ["us"]},
      "tags": {
        "brand": "Kwik Shop",
        "brand:wikidata": "Q6450417",
        "name": "Kwik Shop",
        "shop": "convenience"
      }
    },
    {
      "displayName": "Kwik Trip",
      "id": "kwiktrip-f1e40b",
      "locationSet": {"include": ["us"]},
      "tags": {
        "brand": "Kwik Trip",
        "brand:wikidata": "Q6450420",
        "name": "Kwik Trip",
        "shop": "convenience"
      }
    },
    {
      "displayName": "KwikSpar",
      "id": "kwikspar-c7b713",
      "locationSet": {"include": ["za"]},
      "tags": {
        "brand": "KwikSpar",
        "brand:wikidata": "Q610492",
        "name": "KwikSpar",
        "shop": "convenience"
      }
    },
    {
      "displayName": "La Doi Pași",
      "id": "ladoipasi-597303",
      "locationSet": {"include": ["ro"]},
      "tags": {
        "brand": "La Doi Pași",
        "brand:wikidata": "Q18544132",
        "name": "La Doi Pași",
        "shop": "convenience"
      }
    },
    {
      "displayName": "La Vie Claire",
      "id": "lavieclaire-bf3eb4",
      "locationSet": {"include": ["fr"]},
      "tags": {
        "brand": "La Vie Claire",
        "brand:wikidata": "Q3213589",
        "name": "La Vie Claire",
        "organic": "only",
        "shop": "convenience"
      }
    },
    {
      "displayName": "LaTS",
      "id": "lats-401681",
      "locationSet": {"include": ["lv"]},
      "tags": {
        "brand": "LaTS",
        "name": "LaTS",
        "shop": "convenience"
      }
    },
    {
      "displayName": "Lawson",
      "id": "lawson-e7e121",
      "locationSet": {
        "include": ["001"],
        "exclude": ["cn", "jp"]
      },
      "tags": {
        "brand": "Lawson",
        "brand:wikidata": "Q1557223",
        "name": "Lawson",
        "shop": "convenience"
      }
    },
    {
      "displayName": "Lawson 108",
      "id": "lawson108-f572b3",
      "locationSet": {"include": ["th"]},
      "tags": {
        "brand": "Lawson 108",
        "brand:wikidata": "Q125869566",
        "name": "Lawson 108",
        "shop": "convenience"
      }
    },
    {
      "displayName": "Le Petit Casino",
      "id": "lepetitcasino-bf3eb4",
      "locationSet": {"include": ["fr"]},
      "matchNames": ["petit casino"],
      "tags": {
        "brand": "Le Petit Casino",
        "brand:wikidata": "Q89029249",
        "name": "Le Petit Casino",
        "shop": "convenience"
      }
    },
    {
      "displayName": "Lewiatan",
      "id": "lewiatan-95f41b",
      "locationSet": {"include": ["pl"]},
      "tags": {
        "brand": "Lewiatan",
        "brand:wikidata": "Q11755396",
        "name": "Lewiatan",
        "shop": "convenience"
      }
    },
    {
      "displayName": "Lifestyle Express",
      "id": "lifestyleexpress-232829",
      "locationSet": {"include": ["gb"]},
      "tags": {
        "brand": "Lifestyle Express",
        "brand:wikidata": "Q61994869",
        "name": "Lifestyle Express",
        "shop": "convenience"
      }
    },
    {
      "displayName": "Little Waitrose",
      "id": "littlewaitrose-126aa8",
      "locationSet": {"include": ["gb", "je"]},
      "matchNames": [
        "little waitrose & partners"
      ],
      "tags": {
        "brand": "Little Waitrose",
        "brand:wikidata": "Q771734",
        "name": "Little Waitrose",
        "shop": "convenience"
      }
    },
    {
      "displayName": "Livio",
      "id": "livio-95f41b",
      "locationSet": {"include": ["pl"]},
      "tags": {
        "brand": "Livio",
        "brand:wikidata": "Q108599511",
        "name": "Livio",
        "shop": "convenience"
      }
    },
    {
      "displayName": "Loaf 'N Jug",
      "id": "loafnjug-f1e40b",
      "locationSet": {"include": ["us"]},
      "tags": {
        "brand": "Loaf 'N Jug",
        "brand:wikidata": "Q6663398",
        "name": "Loaf 'N Jug",
        "shop": "convenience"
      }
    },
    {
      "displayName": "Londis (Ireland)",
      "id": "londis-cb4625",
      "locationSet": {"include": ["ie"]},
      "tags": {
        "brand": "Londis",
        "brand:wikidata": "Q21015800",
        "name": "Londis",
        "shop": "convenience"
      }
    },
    {
      "displayName": "Londis (UK)",
      "id": "londis-232829",
      "locationSet": {"include": ["gb"]},
      "tags": {
        "brand": "Londis",
        "brand:wikidata": "Q21008564",
        "name": "Londis",
        "shop": "convenience"
      }
    },
    {
      "displayName": "Lonia",
      "id": "lonia-5b00ff",
      "locationSet": {"include": ["hr"]},
      "tags": {
        "brand": "Lonia",
        "brand:wikidata": "Q125761235",
        "name": "Lonia",
        "shop": "convenience"
      }
    },
    {
      "displayName": "Love's",
      "id": "loves-f1e40b",
      "locationSet": {"include": ["us"]},
      "tags": {
        "brand": "Love's",
        "brand:wikidata": "Q1872496",
        "name": "Love's",
        "shop": "convenience"
      }
    },
    {
      "displayName": "Lukoil Mini-Mart",
      "id": "minimart-f1e40b",
      "locationSet": {"include": ["us"]},
      "tags": {
        "brand": "Lukoil",
        "brand:wikidata": "Q329347",
        "name": "Mini-Mart",
        "shop": "convenience"
      }
    },
    {
      "displayName": "M&S Simply Food",
      "id": "mandssimplyfood-4d6b4b",
      "locationSet": {"include": ["001"]},
      "matchNames": [
        "marks & spencer simply food"
      ],
      "tags": {
        "brand": "M&S Simply Food",
        "brand:wikidata": "Q714491",
        "name": "M&S Simply Food",
        "shop": "convenience"
      }
    },
    {
      "displayName": "Mac's",
      "id": "macs-4d6b4b",
      "locationSet": {"include": ["001"]},
      "tags": {
        "brand": "Mac's",
        "name": "Mac's",
        "shop": "convenience"
      }
    },
    {
      "displayName": "Mace (Ireland)",
      "id": "mace-cb4625",
      "locationSet": {"include": ["ie"]},
      "tags": {
        "brand": "Mace",
        "brand:wikidata": "Q75236910",
        "name": "Mace",
        "shop": "convenience"
      }
    },
    {
      "displayName": "Mace (Northern Ireland)",
      "id": "mace-1a0d8e",
      "locationSet": {"include": ["gb-nir"]},
      "tags": {
        "brand": "Mace",
        "brand:wikidata": "Q75238536",
        "name": "Mace",
        "shop": "convenience"
      }
    },
    {
      "displayName": "Mace (UK)",
      "id": "mace-eb7785",
      "locationSet": {
        "include": ["gb-eng", "gb-sct", "gb-wls"]
      },
      "tags": {
        "brand": "Mace",
        "brand:wikidata": "Q75240338",
        "name": "Mace",
        "shop": "convenience"
      }
    },
    {
      "displayName": "Magnum",
      "id": "magnum-7ad3ae",
      "locationSet": {"include": ["kz"]},
      "tags": {
        "brand": "Magnum",
        "name": "Magnum",
        "shop": "convenience"
      }
    },
    {
      "displayName": "Maisto prekės",
      "id": "maistoprekes-64a6c9",
      "locationSet": {"include": ["lt"]},
      "tags": {
        "brand": "Maisto prekės",
        "name": "Maisto prekės",
        "shop": "convenience"
      }
    },
    {
      "displayName": "Małpka Express",
      "id": "malpkaexpress-95f41b",
      "locationSet": {"include": ["pl"]},
      "tags": {
        "brand": "Małpka Express",
        "brand:wikidata": "Q18431946",
        "name": "Małpka Express",
        "shop": "convenience"
      }
    },
    {
      "displayName": "Mapco",
      "id": "mapco-f1e40b",
      "locationSet": {"include": ["us"]},
      "tags": {
        "brand": "Mapco",
        "brand:wikidata": "Q107589462",
        "name": "Mapco",
        "shop": "convenience"
      }
    },
    {
      "displayName": "Marathon",
      "id": "marathon-f1e40b",
      "locationSet": {"include": ["us"]},
      "tags": {
        "brand": "Marathon",
        "brand:wikidata": "Q458363",
        "name": "Marathon",
        "shop": "convenience"
      }
    },
    {
      "displayName": "Market \\ Xırdalan",
      "id": "marketxirdalan-4d6b4b",
      "locationSet": {"include": ["001"]},
      "tags": {
        "brand": "Market \\ Xırdalan",
        "name": "Market \\ Xırdalan",
        "shop": "convenience"
      }
    },
    {
      "displayName": "Martín Martín",
      "id": "martinmartin-dd9aae",
      "locationSet": {"include": ["es"]},
      "tags": {
        "brand": "Martín Martín",
        "brand:wikidata": "Q98546074",
        "name": "Martín Martín",
        "shop": "convenience"
      }
    },
    {
      "displayName": "masymas basic",
      "id": "masymasbasic-849ea7",
      "locationSet": {
        "include": [
          [-0.3, 38.6983, 60],
          [-0.7197, 39.4717, 60],
          [-0.8792, 37.6237, 20],
          [-1.041389, 38.207222, 60],
          [-1.6023, 37.7126, 50],
          [0.0096, 40.3, 60]
        ]
      },
      "tags": {
        "brand": "masymas",
        "brand:wikidata": "Q6135987",
        "name": "masymas basic",
        "operator": "Juan Fornés Fornés S.A.",
        "operator:wikidata": "Q6135987",
        "shop": "convenience"
      }
    },
    {
      "displayName": "Maveli Store",
      "id": "mavelistore-bb430b",
      "locationSet": {"include": ["in"]},
      "tags": {
        "brand": "Maveli Store",
        "brand:wikidata": "Q6794132",
        "name": "Maveli Store",
        "shop": "convenience"
      }
    },
    {
      "displayName": "Maverik",
      "id": "maverik-f1e40b",
      "locationSet": {"include": ["us"]},
      "tags": {
        "brand": "Maverik",
        "brand:wikidata": "Q64149010",
        "name": "Maverik",
        "shop": "convenience"
      }
    },
    {
      "displayName": "Maxi",
      "id": "maxi-3015fb",
      "locationSet": {"include": ["rs"]},
      "matchNames": ["maksi"],
      "tags": {
        "brand": "Maxi",
        "brand:en": "Maxi",
        "brand:wikidata": "Q6795490",
        "name": "Maxi",
        "name:en": "Maxi",
        "name:sr": "Макси",
        "name:sr-Latn": "Maxi",
        "shop": "convenience"
      }
    },
    {
      "displayName": "Maxikiosco",
      "id": "maxikiosco-478c1f",
      "locationSet": {"include": ["ar", "uy"]},
      "tags": {
        "brand": "Maxikiosco",
        "name": "Maxikiosco",
        "shop": "convenience"
      }
    },
    {
      "displayName": "Maxol",
      "id": "maxol-0b7623",
      "locationSet": {
        "include": ["gb-nir", "ie"]
      },
      "tags": {
        "brand": "Maxol",
        "brand:wikidata": "Q3302837",
        "name": "Maxol",
        "shop": "convenience"
      }
    },
    {
      "displayName": "McColl's",
      "id": "mccolls-232829",
      "locationSet": {"include": ["gb"]},
      "tags": {
        "brand": "McColl's",
        "brand:wikidata": "Q16997477",
        "name": "McColl's",
        "shop": "convenience"
      }
    },
    {
      "displayName": "Meijer",
      "id": "meijer-f1e40b",
      "locationSet": {"include": ["us"]},
      "tags": {
        "brand": "Meijer",
        "brand:wikidata": "Q1917753",
        "name": "Meijer",
        "shop": "convenience"
      }
    },
    {
      "displayName": "Mercator",
      "id": "mercator-eb6d99",
      "locationSet": {
        "include": [
          "ba",
          "hr",
          "me",
          "mk",
          "rs",
          "si"
        ]
      },
      "tags": {
        "brand": "Mercator",
        "brand:wikidata": "Q738412",
        "name": "Mercator",
        "shop": "convenience"
      }
    },
    {
      "displayName": "Mesra",
      "id": "mesra-3e5671",
      "locationSet": {"include": ["my"]},
      "tags": {
        "brand": "Mesra",
        "name": "Mesra",
        "shop": "convenience"
      }
    },
    {
      "displayName": "MetroMart",
      "id": "metromart-7a43a8",
      "locationSet": {"include": ["nz"]},
      "matchTags": ["shop/supermarket"],
      "tags": {
        "brand": "MetroMart",
        "brand:wikidata": "Q121642943",
        "name": "MetroMart",
        "shop": "convenience"
      }
    },
    {
      "displayName": "METSS",
      "id": "metss-5b00ff",
      "locationSet": {"include": ["hr"]},
      "tags": {
        "brand": "METSS",
        "name": "METSS",
        "shop": "convenience"
      }
    },
    {
      "displayName": "Migrolino",
      "id": "migrolino-07a460",
      "locationSet": {"include": ["ch"]},
      "tags": {
        "brand": "Migrolino",
        "brand:wikidata": "Q56745088",
        "name": "Migrolino",
        "shop": "convenience"
      }
    },
    {
      "displayName": "Milk-Agro",
      "id": "milkagro-2496a5",
      "locationSet": {"include": ["sk"]},
      "tags": {
        "brand": "Milk-Agro",
        "brand:wikidata": "Q64173785",
        "name": "Milk-Agro",
        "shop": "convenience"
      }
    },
    {
<<<<<<< HEAD
      "displayName": "Mini Big C",
      "id": "minibigc-f572b3",
      "locationSet": {"include": ["th"]},
      "tags": {
        "brand": "Mini Big C",
        "brand:en": "Mini Big C",
        "brand:th": "มินิบิ๊กซี",
        "brand:wikidata": "Q858665",
        "name": "Mini Big C",
        "name:en": "Mini Big C",
        "name:th": "มินิบิ๊กซี",
        "shop": "convenience"
      }
    },
    {
=======
>>>>>>> 56f67d7f
      "displayName": "Mini Extra",
      "id": "miniextra-12bebb",
      "locationSet": {"include": ["br"]},
      "tags": {
        "brand": "Mini Extra",
        "brand:wikidata": "Q5422131",
        "name": "Mini Extra",
        "shop": "convenience"
      }
    },
    {
      "displayName": "Mini Mix",
      "id": "minimix-57794c",
      "locationSet": {
        "include": [
          "at",
          "be",
          "cy",
          "cz",
          "de",
          "es",
          "fr",
          "gb",
          "gr",
          "it",
          "me",
          "nl",
          "pt"
        ]
      },
      "matchNames": ["mini mix markt"],
      "matchTags": ["shop/supermarket"],
      "tags": {
        "brand": "Mini Mix",
        "brand:wikidata": "Q327854",
        "name": "Mini Mix",
        "shop": "convenience"
      }
    },
    {
      "displayName": "miniM",
      "id": "minim-d41f40",
      "locationSet": {"include": ["at"]},
      "tags": {
        "brand": "MPreis",
        "brand:wikidata": "Q873491",
        "name": "miniM",
        "shop": "convenience"
      }
    },
    {
      "displayName": "Minimart",
      "id": "minimart-854be4",
      "locationSet": {"include": ["bg"]},
      "tags": {
        "brand": "Minimart",
        "brand:wikidata": "Q119168386",
        "name": "Minimart",
        "shop": "convenience"
      }
    },
    {
      "displayName": "Ministop",
      "id": "ministop-365d07",
      "locationSet": {
        "include": ["cn", "kz", "vn"]
      },
      "tags": {
        "brand": "Ministop",
        "brand:wikidata": "Q1038929",
        "name": "Ministop",
        "shop": "convenience"
      }
    },
    {
      "displayName": "Minit Mart",
      "id": "minitmart-f1e40b",
      "locationSet": {"include": ["us"]},
      "tags": {
        "brand": "Minit Mart",
        "brand:wikidata": "Q18154470",
        "name": "Minit Mart",
        "shop": "convenience"
      }
    },
    {
      "displayName": "miniピアゴ",
      "id": "minipiago-652b3e",
      "locationSet": {"include": ["jp"]},
      "matchNames": ["ミニピアゴ"],
      "tags": {
        "brand": "miniピアゴ",
        "brand:en": "mini Piago",
        "brand:ja": "miniピアゴ",
        "brand:wikidata": "Q11188499",
        "name": "miniピアゴ",
        "name:en": "mini Piago",
        "name:ja": "miniピアゴ",
        "shop": "convenience"
      }
    },
    {
      "displayName": "Mlin i pekare",
      "id": "mlinipekare-5b00ff",
      "locationSet": {"include": ["hr"]},
      "tags": {
        "brand": "Mlin i pekare",
        "name": "Mlin i pekare",
        "shop": "convenience"
      }
    },
    {
      "displayName": "Mobil Mart",
      "id": "mobilmart-4d6b4b",
      "locationSet": {"include": ["001"]},
      "matchNames": ["mobil"],
      "tags": {
        "brand": "Mobil Mart",
        "brand:wikidata": "Q109676002",
        "name": "Mobil Mart",
        "shop": "convenience"
      }
    },
    {
      "displayName": "Mokpol",
      "id": "mokpol-95f41b",
      "locationSet": {"include": ["pl"]},
      "tags": {
        "brand": "Mokpol",
        "brand:wikidata": "Q113227698",
        "name": "Mokpol",
        "shop": "convenience"
      }
    },
    {
      "displayName": "MOL Shop",
      "id": "molshop-32b19d",
      "locationSet": {
        "include": [
          "cz",
          "hu",
          "pl",
          "ro",
          "rs",
          "si"
        ]
      },
      "tags": {
        "brand": "MOL Shop",
        "brand:wikidata": "Q549181",
        "name": "MOL Shop",
        "shop": "convenience"
      }
    },
    {
      "displayName": "Monop'",
      "id": "monop-bf3eb4",
      "locationSet": {"include": ["fr"]},
      "tags": {
        "brand": "Monop'",
        "brand:wikidata": "Q89913683",
        "name": "Monop'",
        "shop": "convenience"
      }
    },
    {
      "displayName": "Morrisons Daily",
      "id": "morrisonsdaily-ce5d3e",
      "locationSet": {
        "include": ["gb"],
        "exclude": ["gg", "je"]
      },
      "tags": {
        "brand": "Morrisons Daily",
        "brand:wikidata": "Q99752411",
        "name": "Morrisons Daily",
        "shop": "convenience"
      }
    },
    {
      "displayName": "Morrisons Daily (Channel Islands)",
      "id": "morrisonsdaily-d9d9cb",
      "locationSet": {"include": ["gg", "je"]},
      "tags": {
        "brand": "Morrisons Daily",
        "brand:wikidata": "Q99752411",
        "name": "Morrisons Daily",
        "operator": "SandpiperCI",
        "shop": "convenience"
      }
    },
    {
      "displayName": "MrMax",
      "id": "mrmax-652b3e",
      "locationSet": {"include": ["jp"]},
      "tags": {
        "alt_name": "ミスターマックス",
        "brand": "MrMax",
        "brand:wikidata": "Q11342034",
        "name": "MrMax",
        "shop": "convenience"
      }
    },
    {
      "displayName": "Murphy Express",
      "id": "murphyexpress-f1e40b",
      "locationSet": {"include": ["us"]},
      "tags": {
        "brand": "Murphy Express",
        "brand:wikidata": "Q19604459",
        "name": "Murphy Express",
        "shop": "convenience"
      }
    },
    {
      "displayName": "Murphy USA",
      "id": "murphyusa-f1e40b",
      "locationSet": {"include": ["us"]},
      "tags": {
        "brand": "Murphy USA",
        "brand:wikidata": "Q19604459",
        "name": "Murphy USA",
        "shop": "convenience"
      }
    },
    {
      "displayName": "myNEWS.com",
      "id": "mynewscom-3e5671",
      "locationSet": {"include": ["my"]},
      "matchNames": ["mynews"],
      "matchTags": ["shop/supermarket"],
      "tags": {
        "brand": "myNEWS.com",
        "brand:wikidata": "Q17147574",
        "name": "myNEWS.com",
        "shop": "convenience"
      }
    },
    {
      "displayName": "Nasz Sklep",
      "id": "naszsklep-95f41b",
      "locationSet": {"include": ["pl"]},
      "tags": {
        "brand": "Nasz Sklep",
        "brand:wikidata": "Q62070369",
        "name": "Nasz Sklep",
        "shop": "convenience"
      }
    },
    {
      "displayName": "Neste K",
      "id": "nestek-5dea79",
      "locationSet": {"include": ["fi"]},
      "tags": {
        "brand": "Neste K",
        "brand:wikidata": "Q42901270",
        "name": "Neste K",
        "shop": "convenience"
      }
    },
    {
      "displayName": "Neto",
      "id": "neto-9d5235",
      "locationSet": {"include": ["mx"]},
      "matchTags": ["shop/supermarket"],
      "tags": {
        "brand": "Neto",
        "brand:wikidata": "Q113205593",
        "name": "Neto",
        "shop": "convenience"
      }
    },
    {
      "displayName": "NewDays",
      "id": "newdays-652b3e",
      "locationSet": {"include": ["jp"]},
      "matchNames": ["newdays ミニ"],
      "tags": {
        "alt_name": "ニューデイズ",
        "brand": "NewDays",
        "brand:wikidata": "Q11234763",
        "name": "NewDays",
        "shop": "convenience"
      }
    },
    {
      "displayName": "Night 'n Day",
      "id": "nightnday-7a43a8",
      "locationSet": {"include": ["nz"]},
      "matchTags": ["shop/supermarket"],
      "tags": {
        "brand": "Night 'n Day",
        "brand:wikidata": "Q111955183",
        "name": "Night 'n Day",
        "shop": "convenience"
      }
    },
    {
      "displayName": "NightOwl",
      "id": "nightowl-0b0ae9",
      "locationSet": {"include": ["au"]},
      "tags": {
        "brand": "NightOwl",
        "brand:wikidata": "Q7033183",
        "name": "NightOwl",
        "shop": "convenience"
      }
    },
    {
      "displayName": "Nisa",
      "id": "nisa-232829",
      "locationSet": {"include": ["gb"]},
      "matchNames": [
        "nisa retail",
        "nisalocally"
      ],
      "preserveTags": ["^name"],
      "tags": {
        "brand": "Nisa",
        "brand:wikidata": "Q16999069",
        "name": "Nisa",
        "shop": "convenience"
      }
    },
    {
      "displayName": "Nisa Local",
      "id": "nisalocal-232829",
      "locationSet": {"include": ["gb"]},
      "preserveTags": ["^name"],
      "tags": {
        "brand": "Nisa Local",
        "brand:wikidata": "Q16999069",
        "name": "Nisa Local",
        "shop": "convenience"
      }
    },
    {
      "displayName": "Nouria",
      "id": "nouria-ae58e4",
      "locationSet": {
        "include": [
          "us-ct.geojson",
          "us-ma.geojson",
          "us-me.geojson",
          "us-nh.geojson",
          "us-ri.geojson"
        ]
      },
      "tags": {
        "brand": "Nouria",
        "brand:wikidata": "Q120637476",
        "name": "Nouria",
        "shop": "convenience"
      }
    },
    {
      "displayName": "Oba Market",
      "id": "obamarket-ef7cdd",
      "locationSet": {"include": ["az"]},
      "tags": {
        "brand": "Oba Market",
        "name": "Oba Market",
        "shop": "convenience"
      }
    },
    {
      "displayName": "Odido",
      "id": "odido-95f41b",
      "locationSet": {"include": ["pl"]},
      "tags": {
        "brand": "Odido",
        "brand:wikidata": "Q106947294",
        "name": "Odido",
        "shop": "convenience"
      }
    },
    {
      "displayName": "OK Express",
      "id": "okexpress-22d46f",
      "locationSet": {
        "include": ["na", "sz", "za"]
      },
      "tags": {
        "brand": "OK Express",
        "brand:wikidata": "Q116520407",
        "name": "OK Express",
        "shop": "convenience"
      }
    },
    {
      "displayName": "OK Market",
      "id": "okmarket-e95ed6",
      "locationSet": {"include": ["cl"]},
      "tags": {
        "brand": "OK Market",
        "brand:wikidata": "Q6047736",
        "name": "OK Market",
        "shop": "convenience"
      }
    },
    {
      "displayName": "OK便利店",
      "id": "circlek-9729f7",
      "locationSet": {
        "include": ["cn"],
        "exclude": ["hk", "mo"]
      },
      "matchNames": ["ok便利商店", "ok便利店 circle k"],
      "tags": {
        "brand": "OK便利店",
        "brand:en": "Circle K",
        "brand:wikidata": "Q3268010",
        "name": "OK便利店",
        "name:en": "Circle K",
        "shop": "convenience"
      }
    },
    {
      "displayName": "OK便利店 Circle K",
      "id": "circlek-132595",
      "locationSet": {"include": ["hk", "mo"]},
      "matchNames": ["ok便利商店"],
      "tags": {
        "brand": "OK便利店 Circle K",
        "brand:en": "Circle K",
        "brand:wikidata": "Q3268010",
        "brand:zh": "OK便利店",
        "brand:zh-Hans": "OK便利店",
        "brand:zh-Hant": "OK便利店",
        "name": "OK便利店 Circle K",
        "name:en": "Circle K",
        "name:zh": "OK便利店",
        "name:zh-Hans": "OK便利店",
        "name:zh-Hant": "OK便利店",
        "shop": "convenience"
      }
    },
    {
      "displayName": "OK超商",
      "id": "okmart-aa89a7",
      "locationSet": {"include": ["tw"]},
      "tags": {
        "brand": "OK超商",
        "brand:en": "OK mart",
        "brand:wikidata": "Q10851968",
        "name": "OK超商",
        "name:en": "OK mart",
        "shop": "convenience"
      }
    },
    {
      "displayName": "On the Run",
      "id": "ontherun-4d6b4b",
      "locationSet": {"include": ["001"]},
      "tags": {
        "brand": "On the Run",
        "brand:wikidata": "Q16931259",
        "name": "On the Run",
        "shop": "convenience"
      }
    },
    {
      "displayName": "One Stop",
      "id": "onestop-232829",
      "locationSet": {"include": ["gb"]},
      "tags": {
        "brand": "One Stop",
        "brand:wikidata": "Q65954217",
        "name": "One Stop",
        "shop": "convenience"
      }
    },
    {
      "displayName": "Orlen",
      "id": "orlen-95f41b",
      "locationSet": {"include": ["pl"]},
      "tags": {
        "brand": "Orlen",
        "brand:wikidata": "Q971649",
        "name": "Orlen",
        "shop": "convenience"
      }
    },
    {
      "displayName": "OTR",
      "id": "otr-0b0ae9",
      "locationSet": {"include": ["au"]},
      "tags": {
        "brand": "OTR",
        "brand:wikidata": "Q116394019",
        "name": "OTR",
        "shop": "convenience"
      }
    },
    {
      "displayName": "Oxxo",
      "id": "oxxo-8364f9",
      "locationSet": {
        "include": [
          "br",
          "cl",
          "co",
          "cr",
          "mx",
          "pe",
          "us"
        ]
      },
      "matchTags": ["shop/supermarket"],
      "tags": {
        "brand": "Oxxo",
        "brand:wikidata": "Q1342538",
        "name": "Oxxo",
        "shop": "convenience"
      }
    },
    {
      "displayName": "Pam Local",
      "id": "pamlocal-1aaf3e",
      "locationSet": {"include": ["it"]},
      "tags": {
        "brand": "Pam Local",
        "brand:wikidata": "Q105614389",
        "name": "Pam Local",
        "shop": "convenience"
      }
    },
    {
      "displayName": "Panier Sympa",
      "id": "paniersympa-bf3eb4",
      "locationSet": {"include": ["fr"]},
      "tags": {
        "brand": "Panier Sympa",
        "name": "Panier Sympa",
        "shop": "convenience"
      }
    },
    {
      "displayName": "Par Mar Stores",
      "id": "parmarstores-f1e40b",
      "locationSet": {"include": ["us"]},
      "tags": {
        "brand": "Par Mar Stores",
        "brand:wikidata": "Q110622206",
        "name": "Par Mar Stores",
        "shop": "convenience"
      }
    },
    {
      "displayName": "Patanjali Store",
      "id": "patanjalistore-bb430b",
      "locationSet": {"include": ["in"]},
      "tags": {
        "brand": "Patanjali Ayurved",
        "brand:wikidata": "Q19856023",
        "name": "Patanjali Store",
        "shop": "convenience"
      }
    },
    {
      "displayName": "PDV",
      "id": "pdv-4d6b4b",
      "locationSet": {"include": ["001"]},
      "tags": {
        "brand": "PDV",
        "name": "PDV",
        "shop": "convenience"
      }
    },
    {
      "displayName": "PerSu",
      "id": "persu-3015fb",
      "locationSet": {"include": ["rs"]},
      "tags": {
        "brand": "PerSu",
        "brand:wikidata": "Q115574817",
        "name": "PerSu",
        "name:sr": "ПерСу",
        "name:sr-Latn": "PerSu",
        "shop": "convenience"
      }
    },
    {
      "displayName": "Petro-Canada",
      "id": "petrocanada-eea72f",
      "locationSet": {"include": ["ca"]},
      "tags": {
        "brand": "Petro-Canada",
        "brand:wikidata": "Q1208279",
        "name": "Petro-Canada",
        "shop": "convenience"
      }
    },
    {
      "displayName": "Petrobras",
      "id": "petrobras-4d6b4b",
      "locationSet": {"include": ["001"]},
      "tags": {
        "brand": "Petrobras",
        "name": "Petrobras",
        "shop": "convenience"
      }
    },
    {
      "displayName": "Pick n Pay Express",
      "id": "picknpayexpress-c7b713",
      "locationSet": {"include": ["za"]},
      "tags": {
        "brand": "Pick n Pay Express",
        "brand:wikidata": "Q122764443",
        "name": "Pick n Pay Express",
        "shop": "convenience"
      }
    },
    {
      "displayName": "Pilot",
      "id": "pilot-16ec4d",
      "locationSet": {"include": ["ca", "us"]},
      "matchNames": ["pilot travel center"],
      "tags": {
        "alt_name": "Pilot Travel Centers",
        "brand": "Pilot",
        "brand:wikidata": "Q64128179",
        "name": "Pilot",
        "shop": "convenience"
      }
    },
    {
      "displayName": "Plaid Pantry",
      "id": "plaidpantry-f1e40b",
      "locationSet": {"include": ["us"]},
      "tags": {
        "brand": "Plaid Pantry",
        "brand:wikidata": "Q7200591",
        "name": "Plaid Pantry",
        "shop": "convenience"
      }
    },
    {
      "displayName": "Premier",
      "id": "premier-232829",
      "locationSet": {"include": ["gb"]},
      "matchNames": ["premier stores"],
      "matchTags": ["shop/supermarket"],
      "tags": {
        "brand": "Premier",
        "brand:wikidata": "Q7240340",
        "shop": "convenience"
      }
    },
    {
      "displayName": "Premier Express",
      "id": "premierexpress-232829",
      "locationSet": {"include": ["gb"]},
      "tags": {
        "brand": "Premier Express",
        "name": "Premier Express",
        "shop": "convenience"
      }
    },
    {
      "displayName": "Privát",
      "id": "privat-58d40d",
      "locationSet": {"include": ["hu"]},
      "tags": {
        "brand": "Privát",
        "brand:wikidata": "Q115606854",
        "name": "Privát",
        "shop": "convenience"
      }
    },
    {
      "displayName": "Profi Go",
      "id": "profigo-597303",
      "locationSet": {"include": ["ro"]},
      "matchTags": ["shop/supermarket"],
      "tags": {
        "brand": "Profi",
        "brand:wikidata": "Q956664",
        "name": "Profi Go",
        "shop": "convenience"
      }
    },
    {
      "displayName": "Proxi",
      "id": "proxi-6fdfa6",
      "locationSet": {"include": ["ch", "fr"]},
      "matchNames": ["proxy"],
      "matchTags": ["shop/supermarket"],
      "tags": {
        "brand": "Proxi",
        "brand:wikidata": "Q3408522",
        "name": "Proxi",
        "shop": "convenience"
      }
    },
    {
      "displayName": "Qazaq Oil",
      "id": "qazaqoil-7ad3ae",
      "locationSet": {"include": ["kz"]},
      "tags": {
        "brand": "Qazaq Oil",
        "brand:wikidata": "Q115190155",
        "name": "Qazaq Oil",
        "shop": "convenience"
      }
    },
    {
      "displayName": "Quality Mart",
      "id": "qualitymart-f1e40b",
      "locationSet": {"include": ["us"]},
      "tags": {
        "brand": "Quality Mart",
        "brand:wikidata": "Q66134834",
        "name": "Quality Mart",
        "shop": "convenience"
      }
    },
    {
      "displayName": "Quick Stop",
      "id": "quickstop-4d6b4b",
      "locationSet": {"include": ["001"]},
      "tags": {
        "brand": "Quick Stop",
        "name": "Quick Stop",
        "shop": "convenience"
      }
    },
    {
      "displayName": "QuickChek",
      "id": "quickchek-f1e40b",
      "locationSet": {"include": ["us"]},
      "tags": {
        "brand": "QuickChek",
        "brand:wikidata": "Q7271689",
        "name": "QuickChek",
        "shop": "convenience"
      }
    },
    {
      "displayName": "Quickie",
      "id": "quickie-f902d0",
      "locationSet": {
        "include": [
          "ca-on.geojson",
          "ca-qc.geojson"
        ]
      },
      "tags": {
        "brand": "Quickie",
        "brand:wikidata": "Q123410085",
        "name": "Quickie",
        "shop": "convenience"
      }
    },
    {
      "displayName": "Quickshop",
      "id": "quickshop-c7b713",
      "locationSet": {"include": ["za"]},
      "tags": {
        "brand": "Quickshop",
        "brand:wikidata": "Q122764368",
        "name": "Quickshop",
        "shop": "convenience"
      }
    },
    {
      "displayName": "Quik Stop",
      "id": "quikstop-f1e40b",
      "locationSet": {"include": ["us"]},
      "tags": {
        "brand": "Quik Stop",
        "brand:wikidata": "Q105141709",
        "name": "Quik Stop",
        "shop": "convenience"
      }
    },
    {
      "displayName": "QuikTrip",
      "id": "quiktrip-4d6b4b",
      "locationSet": {"include": ["001"]},
      "tags": {
        "brand": "QuikTrip",
        "brand:wikidata": "Q7271953",
        "name": "QuikTrip",
        "shop": "convenience",
        "short_name": "QT"
      }
    },
    {
      "displayName": "Rabat",
      "id": "rabat-95f41b",
      "locationSet": {"include": ["pl"]},
      "tags": {
        "brand": "Rabat",
        "name": "Rabat",
        "shop": "convenience"
      }
    },
    {
      "displayName": "RaceTrac",
      "id": "racetrac-f1e40b",
      "locationSet": {"include": ["us"]},
      "tags": {
        "brand": "RaceTrac",
        "brand:wikidata": "Q735942",
        "name": "RaceTrac",
        "shop": "convenience"
      }
    },
    {
      "displayName": "RaceWay",
      "id": "raceway-f1e40b",
      "locationSet": {"include": ["us"]},
      "tags": {
        "brand": "RaceWay",
        "brand:wikidata": "Q73039084",
        "name": "RaceWay",
        "shop": "convenience"
      }
    },
    {
      "displayName": "Ration Shop",
      "id": "rationshop-bb430b",
      "locationSet": {"include": ["in"]},
      "tags": {
        "brand": "Ration Shop",
        "brand:wikidata": "Q60901",
        "name": "Ration Shop",
        "operator": "Public Distribution System",
        "operator:type": "public",
        "operator:wikidata": "Q60901",
        "shop": "convenience"
      }
    },
    {
      "displayName": "Reál",
      "id": "real-58d40d",
      "locationSet": {"include": ["hu"]},
      "matchNames": [
        "reál hungária élelmiszer kereskedelmi kft.",
        "reál pont"
      ],
      "tags": {
        "brand": "Reál",
        "brand:wikidata": "Q100741414",
        "name": "Reál",
        "shop": "convenience"
      }
    },
    {
      "displayName": "Red Apple Food Mart",
      "id": "redapplefoodmart-f1e40b",
      "locationSet": {"include": ["us"]},
      "matchTags": ["shop/supermarket"],
      "tags": {
        "brand": "Red Apple Food Mart",
        "brand:wikidata": "Q114343337",
        "name": "Red Apple Food Mart",
        "shop": "convenience"
      }
    },
    {
      "displayName": "Rewe To Go",
      "id": "rewetogo-60c7fe",
      "locationSet": {"include": ["de"]},
      "matchTags": ["shop/supermarket"],
      "tags": {
        "brand": "REWE To Go",
        "brand:wikidata": "Q85224313",
        "name": "REWE To Go",
        "shop": "convenience"
      }
    },
    {
      "displayName": "Rhodes",
      "id": "rhodes-37aedb",
      "locationSet": {
        "include": [
          "us-il.geojson",
          "us-mo.geojson"
        ]
      },
      "matchNames": ["rhodes 101"],
      "tags": {
        "brand": "Rhodes",
        "brand:wikidata": "Q114570150",
        "name": "Rhodes",
        "shop": "convenience"
      }
    },
    {
      "displayName": "Road Ranger",
      "id": "roadranger-f1e40b",
      "locationSet": {"include": ["us"]},
      "tags": {
        "brand": "Road Ranger",
        "brand:wikidata": "Q7339377",
        "name": "Road Ranger",
        "shop": "convenience"
      }
    },
    {
      "displayName": "Robinsons Easymart",
      "id": "robinsonseasymart-fb2210",
      "locationSet": {"include": ["ph"]},
      "tags": {
        "brand": "Robinsons Easymart",
        "brand:wikidata": "Q119853709",
        "name": "Robinsons Easymart",
        "shop": "convenience"
      }
    },
    {
      "displayName": "Rocket",
      "id": "rocket-db1ce1",
      "locationSet": {
        "include": [
          "us-ca.geojson",
          "us-co.geojson",
          "us-or.geojson",
          "us-wa.geojson"
        ]
      },
      "tags": {
        "brand": "Rocket",
        "brand:wikidata": "Q121513516",
        "name": "Rocket",
        "shop": "convenience"
      }
    },
    {
      "displayName": "Rotten Robbie",
      "id": "rottenrobbie-f1e40b",
      "locationSet": {"include": ["us"]},
      "tags": {
        "brand": "Rotten Robbie",
        "brand:wikidata": "Q87378070",
        "name": "Rotten Robbie",
        "shop": "convenience"
      }
    },
    {
      "displayName": "Royal Farms",
      "id": "royalfarms-f1e40b",
      "locationSet": {"include": ["us"]},
      "tags": {
        "brand": "Royal Farms",
        "brand:wikidata": "Q7374169",
        "name": "Royal Farms",
        "shop": "convenience"
      }
    },
    {
      "displayName": "Rüedu",
      "id": "ruedu-07a460",
      "locationSet": {"include": ["ch"]},
      "tags": {
        "brand": "Rüedu",
        "brand:wikidata": "Q112913831",
        "name": "Rüedu",
        "self_service": "only",
        "shop": "convenience"
      }
    },
    {
      "displayName": "Rutter's",
      "id": "rutters-f1e40b",
      "locationSet": {"include": ["us"]},
      "tags": {
        "brand": "Rutter's",
        "brand:wikidata": "Q7383544",
        "name": "Rutter's",
        "shop": "convenience"
      }
    },
    {
      "displayName": "Sainsbury's Local",
      "id": "sainsburyslocal-232829",
      "locationSet": {"include": ["gb"]},
      "matchTags": ["shop/supermarket"],
      "tags": {
        "brand": "Sainsbury's Local",
        "brand:wikidata": "Q13218434",
        "name": "Sainsbury's Local",
        "shop": "convenience"
      }
    },
    {
      "displayName": "Sale",
      "id": "sale-5dea79",
      "locationSet": {"include": ["fi"]},
      "tags": {
        "brand": "Sale",
        "brand:wikidata": "Q11892046",
        "name": "Sale",
        "shop": "convenience"
      }
    },
    {
      "displayName": "Sasol Delight",
      "id": "sasoldelight-c7b713",
      "locationSet": {"include": ["za"]},
      "tags": {
        "brand": "Sasol Delight",
        "brand:wikidata": "Q116620703",
        "name": "Sasol Delight",
        "shop": "convenience"
      }
    },
    {
      "displayName": "Scotmid",
      "id": "scotmid-232829",
      "locationSet": {"include": ["gb"]},
      "matchNames": ["scotmid co-operative"],
      "tags": {
        "brand": "Scotmid",
        "brand:wikidata": "Q7435719",
        "name": "Scotmid",
        "shop": "convenience"
      }
    },
    {
      "displayName": "Select",
      "id": "select-4d6b4b",
      "locationSet": {"include": ["001"]},
      "tags": {
        "brand": "Select",
        "name": "Select",
        "shop": "convenience"
      }
    },
    {
      "displayName": "Servicompras",
      "id": "servicompras-4c351f",
      "locationSet": {"include": ["ar"]},
      "tags": {
        "brand": "Servicompras",
        "name": "Servicompras",
        "shop": "convenience"
      }
    },
    {
      "displayName": "Sheetz",
      "id": "sheetz-ab596a",
      "locationSet": {
        "include": [
          "us-md.geojson",
          "us-nc.geojson",
          "us-oh.geojson",
          "us-pa.geojson",
          "us-va.geojson",
          "us-wv.geojson"
        ]
      },
      "tags": {
        "brand": "Sheetz",
        "brand:wikidata": "Q7492551",
        "name": "Sheetz",
        "shop": "convenience"
      }
    },
    {
      "displayName": "Shell",
      "id": "shell-cfb41f",
      "locationSet": {
        "include": ["001"],
        "exclude": ["jp"]
      },
      "tags": {
        "brand": "Shell",
        "brand:wikidata": "Q110716465",
        "name": "Shell",
        "shop": "convenience"
      }
    },
    {
      "displayName": "Shell Select",
      "id": "shellselect-cfb41f",
      "locationSet": {
        "include": ["001"],
        "exclude": ["jp"]
      },
      "tags": {
        "brand": "Shell Select",
        "brand:wikidata": "Q124359752",
        "name": "Shell Select",
        "shop": "convenience"
      }
    },
    {
      "displayName": "Shell Shop",
      "id": "shellshop-cfb41f",
      "locationSet": {
        "include": ["001"],
        "exclude": ["jp"]
      },
      "tags": {
        "brand": "Shell Shop",
        "brand:wikidata": "Q110716465",
        "name": "Shell Shop",
        "shop": "convenience"
      }
    },
    {
      "displayName": "Shop & Go",
      "id": "shopandgo-4d6b4b",
      "locationSet": {"include": ["001"]},
      "tags": {
        "brand": "Shop & Go",
        "name": "Shop & Go",
        "shop": "convenience"
      }
    },
    {
      "displayName": "Shop'N Drive",
      "id": "shopndrive-232829",
      "locationSet": {"include": ["gb"]},
      "tags": {
        "brand": "Shop'N Drive",
        "brand:wikidata": "Q107439152",
        "name": "Shop'N Drive",
        "operator": "Rontec",
        "operator:wikidata": "Q107439152",
        "shop": "convenience"
      }
    },
    {
      "displayName": "Shop&Go (Romania)",
      "id": "shopandgo-597303",
      "locationSet": {"include": ["ro"]},
      "tags": {
        "brand": "Shop&Go",
        "brand:wikidata": "Q114644174",
        "name": "Shop&Go",
        "operator": "Mega Image",
        "operator:wikidata": "Q6808085",
        "shop": "convenience"
      }
    },
    {
      "displayName": "Shop&Go (Serbia)",
      "id": "shopandgo-3015fb",
      "locationSet": {"include": ["rs"]},
      "matchNames": ["maxi shop&go"],
      "matchTags": ["shop/supermarket"],
      "tags": {
        "brand": "Shop&Go",
        "brand:wikidata": "Q116269550",
        "name": "Shop&Go",
        "shop": "convenience"
      }
    },
    {
      "displayName": "Shoprite Mini",
      "id": "shopritemini-c7b713",
      "locationSet": {"include": ["za"]},
      "tags": {
        "brand": "Shoprite Mini",
        "brand:wikidata": "Q1857639",
        "name": "Shoprite Mini",
        "shop": "convenience"
      }
    },
    {
      "displayName": "Simply Basic",
      "id": "simplybasic-dd9aae",
      "locationSet": {"include": ["es"]},
      "tags": {
        "brand": "Simply Basic",
        "brand:wikidata": "Q5643014",
        "name": "Simply Basic",
        "shop": "convenience"
      }
    },
    {
      "displayName": "Simply City",
      "id": "simplycity-dd9aae",
      "locationSet": {"include": ["es"]},
      "tags": {
        "brand": "Simply City",
        "brand:wikidata": "Q5643014",
        "name": "Simply City",
        "shop": "convenience"
      }
    },
    {
      "displayName": "Simply Store",
      "id": "simplystore-dd9aae",
      "locationSet": {"include": ["es"]},
      "tags": {
        "brand": "Simply Store",
        "brand:wikidata": "Q5643014",
        "name": "Simply Store",
        "shop": "convenience"
      }
    },
    {
      "displayName": "Siwa",
      "id": "siwa-5dea79",
      "locationSet": {"include": ["fi"]},
      "tags": {
        "brand": "Siwa",
        "brand:wikidata": "Q11893827",
        "name": "Siwa",
        "shop": "convenience"
      }
    },
    {
      "displayName": "Six",
      "id": "six-9d5235",
      "locationSet": {"include": ["mx"]},
      "tags": {
        "brand": "Six",
        "brand:wikidata": "Q122170471",
        "name": "Six",
        "shop": "convenience"
      }
    },
    {
      "displayName": "Sklep Polski",
      "id": "skleppolski-95f41b",
      "locationSet": {"include": ["pl"]},
      "tags": {
        "brand": "Sklep Polski",
        "brand:wikidata": "Q114699006",
        "name": "Sklep Polski",
        "shop": "convenience"
      }
    },
    {
      "displayName": "Słoneczko",
      "id": "sloneczko-95f41b",
      "locationSet": {"include": ["pl"]},
      "tags": {
        "brand": "Słoneczko",
        "brand:wikidata": "Q113230439",
        "name": "Słoneczko",
        "shop": "convenience"
      }
    },
    {
      "displayName": "Snack Shop",
      "id": "snackshop-4d6b4b",
      "locationSet": {"include": ["001"]},
      "tags": {
        "brand": "Snack Shop",
        "name": "Snack Shop",
        "shop": "convenience"
      }
    },
    {
      "displayName": "Spar",
      "id": "spar-dfe3d0",
      "locationSet": {
        "include": ["001"],
        "exclude": ["ge", "no"]
      },
      "matchNames": ["spar ni"],
      "tags": {
        "brand": "Spar",
        "brand:wikidata": "Q610492",
        "name": "Spar",
        "shop": "convenience"
      }
    },
    {
      "displayName": "Spar (Norge)",
      "id": "spar-2da37b",
      "locationSet": {"include": ["no"]},
      "note": "https://github.com/osmlab/name-suggestion-index/issues/5500",
      "preserveTags": ["^name"],
      "tags": {
        "brand": "Spar",
        "brand:wikidata": "Q610492",
        "name": "Spar",
        "shop": "convenience"
      }
    },
    {
      "displayName": "Spar Express",
      "id": "sparexpress-dda8d6",
      "locationSet": {
        "include": ["001"],
        "exclude": ["no"]
      },
      "matchTags": ["shop/supermarket"],
      "tags": {
        "brand": "Spar",
        "brand:wikidata": "Q610492",
        "name": "Spar Express",
        "shop": "convenience"
      }
    },
    {
      "displayName": "Spar Express (Norge)",
      "id": "sparexpress-2da37b",
      "locationSet": {"include": ["no"]},
      "matchTags": ["shop/supermarket"],
      "note": "https://github.com/osmlab/name-suggestion-index/issues/5500",
      "preserveTags": ["^name"],
      "tags": {
        "brand": "Spar",
        "brand:wikidata": "Q610492",
        "name": "Spar Express",
        "shop": "convenience"
      }
    },
    {
      "displayName": "Speedway",
      "id": "speedway-4d6b4b",
      "locationSet": {"include": ["001"]},
      "tags": {
        "brand": "Speedway",
        "brand:wikidata": "Q7575683",
        "name": "Speedway",
        "shop": "convenience"
      }
    },
    {
      "displayName": "Spencer’s",
      "id": "spencers-bb430b",
      "locationSet": {"include": ["in"]},
      "tags": {
        "brand": "Spencer’s",
        "brand:wikidata": "Q7575959",
        "name": "Spencer’s",
        "shop": "convenience"
      }
    },
    {
      "displayName": "Społem",
      "id": "spolem-95f41b",
      "locationSet": {"include": ["pl"]},
      "tags": {
        "brand": "Społem",
        "brand:wikidata": "Q11826043",
        "name": "Społem",
        "shop": "convenience"
      }
    },
    {
      "displayName": "Star Mart",
      "id": "starmart-4d6b4b",
      "locationSet": {"include": ["001"]},
      "tags": {
        "brand": "Star Mart",
        "brand:wikidata": "Q61994857",
        "name": "Star Mart",
        "shop": "convenience"
      }
    },
    {
      "displayName": "Stewart's Shops",
      "id": "stewartsshops-f1e40b",
      "locationSet": {"include": ["us"]},
      "matchNames": ["stewarts"],
      "tags": {
        "brand": "Stewart's Shops",
        "brand:wikidata": "Q7615690",
        "name": "Stewart's Shops",
        "shop": "convenience"
      }
    },
    {
      "displayName": "Stinker",
      "id": "stinker-f1e40b",
      "locationSet": {"include": ["us"]},
      "matchNames": ["stinker stores"],
      "tags": {
        "brand": "Stinker",
        "brand:wikidata": "Q95990164",
        "name": "Stinker",
        "shop": "convenience"
      }
    },
    {
      "displayName": "Stokrotka Express",
      "id": "stokrotkaexpress-95f41b",
      "locationSet": {"include": ["pl"]},
      "tags": {
        "brand": "Stokrotka Express",
        "brand:wikidata": "Q110801119",
        "name": "Stokrotka Express",
        "shop": "convenience"
      }
    },
    {
      "displayName": "Stripes",
      "id": "stripes-cc811e",
      "locationSet": {"include": ["cl", "us"]},
      "tags": {
        "brand": "Stripes",
        "brand:wikidata": "Q7624135",
        "name": "Stripes",
        "shop": "convenience"
      }
    },
    {
      "displayName": "Stuckey's",
      "id": "stuckeys-f1e40b",
      "locationSet": {"include": ["us"]},
      "tags": {
        "brand": "Stuckey's",
        "brand:wikidata": "Q7627481",
        "name": "Stuckey's",
        "shop": "convenience"
      }
    },
    {
      "displayName": "Studenac",
      "id": "studenac-5b00ff",
      "locationSet": {"include": ["hr"]},
      "matchTags": ["shop/supermarket"],
      "tags": {
        "brand": "Studenac",
        "brand:wikidata": "Q65156084",
        "name": "Studenac",
        "shop": "convenience"
      }
    },
    {
      "displayName": "Sunoco",
      "id": "sunoco-f1e40b",
      "locationSet": {"include": ["us"]},
      "tags": {
        "brand": "Sunoco",
        "brand:wikidata": "Q1423218",
        "name": "Sunoco",
        "shop": "convenience"
      }
    },
    {
      "displayName": "Super 7",
      "id": "super7-4d6b4b",
      "locationSet": {"include": ["001"]},
      "tags": {
        "brand": "Super 7",
        "name": "Super 7",
        "shop": "convenience"
      }
    },
    {
      "displayName": "Super Sánchez",
      "id": "supersanchez-9d5235",
      "locationSet": {"include": ["mx"]},
      "matchTags": ["shop/supermarket"],
      "tags": {
        "brand": "Super Sánchez",
        "brand:wikidata": "Q113182316",
        "name": "Super Sánchez",
        "shop": "convenience"
      }
    },
    {
      "displayName": "T. SN",
      "id": "tsn-80468a",
      "locationSet": {"include": ["ec"]},
      "tags": {
        "brand": "T. SN",
        "name": "T. SN",
        "shop": "convenience"
      }
    },
    {
      "displayName": "TA",
      "id": "ta-f1e40b",
      "locationSet": {"include": ["us"]},
      "tags": {
        "brand": "TA",
        "brand:wikidata": "Q7835892",
        "name": "TA",
        "shop": "convenience"
      }
    },
    {
      "displayName": "Tambo+",
      "id": "tambo-853840",
      "locationSet": {"include": ["pe"]},
      "tags": {
        "brand": "Tambo+",
        "brand:wikidata": "Q64516439",
        "name": "Tambo+",
        "shop": "convenience"
      }
    },
    {
      "displayName": "tạp hoá",
      "id": "taphoa-61b913",
      "locationSet": {"include": ["vn"]},
      "tags": {
        "brand": "tạp hoá",
        "name": "tạp hoá",
        "shop": "convenience"
      }
    },
    {
      "displayName": "Tesco",
      "id": "tesco-4d6b4b",
      "locationSet": {"include": ["001"]},
      "tags": {
        "brand": "Tesco",
        "brand:wikidata": "Q487494",
        "name": "Tesco",
        "shop": "convenience"
      }
    },
    {
      "displayName": "Tesco Express",
      "id": "tescoexpress-4d6b4b",
      "locationSet": {"include": ["001"]},
      "matchNames": ["tesco metro"],
      "matchTags": ["shop/supermarket"],
      "tags": {
        "brand": "Tesco Express",
        "brand:wikidata": "Q98456772",
        "name": "Tesco Express",
        "shop": "convenience"
      }
    },
    {
      "displayName": "Tesco Lotus Express",
      "id": "tescolotusexpress-f572b3",
      "locationSet": {"include": ["th"]},
      "tags": {
        "brand": "Tesco Lotus Express",
        "name": "Tesco Lotus Express",
        "shop": "convenience"
      }
    },
    {
      "displayName": "Texaco",
      "id": "texaco-4d6b4b",
      "locationSet": {"include": ["001"]},
      "tags": {
        "brand": "Texaco",
        "brand:wikidata": "Q775060",
        "name": "Texaco",
        "shop": "convenience"
      }
    },
    {
      "displayName": "Thorntons",
      "id": "thorntons-f1e40b",
      "locationSet": {"include": ["us"]},
      "tags": {
        "brand": "Thorntons",
        "brand:wikidata": "Q7796584",
        "name": "Thorntons",
        "shop": "convenience"
      }
    },
    {
      "displayName": "Tiendas 3B",
      "id": "tiendas3b-9d5235",
      "locationSet": {"include": ["mx"]},
      "matchTags": ["shop/supermarket"],
      "tags": {
        "brand": "Tiendas 3B",
        "brand:wikidata": "Q113217378",
        "name": "Tiendas 3B",
        "shop": "convenience"
      }
    },
    {
      "displayName": "Tiger Mart",
      "id": "tigermart-4d6b4b",
      "locationSet": {"include": ["001"]},
      "matchNames": ["exxon", "exxon tiger mart"],
      "tags": {
        "brand": "Tiger Mart",
        "brand:wikidata": "Q57643977",
        "name": "Tiger Mart",
        "shop": "convenience"
      }
    },
    {
      "displayName": "Timewise",
      "id": "timewise-f1e40b",
      "locationSet": {"include": ["us"]},
      "tags": {
        "brand": "Timewise",
        "name": "Timewise",
        "shop": "convenience"
      }
    },
    {
      "displayName": "Tom Market",
      "id": "tommarket-58d40d",
      "locationSet": {"include": ["hu"]},
      "tags": {
        "brand": "Tom Market",
        "name": "Tom Market",
        "shop": "convenience"
      }
    },
    {
      "displayName": "Tommy",
      "id": "tommy-5b00ff",
      "locationSet": {"include": ["hr"]},
      "tags": {
        "brand": "Tommy",
        "brand:wikidata": "Q12643718",
        "name": "Tommy",
        "shop": "convenience"
      }
    },
    {
      "displayName": "Top Market",
      "id": "topmarket-4d6b4b",
      "locationSet": {"include": ["001"]},
      "tags": {
        "brand": "Top Market",
        "name": "Top Market",
        "shop": "convenience"
      }
    },
    {
      "displayName": "Total",
      "id": "total-4d6b4b",
      "locationSet": {"include": ["001"]},
      "tags": {
        "brand": "Total",
        "brand:wikidata": "Q154037",
        "name": "Total",
        "shop": "convenience"
      }
    },
    {
      "displayName": "Total Access",
      "id": "totalaccess-f6dc0a",
      "locationSet": {"include": ["fx"]},
      "tags": {
        "brand": "Total Access",
        "name": "Total Access",
        "shop": "convenience"
      }
    },
    {
      "displayName": "Town Pump",
      "id": "townpump-f1e40b",
      "locationSet": {"include": ["us"]},
      "tags": {
        "brand": "Town Pump",
        "brand:wikidata": "Q7830004",
        "name": "Town Pump",
        "shop": "convenience"
      }
    },
    {
      "displayName": "TRD",
      "id": "trd-915f01",
      "locationSet": {"include": ["cu"]},
      "tags": {
        "brand": "TRD",
        "name": "TRD",
        "shop": "convenience"
      }
    },
    {
      "displayName": "Treats",
      "id": "treats-4d6b4b",
      "locationSet": {"include": ["001"]},
      "tags": {
        "brand": "Treats",
        "name": "Treats",
        "shop": "convenience"
      }
    },
    {
      "displayName": "Trgocentar",
      "id": "trgocentar-5b00ff",
      "locationSet": {"include": ["hr"]},
      "tags": {
        "brand": "Trgocentar",
        "name": "Trgocentar",
        "shop": "convenience"
      }
    },
    {
      "displayName": "Trgostil",
      "id": "trgostil-5b00ff",
      "locationSet": {"include": ["hr"]},
      "tags": {
        "brand": "Trgostil",
        "name": "Trgostil",
        "shop": "convenience"
      }
    },
    {
      "displayName": "Turkey Hill",
      "id": "turkeyhill-f1e40b",
      "locationSet": {"include": ["us"]},
      "tags": {
        "brand": "Turkey Hill",
        "brand:wikidata": "Q42376970",
        "name": "Turkey Hill",
        "shop": "convenience"
      }
    },
    {
      "displayName": "U-Store",
      "id": "ustore-60c7fe",
      "locationSet": {"include": ["de"]},
      "tags": {
        "brand": "U-Store",
        "brand:wikidata": "Q113290511",
        "name": "U-Store",
        "shop": "convenience"
      }
    },
    {
      "displayName": "UFA",
      "id": "ufa-6da36b",
      "locationSet": {
        "include": ["ca-ab.geojson"]
      },
      "matchNames": ["united farmers of alberta"],
      "tags": {
        "brand": "UFA",
        "brand:wikidata": "Q1809831",
        "name": "UFA",
        "shop": "convenience"
      }
    },
    {
      "displayName": "Ultramar",
      "id": "ultramar-eea72f",
      "locationSet": {"include": ["ca"]},
      "tags": {
        "brand": "Ultramar",
        "brand:wikidata": "Q3548078",
        "name": "Ultramar",
        "shop": "convenience"
      }
    },
    {
      "displayName": "Uncle John's",
      "id": "unclejohns-fb2210",
      "locationSet": {"include": ["ph"]},
      "matchNames": ["ministop"],
      "tags": {
        "brand": "Uncle John's",
        "brand:wikidata": "Q115917776",
        "name": "Uncle John's",
        "shop": "convenience"
      }
    },
    {
      "displayName": "United",
      "id": "united-0b0ae9",
      "locationSet": {"include": ["au"]},
      "matchNames": ["united petroleum"],
      "tags": {
        "brand": "United",
        "brand:wikidata": "Q28224393",
        "name": "United",
        "shop": "convenience"
      }
    },
    {
      "displayName": "United Dairy Farmers",
      "id": "uniteddairyfarmers-f1e40b",
      "locationSet": {"include": ["us"]},
      "matchTags": [
        "amenity/ice_cream",
        "shop/ice_cream"
      ],
      "tags": {
        "amenity": "ice_cream",
        "brand": "United Dairy Farmers",
        "brand:wikidata": "Q7887677",
        "name": "United Dairy Farmers",
        "shop": "convenience",
        "short_name": "UDF"
      }
    },
    {
      "displayName": "USave (UK)",
      "id": "usave-232829",
      "locationSet": {"include": ["gb"]},
      "tags": {
        "brand": "USave",
        "brand:wikidata": "Q121435010",
        "name": "USave",
        "shop": "convenience"
      }
    },
    {
      "displayName": "uSmile 昆仑好客",
      "id": "usmile-da9ca7",
      "locationSet": {"include": ["cn"]},
      "matchNames": ["usmile 便利店", "昆仑好"],
      "matchTags": ["shop/supermarket"],
      "tags": {
        "brand": "uSmile 昆仑好客",
        "brand:en": "uSmile",
        "brand:wikidata": "Q66480830",
        "brand:zh": "昆仑好客",
        "name": "uSmile 昆仑好客",
        "name:en": "uSmile",
        "name:zh": "昆仑好客",
        "shop": "convenience"
      }
    },
    {
      "displayName": "Utile",
      "id": "utile-bf3eb4",
      "locationSet": {"include": ["fr"]},
      "matchTags": ["shop/supermarket"],
      "tags": {
        "brand": "Utile",
        "brand:wikidata": "Q2529029",
        "name": "Utile",
        "shop": "convenience"
      }
    },
    {
      "displayName": "Valero",
      "id": "valero-e1ca53",
      "locationSet": {
        "include": ["ca", "de", "fr", "gb", "us"]
      },
      "tags": {
        "brand": "Valero",
        "brand:wikidata": "Q1283291",
        "name": "Valero",
        "shop": "convenience"
      }
    },
    {
      "displayName": "VanGO",
      "id": "vango-298a73",
      "locationSet": {"include": ["hk"]},
      "tags": {
        "brand": "VanGO",
        "brand:en": "VanGO",
        "brand:wikidata": "Q10853203",
        "name": "VanGO",
        "name:en": "VanGO",
        "shop": "convenience"
      }
    },
    {
      "displayName": "Viva",
      "id": "viva-856fe1",
      "locationSet": {"include": ["150"]},
      "tags": {
        "brand": "Viva",
        "brand:wikidata": "Q168238",
        "name": "Viva",
        "shop": "convenience"
      }
    },
    {
      "displayName": "Viva Billa",
      "id": "vivabilla-65ae8a",
      "locationSet": {"include": ["cz", "sk"]},
      "matchTags": ["shop/supermarket"],
      "tags": {
        "brand": "Viva Billa",
        "brand:wikidata": "Q124305949",
        "name": "Viva Billa",
        "shop": "convenience"
      }
    },
    {
      "displayName": "Vival",
      "id": "vival-12cc61",
      "locationSet": {"include": ["fr", "pe"]},
      "matchTags": ["shop/supermarket"],
      "tags": {
        "brand": "Vival",
        "brand:wikidata": "Q7937525",
        "name": "Vival",
        "shop": "convenience"
      }
    },
    {
      "displayName": "Viveco",
      "id": "viveco-bf3eb4",
      "locationSet": {"include": ["fr"]},
      "tags": {
        "brand": "Viveco",
        "name": "Viveco",
        "shop": "convenience"
      }
    },
    {
      "displayName": "Votre Marché",
      "id": "votremarche-f6dc0a",
      "locationSet": {"include": ["fx"]},
      "tags": {
        "brand": "Votre Marché",
        "brand:wikidata": "Q89135338",
        "name": "Votre Marché",
        "shop": "convenience"
      }
    },
    {
      "displayName": "Waitrose",
      "id": "waitrose-126aa8",
      "locationSet": {"include": ["gb", "je"]},
      "tags": {
        "brand": "Waitrose",
        "brand:wikidata": "Q771734",
        "name": "Waitrose",
        "shop": "convenience"
      }
    },
    {
      "displayName": "Wawa",
      "id": "wawa-dad45f",
      "locationSet": {
        "include": [
          "us-dc.geojson",
          "us-de.geojson",
          "us-fl.geojson",
          "us-md.geojson",
          "us-nj.geojson",
          "us-pa.geojson",
          "us-va.geojson"
        ]
      },
      "tags": {
        "brand": "Wawa",
        "brand:wikidata": "Q5936320",
        "name": "Wawa",
        "shop": "convenience"
      }
    },
    {
      "displayName": "Welcome",
      "id": "welcome-232829",
      "locationSet": {"include": ["gb"]},
      "tags": {
        "brand": "Welcome",
        "brand:wikidata": "Q123004215",
        "name": "Welcome",
        "shop": "convenience"
      }
    },
    {
      "displayName": "Wesco",
      "id": "wesco-f1e40b",
      "locationSet": {"include": ["us"]},
      "tags": {
        "brand": "Wesco",
        "brand:wikidata": "Q7949045",
        "name": "Wesco",
        "shop": "convenience"
      }
    },
    {
      "displayName": "WinMart+",
      "id": "winmart-61b913",
      "locationSet": {"include": ["vn"]},
      "matchNames": ["vinmart+"],
      "tags": {
        "brand": "WinMart+",
        "brand:wikidata": "Q113236478",
        "name": "WinMart+",
        "shop": "convenience"
      }
    },
    {
      "displayName": "Woolworths MetroGo",
      "id": "woolworthsmetrogo-0b0ae9",
      "locationSet": {"include": ["au"]},
      "tags": {
        "brand": "Woolworths MetroGo",
        "brand:wikidata": "Q111772555",
        "name": "Woolworths MetroGo",
        "operator": "Woolworths Group",
        "operator:wikidata": "Q607272",
        "shop": "convenience"
      }
    },
    {
      "displayName": "x",
      "id": "x-4d6b4b",
      "locationSet": {"include": ["001"]},
      "tags": {
        "brand": "x",
        "name": "x",
        "shop": "convenience"
      }
    },
    {
      "displayName": "XtraMart",
      "id": "xtramart-ff595a",
      "locationSet": {
        "include": [
          "us-ct.geojson",
          "us-ma.geojson",
          "us-me.geojson",
          "us-nh.geojson",
          "us-ny.geojson",
          "us-ri.geojson"
        ]
      },
      "tags": {
        "brand": "XtraMart",
        "brand:wikidata": "Q119586946",
        "name": "XtraMart",
        "shop": "convenience"
      }
    },
    {
      "displayName": "Yesway",
      "id": "yesway-f1e40b",
      "locationSet": {"include": ["us"]},
      "tags": {
        "brand": "Yesway",
        "brand:wikidata": "Q75851666",
        "name": "Yesway",
        "shop": "convenience"
      }
    },
    {
      "displayName": "Yomart",
      "id": "yomart-bb8a09",
      "locationSet": {"include": ["id"]},
      "tags": {
        "brand": "Yomart",
        "brand:wikidata": "Q19745366",
        "name": "Yomart",
        "shop": "convenience"
      }
    },
    {
      "displayName": "Yorma’s",
      "id": "yormas-60c7fe",
      "locationSet": {"include": ["de"]},
      "tags": {
        "brand": "Yorma’s",
        "brand:wikidata": "Q2600868",
        "name": "Yorma’s",
        "shop": "convenience"
      }
    },
    {
      "displayName": "Your Coop Food",
      "id": "yourcoopfood-232829",
      "locationSet": {"include": ["gb"]},
      "matchNames": ["coop", "coop food"],
      "preserveTags": ["^name"],
      "tags": {
        "brand": "Your Coop Food",
        "brand:wikidata": "Q121084548",
        "name": "Your Coop Food",
        "shop": "convenience"
      }
    },
    {
      "displayName": "Żabka",
      "id": "zabka-f55ead",
      "locationSet": {"include": ["cz", "pl"]},
      "matchNames": ["freshmarket"],
      "tags": {
        "brand": "Żabka",
        "brand:wikidata": "Q2589061",
        "name": "Żabka",
        "name:pl": "Żabka",
        "name:uk": "Жабка",
        "shop": "convenience"
      }
    },
    {
      "displayName": "Żappka",
      "id": "zappka-95f41b",
      "locationSet": {"include": ["pl"]},
      "tags": {
        "brand": "Żappka",
        "brand:wikidata": "Q113307807",
        "name": "Żappka",
        "opening_hours": "24/7",
        "payment:app": "only",
        "self_service": "only",
        "shop": "convenience"
      }
    },
    {
      "displayName": "Абсолют",
      "id": "6784df-e33fbc",
      "locationSet": {"include": ["ru"]},
      "matchNames": ["абсолют cash&carry"],
      "tags": {
        "brand": "Абсолют",
        "name": "Абсолют",
        "shop": "convenience"
      }
    },
    {
      "displayName": "АВ Daily",
      "id": "61e46c-e33fbc",
      "locationSet": {"include": ["ru"]},
      "tags": {
        "brand": "АВ Daily",
        "name": "АВ Daily",
        "shop": "convenience"
      }
    },
    {
      "displayName": "Авокадо",
      "id": "a478bc-e33fbc",
      "locationSet": {"include": ["ru"]},
      "tags": {
        "brand": "Авокадо",
        "name": "Авокадо",
        "shop": "convenience"
      }
    },
    {
      "displayName": "Авоська",
      "id": "f1cc88-e33fbc",
      "locationSet": {"include": ["ru"]},
      "tags": {
        "brand": "Авоська",
        "name": "Авоська",
        "shop": "convenience"
      }
    },
    {
      "displayName": "Агрокомплекс",
      "id": "35f889-e33fbc",
      "locationSet": {"include": ["ru"]},
      "tags": {
        "brand": "Агрокомплекс",
        "name": "Агрокомплекс",
        "shop": "convenience"
      }
    },
    {
      "displayName": "Агрокомплекс Выселковский",
      "id": "1e42c5-e33fbc",
      "locationSet": {"include": ["ru"]},
      "tags": {
        "brand": "Агрокомплекс Выселковский",
        "name": "Агрокомплекс Выселковский",
        "shop": "convenience"
      }
    },
    {
      "displayName": "Акконд",
      "id": "akkond-e33fbc",
      "locationSet": {"include": ["ru"]},
      "matchTags": ["shop/confectionery"],
      "tags": {
        "brand": "Акконд",
        "brand:en": "Akkond",
        "brand:ru": "Акконд",
        "brand:wikidata": "Q4053986",
        "name": "Акконд",
        "name:en": "Akkond",
        "name:ru": "Акконд",
        "shop": "convenience"
      }
    },
    {
      "displayName": "Анастасия",
      "id": "87876a-4d6b4b",
      "locationSet": {"include": ["001"]},
      "tags": {
        "brand": "Анастасия",
        "name": "Анастасия",
        "shop": "convenience"
      }
    },
    {
      "displayName": "Ассорти-продукт",
      "id": "804527-e33fbc",
      "locationSet": {"include": ["ru"]},
      "tags": {
        "brand": "Ассорти-продукт",
        "name": "Ассорти-продукт",
        "shop": "convenience"
      }
    },
    {
      "displayName": "Белоруснефть",
      "id": "ed92ce-e64bef",
      "locationSet": {"include": ["by"]},
      "tags": {
        "brand": "Белоруснефть",
        "brand:wikidata": "Q4082693",
        "name": "Белоруснефть",
        "shop": "convenience"
      }
    },
    {
      "displayName": "Береке",
      "id": "060bbf-a39fe8",
      "locationSet": {"include": ["kg", "kz"]},
      "tags": {
        "brand": "Береке",
        "name": "Береке",
        "shop": "convenience"
      }
    },
    {
      "displayName": "Близенько",
      "id": "106d49-023e9c",
      "locationSet": {"include": ["ua"]},
      "matchNames": ["близько"],
      "tags": {
        "brand": "Близенько",
        "brand:wikidata": "Q117670418",
        "name": "Близенько",
        "shop": "convenience"
      }
    },
    {
      "displayName": "Везунчик",
      "id": "5e7e9e-c491ec",
      "locationSet": {"include": ["ru", "ua"]},
      "tags": {
        "brand": "Везунчик",
        "name": "Везунчик",
        "shop": "convenience"
      }
    },
    {
      "displayName": "Верный",
      "id": "5a1923-e33fbc",
      "locationSet": {"include": ["ru"]},
      "tags": {
        "brand": "Верный",
        "name": "Верный",
        "shop": "convenience"
      }
    },
    {
      "displayName": "Вікторія",
      "id": "e59ac7-023e9c",
      "locationSet": {"include": ["ua"]},
      "tags": {
        "brand": "Вікторія",
        "name": "Вікторія",
        "shop": "convenience"
      }
    },
    {
      "displayName": "ВкусВилл",
      "id": "f07eb1-e33fbc",
      "locationSet": {"include": ["ru"]},
      "tags": {
        "brand": "ВкусВилл",
        "brand:wikidata": "Q57271676",
        "name": "ВкусВилл",
        "shop": "convenience"
      }
    },
    {
      "displayName": "Волна",
      "id": "34f9fe-4d6b4b",
      "locationSet": {"include": ["001"]},
      "tags": {
        "brand": "Волна",
        "name": "Волна",
        "shop": "convenience"
      }
    },
    {
      "displayName": "Гастрономчикъ",
      "id": "9c4b81-e33fbc",
      "locationSet": {"include": ["ru"]},
      "matchNames": ["гастрономчик"],
      "tags": {
        "brand": "Гастрономчикъ",
        "name": "Гастрономчикъ",
        "shop": "convenience"
      }
    },
    {
      "displayName": "Гроздь",
      "id": "44aeb3-e33fbc",
      "locationSet": {"include": ["ru"]},
      "tags": {
        "brand": "Гроздь",
        "brand:wikidata": "Q21638412",
        "name": "Гроздь",
        "shop": "convenience"
      }
    },
    {
      "displayName": "Грошык",
      "id": "72f03f-4d6b4b",
      "locationSet": {"include": ["001"]},
      "tags": {
        "brand": "Грошык",
        "name": "Грошык",
        "shop": "convenience"
      }
    },
    {
      "displayName": "Дәулет",
      "id": "ab7c05-7ad3ae",
      "locationSet": {"include": ["kz"]},
      "tags": {
        "brand": "Дәулет",
        "name": "Дәулет",
        "shop": "convenience"
      }
    },
    {
      "displayName": "Делві",
      "id": "292dce-023e9c",
      "locationSet": {"include": ["ua"]},
      "matchNames": ["delvi"],
      "tags": {
        "brand": "Делві",
        "brand:wikidata": "Q117866197",
        "name": "Делві",
        "shop": "convenience"
      }
    },
    {
      "displayName": "Доброном",
      "id": "67d62e-065292",
      "locationSet": {"include": ["by", "ru"]},
      "tags": {
        "brand": "Доброном",
        "brand:wikidata": "Q97312362",
        "name": "Доброном",
        "shop": "convenience"
      }
    },
    {
      "displayName": "Евроопт Market",
      "id": "3fdc6e-e64bef",
      "locationSet": {"include": ["by"]},
      "matchTags": ["shop/supermarket"],
      "preserveTags": ["^shop"],
      "tags": {
        "brand": "Евроопт Market",
        "brand:wikidata": "Q65455869",
        "name": "Евроопт Market",
        "name:ru": "Евроопт Маркет",
        "shop": "convenience"
      }
    },
    {
      "displayName": "Евроопт Минимаркет",
      "id": "f94c48-e64bef",
      "locationSet": {"include": ["by"]},
      "matchTags": ["shop/supermarket"],
      "tags": {
        "brand": "Евроопт Минимаркет",
        "brand:wikidata": "Q65455911",
        "name": "Евроопт Минимаркет",
        "shop": "convenience"
      }
    },
    {
      "displayName": "Ермолино",
      "id": "yermolino-e33fbc",
      "locationSet": {"include": ["ru"]},
      "matchNames": ["продукты ермолино"],
      "tags": {
        "brand": "Ермолино",
        "brand:wikidata": "Q109995205",
        "name": "Ермолино",
        "name:en": "Yermolino",
        "name:ru": "Ермолино",
        "shop": "convenience"
      }
    },
    {
      "displayName": "Заря",
      "id": "9020b8-4d6b4b",
      "locationSet": {"include": ["001"]},
      "tags": {
        "brand": "Заря",
        "name": "Заря",
        "shop": "convenience"
      }
    },
    {
      "displayName": "Изюминка",
      "id": "8d46a2-4d6b4b",
      "locationSet": {"include": ["001"]},
      "tags": {
        "brand": "Изюминка",
        "name": "Изюминка",
        "shop": "convenience"
      }
    },
    {
      "displayName": "Йола-маркет",
      "id": "685f12-4d6b4b",
      "locationSet": {"include": ["001"]},
      "tags": {
        "brand": "Йола-маркет",
        "name": "Йола-маркет",
        "shop": "convenience"
      }
    },
    {
      "displayName": "Катюша",
      "id": "60a976-4d6b4b",
      "locationSet": {"include": ["001"]},
      "tags": {
        "brand": "Катюша",
        "name": "Катюша",
        "shop": "convenience"
      }
    },
    {
      "displayName": "Квартал",
      "id": "212655-023e9c",
      "locationSet": {"include": ["ua"]},
      "matchNames": ["kvartal"],
      "tags": {
        "brand": "Квартал",
        "brand:wikidata": "Q25446563",
        "name": "Квартал",
        "shop": "convenience"
      }
    },
    {
      "displayName": "Квартал вкуса",
      "id": "32310f-e64bef",
      "locationSet": {"include": ["by"]},
      "tags": {
        "brand": "Квартал вкуса",
        "name": "Квартал вкуса",
        "shop": "convenience"
      }
    },
    {
      "displayName": "Кедр",
      "id": "5f2eca-4d6b4b",
      "locationSet": {"include": ["001"]},
      "tags": {
        "brand": "Кедр",
        "name": "Кедр",
        "shop": "convenience"
      }
    },
    {
      "displayName": "Коло",
      "id": "a22748-023e9c",
      "locationSet": {"include": ["ua"]},
      "matchNames": [
        "kolo",
        "produkty kolo",
        "магазин коло",
        "магазин коло тебе",
        "продукти коло",
        "продукти коло дому",
        "продукти коло тебе"
      ],
      "preserveTags": ["^name"],
      "tags": {
        "brand": "Коло",
        "brand:wikidata": "Q95000076",
        "shop": "convenience"
      }
    },
    {
      "displayName": "Копеечка",
      "id": "347595-e64bef",
      "locationSet": {"include": ["by"]},
      "tags": {
        "brand": "Копеечка",
        "brand:wikidata": "Q97346327",
        "name": "Копеечка",
        "shop": "convenience"
      }
    },
    {
      "displayName": "Копейка",
      "id": "kopeyka-e33fbc",
      "locationSet": {"include": ["ru"]},
      "tags": {
        "brand": "Копейка",
        "brand:en": "Kopeyka",
        "brand:wikidata": "Q1783878",
        "name": "Копейка",
        "name:en": "Kopeyka",
        "shop": "convenience"
      }
    },
    {
      "displayName": "Кошик",
      "id": "3340eb-023e9c",
      "locationSet": {"include": ["ua"]},
      "tags": {
        "brand": "Кошик",
        "name": "Кошик",
        "shop": "convenience"
      }
    },
    {
      "displayName": "КуулКлевер",
      "id": "37e337-e33fbc",
      "locationSet": {"include": ["ru"]},
      "tags": {
        "brand": "КуулКлевер",
        "name": "КуулКлевер",
        "shop": "convenience"
      }
    },
    {
      "displayName": "ҚазМұнайГаз",
      "id": "ef63bd-7ad3ae",
      "locationSet": {"include": ["kz"]},
      "tags": {
        "brand": "ҚазМұнайГаз",
        "brand:kk": "ҚазМұнайГаз",
        "brand:ru": "КазМунайГаз",
        "brand:wikidata": "Q1417227",
        "name": "ҚазМұнайГаз",
        "name:kk": "ҚазМұнайГаз",
        "name:ru": "КазМунайГаз",
        "shop": "convenience"
      }
    },
    {
      "displayName": "Лилия",
      "id": "baaf01-4d6b4b",
      "locationSet": {"include": ["001"]},
      "tags": {
        "brand": "Лилия",
        "name": "Лилия",
        "shop": "convenience"
      }
    },
    {
      "displayName": "Лукойл",
      "id": "lukoil-bd0db4",
      "locationSet": {
        "include": ["001"],
        "exclude": ["us"]
      },
      "tags": {
        "brand": "Лукойл",
        "brand:en": "Lukoil",
        "brand:ru": "Лукойл",
        "brand:wikidata": "Q329347",
        "name": "Лукойл",
        "name:en": "Lukoil",
        "name:ru": "Лукойл",
        "shop": "convenience"
      }
    },
    {
      "displayName": "Магнит",
      "id": "magnit-4d6b4b",
      "locationSet": {"include": ["001"]},
      "matchNames": ["магнит у дома"],
      "tags": {
        "brand": "Магнит",
        "brand:en": "Magnit",
        "brand:wikidata": "Q940518",
        "name": "Магнит",
        "name:en": "Magnit",
        "shop": "convenience"
      }
    },
    {
      "displayName": "Малинка",
      "id": "3776eb-4d6b4b",
      "locationSet": {"include": ["001"]},
      "tags": {
        "brand": "Малинка",
        "name": "Малинка",
        "shop": "convenience"
      }
    },
    {
      "displayName": "Мария",
      "id": "cb9d04-4d6b4b",
      "locationSet": {"include": ["001"]},
      "tags": {
        "brand": "Мария",
        "name": "Мария",
        "shop": "convenience"
      }
    },
    {
      "displayName": "Мария-Ра",
      "id": "a5e9d6-e33fbc",
      "locationSet": {"include": ["ru"]},
      "tags": {
        "brand": "Мария-Ра",
        "brand:wikidata": "Q4281631",
        "name": "Мария-Ра",
        "shop": "convenience"
      }
    },
    {
      "displayName": "Маяк",
      "id": "bc2a95-e33fbc",
      "locationSet": {"include": ["ru"]},
      "tags": {
        "brand": "Маяк",
        "name": "Маяк",
        "shop": "convenience"
      }
    },
    {
      "displayName": "Мікс Март",
      "id": "c92d51-023e9c",
      "locationSet": {"include": ["ua"]},
      "matchNames": [
        "miks mart",
        "mix mart",
        "мікс березень"
      ],
      "tags": {
        "brand": "Мікс Март",
        "brand:wikidata": "Q116795587",
        "name": "Мікс Март",
        "name:ru": "Микс Март",
        "name:uk": "Мікс Март",
        "shop": "convenience"
      }
    },
    {
      "displayName": "Монетка",
      "id": "a2bf99-e33fbc",
      "locationSet": {"include": ["ru"]},
      "tags": {
        "brand": "Монетка",
        "name": "Монетка",
        "shop": "convenience"
      }
    },
    {
      "displayName": "Мрія",
      "id": "a55dcb-023e9c",
      "locationSet": {"include": ["ua"]},
      "tags": {
        "brand": "Мрія",
        "name": "Мрія",
        "shop": "convenience"
      }
    },
    {
      "displayName": "МясновЪ",
      "id": "a45bbc-4d6b4b",
      "locationSet": {"include": ["001"]},
      "tags": {
        "brand": "МясновЪ",
        "name": "МясновЪ",
        "shop": "convenience"
      }
    },
    {
      "displayName": "Народный",
      "id": "357655-4d6b4b",
      "locationSet": {"include": ["001"]},
      "tags": {
        "brand": "Народный",
        "name": "Народный",
        "shop": "convenience"
      }
    },
    {
      "displayName": "Находка",
      "id": "91c68a-4d6b4b",
      "locationSet": {"include": ["001"]},
      "tags": {
        "brand": "Находка",
        "name": "Находка",
        "shop": "convenience"
      }
    },
    {
      "displayName": "Наш",
      "id": "bd53d6-4d6b4b",
      "locationSet": {"include": ["001"]},
      "tags": {
        "brand": "Наш",
        "name": "Наш",
        "shop": "convenience"
      }
    },
    {
      "displayName": "Огонёк",
      "id": "9f9c54-4d6b4b",
      "locationSet": {"include": ["001"]},
      "tags": {
        "brand": "Огонёк",
        "name": "Огонёк",
        "shop": "convenience"
      }
    },
    {
      "displayName": "Океан",
      "id": "11b259-4d6b4b",
      "locationSet": {"include": ["001"]},
      "tags": {
        "brand": "Океан",
        "name": "Океан",
        "shop": "convenience"
      }
    },
    {
      "displayName": "Ольга",
      "id": "ca9192-4d6b4b",
      "locationSet": {"include": ["001"]},
      "tags": {
        "brand": "Ольга",
        "name": "Ольга",
        "shop": "convenience"
      }
    },
    {
      "displayName": "Оптовичок",
      "id": "303083-4d6b4b",
      "locationSet": {"include": ["001"]},
      "tags": {
        "brand": "Оптовичок",
        "name": "Оптовичок",
        "shop": "convenience"
      }
    },
    {
      "displayName": "Победа",
      "id": "67c2f7-4d6b4b",
      "locationSet": {"include": ["001"]},
      "tags": {
        "brand": "Победа",
        "name": "Победа",
        "shop": "convenience"
      }
    },
    {
      "displayName": "Покупалко",
      "id": "e1e2a4-4d6b4b",
      "locationSet": {"include": ["001"]},
      "tags": {
        "brand": "Покупалко",
        "name": "Покупалко",
        "shop": "convenience"
      }
    },
    {
      "displayName": "Покупочка",
      "id": "1019ea-4d6b4b",
      "locationSet": {"include": ["001"]},
      "tags": {
        "brand": "Покупочка",
        "name": "Покупочка",
        "shop": "convenience"
      }
    },
    {
      "displayName": "Посад",
      "id": "fd13e6-4d6b4b",
      "locationSet": {"include": ["001"]},
      "tags": {
        "brand": "Посад",
        "name": "Посад",
        "shop": "convenience"
      }
    },
    {
      "displayName": "Продовольственный магазин",
      "id": "7fa32f-4d6b4b",
      "locationSet": {"include": ["001"]},
      "tags": {
        "brand": "Продовольственный магазин",
        "name": "Продовольственный магазин",
        "shop": "convenience"
      }
    },
    {
      "displayName": "Продсклад Победа",
      "id": "11a4a0-4d6b4b",
      "locationSet": {"include": ["001"]},
      "tags": {
        "brand": "Продсклад Победа",
        "name": "Продсклад Победа",
        "shop": "convenience"
      }
    },
    {
      "displayName": "Пятачок",
      "id": "bfeaa1-4d6b4b",
      "locationSet": {"include": ["001"]},
      "tags": {
        "brand": "Пятачок",
        "name": "Пятачок",
        "shop": "convenience"
      }
    },
    {
      "displayName": "Родны кут",
      "id": "8aa1e0-4d6b4b",
      "locationSet": {"include": ["001"]},
      "tags": {
        "brand": "Родны кут",
        "name": "Родны кут",
        "shop": "convenience"
      }
    },
    {
      "displayName": "Садко",
      "id": "d3e941-4d6b4b",
      "locationSet": {"include": ["001"]},
      "tags": {
        "brand": "Садко",
        "name": "Садко",
        "shop": "convenience"
      }
    },
    {
      "displayName": "Санта",
      "id": "516eeb-4d6b4b",
      "locationSet": {"include": ["001"]},
      "tags": {
        "brand": "Санта",
        "name": "Санта",
        "shop": "convenience"
      }
    },
    {
      "displayName": "Светофор",
      "id": "b701be-4d6b4b",
      "locationSet": {"include": ["001"]},
      "tags": {
        "brand": "Светофор",
        "name": "Светофор",
        "shop": "convenience"
      }
    },
    {
      "displayName": "Север",
      "id": "0d6ea7-4d6b4b",
      "locationSet": {"include": ["001"]},
      "tags": {
        "brand": "Север",
        "name": "Север",
        "shop": "convenience"
      }
    },
    {
      "displayName": "Северный",
      "id": "384e40-4d6b4b",
      "locationSet": {"include": ["001"]},
      "tags": {
        "brand": "Северный",
        "name": "Северный",
        "shop": "convenience"
      }
    },
    {
      "displayName": "Сім23",
      "id": "1e259f-023e9c",
      "locationSet": {"include": ["ua"]},
      "matchNames": ["sim23"],
      "tags": {
        "brand": "Сім23",
        "brand:wikidata": "Q107167415",
        "name": "Сім23",
        "shop": "convenience"
      }
    },
    {
      "displayName": "Скидкино",
      "id": "57f962-4d6b4b",
      "locationSet": {"include": ["001"]},
      "tags": {
        "brand": "Скидкино",
        "name": "Скидкино",
        "shop": "convenience"
      }
    },
    {
      "displayName": "Соседи",
      "id": "b4c4f8-4d6b4b",
      "locationSet": {"include": ["001"]},
      "tags": {
        "brand": "Соседи",
        "name": "Соседи",
        "shop": "convenience"
      }
    },
    {
      "displayName": "У дома",
      "id": "8e7c7a-4d6b4b",
      "locationSet": {"include": ["001"]},
      "tags": {
        "brand": "У дома",
        "name": "У дома",
        "shop": "convenience"
      }
    },
    {
      "displayName": "У Палыча",
      "id": "c1a6e4-e33fbc",
      "locationSet": {"include": ["ru"]},
      "tags": {
        "brand": "У Палыча",
        "name": "У Палыча",
        "shop": "convenience"
      }
    },
    {
      "displayName": "Удачный",
      "id": "516c18-4d6b4b",
      "locationSet": {"include": ["001"]},
      "tags": {
        "brand": "Удачный",
        "name": "Удачный",
        "shop": "convenience"
      }
    },
    {
      "displayName": "Успех",
      "id": "b5ec71-4d6b4b",
      "locationSet": {"include": ["001"]},
      "tags": {
        "brand": "Успех",
        "name": "Успех",
        "shop": "convenience"
      }
    },
    {
      "displayName": "Фабрика качества",
      "id": "9b63ed-4d6b4b",
      "locationSet": {"include": ["001"]},
      "tags": {
        "brand": "Фабрика качества",
        "name": "Фабрика качества",
        "shop": "convenience"
      }
    },
    {
      "displayName": "Файно Маркет",
      "id": "958102-023e9c",
      "locationSet": {"include": ["ua"]},
      "tags": {
        "brand": "Файно Маркет",
        "brand:wikidata": "Q117866213",
        "name": "Файно Маркет",
        "shop": "convenience"
      }
    },
    {
      "displayName": "Фасоль",
      "id": "d26bcb-e33fbc",
      "locationSet": {"include": ["ru"]},
      "tags": {
        "brand": "Фасоль",
        "name": "Фасоль",
        "shop": "convenience"
      }
    },
    {
      "displayName": "Феникс",
      "id": "8b17c9-4d6b4b",
      "locationSet": {"include": ["001"]},
      "tags": {
        "brand": "Феникс",
        "name": "Феникс",
        "shop": "convenience"
      }
    },
    {
      "displayName": "Фермер",
      "id": "8449ac-4d6b4b",
      "locationSet": {"include": ["001"]},
      "tags": {
        "brand": "Фермер",
        "name": "Фермер",
        "shop": "convenience"
      }
    },
    {
      "displayName": "Флагман",
      "id": "4cacba-4d6b4b",
      "locationSet": {"include": ["001"]},
      "tags": {
        "brand": "Флагман",
        "name": "Флагман",
        "shop": "convenience"
      }
    },
    {
      "displayName": "Хит! Стандарт",
      "id": "c9c433-e64bef",
      "locationSet": {"include": ["by"]},
      "tags": {
        "brand": "Хит! Стандарт",
        "name": "Хит! Стандарт",
        "shop": "convenience"
      }
    },
    {
      "displayName": "Хит! Экспресс",
      "id": "cab3d0-e64bef",
      "locationSet": {"include": ["by"]},
      "tags": {
        "brand": "Хит! Экспресс",
        "name": "Хит! Экспресс",
        "shop": "convenience"
      }
    },
    {
      "displayName": "ნიკორა",
      "id": "nikora-3cb7c4",
      "locationSet": {"include": ["ge"]},
      "tags": {
        "brand": "ნიკორა",
        "brand:en": "Nikora",
        "brand:ka": "ნიკორა",
        "brand:wikidata": "Q115949612",
        "name": "ნიკორა",
        "name:en": "Nikora",
        "name:ka": "ნიკორა",
        "shop": "convenience"
      }
    },
    {
      "displayName": "ორი ნაბიჯი",
      "id": "orinabiji-3cb7c4",
      "locationSet": {"include": ["ge"]},
      "tags": {
        "brand": "ორი ნაბიჯი",
        "brand:en": "Ori Nabiji",
        "brand:ka": "ორი ნაბიჯი",
        "brand:wikidata": "Q115949750",
        "name": "ორი ნაბიჯი",
        "name:en": "Ori Nabiji",
        "name:ka": "ორი ნაბიჯი",
        "shop": "convenience"
      }
    },
    {
      "displayName": "სპარი",
      "id": "spar-3cb7c4",
      "locationSet": {"include": ["ge"]},
      "tags": {
        "brand": "სპარი",
        "brand:en": "Spar",
        "brand:ka": "სპარი",
        "brand:wikidata": "Q610492",
        "name": "სპარი",
        "name:en": "Spar",
        "name:ka": "სპარი",
        "shop": "convenience"
      }
    },
    {
      "displayName": "افق کوروش",
      "id": "ofoqkourosh-d157b9",
      "locationSet": {"include": ["ir"]},
      "tags": {
        "brand": "افق کوروش",
        "brand:en": "Ofoq Kourosh",
        "brand:fa": "افق کوروش",
        "brand:wikidata": "Q65199490",
        "name": "افق کوروش",
        "name:en": "Ofoq Kourosh",
        "name:fa": "افق کوروش",
        "shop": "convenience",
        "short_name": "OK"
      }
    },
    {
      "displayName": "جانبو",
      "id": "canbo-d157b9",
      "locationSet": {"include": ["ir"]},
      "tags": {
        "brand": "جانبو",
        "brand:en": "Canbo",
        "brand:fa": "جانبو",
        "brand:wikidata": "Q119145401",
        "name": "جانبو",
        "name:en": "Canbo",
        "name:fa": "جانبو",
        "shop": "convenience"
      }
    },
    {
      "displayName": "دیلی مارکت",
      "id": "dailymarket-d157b9",
      "locationSet": {"include": ["ir"]},
      "tags": {
        "brand": "دیلی مارکت",
        "brand:en": "Daily Market",
        "brand:fa": "دیلی مارکت",
        "brand:wikidata": "Q119145493",
        "name": "دیلی مارکت",
        "name:en": "Daily Market",
        "name:fa": "دیلی مارکت",
        "shop": "convenience"
      }
    },
    {
      "displayName": "رفاه",
      "id": "refah-d157b9",
      "locationSet": {"include": ["ir"]},
      "tags": {
        "brand": "رفاه",
        "brand:en": "Refah",
        "brand:fa": "رفاه",
        "brand:wikidata": "Q7307085",
        "name": "رفاه",
        "name:en": "Refah",
        "name:fa": "رفاه",
        "shop": "convenience"
      }
    },
    {
      "displayName": "سوپرمارکت",
      "id": "875548-d157b9",
      "locationSet": {"include": ["ir"]},
      "tags": {
        "brand": "سوپرمارکت",
        "name": "سوپرمارکت",
        "shop": "convenience"
      }
    },
    {
      "displayName": "مواد غذائية",
      "id": "a399f4-4d6b4b",
      "locationSet": {"include": ["001"]},
      "tags": {
        "brand": "مواد غذائية",
        "name": "مواد غذائية",
        "shop": "convenience"
      }
    },
    {
      "displayName": "مواد غذائية عامة",
      "id": "06477d-14cddc",
      "locationSet": {"include": ["dz"]},
      "tags": {
        "brand": "مواد غذائية عامة",
        "name": "مواد غذائية عامة",
        "shop": "convenience"
      }
    },
    {
      "displayName": "ميد",
      "id": "meed-cc9d9e",
      "locationSet": {"include": ["sa"]},
      "tags": {
        "brand": "شركة ميد التجارية",
        "brand:ar": "شركة ميد التجارية",
        "brand:en": "MEED Trading Company",
        "brand:wikidata": "Q105492269",
        "name": "ميد",
        "name:ar": "ميد",
        "name:en": "MEED",
        "shop": "convenience"
      }
    },
    {
      "displayName": "세븐일레븐",
      "id": "7eleven-fab923",
      "locationSet": {"include": ["kr"]},
      "matchNames": ["ministop", "미니스톱"],
      "tags": {
        "brand": "세븐일레븐",
        "brand:en": "7-Eleven",
        "brand:ko": "세븐일레븐",
        "brand:wikidata": "Q259340",
        "name": "세븐일레븐",
        "name:en": "7-Eleven",
        "name:ko": "세븐일레븐",
        "shop": "convenience"
      }
    },
    {
      "displayName": "이마트24",
      "id": "emart24-fab923",
      "locationSet": {"include": ["kr"]},
      "tags": {
        "brand": "이마트24",
        "brand:en": "emart24",
        "brand:ko": "이마트24",
        "name": "이마트24",
        "name:en": "emart24",
        "name:ko": "이마트24",
        "shop": "convenience"
      }
    },
    {
      "displayName": "アンスリー",
      "id": "an3-652b3e",
      "locationSet": {"include": ["jp"]},
      "tags": {
        "alt_name:en": "Ansuri",
        "brand": "アンスリー",
        "brand:en": "an3",
        "brand:ja": "アンスリー",
        "brand:wikidata": "Q17192555",
        "name": "アンスリー",
        "name:en": "An3",
        "name:ja": "アンスリー",
        "shop": "convenience"
      }
    },
    {
      "displayName": "コミュニティ・ストア",
      "id": "communitystore-652b3e",
      "locationSet": {"include": ["jp"]},
      "tags": {
        "brand": "コミュニティ・ストア",
        "brand:en": "Community Store",
        "brand:ja": "コミュニティ・ストア",
        "brand:wikidata": "Q11302585",
        "name": "コミュニティ・ストア",
        "name:en": "Community Store",
        "name:ja": "コミュニティ・ストア",
        "shop": "convenience"
      }
    },
    {
      "displayName": "スリーエフ",
      "id": "threef-652b3e",
      "locationSet": {"include": ["jp"]},
      "tags": {
        "brand": "スリーエフ",
        "brand:en": "Three F",
        "brand:ja": "スリーエフ",
        "brand:wikidata": "Q11313419",
        "name": "スリーエフ",
        "name:en": "Three F",
        "name:ja": "スリーエフ",
        "shop": "convenience"
      }
    },
    {
      "displayName": "セーブオン",
      "id": "saveon-652b3e",
      "locationSet": {"include": ["jp"]},
      "tags": {
        "brand": "セーブオン",
        "brand:en": "Save On",
        "brand:ja": "セーブオン",
        "brand:wikidata": "Q11314868",
        "name": "セーブオン",
        "name:en": "Save On",
        "name:ja": "セーブオン",
        "shop": "convenience"
      }
    },
    {
      "displayName": "セイコーマート",
      "id": "seicomart-652b3e",
      "locationSet": {"include": ["jp"]},
      "tags": {
        "brand": "Seicomart",
        "brand:en": "Seicomart",
        "brand:ja": "セイコーマート",
        "brand:wikidata": "Q11314123",
        "name": "セイコーマート",
        "name:en": "Seicomart",
        "name:ja": "セイコーマート",
        "shop": "convenience"
      }
    },
    {
      "displayName": "セブン-イレブン",
      "id": "7eleven-652b3e",
      "locationSet": {"include": ["jp"]},
      "matchNames": [
        "セブンイレブン(7-11)",
        "セブンイレブン(seven-eleven)"
      ],
      "tags": {
        "brand": "7-ELEVEN",
        "brand:en": "7-ELEVEN",
        "brand:ja": "セブン-イレブン",
        "brand:wikidata": "Q259340",
        "name": "セブン-イレブン",
        "name:en": "7-Eleven",
        "name:ja": "セブン-イレブン",
        "official_name:en": "Seven-Eleven",
        "shop": "convenience"
      }
    },
    {
      "displayName": "デイリーヤマザキ",
      "id": "dailyyamazaki-652b3e",
      "locationSet": {"include": ["jp"]},
      "matchNames": ["デイリーストア"],
      "tags": {
        "brand": "Daily YAMAZAKI",
        "brand:en": "Daily YAMAZAKI",
        "brand:ja": "デイリーヤマザキ",
        "brand:wikidata": "Q5209392",
        "name": "デイリーヤマザキ",
        "name:en": "Daily Yamazaki",
        "name:ja": "デイリーヤマザキ",
        "shop": "convenience"
      }
    },
    {
      "displayName": "ナチュラルローソン",
      "id": "naturallawson-652b3e",
      "locationSet": {"include": ["jp"]},
      "tags": {
        "brand": "NATURAL LAWSON",
        "brand:en": "NATURAL LAWSON",
        "brand:ja": "ナチュラルローソン",
        "brand:wikidata": "Q11323850",
        "name": "ナチュラルローソン",
        "name:en": "Natural Lawson",
        "name:ja": "ナチュラルローソン",
        "shop": "convenience"
      }
    },
    {
      "displayName": "ファミマ!!",
      "id": "famima-652b3e",
      "locationSet": {"include": ["jp"]},
      "tags": {
        "brand": "ファミマ!!",
        "brand:en": "Famima!!",
        "brand:ja": "ファミマ!!",
        "brand:wikidata": "Q115868189",
        "name": "ファミマ!!",
        "name:en": "Famima!!",
        "name:ja": "ファミマ!!",
        "shop": "convenience"
      }
    },
    {
      "displayName": "ファミリーマート",
      "id": "familymart-652b3e",
      "locationSet": {"include": ["jp"]},
      "matchNames": [
        "circle k",
        "sunkus",
        "sunkus サンクス",
        "サークルk",
        "サンクス",
        "ファミマ"
      ],
      "tags": {
        "brand": "FamilyMart",
        "brand:en": "FamilyMart",
        "brand:ja": "ファミリーマート",
        "brand:wikidata": "Q1191685",
        "name": "ファミリーマート",
        "name:en": "FamilyMart",
        "name:ja": "ファミリーマート",
        "shop": "convenience"
      }
    },
    {
      "displayName": "ポプラ",
      "id": "poplar-652b3e",
      "locationSet": {"include": ["jp"]},
      "tags": {
        "brand": "ポプラ",
        "brand:en": "Poplar",
        "brand:ja": "ポプラ",
        "brand:wikidata": "Q7229380",
        "name": "ポプラ",
        "name:en": "Poplar",
        "name:ja": "ポプラ",
        "shop": "convenience"
      }
    },
    {
      "displayName": "ミニストップ",
      "id": "ministop-652b3e",
      "locationSet": {"include": ["jp"]},
      "tags": {
        "brand": "MINISTOP",
        "brand:en": "MINISTOP",
        "brand:ja": "ミニストップ",
        "brand:wikidata": "Q1038929",
        "name": "ミニストップ",
        "name:en": "Ministop",
        "name:ja": "ミニストップ",
        "shop": "convenience"
      }
    },
    {
      "displayName": "ヤマザキショップ",
      "id": "yamazakishop-652b3e",
      "locationSet": {"include": ["jp"]},
      "tags": {
        "brand": "ヤマザキショップ",
        "brand:ja": "ヤマザキショップ",
        "brand:wikidata": "Q11345131",
        "name": "ヤマザキショップ",
        "name:en": "Yamazaki Shop",
        "name:ja": "ヤマザキショップ",
        "shop": "convenience"
      }
    },
    {
      "displayName": "ローソン",
      "id": "lawson-652b3e",
      "locationSet": {"include": ["jp"]},
      "matchNames": ["ﾛｰｿﾝ"],
      "tags": {
        "brand": "LAWSON",
        "brand:en": "LAWSON",
        "brand:ja": "ローソン",
        "brand:wikidata": "Q1557223",
        "name": "ローソン",
        "name:en": "Lawson",
        "name:ja": "ローソン",
        "shop": "convenience"
      }
    },
    {
      "displayName": "ローソン・スリーエフ",
      "id": "lawsonthreef-652b3e",
      "locationSet": {"include": ["jp"]},
      "matchNames": ["ﾛｰｿﾝ・スリーエフ"],
      "tags": {
        "brand": "LAWSON+スリーエフ",
        "brand:en": "LAWSON+Three F",
        "brand:ja": "ローソン+スリーエフ",
        "brand:wikidata": "Q24866804",
        "name": "ローソン・スリーエフ",
        "name:en": "Lawson Three F",
        "name:ja": "ローソン・スリーエフ",
        "shop": "convenience"
      }
    },
    {
      "displayName": "ローソン・ポプラ",
      "id": "lawsonpoplar-652b3e",
      "locationSet": {"include": ["jp"]},
      "tags": {
        "brand": "LAWSON+ポプラ",
        "brand:en": "LAWSON+Poplar",
        "brand:ja": "ローソン+ポプラ",
        "brand:wikidata": "Q116957010",
        "name": "ローソン・ポプラ",
        "name:en": "Lawson Poplar",
        "name:ja": "ローソン・ポプラ",
        "shop": "convenience"
      }
    },
    {
      "displayName": "ローソン+トークス",
      "id": "lawsontoks-652b3e",
      "locationSet": {"include": ["jp"]},
      "note": "LAWSON+toks has two types of stores: convenience store and kiosk.",
      "tags": {
        "brand": "LAWSON+toks",
        "brand:en": "LAWSON+toks",
        "brand:ja": "ローソンプラストークス",
        "brand:wikidata": "Q115868119",
        "name": "ローソン+トークス",
        "name:en": "Lawson+toks",
        "name:ja": "ローソンプラストークス",
        "shop": "convenience"
      }
    },
    {
      "displayName": "ローソンストア100",
      "id": "lawsonstore100-652b3e",
      "locationSet": {"include": ["jp"]},
      "tags": {
        "brand": "LAWSON STORE 100",
        "brand:en": "LAWSON STORE 100",
        "brand:ja": "ローソンストア100",
        "brand:wikidata": "Q11350960",
        "name": "ローソンストア100",
        "name:en": "Lawson Store 100",
        "name:ja": "ローソンストア100",
        "shop": "convenience"
      }
    },
    {
      "displayName": "中百便利",
      "id": "zhongbaicvs-da9ca7",
      "locationSet": {"include": ["cn"]},
      "matchNames": ["中佰便利"],
      "note": "CN-SD.geojson",
      "tags": {
        "brand": "中百便利",
        "brand:en": "Zhongbai Cv.S",
        "brand:wikidata": "Q107204561",
        "brand:zh": "中百便利",
        "name": "中百便利",
        "name:en": "Zhongbai Cv.S",
        "name:zh": "中百便利",
        "operator": "山东潍坊百货集团",
        "shop": "convenience"
      }
    },
    {
      "displayName": "中百罗森",
      "id": "lawson-2aa06c",
      "locationSet": {
        "include": [[114.2999353, 30.5951051, 50]]
      },
      "matchNames": [
        "中百仓储",
        "中百仓储超市",
        "中百罗森便利",
        "中百超市",
        "好邦便利"
      ],
      "tags": {
        "brand": "中百罗森",
        "brand:en": "Lawson",
        "brand:wikidata": "Q10875930",
        "brand:zh": "中百罗森",
        "name": "中百罗森",
        "name:en": "Lawson",
        "name:zh": "中百罗森",
        "operator": "武汉中百罗森便利店有限公司",
        "shop": "convenience"
      }
    },
    {
      "displayName": "便利蜂",
      "id": "bianlifeng-da9ca7",
      "locationSet": {"include": ["cn"]},
      "tags": {
        "brand": "便利蜂",
        "brand:en": "Bianlifeng",
        "brand:wikidata": "Q95975982",
        "brand:zh": "便利蜂",
        "name": "便利蜂",
        "name:en": "Bianlifeng",
        "name:zh": "便利蜂",
        "shop": "convenience"
      }
    },
    {
      "displayName": "優品360 Best Mart 360",
      "id": "bestmart360-298a73",
      "locationSet": {"include": ["hk"]},
      "tags": {
        "brand": "優品360 Best Mart 360",
        "brand:en": "Best Mart 360",
        "brand:wikidata": "Q65117567",
        "brand:zh": "優品360",
        "name": "優品360 Best Mart 360",
        "name:en": "Best Mart 360",
        "name:zh": "優品360",
        "shop": "convenience"
      }
    },
    {
      "displayName": "全家",
      "id": "familymart-da9ca7",
      "locationSet": {"include": ["cn"]},
      "tags": {
        "brand": "全家",
        "brand:en": "FamilyMart",
        "brand:wikidata": "Q1191685",
        "brand:zh": "全家",
        "name": "全家",
        "name:en": "FamilyMart",
        "name:zh": "全家",
        "shop": "convenience"
      }
    },
    {
      "displayName": "全家便利商店",
      "id": "familymart-aa89a7",
      "locationSet": {"include": ["tw"]},
      "tags": {
        "brand": "全家便利商店",
        "brand:en": "FamilyMart",
        "brand:wikidata": "Q10891564",
        "brand:zh": "全家便利商店",
        "name": "全家便利商店",
        "name:en": "FamilyMart",
        "name:zh": "全家便利商店",
        "shop": "convenience"
      }
    },
    {
      "displayName": "十足",
      "id": "shizu-da9ca7",
      "locationSet": {"include": ["cn"]},
      "tags": {
        "brand": "十足",
        "brand:en": "Shizu",
        "brand:wikidata": "Q116763971",
        "brand:zh": "十足",
        "name": "十足",
        "name:en": "Shizu",
        "name:zh": "十足",
        "shop": "convenience"
      }
    },
    {
      "displayName": "喜士多",
      "id": "cstore-da9ca7",
      "locationSet": {"include": ["cn"]},
      "note": "CN-SH&JS&ZJ.geojson",
      "tags": {
        "brand": "喜士多",
        "brand:en": "C-Store",
        "brand:wikidata": "Q60992580",
        "brand:zh": "喜士多",
        "name": "喜士多",
        "name:en": "C-Store",
        "name:zh": "喜士多",
        "shop": "convenience"
      }
    },
    {
      "displayName": "快客",
      "id": "7a7abd-da9ca7",
      "locationSet": {"include": ["cn"]},
      "tags": {
        "brand": "快客",
        "name": "快客",
        "shop": "convenience"
      }
    },
    {
      "displayName": "悦来悦喜",
      "id": "happymart-da9ca7",
      "locationSet": {"include": ["cn"]},
      "note": "CN-HA.geojson",
      "tags": {
        "brand": "悦来悦喜",
        "brand:en": "Happy Mart",
        "brand:wikidata": "Q111263222",
        "brand:zh": "悦来悦喜",
        "name": "悦来悦喜",
        "name:en": "Happy Mart",
        "name:zh": "悦来悦喜",
        "shop": "convenience"
      }
    },
    {
      "displayName": "易客来",
      "id": "intolife-da9ca7",
      "locationSet": {"include": ["cn"]},
      "note": "CN-HA.geojson",
      "tags": {
        "brand": "易客来",
        "brand:en": "IntoLife",
        "brand:wikidata": "Q111263705",
        "brand:zh": "易客来",
        "name": "易客来",
        "name:en": "IntoLife",
        "name:zh": "易客来",
        "shop": "convenience"
      }
    },
    {
      "displayName": "易捷",
      "id": "easyjoy-da9ca7",
      "locationSet": {"include": ["cn"]},
      "matchNames": ["易捷便利店"],
      "tags": {
        "brand": "易捷",
        "brand:en": "Easy Joy",
        "brand:wikidata": "Q108301051",
        "brand:zh": "易捷",
        "name": "易捷",
        "name:en": "Easy Joy",
        "name:zh": "易捷",
        "shop": "convenience"
      }
    },
    {
      "displayName": "百得来",
      "id": "batterlife-da9ca7",
      "locationSet": {"include": ["cn"]},
      "note": "CN-HA.geojson",
      "tags": {
        "brand": "百得来",
        "brand:en": "Batterlife",
        "brand:wikidata": "Q111263235",
        "brand:zh": "百得来",
        "name": "百得来",
        "name:en": "Batterlife",
        "name:zh": "百得来",
        "shop": "convenience"
      }
    },
    {
      "displayName": "红旗连锁",
      "id": "hongqichain-da9ca7",
      "locationSet": {"include": ["cn"]},
      "note": "CN-SC.geojson",
      "tags": {
        "brand": "红旗连锁",
        "brand:en": "Hongqi Chain",
        "brand:wikidata": "Q15932971",
        "brand:zh": "红旗连锁",
        "name": "红旗连锁",
        "name:en": "Hongqi Chain",
        "name:zh": "红旗连锁",
        "shop": "convenience"
      }
    },
    {
      "displayName": "罗森",
      "id": "lawson-da9ca7",
      "locationSet": {"include": ["cn"]},
      "tags": {
        "brand": "罗森",
        "brand:en": "LAWSON",
        "brand:wikidata": "Q1557223",
        "brand:zh": "罗森",
        "name": "罗森",
        "name:en": "Lawson",
        "name:zh": "罗森",
        "operator": "罗森（中国）投资有限公司",
        "shop": "convenience"
      }
    },
    {
      "displayName": "美宜佳",
      "id": "meiyijia-da9ca7",
      "locationSet": {"include": ["cn"]},
      "tags": {
        "brand": "美宜佳",
        "brand:en": "Meiyijia",
        "brand:wikidata": "Q55719551",
        "brand:zh": "美宜佳",
        "name": "美宜佳",
        "name:en": "Meiyijia",
        "name:zh": "美宜佳",
        "shop": "convenience"
      }
    },
    {
      "displayName": "舞东风",
      "id": "wudongfeng-da9ca7",
      "locationSet": {"include": ["cn"]},
      "note": "CN-SC.geojson",
      "tags": {
        "brand": "舞东风",
        "brand:en": "WUDONGFENG",
        "brand:wikidata": "Q111051442",
        "brand:zh": "舞东风",
        "name": "舞东风",
        "name:en": "WUDONGFENG",
        "name:zh": "舞东风",
        "shop": "convenience"
      }
    },
    {
      "displayName": "萊爾富",
      "id": "hilife-aa89a7",
      "locationSet": {"include": ["tw"]},
      "tags": {
        "brand": "萊爾富",
        "brand:en": "Hi-Life",
        "brand:wikidata": "Q11326216",
        "name": "萊爾富",
        "name:en": "Hi-Life",
        "shop": "convenience"
      }
    },
    {
      "displayName": "蝦皮店到店",
      "id": "shopeexpress-aa89a7",
      "locationSet": {"include": ["tw"]},
      "tags": {
        "brand": "蝦皮店到店",
        "brand:en": "Shopee Xpress",
        "brand:wikidata": "Q109676747",
        "brand:zh": "蝦皮店到店",
        "name": "蝦皮店到店",
        "name:en": "Shopee Xpress",
        "name:zh": "蝦皮店到店",
        "shop": "convenience"
      }
    },
    {
      "displayName": "超市发",
      "id": "bjcsf-da9ca7",
      "locationSet": {"include": ["cn"]},
      "note": "CN-BJ.geojson",
      "tags": {
        "brand": "超市发",
        "brand:en": "bjcsf",
        "brand:wikidata": "Q106844410",
        "brand:zh": "超市发",
        "name": "超市发",
        "name:en": "bjcsf",
        "name:zh": "超市发",
        "shop": "convenience"
      }
    }
  ]
}<|MERGE_RESOLUTION|>--- conflicted
+++ resolved
@@ -3036,7 +3036,6 @@
       }
     },
     {
-<<<<<<< HEAD
       "displayName": "Mini Big C",
       "id": "minibigc-f572b3",
       "locationSet": {"include": ["th"]},
@@ -3052,8 +3051,6 @@
       }
     },
     {
-=======
->>>>>>> 56f67d7f
       "displayName": "Mini Extra",
       "id": "miniextra-12bebb",
       "locationSet": {"include": ["br"]},
