{
  "properties": {
    "path": "brands/shop/clothes",
    "exclude": {
      "generic": [
        "^(clothes|fashion|outlet|second hand|tesha|toko pakaian)$",
        "^(спец|детская|женская)?\\s?(одежда|консультация|поликлиника)$"
      ],
      "named": ["^(lot 1|трикотаж)$"]
    }
  },
  "items": [
    {
      "displayName": "& Other Stories",
      "id": "andotherstories-2df354",
      "locationSet": {"include": ["gb-eng"]},
      "tags": {
        "brand": "& Other Stories",
        "brand:wikidata": "Q85322338",
        "clothes": "women",
        "name": "& Other Stories",
        "shop": "clothes"
      }
    },
    {
      "displayName": "361度",
      "id": "04f53b-88aa58",
      "locationSet": {"include": ["cn"]},
      "tags": {
        "brand": "361度",
        "brand:en": "361˚",
        "brand:wikidata": "Q10846067",
        "brand:wikipedia": "en:361 Degrees",
        "brand:zh": "361度",
        "name": "361度",
        "name:en": "361˚",
        "name:zh": "361度",
        "shop": "clothes"
      }
    },
    {
      "displayName": "7 For All Mankind",
      "id": "7forallmankind-3937bd",
      "locationSet": {"include": ["001"]},
      "matchNames": ["7fam"],
      "tags": {
        "brand": "7 For All Mankind",
        "brand:wikidata": "Q270013",
        "brand:wikipedia": "en:7 for All Mankind",
        "clothes": "denim",
        "name": "7 For All Mankind",
        "shop": "clothes"
      }
    },
    {
      "displayName": "À l'Aise Breizh",
      "id": "alaisebreizh-4a3e29",
      "locationSet": {"include": ["fr"]},
      "tags": {
        "brand": "À l'Aise Breizh",
        "brand:wikidata": "Q3576682",
        "brand:wikipedia": "fr:À l'Aise Breizh",
        "name": "À l'Aise Breizh",
        "shop": "clothes"
      }
    },
    {
      "displayName": "A Pea in the Pod",
      "id": "apeainthepod-0a21d9",
      "locationSet": {"include": ["us"]},
      "tags": {
        "brand": "A Pea in the Pod",
        "brand:wikidata": "Q79051737",
        "clothes": "maternity",
        "name": "A Pea in the Pod",
        "shop": "clothes"
      }
    },
    {
      "displayName": "A.P.C.",
      "id": "apc-3937bd",
      "locationSet": {"include": ["001"]},
      "tags": {
        "brand": "A.P.C.",
        "brand:wikidata": "Q546542",
        "brand:wikipedia": "en:A.P.C.",
        "name": "A.P.C.",
        "shop": "clothes"
      }
    },
    {
      "displayName": "Abercrombie & Fitch",
      "id": "abercrombieandfitch-c69677",
      "locationSet": {
        "include": [
          "ae",
          "be",
          "ca",
          "cn",
          "de",
          "es",
          "fr",
          "gb",
          "hk",
          "ie",
          "it",
          "jp",
          "kw",
          "mx",
          "nl",
          "qa",
          "sa",
          "sg",
          "us"
        ]
      },
      "tags": {
        "brand": "Abercrombie & Fitch",
        "brand:wikidata": "Q319344",
        "brand:wikipedia": "en:Abercrombie & Fitch",
        "clothes": "men;women",
        "name": "Abercrombie & Fitch",
        "shop": "clothes"
      }
    },
    {
      "displayName": "Abercrombie Kids",
      "id": "abercrombiekids-a75dc9",
      "locationSet": {
        "include": [
          "ae",
          "ca",
          "cn",
          "de",
          "gb",
          "it",
          "nl",
          "sg",
          "us"
        ]
      },
      "tags": {
        "brand": "Abercrombie Kids",
        "brand:wikidata": "Q429856",
        "brand:wikipedia": "en:Abercrombie Kids",
        "clothes": "children",
        "name": "Abercrombie Kids",
        "shop": "clothes"
      }
    },
    {
      "displayName": "Ackermans",
      "id": "ackermans-c712e2",
      "locationSet": {
        "include": ["bw", "ls", "na", "sz", "za"]
      },
      "tags": {
        "brand": "Ackermans",
        "brand:wikidata": "Q4674255",
        "brand:wikipedia": "en:Ackermans",
        "name": "Ackermans",
        "shop": "clothes"
      }
    },
    {
      "displayName": "Addition Elle",
      "id": "additionelle-9e1367",
      "locationSet": {"include": ["ca"]},
      "tags": {
        "brand": "Addition Elle",
        "brand:wikidata": "Q4681311",
        "brand:wikipedia": "en:Addition Elle",
        "clothes": "women",
        "name": "Addition Elle",
        "shop": "clothes"
      }
    },
    {
      "displayName": "Adidas Originals",
      "id": "adidasoriginals-3937bd",
      "locationSet": {"include": ["001"]},
      "tags": {
        "brand": "Adidas Originals",
        "brand:wikidata": "Q4682711",
        "brand:wikipedia": "en:Adidas Originals",
        "clothes": "sports",
        "name": "Adidas Originals",
        "shop": "clothes"
      }
    },
    {
      "displayName": "Adler",
      "id": "adler-108da6",
      "locationSet": {
        "include": ["at", "de", "lu"]
      },
      "tags": {
        "brand": "Adler",
        "brand:wikidata": "Q358196",
        "brand:wikipedia": "de:Adler Modemärkte",
        "name": "Adler",
        "shop": "clothes"
      }
    },
    {
      "displayName": "Aerie",
      "id": "aerie-0615dc",
      "locationSet": {"include": ["ca", "us"]},
      "tags": {
        "brand": "Aerie",
        "brand:wikidata": "Q25351619",
        "brand:wikipedia": "en:Aerie (clothing retailer)",
        "name": "Aerie",
        "shop": "clothes"
      }
    },
    {
      "displayName": "Aeropostale",
      "id": "aeropostale-3937bd",
      "locationSet": {"include": ["001"]},
      "tags": {
        "brand": "Aeropostale",
        "brand:wikidata": "Q794565",
        "brand:wikipedia": "en:Aéropostale (clothing)",
        "clothes": "men;women",
        "name": "Aeropostale",
        "shop": "clothes"
      }
    },
    {
      "displayName": "Agnès B.",
      "id": "agnesb-3937bd",
      "locationSet": {"include": ["001"]},
      "tags": {
        "brand": "Agnès B.",
        "brand:wikidata": "Q282967",
        "brand:wikipedia": "fr:Agnès b.",
        "name": "Agnès B.",
        "shop": "clothes"
      }
    },
    {
      "displayName": "Aigle",
      "id": "aigle-4a3e29",
      "locationSet": {"include": ["fr"]},
      "tags": {
        "brand": "Aigle",
        "brand:wikidata": "Q404391",
        "brand:wikipedia": "fr:Aigle (entreprise)",
        "name": "Aigle",
        "shop": "clothes"
      }
    },
    {
      "displayName": "Alexander McQueen",
      "id": "alexandermcqueen-02op54",
      "locationSet": {"include": ["001"]},
      "tags": {
        "brand": "Alexander McQueen",
        "brand:wikidata": "Q13882231",
        "name": "Alexander McQueen",
        "shop": "clothes"
      }
    },
    {
      "displayName": "Alia N TanJay",
      "id": "aliantanjay-9e1367",
      "locationSet": {"include": ["ca"]},
      "tags": {
        "brand": "Alia N TanJay",
        "brand:wikidata": "Q65947844",
        "clothes": "women",
        "name": "Alia N TanJay",
        "shop": "clothes"
      }
    },
    {
      "displayName": "AllSaints",
      "id": "allsaints-7b1694",
      "locationSet": {"include": ["cn", "fr", "gb", "ie", "kr", "mx", "ru", "us"]},
      "tags": {
        "brand": "AllSaints",
        "brand:wikidata": "Q4728473",
        "brand:wikipedia": "en:AllSaints",
        "name": "AllSaints",
        "shop": "clothes"
      }
    },
    {
      "displayName": "Altar'd State",
      "id": "altardstate-0a21d9",
      "locationSet": {"include": ["us"]},
      "tags": {
        "brand": "Altar'd State",
        "brand:wikidata": "Q71022008",
        "name": "Altar'd State",
        "shop": "clothes"
      }
    },
    {
      "displayName": "American Eagle Outfitters",
      "id": "americaneagleoutfitters-0615dc",
      "locationSet": {"include": ["ca", "us"]},
      "tags": {
        "brand": "American Eagle Outfitters",
        "brand:wikidata": "Q2842931",
        "brand:wikipedia": "en:American Eagle Outfitters",
        "clothes": "men;women",
        "name": "American Eagle Outfitters",
        "shop": "clothes",
        "short_name": "American Eagle"
      }
    },
    {
      "displayName": "American Vintage",
      "id": "americanvintage-3937bd",
      "locationSet": {"include": ["001"]},
      "tags": {
        "brand": "American Vintage",
        "brand:wikidata": "Q2422884",
        "brand:wikipedia": "fr:American Vintage",
        "name": "American Vintage",
        "shop": "clothes"
      }
    },
    {
      "displayName": "An Phước",
      "id": "anphuoc-099fcb",
      "locationSet": {"include": ["vn"]},
      "tags": {
        "brand": "An Phước",
        "name": "An Phước",
        "shop": "clothes"
      }
    },
    {
      "displayName": "Animal",
      "id": "animal-7b1694",
      "locationSet": {"include": ["gb"]},
      "tags": {
        "brand": "Animal",
        "brand:wikidata": "Q4764749",
        "brand:wikipedia": "cy:Animal (cwmni)",
        "name": "Animal",
        "shop": "clothes"
      }
    },
    {
      "displayName": "Ann Taylor",
      "id": "anntaylor-0615dc",
      "locationSet": {"include": ["ca", "us"]},
      "tags": {
        "brand": "Ann Taylor",
        "brand:wikidata": "Q4766699",
        "brand:wikipedia": "en:Ann Inc.",
        "clothes": "women",
        "name": "Ann Taylor",
        "shop": "clothes"
      }
    },
    {
      "displayName": "Anson's",
      "id": "ansons-74806d",
      "locationSet": {"include": ["de"]},
      "tags": {
        "brand": "Anson's",
        "brand:wikidata": "Q570037",
        "brand:wikipedia": "de:Anson’s Herrenhaus",
        "clothes": "men",
        "name": "Anson's",
        "shop": "clothes"
      }
    },
    {
      "displayName": "Anthropologie",
      "id": "anthropologie-ac779b",
      "locationSet": {
        "include": ["ca", "gb", "us"]
      },
      "tags": {
        "brand": "Anthropologie",
        "brand:wikidata": "Q4773903",
        "brand:wikipedia": "en:Anthropologie",
        "clothes": "women",
        "name": "Anthropologie",
        "shop": "clothes"
      }
    },
    {
      "displayName": "Antoine et Lili",
      "id": "antoineetlili-5bd015",
      "locationSet": {"include": ["ch", "fr"]},
      "tags": {
        "brand": "Antoine et Lili",
        "brand:wikidata": "Q105338416",
        "clothes": "women",
        "name": "Antoine et Lili",
        "shop": "clothes"
      }
    },
    {
      "displayName": "Antonelle",
      "id": "antonelle-4a3e29",
      "locationSet": {"include": ["fr"]},
      "tags": {
        "brand": "Antonelle",
        "brand:wikidata": "Q105082567",
        "clothes": "women",
        "name": "Antonelle",
        "shop": "clothes"
      }
    },
    {
      "displayName": "AOKI",
      "id": "aoki-85f881",
      "locationSet": {"include": ["jp"]},
      "matchNames": ["青木"],
      "tags": {
        "brand": "AOKI",
        "brand:wikidata": "Q11189480",
        "brand:wikipedia": "ja:AOKIホールディングス",
        "clothes": "men",
        "name": "AOKI",
        "name:ja": "アオキ",
        "shop": "clothes"
      }
    },
    {
      "displayName": "Arc'teryx",
      "id": "arcteryx-0615dc",
      "locationSet": {"include": ["ca", "us"]},
      "tags": {
        "brand": "Arc'teryx",
        "brand:wikidata": "Q3271455",
        "brand:wikipedia": "en:Arc'teryx",
        "clothes": "men;women",
        "name": "Arc'teryx",
        "shop": "clothes"
      }
    },
    {
      "displayName": "Ardene",
      "id": "ardene-2fc637",
      "locationSet": {"include": ["ae", "ca", "om", "sn", "us"]},
      "tags": {
        "brand": "Ardene",
        "brand:wikidata": "Q2860764",
        "brand:wikipedia": "en:Ardene",
        "name": "Ardene",
        "shop": "clothes"
      }
    },
    {
      "displayName": "Aritzia",
      "id": "aritzia-0615dc",
      "locationSet": {"include": ["ca", "us"]},
      "tags": {
        "brand": "Aritzia",
        "brand:wikidata": "Q4791147",
        "brand:wikipedia": "en:Aritzia",
        "clothes": "women",
        "name": "Aritzia",
        "shop": "clothes"
      }
    },
    {
      "displayName": "Armand Thiery",
      "id": "armandthiery-6db462",
      "locationSet": {"include": ["be", "fr"]},
      "tags": {
        "brand": "Armand Thiery",
        "brand:wikidata": "Q2861975",
        "brand:wikipedia": "fr:Armand Thiery",
        "name": "Armand Thiery",
        "shop": "clothes"
      }
    },
    {
      "displayName": "Armani Exchange",
<<<<<<< HEAD
      "id": "armaniexchange-0a21d9",
=======
      "id": "armaniexchange-3937bd",
>>>>>>> d5a42e89
      "locationSet": {"include": ["001"]},
      "tags": {
        "brand": "Armani Exchange",
        "brand:wikidata": "Q56045740",
        "clothes": "men;women",
        "name": "Armani Exchange",
        "shop": "clothes"
      }
    },
    {
      "displayName": "Armor Lux",
      "id": "armorlux-4a3e29",
      "locationSet": {"include": ["fr"]},
      "tags": {
        "brand": "Armor Lux",
        "brand:wikidata": "Q951079",
        "brand:wikipedia": "fr:Armor-Lux",
        "name": "Armor Lux",
        "shop": "clothes"
      }
    },
    {
      "displayName": "Arthur",
      "id": "arthur-4a3e29",
      "locationSet": {"include": ["fr"]},
      "tags": {
        "brand": "Arthur",
        "brand:wikidata": "Q104196818",
        "name": "Arthur",
        "shop": "clothes"
      }
    },
    {
      "displayName": "Athleta",
      "id": "athleta-0a21d9",
      "locationSet": {"include": ["us"]},
      "tags": {
        "brand": "Athleta",
        "brand:wikidata": "Q105722424",
        "clothes": "women",
        "name": "Athleta",
        "shop": "clothes"
      }
    },
    {
      "displayName": "Aubade",
      "id": "aubade-3937bd",
      "locationSet": {"include": ["001"]},
      "tags": {
        "brand": "Aubade",
        "brand:wikidata": "Q2870536",
        "brand:wikipedia": "fr:Aubade (lingerie)",
        "clothes": "underwear",
        "name": "Aubade",
        "shop": "clothes"
      }
    },
    {
      "displayName": "AWG-Modecenter",
      "id": "awgmodecenter-b44380",
      "locationSet": {"include": ["bg", "de"]},
      "tags": {
        "brand": "AWG-Modecenter",
        "brand:wikidata": "Q300220",
        "brand:wikipedia": "de:AWG-Modecenter",
        "name": "AWG-Modecenter",
        "shop": "clothes",
        "short_name": "AWG"
      }
    },
    {
      "displayName": "Ba&sh",
      "id": "baandsh-3937bd",
      "locationSet": {"include": ["001"]},
      "tags": {
        "brand": "Ba&sh",
        "brand:wikidata": "Q104214363",
        "clothes": "women",
        "name": "Ba&sh",
        "shop": "clothes"
      }
    },
    {
      "displayName": "Baby Gap",
      "id": "babygap-0a21d9",
      "locationSet": {"include": ["us"]},
      "tags": {
        "brand": "Gap",
        "brand:wikidata": "Q420822",
        "brand:wikipedia": "en:Gap Inc.",
        "name": "Baby Gap",
        "shop": "clothes"
      }
    },
    {
      "displayName": "BadRhino",
      "id": "badrhino-94f7c8",
      "locationSet": {"include": ["gb", "ie"]},
      "tags": {
        "brand": "BadRhino",
        "brand:wikidata": "Q84161924",
        "clothes": "men",
        "name": "BadRhino",
        "shop": "clothes"
      }
    },
    {
      "displayName": "Banana Moon",
      "id": "bananamoon-6db462",
      "locationSet": {"include": ["be", "fr"]},
      "tags": {
        "brand": "Banana Moon",
        "brand:wikidata": "Q105283394",
        "clothes": "women",
        "name": "Banana Moon",
        "shop": "clothes"
      }
    },
    {
      "displayName": "Banana Republic",
      "id": "bananarepublic-ac779b",
      "locationSet": {
        "include": ["001"]
      },
      "tags": {
        "brand": "Banana Republic",
        "brand:wikidata": "Q806085",
        "brand:wikipedia": "en:Banana Republic",
        "clothes": "men;women",
        "name": "Banana Republic",
        "shop": "clothes"
      }
    },
    {
      "displayName": "Barbour",
      "id": "barbour-3937bd",
      "locationSet": {"include": ["001"]},
      "tags": {
        "brand": "Barbour",
        "brand:wikidata": "Q182399",
        "brand:wikipedia": "en:J. Barbour and Sons",
        "name": "Barbour",
        "shop": "clothes"
      }
    },
    {
      "displayName": "befree",
      "id": "befree-7b6907",
      "locationSet": {"include": ["ru"]},
      "tags": {
        "brand": "befree",
        "brand:wikidata": "Q4034966",
        "name": "befree",
        "shop": "clothes"
      }
    },
    {
      "displayName": "Bench.",
      "id": "bench-3937bd",
      "locationSet": {"include": ["001"]},
      "tags": {
        "brand": "Bench.",
        "brand:wikidata": "Q816714",
        "brand:wikipedia": "en:Bench (British clothing brand)",
        "name": "Bench.",
        "shop": "clothes"
      }
    },
    {
      "displayName": "Bepon",
      "id": "bepon-111ecf",
      "locationSet": {"include": ["cz", "sk"]},
      "tags": {
        "brand": "Bepon",
        "brand:wikidata": "Q23766409",
        "brand:wikipedia": "sk:Bepon",
        "clothes": "underwear",
        "name": "Bepon",
        "shop": "clothes"
      }
    },
    {
      "displayName": "Bershka",
      "id": "bershka-3937bd",
      "locationSet": {"include": ["001"]},
      "tags": {
        "brand": "Bershka",
        "brand:wikidata": "Q827258",
        "brand:wikipedia": "en:Bershka",
        "name": "Bershka",
        "shop": "clothes"
      }
    },
    {
      "displayName": "Best & Less",
      "id": "bestandless-392c8b",
      "locationSet": {"include": ["au"]},
      "tags": {
        "brand": "Best & Less",
        "brand:wikidata": "Q4896542",
        "brand:wikipedia": "en:Best & Less",
        "name": "Best & Less",
        "shop": "clothes"
      }
    },
    {
      "displayName": "Betty Barclay",
      "id": "bettybarclay-3937bd",
      "locationSet": {"include": ["001"]},
      "tags": {
        "brand": "Betty Barclay",
        "brand:wikidata": "Q850250",
        "brand:wikipedia": "de:Betty Barclay",
        "name": "Betty Barclay",
        "shop": "clothes"
      }
    },
    {
      "displayName": "Big Star",
      "id": "bigstar-de8f01",
      "locationSet": {"include": ["by", "pl"]},
      "tags": {
        "brand": "Big Star",
        "brand:wikidata": "Q9171569",
        "brand:wikipedia": "pl:Big Star Limited",
        "name": "Big Star",
        "shop": "clothes"
      }
    },
    {
      "displayName": "Billabong",
      "id": "billabong-3937bd",
      "locationSet": {"include": ["001"]},
      "tags": {
        "brand": "Billabong",
        "brand:wikidata": "Q862718",
        "brand:wikipedia": "en:Billabong (clothing)",
        "clothes": "men;women",
        "name": "Billabong",
        "shop": "clothes"
      }
    },
    {
      "displayName": "Bimba y Lola",
      "id": "bimbaylola-9e078d",
      "locationSet": {"include": ["es"]},
      "matchNames": ["bimba & lola"],
      "tags": {
        "brand": "Bimba y Lola",
        "brand:wikidata": "Q54869493",
        "brand:wikipedia": "es:Bimba y Lola",
        "name": "Bimba y Lola",
        "shop": "clothes"
      }
    },
    {
      "displayName": "Bizzbee",
      "id": "bizzbee-4a3e29",
      "locationSet": {"include": ["fr"]},
      "tags": {
        "brand": "Bizzbee",
        "brand:wikidata": "Q27962159",
        "brand:wikipedia": "fr:Bizzbee",
        "name": "Bizzbee",
        "shop": "clothes"
      }
    },
    {
      "displayName": "Blue Tomato",
      "id": "bluetomato-fa8f79",
      "locationSet": {
        "include": ["at", "ch", "de", "fi", "nl"]
      },
      "tags": {
        "brand": "Blue Tomato",
        "brand:wikidata": "Q107637238",
        "name": "Blue Tomato",
        "shop": "clothes"
      }
    },
    {
      "displayName": "Bluenotes",
      "id": "bluenotes-9e1367",
      "locationSet": {"include": ["ca"]},
      "tags": {
        "brand": "Bluenotes",
        "brand:wikidata": "Q4930395",
        "brand:wikipedia": "en:Bluenotes",
        "name": "Bluenotes",
        "shop": "clothes"
      }
    },
    {
      "displayName": "Bóboli",
      "id": "boboli-9e078d",
      "locationSet": {"include": ["es"]},
      "tags": {
        "brand": "Boboli",
        "brand:wikidata": "Q39073733",
        "brand:wikipedia": "ca:Bóboli",
        "name": "Bóboli",
        "shop": "clothes"
      }
    },
    {
      "displayName": "Body Glove",
      "id": "bodyglove-3937bd",
      "locationSet": {"include": ["001"]},
      "tags": {
        "brand": "Body Glove",
        "brand:wikidata": "Q4936817",
        "brand:wikipedia": "en:Body Glove",
        "name": "Body Glove",
        "shop": "clothes"
      }
    },
    {
      "displayName": "BOGGI Milano",
      "id": "boggimilano-3937bd",
      "locationSet": {"include": ["001"]},
      "tags": {
        "brand": "BOGGI Milano",
        "brand:wikidata": "Q892598",
        "brand:wikipedia": "it:Boggi Milano",
        "name": "BOGGI Milano",
        "shop": "clothes"
      }
    },
    {
      "displayName": "Bogner",
      "id": "bogner-3937bd",
      "locationSet": {"include": ["001"]},
      "tags": {
        "brand": "Bogner",
        "brand:wikidata": "Q881017",
        "brand:wikipedia": "de:Bogner (Unternehmen)",
        "name": "Bogner",
        "shop": "clothes"
      }
    },
    {
      "displayName": "BONITA",
      "id": "bonita-51c18f",
      "locationSet": {
        "include": ["at", "ch", "de", "nl"]
      },
      "tags": {
        "brand": "BONITA",
        "brand:wikidata": "Q892598",
        "brand:wikipedia": "de:Bonita (Unternehmen)",
        "clothes": "women",
        "name": "BONITA",
        "shop": "clothes"
      }
    },
    {
      "displayName": "BONITA men",
      "id": "bonitamen-51c18f",
      "locationSet": {
        "include": ["at", "ch", "de", "nl"]
      },
      "tags": {
        "brand": "BONITA men",
        "brand:wikidata": "Q892598",
        "brand:wikipedia": "de:Bonita (Unternehmen)",
        "clothes": "men",
        "name": "BONITA men",
        "shop": "clothes"
      }
    },
    {
      "displayName": "Bonmarché",
      "id": "bonmarche-7b1694",
      "locationSet": {"include": ["gb"]},
      "tags": {
        "brand": "Bonmarché",
        "brand:wikidata": "Q4942146",
        "brand:wikipedia": "en:Bonmarché",
        "name": "Bonmarché",
        "shop": "clothes"
      }
    },
    {
      "displayName": "Bonne Gueule",
      "id": "bonnegueule-4a3e29",
      "locationSet": {"include": ["fr"]},
      "tags": {
        "brand": "Bonne Gueule",
        "brand:wikidata": "Q22248146",
        "brand:wikipedia": "fr:BonneGueule",
        "clothes": "men",
        "name": "Bonne Gueule",
        "shop": "clothes"
      }
    },
    {
      "displayName": "Bonobo",
      "id": "bonobo-4a3e29",
      "locationSet": {"include": ["fr"]},
      "tags": {
        "brand": "Bonobo",
        "brand:wikidata": "Q63682093",
        "clothes": "men;women",
        "name": "Bonobo",
        "shop": "clothes"
      }
    },
    {
      "displayName": "Bonobos",
      "id": "bonobos-0a21d9",
      "locationSet": {"include": ["us"]},
      "tags": {
        "brand": "Bonobos",
        "brand:wikidata": "Q4942546",
        "brand:wikipedia": "en:Bonobos (apparel)",
        "clothes": "men",
        "name": "Bonobos",
        "shop": "clothes"
      }
    },
    {
      "displayName": "BonWorth",
      "id": "bonworth-0a21d9",
      "locationSet": {"include": ["us"]},
      "tags": {
        "brand": "BonWorth",
        "brand:wikidata": "Q4941034",
        "brand:wikipedia": "en:BonWorth",
        "clothes": "women",
        "name": "BonWorth",
        "shop": "clothes"
      }
    },
    {
      "displayName": "Boot Barn",
      "id": "bootbarn-0a21d9",
      "locationSet": {"include": ["us"]},
      "tags": {
        "brand": "Boot Barn",
        "brand:wikidata": "Q109825187",
        "clothes": "western",
        "name": "Boot Barn",
        "shop": "clothes"
      }
    },
    {
      "displayName": "Bootlegger",
      "id": "bootlegger-9e1367",
      "locationSet": {"include": ["ca"]},
      "tags": {
        "brand": "Bootlegger",
        "brand:wikidata": "Q65947984",
        "clothes": "women",
        "name": "Bootlegger",
        "shop": "clothes"
      }
    },
    {
      "displayName": "Bosco",
      "id": "bosco-3937bd",
      "locationSet": {"include": ["001"]},
      "tags": {
        "brand": "Bosco",
        "brand:wikidata": "Q110066034",
        "name": "Bosco",
        "shop": "clothes"
      }
    },
    {
      "displayName": "Boux Avenue",
      "id": "bouxavenue-7b1694",
      "locationSet": {"include": ["gb"]},
      "tags": {
        "brand": "Boux Avenue",
        "brand:wikidata": "Q4950489",
        "brand:wikipedia": "en:Boux Avenue",
        "clothes": "underwear",
        "name": "Boux Avenue",
        "shop": "clothes"
      }
    },
    {
      "displayName": "Boyner",
      "id": "boyner-86c702",
      "locationSet": {"include": ["tr"]},
      "tags": {
        "brand": "Boyner",
        "brand:wikidata": "Q4952569",
        "brand:wikipedia": "en:Boyner",
        "name": "Boyner",
        "shop": "clothes"
      }
    },
    {
      "displayName": "BRAX",
      "id": "brax-3937bd",
      "locationSet": {"include": ["001"]},
      "tags": {
        "brand": "BRAX",
        "brand:wikidata": "Q110065395",
        "name": "BRAX",
        "shop": "clothes"
      }
    },
    {
      "displayName": "Breuninger",
      "id": "breuninger-74806d",
      "locationSet": {"include": ["de"]},
      "tags": {
        "brand": "Breuninger",
        "brand:wikidata": "Q911217",
        "brand:wikipedia": "de:Breuninger",
        "name": "Breuninger",
        "shop": "clothes"
      }
    },
    {
      "displayName": "Brice",
      "id": "brice-6db462",
      "locationSet": {"include": ["be", "fr"]},
      "tags": {
        "brand": "Brice",
        "brand:wikidata": "Q2925067",
        "brand:wikipedia": "fr:Brice (enseigne)",
        "name": "Brice",
        "shop": "clothes"
      }
    },
    {
      "displayName": "Bristol",
      "id": "bristol-5eeeb4",
      "locationSet": {"include": ["be", "nl"]},
      "tags": {
        "brand": "Bristol",
        "brand:wikidata": "Q75385157",
        "name": "Bristol",
        "shop": "clothes"
      }
    },
    {
      "displayName": "Brooks Brothers",
      "id": "brooksbrothers-3937bd",
      "locationSet": {"include": ["001"]},
      "tags": {
        "brand": "Brooks Brothers",
        "brand:wikidata": "Q929722",
        "brand:wikipedia": "en:Brooks Brothers",
        "name": "Brooks Brothers",
        "shop": "clothes"
      }
    },
    {
      "displayName": "Brunello Cucinelli",
      "id": "brunellocucinelli-3937bd",
      "locationSet": {"include": ["001"]},
      "tags": {
        "brand": "Brunello Cucinelli",
        "brand:wikidata": "Q3645582",
        "brand:wikipedia": "en:Brunello Cucinelli (company)",
        "name": "Brunello Cucinelli",
        "shop": "clothes"
      }
    },
    {
      "displayName": "bruno banani",
      "id": "brunobanani-74806d",
      "locationSet": {"include": ["de"]},
      "tags": {
        "brand": "bruno banani",
        "brand:wikidata": "Q896166",
        "brand:wikipedia": "de:Bruno Banani",
        "clothes": "underwear",
        "name": "bruno banani",
        "shop": "clothes"
      }
    },
    {
      "displayName": "Buckle",
      "id": "buckle-0a21d9",
      "locationSet": {"include": ["us"]},
      "matchNames": ["the buckle"],
      "tags": {
        "brand": "Buckle",
        "brand:wikidata": "Q4983306",
        "brand:wikipedia": "en:Buckle (clothing retailer)",
        "clothes": "men;women;children",
        "name": "Buckle",
        "shop": "clothes"
      }
    },
    {
      "displayName": "Budmil",
      "id": "budmil-31c5a7",
      "locationSet": {"include": ["hu"]},
      "tags": {
        "brand": "Budmil",
        "brand:wikidata": "Q851439",
        "brand:wikipedia": "hu:Budmil",
        "clothes": "men;women;sports",
        "name": "Budmil",
        "shop": "clothes"
      }
    },
    {
      "displayName": "Buffalo Exchange",
      "id": "buffaloexchange-0a21d9",
      "locationSet": {"include": ["us"]},
      "matchTags": ["shop/second_hand"],
      "tags": {
        "brand": "Buffalo Exchange",
        "brand:wikidata": "Q4985721",
        "brand:wikipedia": "en:Buffalo Exchange",
        "name": "Buffalo Exchange",
        "second_hand": "only",
        "shop": "clothes"
      }
    },
    {
      "displayName": "Burberry",
      "id": "burberry-3937bd",
      "locationSet": {"include": ["001"]},
      "tags": {
        "brand": "Burberry",
        "brand:wikidata": "Q390107",
        "brand:wikipedia": "en:Burberry",
        "clothes": "men;women",
        "name": "Burberry",
        "shop": "clothes"
      }
    },
    {
      "displayName": "Burton",
      "id": "burton-6aa8a0",
      "locationSet": {"include": ["fr", "gb"]},
      "tags": {
        "brand": "Burton",
        "brand:wikidata": "Q5000795",
        "brand:wikipedia": "en:Burton (retailer)",
        "name": "Burton",
        "shop": "clothes"
      }
    },
    {
      "displayName": "C&A",
      "id": "canda-3937bd",
      "locationSet": {"include": ["001"]},
      "tags": {
        "brand": "C&A",
        "brand:wikidata": "Q701338",
        "brand:wikipedia": "en:C&A",
        "name": "C&A",
        "shop": "clothes"
      }
    },
    {
      "displayName": "Cache Cache",
      "id": "cachecache-ecfb3e",
      "locationSet": {
        "include": ["fr", "it", "lu"]
      },
      "tags": {
        "brand": "Cache Cache",
        "brand:wikidata": "Q63064086",
        "name": "Cache Cache",
        "shop": "clothes"
      }
    },
    {
      "displayName": "Café Coton",
      "id": "cafecoton-3937bd",
      "locationSet": {"include": ["001"]},
      "tags": {
        "brand": "Café Coton",
        "brand:wikidata": "Q105076734",
        "name": "Café Coton",
        "shop": "clothes"
      }
    },
    {
      "displayName": "CALIDA",
      "id": "calida-8b5460",
      "locationSet": {
        "include": [
          "at",
          "ch",
          "de",
          "fr",
          "lu",
          "nl",
          "us"
        ]
      },
      "tags": {
        "brand": "CALIDA",
        "brand:wikidata": "Q693344",
        "brand:wikipedia": "sv:Calida",
        "name": "CALIDA",
        "shop": "clothes"
      }
    },
    {
      "displayName": "Calvin Klein",
      "id": "calvinklein-3937bd",
      "locationSet": {"include": ["001"]},
      "tags": {
        "brand": "Calvin Klein",
        "brand:wikidata": "Q1068628",
        "brand:wikipedia": "en:Calvin Klein (fashion house)",
        "name": "Calvin Klein",
        "shop": "clothes"
      }
    },
    {
      "displayName": "Calzedonia",
      "id": "calzedonia-3937bd",
      "locationSet": {"include": ["001"]},
      "tags": {
        "brand": "Calzedonia",
        "brand:wikidata": "Q1027874",
        "brand:wikipedia": "en:Calzedonia",
        "name": "Calzedonia",
        "shop": "clothes"
      }
    },
    {
      "displayName": "Camaïeu",
      "id": "camaieu-1cb4e7",
      "locationSet": {
        "include": ["be", "cz", "fr", "it", "pl"]
      },
      "tags": {
        "brand": "Camaïeu",
        "brand:wikidata": "Q2934647",
        "brand:wikipedia": "en:Camaïeu (company)",
        "name": "Camaïeu",
        "shop": "clothes"
      }
    },
    {
      "displayName": "Camp David",
      "id": "campdavid-0a34da",
      "locationSet": {
        "include": ["at", "de", "ee", "sk"]
      },
      "tags": {
        "brand": "Camp David",
        "brand:wikidata": "Q50540636",
        "brand:wikipedia": "en:Camp David (fashion)",
        "name": "Camp David",
        "shop": "clothes"
      }
    },
    {
      "displayName": "Canada Goose",
      "id": "canadagoose-3937bd",
      "locationSet": {"include": ["001"]},
      "matchTags": ["shop/outdoor"],
      "tags": {
        "brand": "Canada Goose",
        "brand:wikidata": "Q2988422",
        "brand:wikipedia": "en:Canada Goose (clothing)",
        "clothes": "outdoor",
        "name": "Canada Goose",
        "shop": "clothes"
      }
    },
    {
      "displayName": "Carhartt",
      "id": "carhartt-65f908",
      "locationSet": {"include": ["gb", "us"]},
      "tags": {
        "brand": "Carhartt",
        "brand:wikidata": "Q527877",
        "brand:wikipedia": "en:Carhartt",
        "clothes": "workwear",
        "name": "Carhartt",
        "shop": "clothes"
      }
    },
    {
      "displayName": "Carlings",
      "id": "carlings-89d713",
      "locationSet": {
        "include": ["at", "fi", "no", "se"]
      },
      "note": "https://github.com/osmlab/name-suggestion-index/issues/5500",
      "preserveTags": ["^name"],
      "tags": {
        "brand": "Carlings",
        "brand:wikidata": "Q10443115",
        "brand:wikipedia": "no:Carlings",
        "name": "Carlings",
        "shop": "clothes"
      }
    },
    {
      "displayName": "Caroll",
      "id": "caroll-5bd015",
      "locationSet": {"include": ["ch", "fr"]},
      "tags": {
        "brand": "Caroll",
        "brand:wikidata": "Q63063871",
        "name": "Caroll",
        "shop": "clothes"
      }
    },
    {
      "displayName": "Carry",
      "id": "carry-3937bd",
      "locationSet": {"include": ["001"]},
      "tags": {
        "brand": "Carry",
        "name": "Carry",
        "shop": "clothes"
      }
    },
    {
      "displayName": "Carter's",
      "id": "carters-3937bd",
      "locationSet": {"include": ["001"]},
      "matchNames": ["carters babies and kids"],
      "tags": {
        "brand": "Carter's",
        "brand:wikidata": "Q5047083",
        "brand:wikipedia": "en:Carter's",
        "clothes": "children",
        "name": "Carter's",
        "shop": "clothes"
      }
    },
    {
      "displayName": "Carter's OshKosh",
      "id": "cartersoshkosh-9e1367",
      "locationSet": {"include": ["ca"]},
      "tags": {
        "brand": "Carter's OshKosh",
        "name": "Carter's OshKosh",
        "shop": "clothes"
      }
    },
    {
      "displayName": "Catimini",
      "id": "catimini-3937bd",
      "locationSet": {"include": ["001"]},
      "tags": {
        "brand": "Catimini",
        "brand:wikidata": "Q2942948",
        "brand:wikipedia": "fr:Catimini (vêtements)",
        "clothes": "children",
        "name": "Catimini",
        "shop": "clothes"
      }
    },
    {
      "displayName": "Cato",
      "id": "cato-0a21d9",
      "locationSet": {"include": ["us"]},
      "tags": {
        "brand": "Cato",
        "brand:wikidata": "Q16956136",
        "brand:wikipedia": "en:Cato Corporation",
        "clothes": "women",
        "name": "Cato",
        "official_name": "Cato Fashions",
        "shop": "clothes"
      }
    },
    {
      "displayName": "Cecil",
      "id": "cecil-bfd647",
      "locationSet": {
        "include": ["at", "de", "nl"]
      },
      "tags": {
        "brand": "Cecil",
        "brand:wikidata": "Q101246192",
        "name": "Cecil",
        "shop": "clothes"
      }
    },
    {
      "displayName": "Celio",
      "id": "celio-3937bd",
      "locationSet": {"include": ["001"]},
      "tags": {
        "brand": "Celio",
        "brand:wikidata": "Q2672003",
        "brand:wikipedia": "en:Celio (retailer)",
        "name": "Celio",
        "shop": "clothes"
      }
    },
    {
      "displayName": "Champion",
      "id": "champion-0a21d9",
      "locationSet": {"include": ["us"]},
      "tags": {
        "brand": "Champion",
        "brand:wikidata": "Q2948688",
        "brand:wikipedia": "en:Champion (sportswear)",
        "clothes": "sports",
        "name": "Champion",
        "shop": "clothes"
      }
    },
    {
      "displayName": "Chanel",
      "id": "chanel-3937bd",
      "locationSet": {"include": ["001"]},
      "tags": {
        "brand": "Chanel",
        "brand:wikidata": "Q218115",
        "brand:wikipedia": "en:Chanel",
        "name": "Chanel",
        "shop": "clothes"
      }
    },
    {
      "displayName": "Charles Vögele",
      "id": "charlesvogele-900aa6",
      "locationSet": {
        "include": [
          "at",
          "be",
          "ch",
          "de",
          "hu",
          "nl"
        ]
      },
      "tags": {
        "brand": "Charles Vögele",
        "brand:wikidata": "Q1066326",
        "brand:wikipedia": "de:Charles Vögele Holding",
        "name": "Charles Vögele",
        "shop": "clothes",
        "short_name": "Vögele"
      }
    },
    {
      "displayName": "Charlotte Russe",
      "id": "charlotterusse-0a21d9",
      "locationSet": {"include": ["us"]},
      "tags": {
        "brand": "Charlotte Russe",
        "brand:wikidata": "Q5086126",
        "brand:wikipedia": "en:Charlotte Russe (retailer)",
        "name": "Charlotte Russe",
        "shop": "clothes"
      }
    },
    {
      "displayName": "Charming Charlie",
      "id": "charmingcharlie-0a21d9",
      "locationSet": {"include": ["us"]},
      "tags": {
        "brand": "Charming Charlie",
        "brand:wikidata": "Q16829286",
        "brand:wikipedia": "en:Charming Charlie",
        "clothes": "women",
        "name": "Charming Charlie",
        "shop": "clothes"
      }
    },
    {
      "displayName": "Chevignon",
      "id": "chevignon-4a3e29",
      "locationSet": {"include": ["fr"]},
      "tags": {
        "brand": "Chevignon",
        "brand:wikidata": "Q787601",
        "brand:wikipedia": "fr:Chevignon",
        "name": "Chevignon",
        "shop": "clothes"
      }
    },
    {
      "displayName": "Chico's",
      "id": "chicos-d97106",
      "locationSet": {"include": ["ar", "us"]},
      "tags": {
        "brand": "Chico's",
        "brand:wikidata": "Q5096393",
        "brand:wikipedia": "en:Chico's FAS",
        "name": "Chico's",
        "shop": "clothes"
      }
    },
    {
      "displayName": "Chico's Off the Rack",
      "id": "chicosofftherack-d97106",
      "locationSet": {"include": ["ar", "us"]},
      "tags": {
        "brand": "Chico's Off the Rack",
        "brand:wikidata": "Q5096393",
        "brand:wikipedia": "en:Chico's FAS",
        "name": "Chico's Off the Rack",
        "shop": "clothes"
      }
    },
    {
      "displayName": "Chicorée",
      "id": "chicoree-fed098",
      "locationSet": {"include": ["ch"]},
      "tags": {
        "brand": "Chicorée",
        "brand:wikidata": "Q1072246",
        "brand:wikipedia": "de:Chicorée Mode",
        "name": "Chicorée",
        "shop": "clothes"
      }
    },
    {
      "displayName": "Chloé",
      "id": "chloe-3937bd",
      "locationSet": {"include": ["001"]},
      "tags": {
        "brand": "Chloé",
        "brand:wikidata": "Q1075391",
        "brand:wikipedia": "en:Chloé",
        "clothes": "women",
        "name": "Chloé",
        "shop": "clothes"
      }
    },
    {
      "displayName": "Christine Laure",
      "id": "christinelaure-4a3e29",
      "locationSet": {"include": ["fr"]},
      "tags": {
        "brand": "Christine Laure",
        "brand:wikidata": "Q90472537",
        "name": "Christine Laure",
        "shop": "clothes"
      }
    },
    {
      "displayName": "Christopher & Banks",
      "id": "christopherandbanks-0a21d9",
      "locationSet": {"include": ["us"]},
      "tags": {
        "brand": "Christopher & Banks",
        "brand:wikidata": "Q5111816",
        "brand:wikipedia": "en:Christopher & Banks",
        "name": "Christopher & Banks",
        "shop": "clothes"
      }
    },
    {
      "displayName": "Citi Trends",
      "id": "cititrends-0a21d9",
      "locationSet": {"include": ["us"]},
      "tags": {
        "brand": "Citi Trends",
        "brand:wikidata": "Q5122438",
        "brand:wikipedia": "en:Citi Trends",
        "name": "Citi Trends",
        "shop": "clothes"
      }
    },
    {
      "displayName": "City Gear",
      "id": "citygear-0a21d9",
      "locationSet": {"include": ["us"]},
      "tags": {
        "brand": "City Gear",
        "brand:wikidata": "Q16958629",
        "brand:wikipedia": "en:City Gear",
        "name": "City Gear",
        "shop": "clothes"
      }
    },
    {
      "displayName": "Classic All Blacks",
      "id": "classicallblacks-b391de",
      "locationSet": {
        "include": ["ad", "be", "fr"]
      },
      "tags": {
        "brand": "Classic All Blacks",
        "brand:wikidata": "Q102047517",
        "name": "Classic All Blacks",
        "shop": "clothes"
      }
    },
    {
      "displayName": "Claudia Sträter",
      "id": "claudiastrater-5eeeb4",
      "locationSet": {"include": ["be", "nl"]},
      "tags": {
        "brand": "Claudia Sträter",
        "brand:wikidata": "Q52903369",
        "brand:wikipedia": "nl:Claudia Sträter",
        "name": "Claudia Sträter",
        "shop": "clothes"
      }
    },
    {
      "displayName": "Claudie Pierlot",
      "id": "claudiepierlot-3937bd",
      "locationSet": {"include": ["001"]},
      "tags": {
        "brand": "Claudie Pierlot",
        "brand:wikidata": "Q2978447",
        "brand:wikipedia": "fr:Claudie Pierlot",
        "clothes": "women",
        "name": "Claudie Pierlot",
        "shop": "clothes"
      }
    },
    {
      "displayName": "Cleo",
      "id": "cleo-9e1367",
      "locationSet": {"include": ["ca"]},
      "tags": {
        "brand": "Cleo",
        "brand:wikidata": "Q65947963",
        "clothes": "women",
        "name": "Cleo",
        "shop": "clothes"
      }
    },
    {
      "displayName": "Club Monaco",
      "id": "clubmonaco-ac779b",
      "locationSet": {
        "include": ["ca", "gb", "us"]
      },
      "tags": {
        "brand": "Club Monaco",
        "brand:wikidata": "Q2979949",
        "brand:wikipedia": "en:Club Monaco",
        "name": "Club Monaco",
        "shop": "clothes"
      }
    },
    {
      "displayName": "Coccodrillo",
      "id": "coccodrillo-571709",
      "locationSet": {
        "include": [
          "at",
          "bg",
          "by",
          "cz",
          "de",
          "ee",
          "fi",
          "hu",
          "lt",
          "lv",
          "me",
          "pl",
          "ro",
          "rs",
          "ru",
          "sk",
          "ua"
        ]
      },
      "tags": {
        "brand": "Coccodrillo",
        "brand:wikidata": "Q9195224",
        "brand:wikipedia": "pl:Coccodrillo",
        "clothes": "children",
        "name": "Coccodrillo",
        "shop": "clothes"
      }
    },
    {
      "displayName": "Colcci",
      "id": "colcci-c7d1e1",
      "locationSet": {"include": ["br"]},
      "tags": {
        "brand": "Colcci",
        "brand:wikidata": "Q5142063",
        "brand:wikipedia": "pt:Colcci",
        "name": "Colcci",
        "shop": "clothes"
      }
    },
    {
      "displayName": "Colin's",
      "id": "colins-3937bd",
      "locationSet": {"include": ["001"]},
      "tags": {
        "brand": "Colin's",
        "brand:wikidata": "Q18015543",
        "brand:wikipedia": "be:Colin’s",
        "name": "Colin's",
        "shop": "clothes"
      }
    },
    {
      "displayName": "Colloseum",
      "id": "colloseum-3648e4",
      "locationSet": {
        "include": [
          "at",
          "cz",
          "de",
          "gr",
          "lv",
          "pl",
          "ru",
          "sk"
        ]
      },
      "tags": {
        "brand": "Colloseum",
        "brand:wikidata": "Q15794685",
        "brand:wikipedia": "de:Colloseum",
        "name": "Colloseum",
        "shop": "clothes"
      }
    },
    {
      "displayName": "Columbia",
      "id": "columbia-3937bd",
      "locationSet": {"include": ["001"]},
      "matchTags": ["shop/outdoor"],
      "tags": {
        "brand": "Columbia",
        "brand:wikidata": "Q1112588",
        "brand:wikipedia": "en:Columbia Sportswear",
        "clothes": "outdoor",
        "name": "Columbia",
        "official_name": "Columbia Sportswear",
        "shop": "clothes"
      }
    },
    {
      "displayName": "Comptoir des Cotonniers",
      "id": "comptoirdescotonniers-4a3e29",
      "locationSet": {"include": ["fr"]},
      "tags": {
        "brand": "Comptoir des Cotonniers",
        "brand:wikidata": "Q2990868",
        "brand:wikipedia": "fr:Comptoir des Cotonniers",
        "name": "Comptoir des Cotonniers",
        "shop": "clothes"
      }
    },
    {
      "displayName": "COS",
      "id": "cos-3937bd",
      "locationSet": {"include": ["001"]},
      "tags": {
        "brand": "COS",
        "brand:wikidata": "Q60772401",
        "brand:wikipedia": "en:COS (clothing)",
        "name": "COS",
        "shop": "clothes"
      }
    },
    {
      "displayName": "Cotélac",
      "id": "cotelac-3937bd",
      "locationSet": {"include": ["001"]},
      "tags": {
        "brand": "Cotélac",
        "brand:wikidata": "Q2998637",
        "brand:wikipedia": "fr:Cotélac",
        "name": "Cotélac",
        "shop": "clothes"
      }
    },
    {
      "displayName": "Cotton On",
      "id": "cottonon-3937bd",
      "locationSet": {"include": ["001"]},
      "tags": {
        "brand": "Cotton On",
        "brand:wikidata": "Q5175717",
        "brand:wikipedia": "en:Cotton On Group",
        "name": "Cotton On",
        "shop": "clothes"
      }
    },
    {
      "displayName": "Country Road",
      "id": "countryroad-734e5a",
      "locationSet": {
        "include": ["au", "nz", "za"]
      },
      "tags": {
        "brand": "Country Road",
        "brand:wikidata": "Q2998907",
        "brand:wikipedia": "en:Country Road (retailer)",
        "name": "Country Road",
        "shop": "clothes"
      }
    },
    {
      "displayName": "Crew Clothing Company",
      "id": "crewclothingcompany-7b1694",
      "locationSet": {"include": ["gb"]},
      "tags": {
        "brand": "Crew Clothing Company",
        "brand:wikidata": "Q5184783",
        "brand:wikipedia": "en:Crew Clothing",
        "clothes": "men;women",
        "name": "Crew Clothing Company",
        "shop": "clothes"
      }
    },
    {
      "displayName": "Cropp",
      "id": "cropp-613e37",
      "locationSet": {
        "include": [
          "ba",
          "bg",
          "cz",
          "ee",
          "fi",
          "hr",
          "hu",
          "kz",
          "lt",
          "lv",
          "ro",
          "rs",
          "ru",
          "si",
          "sk",
          "ua"
        ]
      },
      "tags": {
        "brand": "Cropp",
        "brand:wikidata": "Q9196793",
        "brand:wikipedia": "pl:Cropp",
        "name": "Cropp",
        "shop": "clothes"
      }
    },
    {
      "displayName": "Cubus",
      "id": "cubus-a91a7f",
      "locationSet": {
        "include": ["fi", "no", "se"]
      },
      "note": "https://github.com/osmlab/name-suggestion-index/issues/5500",
      "preserveTags": ["^name"],
      "tags": {
        "brand": "Cubus",
        "brand:wikidata": "Q3439593",
        "brand:wikipedia": "no:Cubus",
        "name": "Cubus",
        "shop": "clothes"
      }
    },
    {
      "displayName": "Cycle Gear",
      "id": "cyclegear-0a21d9",
      "locationSet": {"include": ["us"]},
      "matchTags": ["shop/motorcycle"],
      "tags": {
        "brand": "Cycle Gear",
        "brand:wikidata": "Q96202887",
        "clothes": "motorcycle",
        "name": "Cycle Gear",
        "shop": "clothes"
      }
    },
    {
      "displayName": "Cyrillus",
      "id": "cyrillus-4a3e29",
      "locationSet": {"include": ["fr"]},
      "tags": {
        "brand": "Cyrillus",
        "brand:wikidata": "Q3009179",
        "brand:wikipedia": "fr:Cyrillus",
        "name": "Cyrillus",
        "shop": "clothes"
      }
    },
    {
      "displayName": "Damart",
      "id": "damart-5260ba",
      "locationSet": {
        "include": ["be", "fr", "lu"]
      },
      "tags": {
        "brand": "Damart",
        "brand:wikidata": "Q3012602",
        "brand:wikipedia": "en:Damart",
        "name": "Damart",
        "shop": "clothes"
      }
    },
    {
      "displayName": "Darjeeling",
      "id": "darjeeling-4a3e29",
      "locationSet": {"include": ["fr"]},
      "tags": {
        "brand": "Darjeeling",
        "brand:wikidata": "Q3016203",
        "brand:wikipedia": "fr:Darjeeling (lingerie)",
        "clothes": "underwear",
        "name": "Darjeeling",
        "shop": "clothes"
      }
    },
    {
      "displayName": "das macht SiNN",
      "id": "dasmachtsinn-74806d",
      "locationSet": {"include": ["de"]},
      "matchNames": ["sinnleffers"],
      "tags": {
        "brand": "das macht SiNN",
        "brand:wikidata": "Q1291650",
        "brand:wikipedia": "de:Sinn (Unternehmen)",
        "name": "das macht SiNN",
        "shop": "clothes",
        "short_name": "SiNN"
      }
    },
    {
      "displayName": "David's Bridal",
      "id": "davidsbridal-0615dc",
      "locationSet": {"include": ["ca", "us"]},
      "tags": {
        "brand": "David's Bridal",
        "brand:wikidata": "Q5230388",
        "brand:wikipedia": "en:David's Bridal",
        "clothes": "wedding",
        "name": "David's Bridal",
        "shop": "clothes"
      }
    },
    {
      "displayName": "De Fursac",
      "id": "defursac-86ac62",
      "locationSet": {
        "include": ["be", "ch", "fr", "lu", "uk"]
      },
      "tags": {
        "brand": "De Fursac",
        "brand:wikidata": "Q22248311",
        "brand:wikipedia": "fr:De Fursac",
        "clothes": "men",
        "name": "De Fursac",
        "shop": "clothes"
      }
    },
    {
      "displayName": "DeFacto",
      "id": "defacto-3937bd",
      "locationSet": {"include": ["001"]},
      "tags": {
        "brand": "DeFacto",
        "brand:wikidata": "Q6059861",
        "brand:wikipedia": "tr:Defacto (şirket)",
        "name": "DeFacto",
        "shop": "clothes"
      }
    },
    {
      "displayName": "Derimod",
      "id": "derimod-25fd8f",
      "locationSet": {"include": ["tr", "us"]},
      "tags": {
        "brand": "Derimod",
        "brand:wikidata": "Q17373410",
        "brand:wikipedia": "en:Derimod",
        "name": "Derimod",
        "shop": "clothes"
      }
    },
    {
      "displayName": "Des Petits Hauts",
      "id": "despetitshauts-4a3e29",
      "locationSet": {"include": ["fr"]},
      "tags": {
        "brand": "Des Petits Hauts",
        "brand:wikidata": "Q104197445",
        "clothes": "women",
        "name": "Des Petits Hauts",
        "shop": "clothes"
      }
    },
    {
      "displayName": "Desa",
      "id": "desa-529415",
      "locationSet": {"include": ["tr", "uk"]},
      "tags": {
        "brand": "Desa",
        "brand:wikidata": "Q17513880",
        "brand:wikipedia": "en:Desa (company)",
        "name": "Desa",
        "shop": "clothes"
      }
    },
    {
      "displayName": "Desigual",
      "id": "desigual-3937bd",
      "locationSet": {"include": ["001"]},
      "tags": {
        "brand": "Desigual",
        "brand:wikidata": "Q83750",
        "brand:wikipedia": "en:Desigual",
        "name": "Desigual",
        "shop": "clothes"
      }
    },
    {
      "displayName": "Destination Maternity",
      "id": "destinationmaternity-0615dc",
      "locationSet": {"include": ["ca", "us"]},
      "tags": {
        "brand": "Destination Maternity",
        "brand:wikidata": "Q79051770",
        "clothes": "maternity",
        "name": "Destination Maternity",
        "shop": "clothes"
      }
    },
    {
      "displayName": "Devernois",
      "id": "devernois-5260ba",
      "locationSet": {
        "include": ["be", "fr", "lu"]
      },
      "tags": {
        "brand": "Devernois",
        "brand:wikidata": "Q98778444",
        "brand:wikipedia": "fr:Devernois (entreprise)",
        "name": "Devernois",
        "shop": "clothes"
      }
    },
    {
      "displayName": "Devred",
      "id": "devred-7d7aaa",
      "locationSet": {
        "include": ["be", "fr", "ma"]
      },
      "tags": {
        "brand": "Devred",
        "brand:wikidata": "Q3025542",
        "brand:wikipedia": "fr:Devred 1902",
        "name": "Devred",
        "shop": "clothes"
      }
    },
    {
      "displayName": "Didi",
      "id": "didi-5eeeb4",
      "locationSet": {"include": ["be", "nl"]},
      "tags": {
        "brand": "Didi",
        "name": "Didi",
        "shop": "clothes"
      }
    },
    {
      "displayName": "Diesel",
      "id": "diesel-3937bd",
      "locationSet": {"include": ["001"]},
      "tags": {
        "brand": "Diesel",
        "brand:wikidata": "Q158285",
        "brand:wikipedia": "en:Diesel (brand)",
        "name": "Diesel",
        "shop": "clothes"
      }
    },
    {
      "displayName": "Dim",
      "id": "dim-4a3e29",
      "locationSet": {"include": ["fr"]},
      "tags": {
        "brand": "Dim",
        "brand:wikidata": "Q3028013",
        "brand:wikipedia": "fr:Dim (lingerie)",
        "clothes": "underwear",
        "name": "Dim",
        "shop": "clothes"
      }
    },
    {
      "displayName": "Dior",
      "id": "dior-3937bd",
      "locationSet": {"include": ["001"]},
      "tags": {
        "brand": "Dior",
        "brand:wikidata": "Q542767",
        "brand:wikipedia": "en:Dior",
        "name": "Dior",
        "shop": "clothes"
      }
    },
    {
      "displayName": "Discovery Clothing Company",
      "id": "discoveryclothingcompany-0a21d9",
      "locationSet": {"include": ["us"]},
      "tags": {
        "brand": "Discovery Clothing Company",
        "brand:wikidata": "Q108292005",
        "clothes": "women",
        "name": "Discovery Clothing Company",
        "shop": "clothes"
      }
    },
    {
      "displayName": "Diverse",
      "id": "diverse-196c99",
      "locationSet": {"include": ["pl"]},
      "tags": {
        "brand": "Diverse",
        "brand:wikidata": "Q11694298",
        "brand:wikipedia": "pl:Diverse",
        "name": "Diverse",
        "shop": "clothes"
      }
    },
    {
      "displayName": "DKNY",
      "id": "dkny-3937bd",
      "locationSet": {"include": ["001"]},
      "matchNames": [
        "donna karan",
        "donna karan new york"
      ],
      "tags": {
        "brand": "DKNY",
        "brand:wikidata": "Q938773",
        "brand:wikipedia": "en:DKNY",
        "name": "DKNY",
        "shop": "clothes"
      }
    },
    {
      "displayName": "Dolce & Gabbana",
      "id": "dolceandgabbana-3937bd",
      "locationSet": {"include": ["001"]},
      "matchNames": [
        "d and g",
        "dg",
        "dolce and gabana",
        "dolce and gabanna",
        "dolce and gabbanna",
        "dolce y gabana",
        "dolce y gabanna",
        "dolce y gabbana",
        "dolce y gabbanna"
      ],
      "tags": {
        "brand": "Dolce & Gabbana",
        "brand:wikidata": "Q214480",
        "brand:wikipedia": "en:Dolce & Gabbana",
        "name": "Dolce & Gabbana",
        "shop": "clothes"
      }
    },
    {
      "displayName": "Dolcezza",
      "id": "dolcezza-3937bd",
      "locationSet": {"include": ["001"]},
      "tags": {
        "brand": "Dolcezza",
        "brand:wikidata": "Q101247243",
        "clothes": "women",
        "name": "Dolcezza",
        "shop": "clothes"
      }
    },
    {
      "displayName": "Dorothy Perkins",
      "id": "dorothyperkins-907b92",
      "locationSet": {
        "include": ["gb", "gg", "ie", "im"]
      },
      "tags": {
        "brand": "Dorothy Perkins",
        "brand:wikidata": "Q5298588",
        "brand:wikipedia": "en:Dorothy Perkins",
        "name": "Dorothy Perkins",
        "shop": "clothes"
      }
    },
    {
      "displayName": "Dressmann",
      "id": "dressmann-89d713",
      "locationSet": {
        "include": ["at", "fi", "no", "se"]
      },
      "note": "https://github.com/osmlab/name-suggestion-index/issues/5500",
      "preserveTags": ["^name"],
      "tags": {
        "brand": "Dressmann",
        "brand:wikidata": "Q3357081",
        "brand:wikipedia": "en:Dressmann",
        "clothes": "men",
        "name": "Dressmann",
        "shop": "clothes"
      }
    },
    {
      "displayName": "DTLR",
      "id": "dtlr-0a21d9",
      "locationSet": {"include": ["us"]},
      "tags": {
        "brand": "DTLR",
        "name": "DTLR",
        "shop": "clothes"
      }
    },
    {
      "displayName": "Du Pareil au Même",
      "id": "dupareilaumeme-3937bd",
      "locationSet": {"include": ["001"]},
      "tags": {
        "brand": "Du Pareil au Même",
        "brand:wikidata": "Q3040318",
        "brand:wikipedia": "fr:Du Pareil au Même (entreprise)",
        "name": "Du Pareil au Même",
        "shop": "clothes"
      }
    },
    {
      "displayName": "dunhill",
      "id": "dunhill-3937bd",
      "locationSet": {"include": ["001"]},
      "tags": {
        "brand": "dunhill",
        "brand:wikidata": "Q1784995",
        "brand:wikipedia": "en:Alfred Dunhill, Ltd.",
        "clothes": "men",
        "name": "dunhill",
        "shop": "clothes"
      }
    },
    {
      "displayName": "DXL Men's Apparel",
      "id": "dxlmensapparel-0a21d9",
      "locationSet": {"include": ["us"]},
      "matchNames": ["casual male xl"],
      "tags": {
        "brand": "DXL Men's Apparel",
        "brand:wikidata": "Q61981830",
        "clothes": "oversize;men",
        "name": "DXL Men's Apparel",
        "shop": "clothes",
        "short_name": "DXL"
      }
    },
    {
      "displayName": "Dynamite",
      "id": "dynamite-aecc8a",
      "locationSet": {
        "include": ["ca", "jo", "sa", "us"]
      },
      "tags": {
        "brand": "Dynamite",
        "brand:wikidata": "Q3117385",
        "brand:wikipedia": "en:Groupe Dynamite",
        "clothes": "women",
        "name": "Dynamite",
        "shop": "clothes"
      }
    },
    {
      "displayName": "Eddie Bauer",
      "id": "eddiebauer-6680bd",
      "locationSet": {
        "include": ["ca", "jp", "us"]
      },
      "tags": {
        "brand": "Eddie Bauer",
        "brand:wikidata": "Q842174",
        "brand:wikipedia": "en:Eddie Bauer",
        "name": "Eddie Bauer",
        "shop": "clothes"
      }
    },
    {
      "displayName": "Eden Park",
      "id": "edenpark-4a3e29",
      "locationSet": {"include": ["fr"]},
      "tags": {
        "brand": "Eden Park",
        "brand:wikidata": "Q3047389",
        "brand:wikipedia": "fr:Eden Park (marque)",
        "name": "Eden Park",
        "shop": "clothes"
      }
    },
    {
      "displayName": "Edinburgh Woollen Mill",
      "id": "edinburghwoollenmill-7b1694",
      "locationSet": {"include": ["gb"]},
      "tags": {
        "brand": "Edinburgh Woollen Mill",
        "brand:wikidata": "Q16834657",
        "brand:wikipedia": "en:Edinburgh Woollen Mill",
        "name": "Edinburgh Woollen Mill",
        "shop": "clothes"
      }
    },
    {
      "displayName": "El Ganso",
      "id": "elganso-bf6c2f",
      "locationSet": {
        "include": [
          "cl",
          "es",
          "fr",
          "kw",
          "mx",
          "pt"
        ]
      },
      "tags": {
        "brand": "El Ganso",
        "brand:wikidata": "Q51955203",
        "brand:wikipedia": "es:El Ganso (cadena de tiendas)",
        "name": "El Ganso",
        "shop": "clothes"
      }
    },
    {
      "displayName": "Elena Mirò",
      "id": "elenamiro-3937bd",
      "locationSet": {"include": ["001"]},
      "tags": {
        "brand": "Elena Mirò",
        "brand:wikidata": "Q18353156",
        "brand:wikipedia": "en:Elena Mirò",
        "clothes": "women",
        "name": "Elena Mirò",
        "shop": "clothes"
      }
    },
    {
      "displayName": "Elisabetta Franchi",
      "id": "elisabettafranchi-3937bd",
      "locationSet": {"include": ["001"]},
      "tags": {
        "brand": "Elisabetta Franchi",
        "brand:wikidata": "Q17993175",
        "name": "Elisabetta Franchi",
        "shop": "clothes"
      }
    },
    {
      "displayName": "Emporio Armani",
      "id": "emporioarmani-3937bd",
      "locationSet": {"include": ["001"]},
      "tags": {
        "brand": "Emporio Armani",
        "brand:wikidata": "Q3497483",
        "brand:wikipedia": "ast:Emporio Armani",
        "name": "Emporio Armani",
        "shop": "clothes"
      }
    },
    {
      "displayName": "Engbers",
      "id": "engbers-96f120",
      "locationSet": {"include": ["at", "de"]},
      "tags": {
        "brand": "engbers",
        "brand:wikidata": "Q1290088",
        "brand:wikipedia": "de:Engbers",
        "name": "engbers",
        "shop": "clothes"
      }
    },
    {
      "displayName": "Éric Bompard",
      "id": "ericbompard-745fe9",
      "locationSet": {
        "include": ["at", "be", "de", "fr", "lu"]
      },
      "tags": {
        "brand": "Éric Bompard",
        "brand:wikidata": "Q3590998",
        "brand:wikipedia": "en:Éric Bompard",
        "name": "Éric Bompard",
        "shop": "clothes"
      }
    },
    {
      "displayName": "Ermenegildo Zegna",
      "id": "ermenegildozegna-83ed0b",
      "locationSet": {"include": ["001"]},
      "tags": {
        "brand": "Ermenegildo Zegna",
        "brand:wikidata": "Q1355904",
        "brand:wikipedia": "en:Zegna",
        "clothes": "men",
        "name": "Ermenegildo Zegna",
        "shop": "clothes",
        "short_name": "Zegna"
      }
    },
    {
      "displayName": "Ernsting's family",
      "id": "ernstingsfamily-96f120",
      "locationSet": {"include": ["at", "de"]},
      "tags": {
        "brand": "Ernsting's family",
        "brand:wikidata": "Q1361016",
        "brand:wikipedia": "de:Ernsting’s family",
        "name": "Ernsting's family",
        "shop": "clothes"
      }
    },
    {
      "displayName": "Escada",
      "id": "escada-3937bd",
      "locationSet": {"include": ["001"]},
      "tags": {
        "brand": "Escada",
        "brand:wikidata": "Q600986",
        "brand:wikipedia": "en:Escada",
        "name": "Escada",
        "shop": "clothes"
      }
    },
    {
      "displayName": "Esotiq",
      "id": "esotiq-264379",
      "locationSet": {
        "include": ["de", "pl", "ua"]
      },
      "tags": {
        "brand": "Esotiq",
        "brand:wikidata": "Q56338245",
        "brand:wikipedia": "pl:Esotiq",
        "name": "Esotiq",
        "shop": "clothes"
      }
    },
    {
      "displayName": "Esprit",
      "id": "esprit-3937bd",
      "locationSet": {"include": ["001"]},
      "tags": {
        "brand": "Esprit",
        "brand:wikidata": "Q532746",
        "brand:wikipedia": "en:Esprit Holdings",
        "name": "Esprit",
        "shop": "clothes"
      }
    },
    {
      "displayName": "Etam",
      "id": "etam-3937bd",
      "locationSet": {"include": ["001"]},
      "matchNames": ["etam lingerie"],
      "tags": {
        "brand": "Etam",
        "brand:wikidata": "Q3059202",
        "brand:wikipedia": "en:Etam Développement",
        "clothes": "lingerie",
        "name": "Etam",
        "shop": "clothes"
      }
    },
    {
      "displayName": "ETERNA",
      "id": "eterna-96f120",
      "locationSet": {"include": ["at", "de"]},
      "tags": {
        "brand": "ETERNA",
        "brand:wikidata": "Q1371030",
        "brand:wikipedia": "de:Eterna Mode",
        "name": "ETERNA",
        "shop": "clothes"
      }
    },
    {
      "displayName": "ETRO",
      "id": "etro-3937bd",
      "locationSet": {"include": ["001"]},
      "tags": {
        "brand": "ETRO",
        "brand:wikidata": "Q1371677",
        "brand:wikipedia": "en:Etro",
        "name": "ETRO",
        "shop": "clothes"
      }
    },
    {
      "displayName": "Evans",
      "id": "evans-7b1694",
      "locationSet": {"include": ["gb"]},
      "tags": {
        "brand": "Evans",
        "brand:wikidata": "Q5415877",
        "brand:wikipedia": "en:Evans (retailer)",
        "clothes": "women",
        "name": "Evans",
        "shop": "clothes"
      }
    },
    {
      "displayName": "Evereve",
      "id": "evereve-0a21d9",
      "locationSet": {"include": ["us"]},
      "tags": {
        "brand": "Evereve",
        "brand:wikidata": "Q69891997",
        "clothes": "women",
        "name": "Evereve",
        "shop": "clothes"
      }
    },
    {
      "displayName": "Everything But Water",
      "id": "everythingbutwater-0a21d9",
      "locationSet": {"include": ["us"]},
      "tags": {
        "brand": "Everything But Water",
        "clothes": "swimwear",
        "name": "Everything But Water",
        "shop": "clothes"
      }
    },
    {
      "displayName": "Express",
      "id": "express-e10c9b",
      "locationSet": {
        "include": [
          "cr",
          "gt",
          "mx",
          "pa",
          "pr",
          "sv",
          "us"
        ]
      },
      "tags": {
        "brand": "Express",
        "brand:wikidata": "Q1384784",
        "brand:wikipedia": "en:Express, Inc.",
        "name": "Express",
        "shop": "clothes"
      }
    },
    {
      "displayName": "Fabletics",
      "id": "fabletics-0a21d9",
      "locationSet": {"include": ["us"]},
      "tags": {
        "brand": "Fabletics",
        "brand:wikidata": "Q16992933",
        "brand:wikipedia": "en:Fabletics",
        "clothes": "women",
        "name": "Fabletics",
        "shop": "clothes"
      }
    },
    {
      "displayName": "Faguo",
      "id": "faguo-4a3e29",
      "locationSet": {"include": ["fr"]},
      "tags": {
        "brand": "Faguo",
        "brand:wikidata": "Q48752850",
        "brand:wikipedia": "fr:Faguo",
        "name": "Faguo",
        "shop": "clothes"
      }
    },
    {
      "displayName": "Fairweather",
      "id": "fairweather-9e1367",
      "locationSet": {"include": ["ca"]},
      "tags": {
        "brand": "Fairweather",
        "brand:wikidata": "Q64861806",
        "clothes": "women",
        "name": "Fairweather",
        "shop": "clothes"
      }
    },
    {
      "displayName": "FALKE",
      "id": "falke-d93616",
      "locationSet": {
        "include": [
          "ae",
          "be",
          "ch",
          "de",
          "nl",
          "ru"
        ]
      },
      "tags": {
        "brand": "FALKE",
        "brand:wikidata": "Q1394122",
        "brand:wikipedia": "de:Falke (Unternehmen)",
        "name": "FALKE",
        "shop": "clothes"
      }
    },
    {
      "displayName": "Fat Face",
      "id": "fatface-5e4c8e",
      "locationSet": {
        "include": ["gb", "gg", "ie"]
      },
      "tags": {
        "brand": "Fat Face",
        "brand:wikidata": "Q5437186",
        "brand:wikipedia": "en:Fat Face",
        "name": "Fat Face",
        "shop": "clothes"
      }
    },
    {
      "displayName": "Fathers & Sons",
      "id": "fathersandsons-6db462",
      "locationSet": {"include": ["be", "fr"]},
      "tags": {
        "brand": "Fathers & Sons",
        "brand:wikidata": "Q5437186",
        "brand:wikipedia": "fr:Fat Face",
        "clothes": "men",
        "shop": "clothes"
      }
    },
    {
      "displayName": "Fendi",
      "id": "fendi-d0cb12",
      "locationSet": {"include": ["001"]},
      "tags": {
        "brand": "Fendi",
        "brand:wikidata": "Q926575",
        "brand:wikipedia": "en:Fendi",
        "name": "Fendi",
        "shop": "clothes"
      }
    },
    {
      "displayName": "Figaret",
      "id": "figaret-5260ba",
      "locationSet": {
        "include": ["be", "fr", "lu"]
      },
      "tags": {
        "brand": "Figaret",
        "brand:wikidata": "Q4705652",
        "brand:wikipedia": "fr:Figaret",
        "clothes": "men,women",
        "name": "Figaret",
        "shop": "clothes"
      }
    },
    {
      "displayName": "Fila",
      "id": "fila-3937bd",
      "locationSet": {"include": ["001"]},
      "tags": {
        "brand": "Fila",
        "brand:wikidata": "Q482539",
        "brand:wikipedia": "en:Fila",
        "name": "Fila",
        "shop": "clothes"
      }
    },
    {
      "displayName": "Finn Flare",
      "id": "finnflare-7b6907",
      "locationSet": {"include": ["ru"]},
      "tags": {
        "brand": "Finn Flare",
        "brand:wikidata": "Q4038759",
        "brand:wikipedia": "ru:Finn Flare",
        "name": "Finn Flare",
        "shop": "clothes"
      }
    },
    {
      "displayName": "Forever 21",
      "id": "forever21-3937bd",
      "locationSet": {"include": ["001"]},
      "tags": {
        "brand": "Forever 21",
        "brand:wikidata": "Q1060537",
        "brand:wikipedia": "en:Forever 21",
        "name": "Forever 21",
        "shop": "clothes"
      }
    },
    {
      "displayName": "Francesca's",
      "id": "francescas-0a21d9",
      "locationSet": {"include": ["us"]},
      "tags": {
        "brand": "Francesca's",
        "brand:wikidata": "Q72982331",
        "clothes": "women;luxury",
        "name": "Francesca's",
        "shop": "clothes"
      }
    },
    {
      "displayName": "Free People",
      "id": "freepeople-0615dc",
      "locationSet": {"include": ["ca", "us"]},
      "tags": {
        "brand": "Free People",
        "brand:wikidata": "Q5499945",
        "brand:wikipedia": "en:Free People",
        "name": "Free People",
        "shop": "clothes"
      }
    },
    {
      "displayName": "French Connection",
      "id": "frenchconnection-3937bd",
      "locationSet": {"include": ["001"]},
      "tags": {
        "brand": "French Connection",
        "brand:wikidata": "Q306457",
        "brand:wikipedia": "en:French Connection (clothing)",
        "name": "French Connection",
        "shop": "clothes",
        "short_name": "FCUK"
      }
    },
    {
      "displayName": "Fusalp",
      "id": "fusalp-3937bd",
      "locationSet": {"include": ["001"]},
      "tags": {
        "brand": "Fusalp",
        "brand:wikidata": "Q3091095",
        "brand:wikipedia": "fr:Fusalp",
        "name": "Fusalp",
        "shop": "clothes"
      }
    },
    {
      "displayName": "Fussl",
      "id": "fussl-96f120",
      "locationSet": {"include": ["at", "de"]},
      "tags": {
        "alt_name": "Fussl Modestraße",
        "brand": "Fussl",
        "brand:wikidata": "Q24266366",
        "brand:wikipedia": "de:Fussl Modestraße",
        "name": "Fussl",
        "shop": "clothes"
      }
    },
    {
      "displayName": "G-Star Raw",
      "id": "gstarraw-3937bd",
      "locationSet": {"include": ["001"]},
      "matchNames": ["g-star"],
      "tags": {
        "brand": "G-Star Raw",
        "brand:wikidata": "Q1484081",
        "brand:wikipedia": "en:G-Star Raw",
        "name": "G-Star Raw",
        "shop": "clothes"
      }
    },
    {
      "displayName": "Gabe's",
      "id": "gabes-0a21d9",
      "locationSet": {"include": ["us"]},
      "matchNames": ["gabriel brothers"],
      "tags": {
        "brand": "Gabe's",
        "brand:wikidata": "Q5515554",
        "brand:wikipedia": "en:Gabe's",
        "name": "Gabe's",
        "shop": "clothes"
      }
    },
    {
      "displayName": "GANT",
      "id": "gant-3937bd",
      "locationSet": {"include": ["001"]},
      "tags": {
        "brand": "GANT",
        "brand:wikidata": "Q1493667",
        "brand:wikipedia": "en:Gant (retailer)",
        "name": "GANT",
        "shop": "clothes"
      }
    },
    {
      "displayName": "Gap",
      "id": "gap-3937bd",
      "locationSet": {"include": ["001"]},
      "matchNames": ["the gap"],
      "tags": {
        "brand": "Gap",
        "brand:wikidata": "Q420822",
        "brand:wikipedia": "en:Gap Inc.",
        "name": "Gap",
        "shop": "clothes"
      }
    },
    {
      "displayName": "Gap Factory",
      "id": "gapfactory-0a21d9",
      "locationSet": {"include": ["us"]},
      "tags": {
        "brand": "Gap",
        "brand:wikidata": "Q420822",
        "brand:wikipedia": "en:Gap Inc.",
        "name": "Gap Factory",
        "shop": "clothes"
      }
    },
    {
      "displayName": "Gap Kids",
      "id": "gapkids-3937bd",
      "locationSet": {"include": ["001"]},
      "tags": {
        "brand": "Gap",
        "brand:wikidata": "Q420822",
        "brand:wikipedia": "en:Gap Inc.",
        "clothes": "children",
        "name": "Gap Kids",
        "shop": "clothes"
      }
    },
    {
      "displayName": "Garage",
      "id": "garage-072c62",
      "locationSet": {
        "include": [
          "am",
          "ca",
          "jo",
          "om",
          "qa",
          "sa",
          "us"
        ]
      },
      "tags": {
        "brand": "Garage",
        "brand:wikidata": "Q5521860",
        "brand:wikipedia": "en:Garage (clothing retailer)",
        "clothes": "women",
        "name": "Garage",
        "shop": "clothes"
      }
    },
    {
      "displayName": "Gate",
      "id": "gate-d52ff8",
      "locationSet": {
        "include": ["cz", "hu", "pl", "ro", "sk"]
      },
      "tags": {
        "brand": "Gate",
        "brand:wikidata": "Q93517084",
        "name": "Gate",
        "shop": "clothes"
      }
    },
    {
      "displayName": "Gémo",
      "id": "gemo-7bebe2",
      "locationSet": {
        "include": ["be", "ch", "fr"]
      },
      "tags": {
        "brand": "Gémo",
        "brand:wikidata": "Q3122954",
        "brand:wikipedia": "fr:Gémo",
        "name": "Gémo",
        "shop": "clothes"
      }
    },
    {
      "displayName": "Georges Rech",
      "id": "georgesrech-4a3e29",
      "locationSet": {"include": ["fr"]},
      "tags": {
        "brand": "Georges Rech",
        "brand:wikidata": "Q21008424",
        "brand:wikipedia": "fr:Georges Rech",
        "clothes": "women",
        "name": "Georges Rech",
        "shop": "clothes"
      }
    },
    {
      "displayName": "Gerry Weber",
      "id": "gerryweber-3937bd",
      "locationSet": {"include": ["001"]},
      "tags": {
        "brand": "Gerry Weber",
        "brand:wikidata": "Q873447",
        "brand:wikipedia": "en:Gerry Weber",
        "name": "Gerry Weber",
        "shop": "clothes"
      }
    },
    {
      "displayName": "Ghanda",
      "id": "ghanda-392c8b",
      "locationSet": {"include": ["au"]},
      "tags": {
        "brand": "Ghanda",
        "brand:wikidata": "Q105960946",
        "name": "Ghanda",
        "shop": "clothes"
      }
    },
    {
      "displayName": "Gina Laura",
      "id": "ginalaura-96f120",
      "locationSet": {"include": ["at", "de"]},
      "tags": {
        "brand": "Gina Laura",
        "brand:wikidata": "Q2700576",
        "brand:wikipedia": "de:Gina Laura",
        "clothes": "women",
        "name": "Gina Laura",
        "shop": "clothes"
      }
    },
    {
      "displayName": "Giordano",
      "id": "giordano-3937bd",
      "locationSet": {"include": ["001"]},
      "tags": {
        "brand": "Giordano",
        "name": "Giordano",
        "shop": "clothes"
      }
    },
    {
      "displayName": "Giorgio Armani",
      "id": "giorgioarmani-3937bd",
      "locationSet": {"include": ["001"]},
      "tags": {
        "brand": "Giorgio Armani",
        "brand:wikidata": "Q635484",
        "brand:wikipedia": "en:Armani",
        "name": "Giorgio Armani",
        "shop": "clothes"
      }
    },
    {
      "displayName": "Givenchy",
      "id": "givenchy-3937bd",
      "locationSet": {"include": ["001"]},
      "tags": {
        "brand": "Givenchy",
        "brand:wikidata": "Q759210",
        "brand:wikipedia": "en:Givenchy",
        "name": "Givenchy",
        "shop": "clothes"
      }
    },
    {
      "displayName": "Globus",
      "id": "globus-f8e8b1",
      "locationSet": {"include": ["in"]},
      "tags": {
        "brand": "Globus",
        "brand:wikidata": "Q5571109",
        "brand:wikipedia": "en:Globus (clothing retailer)",
        "name": "Globus",
        "shop": "clothes"
      }
    },
    {
      "displayName": "Gloria Jeans",
      "id": "gloriajeans-7876f3",
      "locationSet": {"include": ["ru", "ua"]},
      "tags": {
        "brand": "Gloria Jeans",
        "brand:wikidata": "Q4139985",
        "brand:wikipedia": "ru:Глория Джинс",
        "name": "Gloria Jeans",
        "shop": "clothes"
      }
    },
    {
      "displayName": "Grain de Malice",
      "id": "graindemalice-4a3e29",
      "locationSet": {"include": ["fr"]},
      "tags": {
        "brand": "Grain de Malice",
        "brand:wikidata": "Q66757157",
        "name": "Grain de Malice",
        "shop": "clothes",
        "short_name": "GDM"
      }
    },
    {
      "displayName": "GU",
      "id": "gu-bf9db0",
      "locationSet": {
        "include": ["cl", "jp", "tw"]
      },
      "matchNames": ["ジーユー"],
      "tags": {
        "brand": "GU",
        "brand:wikidata": "Q5512642",
        "brand:wikipedia": "en:GU (retailer)",
        "name": "GU",
        "shop": "clothes"
      }
    },
    {
      "displayName": "Gucci",
      "id": "gucci-3937bd",
      "locationSet": {"include": ["001"]},
      "tags": {
        "brand": "Gucci",
        "brand:wikidata": "Q178516",
        "brand:wikipedia": "en:Gucci",
        "name": "Gucci",
        "shop": "clothes"
      }
    },
    {
      "displayName": "Guess",
      "id": "guess-3937bd",
      "locationSet": {"include": ["001"]},
      "tags": {
        "brand": "Guess",
        "brand:wikidata": "Q2470307",
        "brand:wikipedia": "en:Guess (clothing)",
        "name": "Guess",
        "shop": "clothes"
      }
    },
    {
      "displayName": "Gymboree",
      "id": "gymboree-0615dc",
      "locationSet": {"include": ["ca", "us"]},
      "tags": {
        "brand": "Gymboree",
        "brand:wikidata": "Q4039771",
        "brand:wikipedia": "en:Gymboree",
        "name": "Gymboree",
        "shop": "clothes"
      }
    },
    {
      "displayName": "H&M",
      "id": "handm-3937bd",
      "locationSet": {"include": ["001"]},
      "tags": {
        "brand": "H&M",
        "brand:wikidata": "Q188326",
        "brand:wikipedia": "en:H&M",
        "name": "H&M",
        "shop": "clothes"
      }
    },
    {
      "displayName": "Hackett London",
      "id": "hackettlondon-3937bd",
      "locationSet": {"include": ["001"]},
      "tags": {
        "brand": "Hackett London",
        "brand:wikidata": "Q1136426",
        "brand:wikipedia": "en:Hackett London",
        "clothes": "men",
        "name": "Hackett London",
        "shop": "clothes"
      }
    },
    {
      "displayName": "Haggar",
      "id": "haggar-0a21d9",
      "locationSet": {"include": ["us"]},
      "matchNames": ["haggar clothing"],
      "tags": {
        "alt_name": "Haggar Clothing Co.",
        "brand": "Haggar",
        "brand:wikidata": "Q5638669",
        "brand:wikipedia": "en:Haggar Clothing",
        "name": "Haggar",
        "shop": "clothes"
      }
    },
    {
      "displayName": "Hallhuber",
      "id": "hallhuber-20ae39",
      "locationSet": {
        "include": ["at", "ch", "de", "lu", "nl"]
      },
      "tags": {
        "brand": "Hallhuber",
        "brand:wikidata": "Q1571714",
        "brand:wikipedia": "de:Hallhuber (Bekleidungshaus)",
        "name": "Hallhuber",
        "shop": "clothes"
      }
    },
    {
      "displayName": "Hanesbrands",
      "id": "hanesbrands-3937bd",
      "locationSet": {"include": ["001"]},
      "tags": {
        "brand": "Hanesbrands",
        "brand:wikidata": "Q5647768",
        "brand:wikipedia": "en:Hanesbrands",
        "name": "Hanesbrands",
        "shop": "clothes"
      }
    },
    {
      "displayName": "Hanna Andersson",
      "id": "hannaandersson-0a21d9",
      "locationSet": {"include": ["us"]},
      "matchNames": ["hanna anderssen"],
      "tags": {
        "brand": "Hanna Andersson",
        "brand:wikidata": "Q17460802",
        "brand:wikipedia": "en:Hanna Andersson",
        "clothes": "baby;children;women",
        "name": "Hanna Andersson",
        "shop": "clothes"
      }
    },
    {
      "displayName": "Henderson",
      "id": "henderson-7b6907",
      "locationSet": {"include": ["ru"]},
      "tags": {
        "brand": "Henderson",
        "name": "Henderson",
        "shop": "clothes"
      }
    },
    {
      "displayName": "Hermès",
      "id": "hermes-5bd015",
      "locationSet": {"include": ["001"]},
      "tags": {
        "brand": "Hermès",
        "brand:wikidata": "Q843887",
        "brand:wikipedia": "en:Hermès",
        "name": "Hermès",
        "shop": "clothes"
      }
    },
    {
      "displayName": "Herzog & Bräuer",
      "id": "herzogandbrauer-74806d",
      "locationSet": {"include": ["de"]},
      "tags": {
        "brand": "Herzog & Bräuer",
        "brand:wikidata": "Q107689708",
        "name": "Herzog & Bräuer",
        "shop": "clothes"
      }
    },
    {
      "displayName": "Hobbs",
      "id": "hobbs-7b1694",
      "locationSet": {"include": ["gb"]},
      "tags": {
        "brand": "Hobbs",
        "brand:wikidata": "Q25108740",
        "brand:wikipedia": "en:Hobbs Ltd",
        "name": "Hobbs",
        "shop": "clothes"
      }
    },
    {
      "displayName": "Hollister",
      "id": "hollister-3937bd",
      "locationSet": {"include": ["001"]},
      "tags": {
        "brand": "Hollister",
        "brand:wikidata": "Q1257477",
        "brand:wikipedia": "en:Hollister Co.",
        "name": "Hollister",
        "official_name": "Hollister Co.",
        "shop": "clothes"
      }
    },
    {
      "displayName": "Honeys",
      "id": "honeys-85f881",
      "locationSet": {"include": ["jp"]},
      "tags": {
        "brand": "Honeys",
        "brand:en": "Honeys",
        "brand:ja": "ハニーズ",
        "brand:wikidata": "Q11326592",
        "brand:wikipedia": "ja:ハニーズ",
        "clothes": "women",
        "name": "Honeys",
        "name:en": "Honeys",
        "name:ja": "ハニーズ",
        "shop": "clothes"
      }
    },
    {
      "displayName": "Hot Topic",
      "id": "hottopic-0615dc",
      "locationSet": {"include": ["ca", "us"]},
      "tags": {
        "brand": "Hot Topic",
        "brand:wikidata": "Q9294032",
        "brand:wikipedia": "en:Hot Topic",
        "name": "Hot Topic",
        "shop": "clothes"
      }
    },
    {
      "displayName": "House",
      "id": "house-3937bd",
      "locationSet": {"include": ["001"]},
      "tags": {
        "brand": "House",
        "brand:wikidata": "Q9294202",
        "brand:wikipedia": "pl:House (marka)",
        "name": "House",
        "shop": "clothes"
      }
    },
    {
      "displayName": "HoutBrox",
      "id": "houtbrox-91c4cd",
      "locationSet": {"include": ["nl"]},
      "tags": {
        "brand": "HoutBrox",
        "brand:wikidata": "Q20817421",
        "brand:wikipedia": "nl:HoutBrox",
        "name": "HoutBrox",
        "shop": "clothes"
      }
    },
    {
      "displayName": "Hugo Boss",
      "id": "hugoboss-3937bd",
      "locationSet": {"include": ["001"]},
      "tags": {
        "brand": "Hugo Boss",
        "brand:wikidata": "Q491627",
        "brand:wikipedia": "en:Hugo Boss",
        "name": "Hugo Boss",
        "shop": "clothes",
        "short_name": "Boss"
      }
    },
    {
      "displayName": "Hunkemöller",
      "id": "hunkemoller-4950a4",
      "locationSet": {
        "include": [
          "at",
          "be",
          "de",
          "dk",
          "es",
          "lu",
          "nl"
        ]
      },
      "tags": {
        "brand": "Hunkemöller",
        "brand:wikidata": "Q2604175",
        "brand:wikipedia": "en:Hunkemöller",
        "name": "Hunkemöller",
        "shop": "clothes"
      }
    },
    {
      "displayName": "Ikks",
      "id": "ikks-859ec0",
      "locationSet": {
        "include": ["be", "es", "fr", "lu", "nl"]
      },
      "tags": {
        "brand": "Ikks",
        "brand:wikidata": "Q3146711",
        "brand:wikipedia": "fr:IKKS",
        "name": "Ikks",
        "shop": "clothes"
      }
    },
    {
      "displayName": "Indochino",
      "id": "indochino-0615dc",
      "locationSet": {"include": ["ca", "us"]},
      "tags": {
        "brand": "Indochino",
        "brand:wikidata": "Q64448127",
        "brand:wikipedia": "en:Indochino",
        "clothes": "suits",
        "name": "Indochino",
        "shop": "clothes"
      }
    },
    {
      "displayName": "Inside",
      "id": "inside-b8ad70",
      "locationSet": {"include": ["es", "pt"]},
      "tags": {
        "brand": "Inside",
        "name": "Inside",
        "shop": "clothes"
      }
    },
    {
      "displayName": "Intimissimi",
      "id": "intimissimi-3937bd",
      "locationSet": {"include": ["001"]},
      "tags": {
        "brand": "Intimissimi",
        "brand:wikidata": "Q305404",
        "brand:wikipedia": "en:Intimissimi",
        "clothes": "underwear",
        "name": "Intimissimi",
        "shop": "clothes"
      }
    },
    {
      "displayName": "IZOD",
      "id": "izod-3937bd",
      "locationSet": {"include": ["001"]},
      "tags": {
        "brand": "IZOD",
        "brand:wikidata": "Q17152556",
        "brand:wikipedia": "en:Izod",
        "clothes": "men",
        "name": "IZOD",
        "shop": "clothes"
      }
    },
    {
      "displayName": "J.Crew",
      "id": "jcrew-ac779b",
      "locationSet": {
        "include": ["ca", "gb", "us"]
      },
      "tags": {
        "brand": "J.Crew",
        "brand:wikidata": "Q5370765",
        "brand:wikipedia": "en:J.Crew",
        "clothes": "men;women;children",
        "name": "J.Crew",
        "shop": "clothes"
      }
    },
    {
      "displayName": "J.Jill",
      "id": "jjill-0a21d9",
      "locationSet": {"include": ["us"]},
      "tags": {
        "brand": "J.Jill",
        "brand:wikidata": "Q64448268",
        "brand:wikipedia": "en:J.Jill",
        "clothes": "women",
        "name": "J.Jill",
        "shop": "clothes"
      }
    },
    {
      "displayName": "Jacadi",
      "id": "jacadi-3937bd",
      "locationSet": {"include": ["001"]},
      "tags": {
        "brand": "Jacadi",
        "brand:wikidata": "Q3157058",
        "brand:wikipedia": "fr:Jacadi",
        "clothes": "children",
        "name": "Jacadi",
        "shop": "clothes"
      }
    },
    {
      "displayName": "Jack & Jones",
      "id": "jackandjones-3937bd",
      "locationSet": {"include": ["001"]},
      "tags": {
        "brand": "Jack & Jones",
        "brand:wikidata": "Q6077665",
        "brand:wikipedia": "en:Jack & Jones",
        "name": "Jack & Jones",
        "shop": "clothes"
      }
    },
    {
      "displayName": "Jack Wills",
      "id": "jackwills-75e7ba",
      "locationSet": {
        "include": [
          "ae",
          "gb",
          "hk",
          "ie",
          "kw",
          "lb",
          "mo",
          "sg",
          "us"
        ]
      },
      "tags": {
        "brand": "Jack Wills",
        "brand:wikidata": "Q6115814",
        "brand:wikipedia": "en:Jack Wills",
        "name": "Jack Wills",
        "shop": "clothes"
      }
    },
    {
      "displayName": "Janie & Jack",
      "id": "janieandjack-0615dc",
      "locationSet": {"include": ["ca", "us"]},
      "tags": {
        "brand": "Janie & Jack",
        "brand:wikidata": "Q64449634",
        "brand:wikipedia": "en:Janie and Jack",
        "clothes": "children",
        "name": "Janie & Jack",
        "shop": "clothes"
      }
    },
    {
      "displayName": "Jay Jays",
      "id": "jayjays-2bb477",
      "locationSet": {"include": ["au", "nz"]},
      "tags": {
        "brand": "Jay Jays",
        "brand:wikidata": "Q6166759",
        "brand:wikipedia": "en:Jay Jays",
        "name": "Jay Jays",
        "shop": "clothes"
      }
    },
    {
      "displayName": "JBC",
      "id": "jbc-4b0b1d",
      "locationSet": {"include": ["be", "lu"]},
      "tags": {
        "brand": "JBC",
        "brand:wikidata": "Q2671470",
        "brand:wikipedia": "nl:JBC",
        "name": "JBC",
        "shop": "clothes"
      }
    },
    {
      "displayName": "Jeans Centre",
      "id": "jeanscentre-91c4cd",
      "locationSet": {"include": ["nl"]},
      "tags": {
        "brand": "Jeans Centre",
        "name": "Jeans Centre",
        "shop": "clothes"
      }
    },
    {
      "displayName": "Jeans Fritz",
      "id": "jeansfritz-74806d",
      "locationSet": {"include": ["de"]},
      "tags": {
        "brand": "Jeans Fritz",
        "brand:wikidata": "Q1686071",
        "brand:wikipedia": "de:Jeans Fritz",
        "name": "Jeans Fritz",
        "shop": "clothes"
      }
    },
    {
      "displayName": "Jennyfer",
      "id": "jennyfer-ecfb3e",
      "locationSet": {
        "include": ["fr", "it", "lu"]
      },
      "tags": {
        "brand": "Jennyfer",
        "brand:wikidata": "Q3177174",
        "brand:wikipedia": "fr:Jennyfer",
        "name": "Jennyfer",
        "shop": "clothes"
      }
    },
    {
      "displayName": "Jet",
      "id": "jet-bd328b",
      "locationSet": {"include": ["za"]},
      "tags": {
        "brand": "Jet",
        "brand:wikidata": "Q61995123",
        "name": "Jet",
        "shop": "clothes"
      }
    },
    {
      "displayName": "Jigsaw",
      "id": "jigsaw-8babcc",
      "locationSet": {
        "include": ["au", "gb", "us"]
      },
      "tags": {
        "brand": "Jigsaw",
        "brand:wikidata": "Q6192383",
        "brand:wikipedia": "en:Jigsaw (clothing retailer)",
        "name": "Jigsaw",
        "shop": "clothes"
      }
    },
    {
      "displayName": "Jil Sander",
      "id": "jilsander-3937bd",
      "locationSet": {"include": ["001"]},
      "tags": {
        "brand": "Jil Sander",
        "brand:wikidata": "Q17101930",
        "brand:wikipedia": "en:Jil Sander (brand)",
        "name": "Jil Sander",
        "shop": "clothes"
      }
    },
    {
      "displayName": "Jockey",
      "id": "jockey-0a21d9",
      "locationSet": {"include": ["us"]},
      "tags": {
        "brand": "Jockey",
        "brand:wikidata": "Q534235",
        "brand:wikipedia": "en:Jockey International",
        "name": "Jockey",
        "shop": "clothes"
      }
    },
    {
      "displayName": "Joe Fresh",
      "id": "joefresh-9e1367",
      "locationSet": {"include": ["ca"]},
      "tags": {
        "brand": "Joe Fresh",
        "brand:wikidata": "Q6209926",
        "brand:wikipedia": "en:Joe Fresh",
        "name": "Joe Fresh",
        "shop": "clothes"
      }
    },
    {
      "displayName": "Johnny Was",
      "id": "johnnywas-0a21d9",
      "locationSet": {"include": ["us"]},
      "tags": {
        "brand": "Johnny Was",
        "clothes": "women",
        "name": "Johnny Was",
        "shop": "clothes"
      }
    },
    {
      "displayName": "JoJo Maman Bébé",
      "id": "jojomamanbebe-7b1694",
      "locationSet": {"include": ["gb"]},
      "tags": {
        "brand": "JoJo Maman Bébé",
        "brand:wikidata": "Q6204064",
        "brand:wikipedia": "en:JoJo Maman Bébé",
        "clothes": "maternity;babies",
        "name": "JoJo Maman Bébé",
        "shop": "clothes"
      }
    },
    {
      "displayName": "JoS. A. Bank",
      "id": "josabank-0a21d9",
      "locationSet": {"include": ["us"]},
      "matchNames": ["jos bank", "joseph a bank"],
      "tags": {
        "brand": "JoS. A. Bank",
        "brand:wikidata": "Q6204078",
        "brand:wikipedia": "en:Jos. A. Bank",
        "name": "JoS. A. Bank",
        "official_name": "Jos. A. Bank Clothiers",
        "shop": "clothes"
      }
    },
    {
      "displayName": "Joules",
      "id": "joules-5e4c8e",
      "locationSet": {
        "include": ["gb", "gg", "ie"]
      },
      "tags": {
        "brand": "Joules",
        "brand:wikidata": "Q25351738",
        "brand:wikipedia": "en:Joules (clothing)",
        "name": "Joules",
        "shop": "clothes"
      }
    },
    {
      "displayName": "Jules",
      "id": "jules-1172e0",
      "locationSet": {
        "include": ["be", "fr", "it"]
      },
      "tags": {
        "brand": "Jules",
        "brand:wikidata": "Q3188386",
        "brand:wikipedia": "fr:Jules (enseigne)",
        "clothes": "men",
        "name": "Jules",
        "shop": "clothes"
      }
    },
    {
      "displayName": "Just Jeans",
      "id": "justjeans-2bb477",
      "locationSet": {"include": ["au", "nz"]},
      "tags": {
        "brand": "Just Jeans",
        "brand:wikidata": "Q6316068",
        "brand:wikipedia": "en:Just Group",
        "clothes": "denim",
        "name": "Just Jeans",
        "shop": "clothes"
      }
    },
    {
      "displayName": "Just Over the Top",
      "id": "justoverthetop-3937bd",
      "locationSet": {"include": ["001"]},
      "tags": {
        "brand": "Just Over the Top",
        "brand:wikidata": "Q104890420",
        "name": "Just Over the Top",
        "shop": "clothes"
      }
    },
    {
      "displayName": "K-Way",
      "id": "kway-4a3e29",
      "locationSet": {"include": ["fr"]},
      "tags": {
        "brand": "K-Way",
        "brand:wikidata": "Q2820820",
        "brand:wikipedia": "fr:K-way",
        "name": "K-Way",
        "shop": "clothes"
      }
    },
    {
      "displayName": "K&Ö",
      "id": "kando-daa173",
      "locationSet": {"include": ["at"]},
      "tags": {
        "alt_name": "Kastner & Öhler",
        "brand": "K&Ö",
        "brand:wikidata": "Q1735474",
        "brand:wikipedia": "de:Kastner & Öhler",
        "name": "K&Ö",
        "shop": "clothes"
      }
    },
    {
      "displayName": "KappAhl",
      "id": "kappahl-c962e5",
      "locationSet": {
        "include": ["fi", "no", "pl", "se"]
      },
      "note": "https://github.com/osmlab/name-suggestion-index/issues/5500",
      "preserveTags": ["^name"],
      "tags": {
        "brand": "KappAhl",
        "brand:wikidata": "Q4349016",
        "brand:wikipedia": "sv:Kappahl",
        "name": "KappAhl",
        "shop": "clothes"
      }
    },
    {
      "displayName": "Karen Millen",
      "id": "karenmillen-7b1694",
      "locationSet": {"include": ["gb"]},
      "tags": {
        "brand": "Karen Millen",
        "brand:wikidata": "Q6369889",
        "brand:wikipedia": "en:Karen Millen",
        "name": "Karen Millen",
        "shop": "clothes"
      }
    },
    {
      "displayName": "Karl Lagerfeld",
      "id": "karllagerfeld-3937bd",
      "locationSet": {"include": ["001"]},
      "tags": {
        "brand": "Karl Lagerfeld",
        "brand:wikidata": "Q108024274",
        "name": "Karl Lagerfeld",
        "shop": "clothes"
      }
    },
    {
      "displayName": "Karl Marc John",
      "id": "karlmarcjohn-4a3e29",
      "locationSet": {"include": ["fr"]},
      "tags": {
        "brand": "Karl Marc John",
        "brand:wikidata": "Q104196329",
        "clothes": "women",
        "name": "Karl Marc John",
        "shop": "clothes"
      }
    },
    {
      "displayName": "Kate Spade New York",
      "id": "katespadenewyork-0615dc",
      "locationSet": {"include": ["ca", "us"]},
      "matchNames": ["kate spade ny"],
      "tags": {
        "brand": "Kate Spade New York",
        "brand:wikidata": "Q6375797",
        "brand:wikipedia": "en:Kate Spade New York",
        "name": "Kate Spade New York",
        "shop": "clothes",
        "short_name": "Kate Spade"
      }
    },
    {
      "displayName": "Kekäle",
      "id": "kekale-a0f446",
      "locationSet": {"include": ["fi"]},
      "tags": {
        "brand": "Kekäle",
        "brand:wikidata": "Q55418905",
        "brand:wikipedia": "fi:Kekäle (kauppaketju)",
        "name": "Kekäle",
        "shop": "clothes"
      }
    },
    {
      "displayName": "Kendra Scott",
      "id": "kendrascott-0a21d9",
      "locationSet": {"include": ["us"]},
      "tags": {
        "brand": "Kendra Scott",
        "name": "Kendra Scott",
        "shop": "clothes"
      }
    },
    {
      "displayName": "Kiabi",
      "id": "kiabi-3937bd",
      "locationSet": {"include": ["001"]},
      "tags": {
        "brand": "Kiabi",
        "brand:wikidata": "Q3196299",
        "brand:wikipedia": "fr:Kiabi",
        "name": "Kiabi",
        "shop": "clothes"
      }
    },
    {
      "displayName": "Kiğılı",
      "id": "kigili-3937bd",
      "locationSet": {"include": ["001"]},
      "tags": {
        "brand": "Kiğılı",
        "brand:wikidata": "Q6041719",
        "brand:wikipedia": "tr:Kiğılı",
        "name": "Kiğılı",
        "shop": "clothes"
      }
    },
    {
      "displayName": "KiK",
      "id": "kik-97626d",
      "locationSet": {
        "include": [
          "at",
          "cz",
          "de",
          "hr",
          "hu",
          "it",
          "nl",
          "pl",
          "ro",
          "si",
          "sk"
        ]
      },
      "tags": {
        "brand": "KiK",
        "brand:wikidata": "Q883965",
        "brand:wikipedia": "de:KiK",
        "name": "KiK",
        "shop": "clothes"
      }
    },
    {
      "displayName": "Klass",
      "id": "klass-7b1694",
      "locationSet": {"include": ["gb"]},
      "tags": {
        "brand": "Klass",
        "brand:wikidata": "Q99938733",
        "clothes": "women",
        "name": "Klass",
        "shop": "clothes"
      }
    },
    {
      "displayName": "Kookaï",
      "id": "kookai-3937bd",
      "locationSet": {"include": ["001"]},
      "tags": {
        "brand": "Kookaï",
        "brand:wikidata": "Q1783759",
        "brand:wikipedia": "fr:Kookaï",
        "name": "Kookaï",
        "shop": "clothes"
      }
    },
    {
      "displayName": "Koröshi",
      "id": "koroshi-9e078d",
      "locationSet": {"include": ["es"]},
      "tags": {
        "brand": "Koröshi",
        "brand:wikidata": "Q99775834",
        "name": "Koröshi",
        "shop": "clothes"
      }
    },
    {
      "displayName": "Koton",
      "id": "koton-3937bd",
      "locationSet": {"include": ["001"]},
      "tags": {
        "brand": "Koton",
        "brand:wikidata": "Q6063877",
        "brand:wikipedia": "tr:Koton",
        "name": "Koton",
        "shop": "clothes"
      }
    },
    {
      "displayName": "Kujten",
      "id": "kujten-c85cc8",
      "locationSet": {
        "include": ["be", "fr", "uk"]
      },
      "tags": {
        "brand": "Kujten",
        "brand:wikidata": "Q104889858",
        "clothes": "women;men;children",
        "name": "Kujten",
        "shop": "clothes"
      }
    },
    {
      "displayName": "Kult",
      "id": "kult-74806d",
      "locationSet": {"include": ["de"]},
      "tags": {
        "brand": "Kult",
        "brand:wikidata": "Q107083144",
        "name": "Kult",
        "shop": "clothes"
      }
    },
    {
      "displayName": "La Compagnie des Petits",
      "id": "lacompagniedespetits-658d81",
      "locationSet": {
        "include": ["be", "es", "fr", "lu"]
      },
      "tags": {
        "brand": "La Compagnie des Petits",
        "brand:wikidata": "Q104195282",
        "clothes": "children",
        "name": "La Compagnie des Petits",
        "shop": "clothes"
      }
    },
    {
      "displayName": "La Fée Maraboutée",
      "id": "lafeemaraboutee-4a3e29",
      "locationSet": {"include": ["fr"]},
      "tags": {
        "brand": "La Fée Maraboutée",
        "brand:wikidata": "Q105429377",
        "clothes": "women",
        "name": "La Fée Maraboutée",
        "shop": "clothes"
      }
    },
    {
      "displayName": "La Halle",
      "id": "lahalle-5bd015",
      "locationSet": {"include": ["ch", "fr"]},
      "tags": {
        "brand": "La Halle",
        "brand:wikidata": "Q100728296",
        "name": "La Halle",
        "shop": "clothes"
      }
    },
    {
      "displayName": "La Martina",
      "id": "lamartina-3937bd",
      "locationSet": {"include": ["001"]},
      "tags": {
        "brand": "La Martina",
        "brand:wikidata": "Q1798938",
        "brand:wikipedia": "en:La Martina",
        "name": "La Martina",
        "shop": "clothes"
      }
    },
    {
      "displayName": "La Senza",
      "id": "lasenza-728022",
      "locationSet": {"include": ["ca", "gb"]},
      "tags": {
        "brand": "La Senza",
        "brand:wikidata": "Q3212802",
        "brand:wikipedia": "en:La Senza",
        "name": "La Senza",
        "shop": "clothes"
      }
    },
    {
      "displayName": "La Vie en Rose",
      "id": "lavieenrose-3937bd",
      "locationSet": {"include": ["001"]},
      "tags": {
        "brand": "La Vie en Rose",
        "brand:wikidata": "Q4950452",
        "brand:wikipedia": "en:Boutique La Vie en Rose",
        "clothes": "underwear;women",
        "name": "La Vie en Rose",
        "shop": "clothes"
      }
    },
    {
      "displayName": "Lacoste",
      "id": "lacoste-3937bd",
      "locationSet": {"include": ["001"]},
      "tags": {
        "brand": "Lacoste",
        "brand:wikidata": "Q309031",
        "brand:wikipedia": "en:Lacoste",
        "name": "Lacoste",
        "shop": "clothes"
      }
    },
    {
      "displayName": "Lane Bryant",
      "id": "lanebryant-0a21d9",
      "locationSet": {"include": ["us"]},
      "tags": {
        "brand": "Lane Bryant",
        "brand:wikidata": "Q6485350",
        "brand:wikipedia": "en:Lane Bryant",
        "clothes": "oversize;women",
        "name": "Lane Bryant",
        "shop": "clothes"
      }
    },
    {
      "displayName": "Laura",
      "id": "laura-9e1367",
      "locationSet": {"include": ["ca"]},
      "tags": {
        "brand": "Laura",
        "brand:wikidata": "Q6498590",
        "brand:wikipedia": "en:Laura (clothing retailer)",
        "clothes": "women",
        "name": "Laura",
        "shop": "clothes"
      }
    },
    {
      "displayName": "Laura Ashley",
      "id": "lauraashley-7b1694",
      "locationSet": {"include": ["gb"]},
      "tags": {
        "brand": "Laura Ashley",
        "brand:wikidata": "Q1523089",
        "brand:wikipedia": "en:Laura Ashley plc",
        "name": "Laura Ashley",
        "shop": "clothes"
      }
    },
    {
      "displayName": "LC Waikiki",
      "id": "lcwaikiki-3937bd",
      "locationSet": {"include": ["001"]},
      "tags": {
        "brand": "LC Waikiki",
        "brand:wikidata": "Q3205965",
        "brand:wikipedia": "fr:LC Waikiki",
        "name": "LC Waikiki",
        "shop": "clothes"
      }
    },
    {
      "displayName": "Le Château",
      "id": "lechateau-f2752c",
      "locationSet": {
        "include": ["ae", "ca", "sa"]
      },
      "tags": {
        "brand": "Le Château",
        "brand:wikidata": "Q6506731",
        "brand:wikipedia": "en:Le Château",
        "name": "Le Château",
        "shop": "clothes"
      }
    },
    {
      "displayName": "Le Coq Sportif",
      "id": "lecoqsportif-3937bd",
      "locationSet": {"include": ["001"]},
      "tags": {
        "brand": "Le Coq Sportif",
        "brand:wikidata": "Q1066156",
        "brand:wikipedia": "en:Le Coq Sportif",
        "clothes": "sports",
        "name": "Le Coq Sportif",
        "shop": "clothes"
      }
    },
    {
      "displayName": "Le Slip Français",
      "id": "leslipfrancais-71af1b",
      "locationSet": {
        "include": ["ch", "de", "fr", "lu"]
      },
      "tags": {
        "brand": "Le Slip Français",
        "brand:wikidata": "Q14594793",
        "brand:wikipedia": "fr:Le Slip français",
        "clothes": "underware",
        "name": "Le Slip Français",
        "shop": "clothes"
      }
    },
    {
      "displayName": "Le Temps des Cerises",
      "id": "letempsdescerises-137ac2",
      "locationSet": {
        "include": [
          "be",
          "ch",
          "cz",
          "es",
          "fr",
          "lu",
          "mg"
        ]
      },
      "tags": {
        "brand": "Le Temps des Cerises",
        "brand:wikidata": "Q3228558",
        "brand:wikipedia": "fr:Le Temps des cerises (marque)",
        "name": "Le Temps des Cerises",
        "shop": "clothes"
      }
    },
    {
      "displayName": "LEOS",
      "id": "leos-74806d",
      "locationSet": {"include": ["de"]},
      "matchNames": ["leo's jeans"],
      "tags": {
        "brand": "LEOS",
        "brand:wikidata": "Q108004921",
        "name": "LEOS",
        "shop": "clothes"
      }
    },
    {
      "displayName": "Levi's",
      "id": "levis-3937bd",
      "locationSet": {"include": ["001"]},
      "tags": {
        "brand": "Levi's",
        "brand:wikidata": "Q127962",
        "brand:wikipedia": "en:Levi Strauss & Co.",
        "clothes": "denim;men;women",
        "name": "Levi's",
        "shop": "clothes"
      }
    },
    {
      "displayName": "liberty woman",
      "id": "libertywoman-74806d",
      "locationSet": {"include": ["de"]},
      "tags": {
        "brand": "liberty woman",
        "brand:wikidata": "Q17577339",
        "brand:wikipedia": "de:Liberty Damenmoden",
        "clothes": "women",
        "name": "liberty woman",
        "shop": "clothes"
      }
    },
    {
      "displayName": "Lids",
      "id": "lids-0615dc",
      "locationSet": {"include": ["ca", "us"]},
      "tags": {
        "brand": "Lids",
        "brand:wikidata": "Q19841609",
        "brand:wikipedia": "en:Lids (store)",
        "clothes": "hats",
        "name": "Lids",
        "shop": "clothes"
      }
    },
    {
      "displayName": "Lindex",
      "id": "lindex-d7f5c5",
      "locationSet": {
        "include": [
          "cz",
          "ee",
          "fi",
          "no",
          "se",
          "sk"
        ]
      },
      "note": "https://github.com/osmlab/name-suggestion-index/issues/5500",
      "preserveTags": ["^name"],
      "tags": {
        "brand": "Lindex",
        "brand:wikidata": "Q1786717",
        "brand:wikipedia": "en:Lindex",
        "name": "Lindex",
        "shop": "clothes"
      }
    },
    {
      "displayName": "Liu Jo",
      "id": "liujo-3937bd",
      "locationSet": {"include": ["001"]},
      "tags": {
        "brand": "Liu Jo",
        "brand:wikidata": "Q3835099",
        "brand:wikipedia": "en:Liu·Jo",
        "name": "Liu Jo",
        "shop": "clothes"
      }
    },
    {
      "displayName": "Livera",
      "id": "livera-91c4cd",
      "locationSet": {"include": ["nl"]},
      "tags": {
        "brand": "Livera",
        "name": "Livera",
        "shop": "clothes"
      }
    },
    {
      "displayName": "Loft",
      "id": "loft-0dc75b",
      "locationSet": {
        "include": ["ca", "mx", "pr", "us"]
      },
      "matchNames": [
        "ann taylor loft",
        "the loft"
      ],
      "tags": {
        "brand": "Loft",
        "brand:wikidata": "Q62075137",
        "clothes": "women",
        "name": "Loft",
        "shop": "clothes"
      }
    },
    {
      "displayName": "Loro Piana",
      "id": "loropiana-d0cb12",
      "locationSet": {"include": ["001"]},
      "tags": {
        "brand": "Loro Piana",
        "brand:wikidata": "Q1686544",
        "brand:wikipedia": "en:Loro Piana",
        "name": "Loro Piana",
        "shop": "clothes"
      }
    },
    {
      "displayName": "Louis Vuitton",
      "id": "louisvuitton-3937bd",
      "locationSet": {"include": ["001"]},
      "tags": {
        "brand": "Louis Vuitton",
        "brand:wikidata": "Q191485",
        "brand:wikipedia": "en:Louis Vuitton",
        "name": "Louis Vuitton",
        "shop": "clothes"
      }
    },
    {
      "displayName": "LOVE REPUBLIC",
      "id": "loverepublic-54fe8d",
      "locationSet": {
        "include": ["am", "by", "kz", "ru"]
      },
      "tags": {
        "brand": "LOVE REPUBLIC",
        "brand:wikidata": "Q103848331",
        "clothes": "women",
        "name": "LOVE REPUBLIC",
        "shop": "clothes"
      }
    },
    {
      "displayName": "Lowes",
      "id": "lowes-392c8b",
      "locationSet": {"include": ["au"]},
      "tags": {
        "brand": "Lowes",
        "brand:wikidata": "Q6693996",
        "brand:wikipedia": "en:Lowes Menswear",
        "name": "Lowes",
        "shop": "clothes"
      }
    },
    {
      "displayName": "Lucky Brand",
      "id": "luckybrand-0615dc",
      "locationSet": {"include": ["ca", "us"]},
      "matchNames": ["lucky brand jeans"],
      "tags": {
        "brand": "Lucky Brand",
        "brand:wikidata": "Q6697865",
        "brand:wikipedia": "en:Lucky Brand Jeans",
        "name": "Lucky Brand",
        "shop": "clothes"
      }
    },
    {
      "displayName": "Luisa Spagnoli",
      "id": "luisaspagnoli-3937bd",
      "locationSet": {"include": ["001"]},
      "tags": {
        "brand": "Luisa Spagnoli",
        "brand:wikidata": "Q108103526",
        "clothes": "women",
        "name": "Luisa Spagnoli",
        "shop": "clothes"
      }
    },
    {
      "displayName": "Lululemon",
      "id": "lululemon-4c7083",
      "locationSet": {
        "include": ["au", "ca", "de", "gb", "us"]
      },
      "tags": {
        "brand": "Lululemon",
        "brand:wikidata": "Q6702957",
        "brand:wikipedia": "en:Lululemon Athletica",
        "clothes": "men;women",
        "name": "Lululemon",
        "official_name": "Lululemon Athletica",
        "shop": "clothes"
      }
    },
    {
      "displayName": "M&Co",
      "id": "mandco-7b1694",
      "locationSet": {"include": ["gb"]},
      "tags": {
        "brand": "M&Co",
        "brand:wikidata": "Q6711808",
        "brand:wikipedia": "en:M&Co.",
        "name": "M&Co",
        "shop": "clothes"
      }
    },
    {
      "displayName": "Mackage",
      "id": "mackage-59f728",
      "locationSet": {
        "include": ["ca", "cn", "gb", "jp", "us"]
      },
      "tags": {
        "brand": "Mackage",
        "name": "Mackage",
        "shop": "clothes"
      }
    },
    {
      "displayName": "Madewell",
      "id": "madewell-0a21d9",
      "locationSet": {"include": ["us"]},
      "tags": {
        "brand": "Madewell",
        "brand:wikidata": "Q64026213",
        "clothes": "men;women",
        "name": "Madewell",
        "shop": "clothes"
      }
    },
    {
      "displayName": "Maidenform",
      "id": "maidenform-0a21d9",
      "locationSet": {"include": ["us"]},
      "tags": {
        "brand": "Maidenform",
        "brand:wikidata": "Q6735419",
        "brand:wikipedia": "en:Maidenform",
        "clothes": "underwear;women",
        "name": "Maidenform",
        "shop": "clothes"
      }
    },
    {
      "displayName": "Maison Margiela",
      "id": "maisonmargiela-3937bd",
      "locationSet": {"include": ["001"]},
      "tags": {
        "brand": "Maison Margiela",
        "brand:wikidata": "Q1726925",
        "brand:wikipedia": "en:Maison Margiela",
        "name": "Maison Margiela",
        "shop": "clothes"
      }
    },
    {
      "displayName": "Maje",
      "id": "maje-99ba8f",
      "locationSet": {
        "include": [
          "150",
          "cn",
          "hk",
          "sg",
          "tw",
          "uk",
          "us"
        ]
      },
      "tags": {
        "brand": "Maje",
        "brand:wikidata": "Q3280458",
        "brand:wikipedia": "fr:Maje",
        "clothes": "women",
        "name": "Maje",
        "shop": "clothes"
      }
    },
    {
      "displayName": "Malwee",
      "id": "malwee-c7d1e1",
      "locationSet": {"include": ["br"]},
      "tags": {
        "brand": "Malwee",
        "brand:wikidata": "Q109077520",
        "name": "Malwee",
        "shop": "clothes"
      }
    },
    {
      "displayName": "Mandee",
      "id": "mandee-0a21d9",
      "locationSet": {"include": ["us"]},
      "tags": {
        "brand": "Mandee",
        "brand:wikidata": "Q71035705",
        "clothes": "women",
        "name": "Mandee",
        "shop": "clothes"
      }
    },
    {
      "displayName": "Mango",
      "id": "mango-3937bd",
      "locationSet": {"include": ["001"]},
      "tags": {
        "brand": "Mango",
        "brand:wikidata": "Q136503",
        "brand:wikipedia": "en:Mango (retailer)",
        "name": "Mango",
        "shop": "clothes"
      }
    },
    {
      "displayName": "Marc Cain",
      "id": "marccain-3937bd",
      "locationSet": {"include": ["001"]},
      "tags": {
        "brand": "Marc Cain",
        "brand:wikidata": "Q63342543",
        "brand:wikipedia": "de:Marc Cain",
        "name": "Marc Cain",
        "shop": "clothes"
      }
    },
    {
      "displayName": "Marc Jacobs",
      "id": "marcjacobs-3937bd",
      "locationSet": {"include": ["001"]},
      "tags": {
        "brand": "Marc Jacobs",
        "brand:wikidata": "Q108190893",
        "name": "Marc Jacobs",
        "shop": "clothes"
      }
    },
    {
      "displayName": "Marc O'Polo",
      "id": "marcopolo-3cd4a4",
      "locationSet": {
        "include": [
          "at",
          "be",
          "ch",
          "de",
          "nl",
          "pl"
        ]
      },
      "tags": {
        "brand": "Marc O'Polo",
        "brand:wikidata": "Q1892752",
        "brand:wikipedia": "en:Marc O'Polo",
        "name": "Marc O'Polo",
        "shop": "clothes"
      }
    },
    {
      "displayName": "Marimekko",
      "id": "marimekko-a0f446",
      "locationSet": {"include": ["fi"]},
      "tags": {
        "brand": "Marimekko",
        "brand:wikidata": "Q534903",
        "brand:wikipedia": "fi:Marimekko",
        "name": "Marimekko",
        "shop": "clothes"
      }
    },
    {
      "displayName": "Marisa",
      "id": "marisa-c7d1e1",
      "locationSet": {"include": ["br"]},
      "tags": {
        "brand": "Marisa",
        "brand:wikidata": "Q6765587",
        "brand:wikipedia": "pt:Lojas Marisa",
        "name": "Marisa",
        "shop": "clothes"
      }
    },
    {
      "displayName": "Mark Formelle",
      "id": "markformelle-1c3486",
      "locationSet": {
        "include": ["by", "kz", "ru"]
      },
      "tags": {
        "brand": "Mark Formelle",
        "brand:wikidata": "Q25381083",
        "brand:wikipedia": "ru:Mark Formelle",
        "name": "Mark Formelle",
        "shop": "clothes"
      }
    },
    {
      "displayName": "Mark's",
      "id": "marks-9e1367",
      "locationSet": {"include": ["ca"]},
      "tags": {
        "brand": "Mark's",
        "brand:wikidata": "Q6766373",
        "brand:wikipedia": "en:Mark's",
        "name": "Mark's",
        "shop": "clothes"
      }
    },
    {
      "displayName": "marmalato",
      "id": "marmalato-7b6907",
      "locationSet": {"include": ["ru"]},
      "tags": {
        "brand": "marmalato",
        "name": "marmalato",
        "shop": "clothes"
      }
    },
    {
      "displayName": "Massimo Dutti",
      "id": "massimodutti-3937bd",
      "locationSet": {"include": ["001"]},
      "tags": {
        "brand": "Massimo Dutti",
        "brand:wikidata": "Q788231",
        "brand:wikipedia": "en:Massimo Dutti",
        "name": "Massimo Dutti",
        "shop": "clothes"
      }
    },
    {
      "displayName": "Matalan",
      "id": "matalan-1132a1",
      "locationSet": {"include": ["ae", "gb"]},
      "tags": {
        "brand": "Matalan",
        "brand:wikidata": "Q12061509",
        "brand:wikipedia": "en:Matalan",
        "name": "Matalan",
        "shop": "clothes"
      }
    },
    {
      "displayName": "Maurices",
      "id": "maurices-e357f1",
      "locationSet": {
        "include": ["ca", "fr", "us"]
      },
      "tags": {
        "brand": "Maurices",
        "brand:wikidata": "Q6793571",
        "brand:wikipedia": "en:Maurices",
        "clothes": "women",
        "name": "Maurices",
        "shop": "clothes"
      }
    },
    {
      "displayName": "Mavi",
      "id": "mavi-3937bd",
      "locationSet": {"include": ["001"]},
      "matchNames": ["mavi jeans"],
      "tags": {
        "brand": "Mavi",
        "brand:wikidata": "Q1911924",
        "brand:wikipedia": "en:Mavi Jeans",
        "name": "Mavi",
        "shop": "clothes"
      }
    },
    {
      "displayName": "Max et Moi",
      "id": "maxetmoi-c7a41d",
      "locationSet": {
        "include": ["ch", "ee", "es", "fr", "ru"]
      },
      "tags": {
        "brand": "Max et Moi",
        "brand:wikidata": "Q104717564",
        "clothes": "women",
        "name": "Max et Moi",
        "shop": "clothes"
      }
    },
    {
      "displayName": "Max Mara",
      "id": "maxmara-3937bd",
      "locationSet": {"include": ["001"]},
      "tags": {
        "brand": "Max Mara",
        "brand:wikidata": "Q1151774",
        "brand:wikipedia": "en:Max Mara",
        "name": "Max Mara",
        "shop": "clothes"
      }
    },
    {
      "displayName": "Melanie Lyne",
      "id": "melanielyne-9e1367",
      "locationSet": {"include": ["ca"]},
      "tags": {
        "brand": "Melanie Lyne",
        "brand:wikidata": "Q64861470",
        "clothes": "women",
        "name": "Melanie Lyne",
        "shop": "clothes"
      }
    },
    {
      "displayName": "Men's Wearhouse",
      "id": "menswearhouse-0a21d9",
      "locationSet": {"include": ["us"]},
      "matchNames": ["mens warehouse"],
      "tags": {
        "brand": "Men's Wearhouse",
        "brand:wikidata": "Q57405513",
        "clothes": "suits",
        "name": "Men's Wearhouse",
        "shop": "clothes"
      }
    },
    {
      "displayName": "Mes Demoiselles Paris",
      "id": "mesdemoisellesparis-d0cb12",
      "locationSet": {"include": ["fr", "it"]},
      "tags": {
        "brand": "Mes Demoiselles Paris",
        "brand:wikidata": "Q101427858",
        "clothes": "women",
        "name": "Mes Demoiselles Paris",
        "shop": "clothes"
      }
    },
    {
      "displayName": "Mexx",
      "id": "mexx-3937bd",
      "locationSet": {"include": ["001"]},
      "tags": {
        "brand": "Mexx",
        "brand:wikidata": "Q1837290",
        "brand:wikipedia": "en:Mexx",
        "name": "Mexx",
        "shop": "clothes"
      }
    },
    {
      "displayName": "Michael Kors",
      "id": "michaelkors-3937bd",
      "locationSet": {"include": ["001"]},
      "tags": {
        "brand": "Michael Kors",
        "brand:wikidata": "Q19572998",
        "brand:wikipedia": "en:Capri Holdings",
        "name": "Michael Kors",
        "shop": "clothes"
      }
    },
    {
      "displayName": "Milano",
      "id": "milano-3937bd",
      "locationSet": {"include": ["001"]},
      "tags": {
        "brand": "Milano",
        "name": "Milano",
        "shop": "clothes"
      }
    },
    {
      "displayName": "Milavitsa",
      "id": "milavitsa-e4d922",
      "locationSet": {"include": ["by"]},
      "tags": {
        "brand": "Milavitsa",
        "brand:be": "Мілавіца",
        "brand:ru": "Милавица",
        "brand:wikidata": "Q3575265",
        "brand:wikipedia": "be:Мілавіца (кампанія)",
        "clothes": "underwear",
        "name": "Milavitsa",
        "name:be": "Мілавіца",
        "name:ru": "Милавица",
        "shop": "clothes"
      }
    },
    {
      "displayName": "Miller & Monroe",
      "id": "millerandmonroe-bfd647",
      "locationSet": {
        "include": ["at", "de", "nl"]
      },
      "tags": {
        "brand": "Miller & Monroe",
        "name": "Miller & Monroe",
        "shop": "clothes"
      }
    },
    {
      "displayName": "Mim",
      "id": "mim-d0cb12",
      "locationSet": {"include": ["fr", "it"]},
      "tags": {
        "brand": "Mim",
        "name": "Mim",
        "shop": "clothes"
      }
    },
    {
      "displayName": "Minimax",
      "id": "minimax-e4d922",
      "locationSet": {"include": ["by"]},
      "tags": {
        "brand": "Minimax",
        "name": "Minimax",
        "shop": "clothes"
      }
    },
    {
      "displayName": "Mise au Green",
      "id": "miseaugreen-4a3e29",
      "locationSet": {"include": ["fr"]},
      "tags": {
        "brand": "Mise au Green",
        "brand:wikidata": "Q3316239",
        "brand:wikipedia": "fr:MISE AU GREEN",
        "name": "Mise au Green",
        "shop": "clothes"
      }
    },
    {
      "displayName": "Miss Selfridge",
      "id": "missselfridge-7b1694",
      "locationSet": {"include": ["gb"]},
      "tags": {
        "brand": "Miss Selfridge",
        "brand:wikidata": "Q6877374",
        "brand:wikipedia": "en:Miss Selfridge",
        "clothes": "women",
        "name": "Miss Selfridge",
        "shop": "clothes"
      }
    },
    {
      "displayName": "mister*lady",
      "id": "misterlady-96f120",
      "locationSet": {"include": ["at", "de"]},
      "tags": {
        "brand": "mister*lady",
        "brand:wikidata": "Q18640136",
        "brand:wikipedia": "de:Mister*lady",
        "name": "mister*lady",
        "shop": "clothes"
      }
    },
    {
      "displayName": "MO",
      "id": "mo-3ddf3b",
      "locationSet": {"include": ["pt"]},
      "tags": {
        "brand": "MO",
        "brand:wikidata": "Q51882883",
        "brand:wikipedia": "pt:MO (lojas)",
        "name": "MO",
        "shop": "clothes"
      }
    },
    {
      "displayName": "Modepark Röther",
      "id": "modeparkrother-96f120",
      "locationSet": {"include": ["at", "de"]},
      "tags": {
        "brand": "Modepark Röther",
        "brand:wikidata": "Q19296579",
        "brand:wikipedia": "de:Modepark Röther",
        "name": "Modepark Röther",
        "shop": "clothes"
      }
    },
    {
      "displayName": "Mohito",
      "id": "mohito-710e25",
      "locationSet": {
        "include": [
          "ba",
          "bg",
          "cz",
          "ee",
          "fi",
          "hu",
          "kz",
          "lt",
          "lv",
          "pl",
          "ro",
          "rs",
          "ru",
          "si",
          "sk",
          "ua"
        ]
      },
      "tags": {
        "brand": "Mohito",
        "clothes": "women",
        "name": "Mohito",
        "shop": "clothes"
      }
    },
    {
      "displayName": "Momoni",
      "id": "momoni-3937bd",
      "locationSet": {"include": ["001"]},
      "tags": {
        "brand": "Momoni",
        "brand:wikidata": "Q104233463",
        "clothes": "women",
        "name": "Momoni",
        "shop": "clothes"
      }
    },
    {
      "displayName": "Moncler",
      "id": "moncler-3937bd",
      "locationSet": {"include": ["001"]},
      "tags": {
        "brand": "Moncler",
        "brand:wikidata": "Q1548951",
        "brand:wikipedia": "en:Moncler",
        "name": "Moncler",
        "shop": "clothes"
      }
    },
    {
      "displayName": "Monsoon",
      "id": "monsoon-5e4c8e",
      "locationSet": {
        "include": ["gb", "gg", "ie"]
      },
      "tags": {
        "brand": "Monsoon",
        "brand:wikidata": "Q65007501",
        "name": "Monsoon",
        "shop": "clothes"
      }
    },
    {
      "displayName": "Moores",
      "id": "moores-9e1367",
      "locationSet": {"include": ["ca"]},
      "tags": {
        "brand": "Moores",
        "brand:wikidata": "Q6908309",
        "brand:wikipedia": "en:Moores",
        "clothes": "men",
        "name": "Moores",
        "shop": "clothes"
      }
    },
    {
      "displayName": "Morgan",
      "id": "morgan-5bd015",
      "locationSet": {"include": ["ch", "fr"]},
      "tags": {
        "brand": "Morgan",
        "brand:wikidata": "Q2990868",
        "brand:wikipedia": "fr:Comptoir des Cotonniers",
        "name": "Morgan",
        "shop": "clothes"
      }
    },
    {
      "displayName": "Moser Trachtenwelt",
      "id": "mosertrachtenwelt-74806d",
      "locationSet": {"include": ["de"]},
      "tags": {
        "brand": "Moser Trachtenwelt",
        "brand:wikidata": "Q108029984",
        "name": "Moser Trachtenwelt",
        "shop": "clothes"
      }
    },
    {
      "displayName": "Moss Bros",
      "id": "mossbros-b36645",
      "locationSet": {
        "include": ["ae", "gb", "gg", "je"]
      },
      "tags": {
        "brand": "Moss Bros",
        "brand:wikidata": "Q6916538",
        "brand:wikipedia": "en:Moss Bros Group",
        "clothes": "men",
        "name": "Moss Bros",
        "shop": "clothes"
      }
    },
    {
      "displayName": "Motherhood Maternity",
      "id": "motherhoodmaternity-0615dc",
      "locationSet": {"include": ["ca", "us"]},
      "tags": {
        "brand": "Motherhood Maternity",
        "brand:wikidata": "Q79051139",
        "clothes": "maternity",
        "name": "Motherhood Maternity",
        "shop": "clothes"
      }
    },
    {
      "displayName": "motivi",
      "id": "motivi-3937bd",
      "locationSet": {"include": ["001"]},
      "tags": {
        "brand": "motivi",
        "brand:wikidata": "Q110065740",
        "name": "motivi",
        "shop": "clothes"
      }
    },
    {
      "displayName": "Mr Price",
      "id": "mrprice-3937bd",
      "locationSet": {"include": ["001"]},
      "tags": {
        "brand": "Mr Price",
        "brand:wikidata": "Q6929120",
        "brand:wikipedia": "en:Mr. Price",
        "name": "Mr Price",
        "shop": "clothes"
      }
    },
    {
      "displayName": "MS Mode",
      "id": "msmode-4c46c3",
      "locationSet": {
        "include": ["be", "de", "fr", "lu", "nl"]
      },
      "tags": {
        "brand": "MS Mode",
        "brand:wikidata": "Q6718117",
        "brand:wikipedia": "nl:MS Mode",
        "clothes": "women",
        "name": "MS Mode",
        "shop": "clothes"
      }
    },
    {
      "displayName": "Mustang",
      "id": "mustang-3937bd",
      "locationSet": {"include": ["001"]},
      "tags": {
        "brand": "Mustang",
        "brand:wikidata": "Q221562",
        "brand:wikipedia": "de:Mustang (Jeans)",
        "name": "Mustang",
        "shop": "clothes"
      }
    },
    {
      "displayName": "NAF NAF",
      "id": "nafnaf-1da113",
      "locationSet": {
        "include": ["ch", "de", "fr"]
      },
      "tags": {
        "brand": "NAF NAF",
        "brand:wikidata": "Q3334188",
        "brand:wikipedia": "fr:Naf Naf",
        "name": "NAF NAF",
        "shop": "clothes"
      }
    },
    {
      "displayName": "Napapijri",
      "id": "napapijri-8d1144",
      "locationSet": {
        "include": ["at", "de", "fr", "it", "sk"]
      },
      "tags": {
        "brand": "Napapijri",
        "brand:wikidata": "Q2782017",
        "brand:wikipedia": "en:Napapijri",
        "name": "Napapijri",
        "shop": "clothes"
      }
    },
    {
      "displayName": "Nautica",
      "id": "nautica-3937bd",
      "locationSet": {"include": ["001"]},
      "tags": {
        "brand": "Nautica",
        "brand:wikidata": "Q6981479",
        "brand:wikipedia": "en:Nautica (clothing company)",
        "name": "Nautica",
        "shop": "clothes"
      }
    },
    {
      "displayName": "New Look",
      "id": "newlook-c8149e",
      "locationSet": {
        "include": [
          "be",
          "de",
          "fr",
          "gb",
          "ie",
          "pl"
        ]
      },
      "tags": {
        "brand": "New Look",
        "brand:wikidata": "Q12063852",
        "brand:wikipedia": "en:New Look (company)",
        "name": "New Look",
        "shop": "clothes"
      }
    },
    {
      "displayName": "New Man",
      "id": "newman-4a3e29",
      "locationSet": {"include": ["fr"]},
      "tags": {
        "brand": "New Man",
        "brand:wikidata": "Q3338976",
        "brand:wikipedia": "fr:New Man",
        "name": "New Man",
        "shop": "clothes"
      }
    },
    {
      "displayName": "New York & Company",
      "id": "newyorkandcompany-0a21d9",
      "locationSet": {"include": ["us"]},
      "tags": {
        "brand": "New York & Company",
        "brand:wikidata": "Q7012977",
        "brand:wikipedia": "en:New York & Company",
        "name": "New York & Company",
        "shop": "clothes"
      }
    },
    {
      "displayName": "New Yorker",
      "id": "newyorker-3937bd",
      "locationSet": {"include": ["001"]},
      "tags": {
        "brand": "New Yorker",
        "brand:wikidata": "Q706421",
        "brand:wikipedia": "en:New Yorker (clothing)",
        "name": "New Yorker",
        "shop": "clothes"
      }
    },
    {
      "displayName": "Next",
      "id": "next-3937bd",
      "locationSet": {"include": ["001"]},
      "tags": {
        "brand": "Next",
        "brand:wikidata": "Q246655",
        "brand:wikipedia": "en:Next plc",
        "name": "Next",
        "shop": "clothes"
      }
    },
    {
      "displayName": "Nike",
      "id": "nike-3937bd",
      "locationSet": {"include": ["001"]},
      "tags": {
        "brand": "Nike",
        "brand:wikidata": "Q483915",
        "brand:wikipedia": "en:Nike, Inc.",
        "name": "Nike",
        "shop": "clothes"
      }
    },
    {
      "displayName": "Nike Community Store",
      "id": "nikecommunitystore-0a21d9",
      "locationSet": {"include": ["us"]},
      "tags": {
        "brand": "Nike",
        "brand:wikidata": "Q483915",
        "brand:wikipedia": "en:Nike, Inc.",
        "name": "Nike Community Store",
        "shop": "clothes"
      }
    },
    {
      "displayName": "Nike Factory Store",
      "id": "nikefactorystore-3937bd",
      "locationSet": {"include": ["001"]},
      "tags": {
        "brand": "Nike Factory Store",
        "brand:wikidata": "Q483915",
        "brand:wikipedia": "en:Nike, Inc.",
        "name": "Nike Factory Store",
        "shop": "clothes"
      }
    },
    {
      "displayName": "niko and ...",
      "id": "nikoand-85f881",
      "locationSet": {"include": ["jp"]},
      "tags": {
        "brand": "niko and ...",
        "brand:en": "niko and ...",
        "brand:ja": "ニコアンド",
        "brand:wikidata": "Q11236730",
        "brand:wikipedia": "ja:Niko and...",
        "clothes": "men;women",
        "name": "niko and ...",
        "name:en": "niko and ...",
        "name:ja": "ニコアンド",
        "shop": "clothes"
      }
    },
    {
      "displayName": "NKD",
      "id": "nkd-9a8fb8",
      "locationSet": {
        "include": ["at", "de", "it", "si"]
      },
      "tags": {
        "brand": "NKD",
        "brand:wikidata": "Q927272",
        "brand:wikipedia": "de:NKD",
        "name": "NKD",
        "shop": "clothes"
      }
    },
    {
      "displayName": "Nordstrom Rack",
      "id": "nordstromrack-0615dc",
      "locationSet": {"include": ["ca", "us"]},
      "tags": {
        "brand": "Nordstrom Rack",
        "brand:wikidata": "Q21463374",
        "brand:wikipedia": "en:Nordstrom Rack",
        "name": "Nordstrom Rack",
        "shop": "clothes"
      }
    },
    {
      "displayName": "North Sails",
      "id": "northsails-3937bd",
      "locationSet": {"include": ["001"]},
      "tags": {
        "brand": "North Sails",
        "brand:wikidata": "Q3344162",
        "brand:wikipedia": "en:North Sails",
        "clothes": "sailing",
        "name": "North Sails",
        "shop": "clothes"
      }
    },
    {
      "displayName": "Northern Reflections",
      "id": "northernreflections-9e1367",
      "locationSet": {"include": ["ca"]},
      "tags": {
        "brand": "Northern Reflections",
        "brand:wikidata": "Q65947797",
        "name": "Northern Reflections",
        "shop": "clothes"
      }
    },
    {
      "displayName": "O'Hara",
      "id": "ohara-7b6907",
      "locationSet": {"include": ["ru"]},
      "tags": {
        "brand": "O'Hara",
        "name": "O'Hara",
        "shop": "clothes"
      }
    },
    {
      "displayName": "O'Neill",
      "id": "oneill-3937bd",
      "locationSet": {"include": ["001"]},
      "tags": {
        "brand": "O'Neill",
        "brand:wikidata": "Q2043372",
        "brand:wikipedia": "en:O'Neill (brand)",
        "name": "O'Neill",
        "shop": "clothes"
      }
    },
    {
      "displayName": "Oasis",
      "id": "oasis-cefcc8",
      "locationSet": {
        "include": ["es", "gb", "ie"]
      },
      "tags": {
        "brand": "Oasis",
        "brand:wikidata": "Q64532852",
        "name": "Oasis",
        "shop": "clothes"
      }
    },
    {
      "displayName": "Okaïdi",
      "id": "okaidi-eea264",
      "locationSet": {
        "include": [
          "be",
          "ch",
          "de",
          "es",
          "fr",
          "it",
          "pl"
        ]
      },
      "tags": {
        "brand": "Okaïdi",
        "brand:wikidata": "Q3350027",
        "brand:wikipedia": "fr:Okaïdi",
        "name": "Okaïdi",
        "shop": "clothes"
      }
    },
    {
      "displayName": "Old Navy",
      "id": "oldnavy-3937bd",
      "locationSet": {"include": ["001"]},
      "tags": {
        "brand": "Old Navy",
        "brand:wikidata": "Q2735242",
        "brand:wikipedia": "en:Old Navy",
        "name": "Old Navy",
        "shop": "clothes"
      }
    },
    {
      "displayName": "Olivier Grant",
      "id": "oliviergrant-5bd015",
      "locationSet": {"include": ["ch", "fr"]},
      "tags": {
        "brand": "Olivier Grant",
        "brand:wikidata": "Q104717450",
        "clothes": "women;men",
        "name": "Olivier Grant",
        "shop": "clothes"
      }
    },
    {
      "displayName": "OLYMP",
      "id": "olymp-96f120",
      "locationSet": {"include": ["at", "de"]},
      "tags": {
        "brand": "OLYMP",
        "brand:wikidata": "Q1415523",
        "brand:wikipedia": "de:Olymp Bezner",
        "clothes": "men",
        "name": "OLYMP",
        "shop": "clothes"
      }
    },
    {
      "displayName": "Olymp & Hades",
      "id": "olympandhades-74806d",
      "locationSet": {"include": ["de"]},
      "tags": {
        "brand": "Olymp & Hades",
        "name": "Olymp & Hades",
        "shop": "clothes"
      }
    },
    {
      "displayName": "Olympia",
      "id": "olympia-4a3e29",
      "locationSet": {"include": ["fr"]},
      "tags": {
        "brand": "Olympia",
        "brand:wikidata": "Q16667989",
        "brand:wikipedia": "fr:Olympia (marque)",
        "name": "Olympia",
        "shop": "clothes"
      }
    },
    {
      "displayName": "Once Upon a Child",
      "id": "onceuponachild-3937bd",
      "locationSet": {"include": ["001"]},
      "tags": {
        "brand": "Once Upon a Child",
        "name": "Once Upon a Child",
        "shop": "clothes"
      }
    },
    {
      "displayName": "ONLY",
      "id": "only-3937bd",
      "locationSet": {"include": ["001"]},
      "tags": {
        "brand": "ONLY",
        "brand:wikidata": "Q61799370",
        "name": "ONLY",
        "shop": "clothes"
      }
    },
    {
      "displayName": "oodji",
      "id": "oodji-7b6907",
      "locationSet": {"include": ["ru"]},
      "tags": {
        "brand": "oodji",
        "brand:wikidata": "Q172108",
        "brand:wikipedia": "ru:Oodji",
        "name": "oodji",
        "shop": "clothes"
      }
    },
    {
      "displayName": "Orcanta",
      "id": "orcanta-4a3e29",
      "locationSet": {"include": ["fr"]},
      "tags": {
        "brand": "Orcanta",
        "brand:wikidata": "Q105076553",
        "clothes": "underwear",
        "name": "Orcanta",
        "shop": "clothes"
      }
    },
    {
      "displayName": "Orchestra",
      "id": "orchestra-3937bd",
      "locationSet": {"include": ["001"]},
      "tags": {
        "brand": "Orchestra",
        "brand:wikidata": "Q28042940",
        "brand:wikipedia": "fr:Orchestra Prémaman",
        "name": "Orchestra",
        "shop": "clothes"
      }
    },
    {
      "displayName": "Original Marines",
      "id": "originalmarines-d72191",
      "locationSet": {"include": ["it"]},
      "tags": {
        "brand": "Original Marines",
        "name": "Original Marines",
        "shop": "clothes"
      }
    },
    {
      "displayName": "orsay",
      "id": "orsay-3937bd",
      "locationSet": {"include": ["001"]},
      "tags": {
        "brand": "orsay",
        "brand:wikidata": "Q883245",
        "brand:wikipedia": "de:Orsay (Modeunternehmen)",
        "name": "orsay",
        "shop": "clothes"
      }
    },
    {
      "displayName": "Outfit",
      "id": "outfit-bbe8af",
      "locationSet": {"include": ["de", "gb"]},
      "tags": {
        "brand": "Outfit",
        "brand:wikidata": "Q7112061",
        "brand:wikipedia": "en:Outfit (retailer)",
        "name": "Outfit",
        "shop": "clothes"
      }
    },
    {
      "displayName": "OVS",
      "id": "ovs-8c6a50",
      "locationSet": {
        "include": ["at", "ch", "fr", "it", "si"]
      },
      "tags": {
        "brand": "OVS",
        "brand:wikidata": "Q2042514",
        "brand:wikipedia": "en:OVS (company)",
        "name": "OVS",
        "shop": "clothes"
      }
    },
    {
      "displayName": "Oysho",
      "id": "oysho-3937bd",
      "locationSet": {"include": ["001"]},
      "tags": {
        "brand": "Oysho",
        "brand:wikidata": "Q3327046",
        "brand:wikipedia": "en:Oysho",
        "name": "Oysho",
        "shop": "clothes"
      }
    },
    {
      "displayName": "Pablo",
      "id": "pablo-5260ba",
      "locationSet": {
        "include": ["be", "fr", "lu"]
      },
      "tags": {
        "brand": "Pablo",
        "brand:wikidata": "Q104718978",
        "clothes": "women",
        "name": "Pablo",
        "shop": "clothes"
      }
    },
    {
      "displayName": "PacSun",
      "id": "pacsun-0a21d9",
      "locationSet": {"include": ["us"]},
      "tags": {
        "brand": "PacSun",
        "brand:wikidata": "Q7121857",
        "brand:wikipedia": "en:PacSun",
        "name": "PacSun",
        "shop": "clothes"
      }
    },
    {
      "displayName": "Palmers",
      "id": "palmers-96f120",
      "locationSet": {"include": ["at", "de"]},
      "tags": {
        "brand": "Palmers",
        "brand:wikidata": "Q1509985",
        "brand:wikipedia": "de:Palmers (Unternehmen)",
        "name": "Palmers",
        "shop": "clothes"
      }
    },
    {
      "displayName": "Patagonia",
      "id": "patagonia-7718c5",
      "locationSet": {
        "include": [
          "ar",
          "at",
          "au",
          "ca",
          "cl",
          "cn",
          "cz",
          "de",
          "fx",
          "gb-eng",
          "hk",
          "ie",
          "it",
          "jp",
          "kr",
          "pe",
          "tw",
          "us"
        ]
      },
      "matchTags": ["shop/outdoor"],
      "tags": {
        "brand": "Patagonia",
        "brand:wikidata": "Q1660552",
        "brand:wikipedia": "en:Patagonia, Inc.",
        "clothes": "outdoor",
        "name": "Patagonia",
        "shop": "clothes"
      }
    },
    {
      "displayName": "Peacocks",
      "id": "peacocks-c6ef05",
      "locationSet": {"include": ["cy", "gb"]},
      "tags": {
        "brand": "Peacocks",
        "brand:wikidata": "Q7157762",
        "brand:wikipedia": "en:Peacocks (clothing)",
        "name": "Peacocks",
        "shop": "clothes"
      }
    },
    {
      "displayName": "Peek & Cloppenburg",
      "id": "peekandcloppenburg-65e711",
      "locationSet": {
        "include": [
          "at",
          "be",
          "de",
          "nl",
          "pl",
          "sk"
        ]
      },
      "tags": {
        "brand": "Peek & Cloppenburg",
        "brand:wikidata": "Q2066959",
        "brand:wikipedia": "en:Peek & Cloppenburg",
        "name": "Peek & Cloppenburg",
        "shop": "clothes"
      }
    },
    {
      "displayName": "Pendleton",
      "id": "pendleton-3937bd",
      "locationSet": {"include": ["001"]},
      "tags": {
        "brand": "Pendleton",
        "brand:wikidata": "Q7162488",
        "brand:wikipedia": "en:Pendleton Woolen Mills",
        "name": "Pendleton",
        "official_name": "Pendleton Woolen Mills",
        "shop": "clothes"
      }
    },
    {
      "displayName": "Penningtons",
      "id": "penningtons-9e1367",
      "locationSet": {"include": ["ca"]},
      "tags": {
        "brand": "Penningtons",
        "brand:wikidata": "Q16956527",
        "brand:wikipedia": "en:Penningtons",
        "clothes": "women",
        "name": "Penningtons",
        "shop": "clothes"
      }
    },
    {
      "displayName": "Penti",
      "id": "penti-3937bd",
      "locationSet": {"include": ["001"]},
      "tags": {
        "brand": "Penti",
        "brand:wikidata": "Q28729986",
        "brand:wikipedia": "tr:Penti",
        "clothes": "underwear;women",
        "name": "Penti",
        "shop": "clothes"
      }
    },
    {
      "displayName": "Pep",
      "id": "pep-c712e2",
      "locationSet": {
        "include": ["bw", "ls", "na", "sz", "za"]
      },
      "tags": {
        "brand": "Pep",
        "brand:wikidata": "Q7166182",
        "brand:wikipedia": "en:Pep (store)",
        "name": "Pep",
        "shop": "clothes"
      }
    },
    {
      "displayName": "Pep&Co",
      "id": "pepandco-94f7c8",
      "locationSet": {"include": ["gb", "ie"]},
      "tags": {
        "brand": "Pep&Co",
        "brand:wikidata": "Q24908166",
        "brand:wikipedia": "en:Pep&Co",
        "name": "Pep&Co",
        "shop": "clothes"
      }
    },
    {
      "displayName": "Pepco",
      "id": "pepco-98e975",
      "locationSet": {
        "include": [
          "bg",
          "cz",
          "ee",
          "hr",
          "hu",
          "it",
          "lt",
          "lv",
          "pl",
          "ro",
          "rs",
          "si",
          "sk"
        ]
      },
      "matchTags": ["shop/variety_store"],
      "tags": {
        "brand": "Pepco",
        "brand:wikidata": "Q11815580",
        "brand:wikipedia": "pl:Pepco",
        "name": "Pepco",
        "shop": "clothes"
      }
    },
    {
      "displayName": "Pepe Jeans",
      "id": "pepejeans-3937bd",
      "locationSet": {"include": ["001"]},
      "tags": {
        "brand": "Pepe Jeans",
        "brand:wikidata": "Q426992",
        "brand:wikipedia": "en:Pepe Jeans",
        "name": "Pepe Jeans",
        "shop": "clothes"
      }
    },
    {
      "displayName": "Perry Ellis",
      "id": "perryellis-a07a3d",
      "locationSet": {
        "include": ["mx", "pr", "tt", "us"]
      },
      "tags": {
        "brand": "Perry Ellis",
        "brand:wikidata": "Q7169774",
        "brand:wikipedia": "en:Perry Ellis International",
        "clothes": "men",
        "name": "Perry Ellis",
        "shop": "clothes"
      }
    },
    {
      "displayName": "Peter Hahn",
      "id": "peterhahn-5713f3",
      "locationSet": {"include": ["ch", "de"]},
      "tags": {
        "brand": "Peter Hahn",
        "brand:wikidata": "Q2075416",
        "brand:wikipedia": "de:Peter Hahn (Unternehmen)",
        "clothes": "women",
        "name": "Peter Hahn",
        "shop": "clothes"
      }
    },
    {
      "displayName": "Peter Millar",
      "id": "petermillar-0a21d9",
      "locationSet": {"include": ["us"]},
      "tags": {
        "brand": "Peter Millar",
        "brand:wikidata": "Q55641424",
        "brand:wikipedia": "en:Peter Millar (clothing company)",
        "name": "Peter Millar",
        "shop": "clothes"
      }
    },
    {
      "displayName": "Petit Bateau",
      "id": "petitbateau-ef24e9",
      "locationSet": {
        "include": [
          "be",
          "de",
          "fr",
          "gb",
          "it",
          "lu"
        ]
      },
      "tags": {
        "brand": "Petit Bateau",
        "brand:wikidata": "Q3377090",
        "brand:wikipedia": "en:Petit Bateau",
        "name": "Petit Bateau",
        "shop": "clothes"
      }
    },
    {
      "displayName": "Phase Eight",
      "id": "phaseeight-9ea1fe",
      "locationSet": {
        "include": ["ch", "de", "gb"]
      },
      "tags": {
        "brand": "Phase Eight",
        "brand:wikidata": "Q17020730",
        "brand:wikipedia": "en:Phase Eight",
        "name": "Phase Eight",
        "shop": "clothes"
      }
    },
    {
      "displayName": "Phildar",
      "id": "phildar-4a3e29",
      "locationSet": {"include": ["fr"]},
      "tags": {
        "brand": "Phildar",
        "brand:wikidata": "Q3378886",
        "brand:wikipedia": "fr:Phildar",
        "name": "Phildar",
        "shop": "clothes"
      }
    },
    {
      "displayName": "Piazza Italia",
      "id": "piazzaitalia-d72191",
      "locationSet": {"include": ["it"]},
      "tags": {
        "brand": "Piazza Italia",
        "brand:wikidata": "Q3902241",
        "brand:wikipedia": "it:Piazza Italia (azienda)",
        "name": "Piazza Italia",
        "shop": "clothes"
      }
    },
    {
      "displayName": "Pierre Cardin",
      "id": "pierrecardin-3937bd",
      "locationSet": {"include": ["001"]},
      "tags": {
        "brand": "Pierre Cardin",
        "brand:wikidata": "Q22921009",
        "name": "Pierre Cardin",
        "shop": "clothes"
      }
    },
    {
      "displayName": "Pimkie",
      "id": "pimkie-c56deb",
      "locationSet": {
        "include": [
          "at",
          "be",
          "de",
          "es",
          "fr",
          "it"
        ]
      },
      "tags": {
        "brand": "Pimkie",
        "brand:wikidata": "Q1758066",
        "brand:wikipedia": "en:Pimkie",
        "name": "Pimkie",
        "shop": "clothes"
      }
    },
    {
      "displayName": "Pink",
      "id": "pink-3937bd",
      "locationSet": {"include": ["001"]},
      "tags": {
        "brand": "Pink",
        "brand:wikidata": "Q20716793",
        "brand:wikipedia": "en:Pink (Victoria's Secret)",
        "clothes": "underwear;women",
        "name": "Pink",
        "shop": "clothes"
      }
    },
    {
      "displayName": "Piticas",
      "id": "piticas-c7d1e1",
      "locationSet": {"include": ["br"]},
      "tags": {
        "brand": "Piticas",
        "brand:wikidata": "Q109562801",
        "name": "Piticas",
        "shop": "clothes"
      }
    },
    {
      "displayName": "Plato's Closet",
      "id": "platoscloset-0615dc",
      "locationSet": {"include": ["ca", "us"]},
      "tags": {
        "brand": "Plato's Closet",
        "brand:wikidata": "Q61779112",
        "name": "Plato's Closet",
        "second_hand": "only",
        "shop": "clothes"
      }
    },
    {
      "displayName": "Polo Ralph Lauren",
      "id": "poloralphlauren-3937bd",
      "locationSet": {"include": ["001"]},
      "tags": {
        "brand": "Polo Ralph Lauren",
        "brand:wikidata": "Q1641437",
        "brand:wikipedia": "en:Ralph Lauren Corporation",
        "name": "Polo Ralph Lauren",
        "shop": "clothes"
      }
    },
    {
      "displayName": "Postie",
      "id": "postie-f8b7cc",
      "locationSet": {"include": ["nz"]},
      "tags": {
        "brand": "Postie",
        "brand:wikidata": "Q110299434",
        "name": "Postie",
        "shop": "clothes"
      }
    },
    {
      "displayName": "Prada",
      "id": "prada-3937bd",
      "locationSet": {"include": ["001"]},
      "tags": {
        "brand": "Prada",
        "brand:wikidata": "Q193136",
        "brand:wikipedia": "en:Prada",
        "name": "Prada",
        "shop": "clothes"
      }
    },
    {
      "displayName": "Primark",
      "id": "primark-3937bd",
      "locationSet": {"include": ["001"]},
      "tags": {
        "brand": "Primark",
        "brand:wikidata": "Q137023",
        "brand:wikipedia": "en:Primark",
        "name": "Primark",
        "shop": "clothes"
      }
    },
    {
      "displayName": "Princesse tam.tam",
      "id": "princessetamtam-3937bd",
      "locationSet": {"include": ["001"]},
      "tags": {
        "brand": "Princesse tam.tam",
        "brand:wikidata": "Q3403500",
        "brand:wikipedia": "fr:Princesse tam.tam",
        "name": "Princesse tam.tam",
        "shop": "clothes"
      }
    },
    {
      "displayName": "Promod",
      "id": "promod-3937bd",
      "locationSet": {"include": ["001"]},
      "tags": {
        "brand": "Promod",
        "brand:wikidata": "Q3407429",
        "brand:wikipedia": "en:Promod",
        "name": "Promod",
        "shop": "clothes"
      }
    },
    {
      "displayName": "Psycho Bunny",
      "id": "psychobunny-0615dc",
      "locationSet": {"include": ["ca", "us"]},
      "tags": {
        "brand": "Psycho Bunny",
        "brand:wikidata": "Q25052459",
        "brand:wikipedia": "en:Psycho Bunny",
        "clothes": "men",
        "name": "Psycho Bunny",
        "shop": "clothes"
      }
    },
    {
      "displayName": "Pull & Bear",
      "id": "pullandbear-3937bd",
      "locationSet": {"include": ["001"]},
      "tags": {
        "brand": "Pull & Bear",
        "brand:wikidata": "Q691029",
        "brand:wikipedia": "en:Pull&Bear",
        "name": "Pull & Bear",
        "shop": "clothes"
      }
    },
    {
      "displayName": "Puma",
      "id": "puma-3937bd",
      "locationSet": {"include": ["001"]},
      "tags": {
        "brand": "Puma",
        "brand:wikidata": "Q157064",
        "brand:wikipedia": "en:Puma (brand)",
        "name": "Puma",
        "shop": "clothes"
      }
    },
    {
      "displayName": "Punt Roma",
      "id": "puntroma-3937bd",
      "locationSet": {"include": ["001"]},
      "tags": {
        "brand": "Punt Roma",
        "brand:wikidata": "Q101423290",
        "clothes": "women",
        "name": "Punt Roma",
        "shop": "clothes"
      }
    },
    {
      "displayName": "Quiksilver",
      "id": "quiksilver-3937bd",
      "locationSet": {"include": ["001"]},
      "matchNames": ["quicksilver"],
      "tags": {
        "brand": "Quiksilver",
        "brand:wikidata": "Q1329463",
        "brand:wikipedia": "en:Quiksilver",
        "name": "Quiksilver",
        "shop": "clothes"
      }
    },
    {
      "displayName": "Quiz",
      "id": "quiz-94f7c8",
      "locationSet": {"include": ["gb", "ie"]},
      "tags": {
        "brand": "Quiz",
        "brand:wikidata": "Q29995941",
        "brand:wikipedia": "en:Quiz (clothing)",
        "clothes": "women",
        "name": "Quiz",
        "shop": "clothes"
      }
    },
    {
      "displayName": "Rainbow",
      "id": "rainbow-d6c7ca",
      "locationSet": {"include": ["de", "us"]},
      "tags": {
        "brand": "Rainbow",
        "brand:wikidata": "Q7284708",
        "brand:wikipedia": "en:Rainbow Shops",
        "name": "Rainbow",
        "shop": "clothes"
      }
    },
    {
      "displayName": "Reebok",
      "id": "reebok-3937bd",
      "locationSet": {"include": ["001"]},
      "tags": {
        "brand": "Reebok",
        "brand:wikidata": "Q466183",
        "brand:wikipedia": "en:Reebok",
        "name": "Reebok",
        "shop": "clothes"
      }
    },
    {
      "displayName": "Reiss",
      "id": "reiss-7b1694",
      "locationSet": {"include": ["gb"]},
      "tags": {
        "brand": "Reiss",
        "brand:wikidata": "Q7310479",
        "brand:wikipedia": "en:Reiss (brand)",
        "name": "Reiss",
        "shop": "clothes"
      }
    },
    {
      "displayName": "Reitmans",
      "id": "reitmans-9e1367",
      "locationSet": {"include": ["ca"]},
      "tags": {
        "brand": "Reitmans",
        "brand:wikidata": "Q7310506",
        "brand:wikipedia": "en:Reitmans",
        "name": "Reitmans",
        "shop": "clothes"
      }
    },
    {
      "displayName": "Renner",
      "id": "renner-41b5c2",
      "locationSet": {
        "include": ["ar", "br", "uy"]
      },
      "matchNames": ["lojas renner", "rener"],
      "tags": {
        "brand": "Renner",
        "brand:wikidata": "Q3064071",
        "brand:wikipedia": "pt:Lojas Renner",
        "name": "Renner",
        "shop": "clothes"
      }
    },
    {
      "displayName": "Reserva",
      "id": "reserva-c7d1e1",
      "locationSet": {"include": ["br"]},
      "tags": {
        "brand": "Reserva",
        "brand:wikidata": "Q20060839",
        "brand:wikipedia": "pt:Reserva (marca)",
        "clothes": "men",
        "name": "Reserva",
        "shop": "clothes"
      }
    },
    {
      "displayName": "Reserved",
      "id": "reserved-3937bd",
      "locationSet": {"include": ["001"]},
      "tags": {
        "brand": "Reserved",
        "brand:wikidata": "Q21809354",
        "brand:wikipedia": "en:Reserved",
        "name": "Reserved",
        "shop": "clothes"
      }
    },
    {
      "displayName": "Riachuelo",
      "id": "riachuelo-c7d1e1",
      "locationSet": {"include": ["br"]},
      "matchNames": ["lojas riachuelo", "rchlo"],
      "tags": {
        "brand": "Riachuelo",
        "brand:wikidata": "Q6668462",
        "brand:wikipedia": "pt:Lojas Riachuelo",
        "name": "Riachuelo",
        "shop": "clothes"
      }
    },
    {
      "displayName": "Ricki's",
      "id": "rickis-9e1367",
      "locationSet": {"include": ["ca"]},
      "tags": {
        "brand": "Ricki's",
        "brand:wikidata": "Q65947929",
        "clothes": "women",
        "name": "Ricki's",
        "shop": "clothes"
      }
    },
    {
      "displayName": "Riu Paris",
      "id": "riuparis-3937bd",
      "locationSet": {"include": ["001"]},
      "tags": {
        "brand": "Riu Paris",
        "brand:wikidata": "Q16644311",
        "brand:wikipedia": "fr:RIU Paris",
        "clothes": "women",
        "name": "Riu Paris",
        "shop": "clothes"
      }
    },
    {
      "displayName": "River Island",
      "id": "riverisland-a754e7",
      "locationSet": {
        "include": ["gb", "ie", "im", "nl", "pl"]
      },
      "tags": {
        "brand": "River Island",
        "brand:wikidata": "Q2670328",
        "brand:wikipedia": "en:River Island",
        "name": "River Island",
        "shop": "clothes"
      }
    },
    {
      "displayName": "Rivers",
      "id": "rivers-392c8b",
      "locationSet": {"include": ["au"]},
      "tags": {
        "brand": "Rivers",
        "brand:wikidata": "Q106224813",
        "name": "Rivers",
        "shop": "clothes"
      }
    },
    {
      "displayName": "Robert Graham",
      "id": "robertgraham-0a21d9",
      "locationSet": {"include": ["us"]},
      "tags": {
        "brand": "Robert Graham",
        "brand:wikidata": "Q18390679",
        "brand:wikipedia": "en:Robert Graham (fashion brand)",
        "clothes": "men",
        "name": "Robert Graham",
        "shop": "clothes"
      }
    },
    {
      "displayName": "Roberto Cavalli",
      "id": "robertocavalli-3937bd",
      "locationSet": {"include": ["001"]},
      "tags": {
        "brand": "Roberto Cavalli",
        "brand:wikidata": "Q3938666",
        "brand:wikipedia": "en:Roberto Cavalli (company)",
        "name": "Roberto Cavalli",
        "shop": "clothes"
      }
    },
    {
      "displayName": "Roman",
      "id": "roman-7b1694",
      "locationSet": {"include": ["gb"]},
      "tags": {
        "brand": "Roman Originals",
        "brand:wikidata": "Q94579553",
        "clothes": "women",
        "name": "Roman",
        "shop": "clothes"
      }
    },
    {
      "displayName": "Roots",
      "id": "roots-3937bd",
      "locationSet": {"include": ["001"]},
      "tags": {
        "brand": "Roots",
        "brand:wikidata": "Q7366633",
        "brand:wikipedia": "en:Roots Canada",
        "name": "Roots",
        "shop": "clothes"
      }
    },
    {
      "displayName": "RougeGorge",
      "id": "rougegorge-6db462",
      "locationSet": {"include": ["be", "fr"]},
      "tags": {
        "brand": "RougeGorge",
        "brand:wikidata": "Q104600739",
        "clothes": "underwear",
        "name": "RougeGorge",
        "shop": "clothes"
      }
    },
    {
      "displayName": "rue21",
      "id": "rue21-0a21d9",
      "locationSet": {"include": ["us"]},
      "tags": {
        "brand": "rue21",
        "brand:wikidata": "Q7377762",
        "brand:wikipedia": "en:Rue21",
        "name": "rue21",
        "shop": "clothes"
      }
    },
    {
      "displayName": "RW&CO.",
      "id": "rwandco-9e1367",
      "locationSet": {"include": ["ca"]},
      "tags": {
        "brand": "RW&CO.",
        "brand:wikidata": "Q65965663",
        "clothes": "women;men",
        "name": "RW&CO.",
        "shop": "clothes"
      }
    },
    {
      "displayName": "s.Oliver",
      "id": "soliver-618b05",
      "locationSet": {
        "include": ["at", "be", "de", "fr", "hr"]
      },
      "tags": {
        "brand": "s.Oliver",
        "brand:wikidata": "Q265056",
        "brand:wikipedia": "en:S.Oliver",
        "name": "s.Oliver",
        "shop": "clothes"
      }
    },
    {
      "displayName": "Saint James",
      "id": "saintjames-4a3e29",
      "locationSet": {"include": ["fr"]},
      "tags": {
        "brand": "Saint James",
        "brand:wikidata": "Q3463859",
        "brand:wikipedia": "fr:Saint James (entreprise)",
        "name": "Saint James",
        "shop": "clothes"
      }
    },
    {
      "displayName": "Saint Laurent",
      "id": "saintlaurent-3937bd",
      "locationSet": {"include": ["001"]},
      "tags": {
        "alt_name": "Yves Saint Laurent",
        "brand": "Saint Laurent",
        "brand:wikidata": "Q2282172",
        "brand:wikipedia": "en:Yves Saint Laurent (brand)",
        "name": "Saint Laurent",
        "shop": "clothes",
        "short_name": "YSL"
      }
    },
    {
      "displayName": "Saltrock",
      "id": "saltrock-7b1694",
      "locationSet": {"include": ["gb"]},
      "tags": {
        "brand": "Saltrock",
        "brand:wikidata": "Q7406195",
        "brand:wikipedia": "en:Saltrock",
        "name": "Saltrock",
        "shop": "clothes"
      }
    },
    {
      "displayName": "Sandro",
      "id": "sandro-4a3e29",
      "locationSet": {"include": ["fr"]},
      "tags": {
        "brand": "Sandro",
        "brand:wikidata": "Q3472022",
        "brand:wikipedia": "fr:Sandro (mode)",
        "name": "Sandro",
        "shop": "clothes"
      }
    },
    {
      "displayName": "Sarar",
      "id": "sarar-86c702",
      "locationSet": {"include": ["tr"]},
      "tags": {
        "brand": "Sarar",
        "brand:wikidata": "Q143174",
        "brand:wikipedia": "tr:Sarar",
        "name": "Sarar",
        "shop": "clothes"
      }
    },
    {
      "displayName": "Schiesser",
      "id": "schiesser-74806d",
      "locationSet": {"include": ["de"]},
      "tags": {
        "brand": "Schiesser",
        "brand:wikidata": "Q2234831",
        "brand:wikipedia": "de:Schiesser",
        "clothes": "underwear",
        "name": "Schiesser",
        "shop": "clothes"
      }
    },
    {
      "displayName": "Scotch & Soda",
      "id": "scotchandsoda-3937bd",
      "locationSet": {"include": ["001"]},
      "tags": {
        "brand": "Scotch & Soda",
        "brand:wikidata": "Q17141914",
        "brand:wikipedia": "en:Scotch & Soda (clothing)",
        "name": "Scotch & Soda",
        "shop": "clothes"
      }
    },
    {
      "displayName": "Seasalt",
      "id": "seasalt-7b1694",
      "locationSet": {"include": ["gb"]},
      "tags": {
        "brand": "Seasalt",
        "brand:wikidata": "Q107344382",
        "name": "Seasalt",
        "shop": "clothes"
      }
    },
    {
      "displayName": "Seed Heritage",
      "id": "seedheritage-2bb477",
      "locationSet": {"include": ["au", "nz"]},
      "tags": {
        "brand": "Seed Heritage",
        "brand:wikidata": "Q106014671",
        "clothes": "women",
        "name": "Seed Heritage",
        "shop": "clothes"
      }
    },
    {
      "displayName": "Seidensticker",
      "id": "seidensticker-a4dacd",
      "locationSet": {
        "include": [
          "at",
          "be",
          "ch",
          "cz",
          "de",
          "fr",
          "it",
          "lu",
          "nl",
          "pl"
        ]
      },
      "tags": {
        "brand": "Seidensticker",
        "brand:wikidata": "Q1797834",
        "brand:wikipedia": "de:Seidensticker (Unternehmen)",
        "name": "Seidensticker",
        "shop": "clothes"
      }
    },
    {
      "displayName": "Sela",
      "id": "sela-2d1caa",
      "locationSet": {"include": ["kg", "ru"]},
      "tags": {
        "brand": "Sela",
        "brand:wikidata": "Q62075111",
        "name": "Sela",
        "shop": "clothes"
      }
    },
    {
      "displayName": "Select",
      "id": "select-476678",
      "locationSet": {
        "include": ["gb-eng", "gb-wls"]
      },
      "matchNames": ["select fashion"],
      "tags": {
        "brand": "Select",
        "brand:wikidata": "Q105105307",
        "clothes": "women",
        "name": "Select",
        "shop": "clothes"
      }
    },
    {
      "displayName": "Serge Blanco",
      "id": "sergeblanco-4a3e29",
      "locationSet": {"include": ["fr"]},
      "tags": {
        "brand": "Serge Blanco",
        "brand:wikidata": "Q101407017",
        "clothes": "men",
        "name": "Serge Blanco",
        "shop": "clothes"
      }
    },
    {
      "displayName": "Sergent Major",
      "id": "sergentmajor-acfeda",
      "locationSet": {
        "include": [
          "be",
          "de",
          "es",
          "fr",
          "gb",
          "it"
        ]
      },
      "tags": {
        "brand": "Sergent Major",
        "brand:wikidata": "Q62521738",
        "brand:wikipedia": "fr:Sergent Major (entreprise)",
        "clothes": "babies;children",
        "name": "Sergent Major",
        "shop": "clothes"
      }
    },
    {
      "displayName": "Sfera",
      "id": "sfera-3937bd",
      "locationSet": {"include": ["001"]},
      "tags": {
        "brand": "Sfera",
        "brand:wikidata": "Q110065666",
        "name": "Sfera",
        "shop": "clothes"
      }
    },
    {
      "displayName": "Shiekh",
      "id": "shiekh-0a21d9",
      "locationSet": {"include": ["us"]},
      "tags": {
        "brand": "Shiekh",
        "brand:wikidata": "Q108410987",
        "name": "Shiekh",
        "shop": "clothes"
      }
    },
    {
      "displayName": "Shoeby",
      "id": "shoeby-91c4cd",
      "locationSet": {"include": ["nl"]},
      "matchNames": ["shoeby fashion"],
      "tags": {
        "brand": "Shoeby",
        "brand:wikidata": "Q109186138",
        "name": "Shoeby",
        "shop": "clothes"
      }
    },
    {
      "displayName": "sigikid",
      "id": "sigikid-74806d",
      "locationSet": {"include": ["de"]},
      "matchTags": [
        "shop/baby_goods",
        "shop/toys"
      ],
      "tags": {
        "brand": "sigikid",
        "brand:wikidata": "Q7512138",
        "brand:wikipedia": "de:Sigikid",
        "clothes": "children",
        "name": "sigikid",
        "shop": "clothes"
      }
    },
    {
      "displayName": "Sinéquanone",
      "id": "sinequanone-6db462",
      "locationSet": {"include": ["be", "fr"]},
      "tags": {
        "brand": "Sinéquanone",
        "brand:wikidata": "Q3485094",
        "brand:wikipedia": "fr:Sinéquanone",
        "clothes": "women",
        "name": "Sinéquanone",
        "shop": "clothes"
      }
    },
    {
      "displayName": "Sinsay",
      "id": "sinsay-3937bd",
      "locationSet": {"include": ["001"]},
      "tags": {
        "brand": "Sinsay",
        "brand:wikidata": "Q107410579",
        "name": "Sinsay",
        "shop": "clothes"
      }
    },
    {
      "displayName": "Sisley",
      "id": "sisley-9d6d32",
      "locationSet": {
        "include": [
          "at",
          "ch",
          "de",
          "hr",
          "it",
          "ru"
        ]
      },
      "tags": {
        "brand": "Sisley",
        "brand:wikidata": "Q12054325",
        "brand:wikipedia": "cs:Sisley",
        "name": "Sisley",
        "shop": "clothes"
      }
    },
    {
      "displayName": "Slaters",
      "id": "slaters-7b1694",
      "locationSet": {"include": ["gb"]},
      "tags": {
        "brand": "Slaters",
        "brand:wikidata": "Q7538912",
        "brand:wikipedia": "en:Slater Menswear",
        "clothes": "suits",
        "name": "Slaters",
        "shop": "clothes"
      }
    },
    {
      "displayName": "Smuggler",
      "id": "smuggler-4a3e29",
      "locationSet": {"include": ["fr"]},
      "tags": {
        "brand": "Smuggler",
        "brand:wikidata": "Q28497046",
        "brand:wikipedia": "fr:Smuggler (marque de prêt-à-porter)",
        "clothes": "men",
        "name": "Smuggler",
        "shop": "clothes"
      }
    },
    {
      "displayName": "Soeur",
      "id": "soeur-c85cc8",
      "locationSet": {
        "include": ["be", "fr", "uk"]
      },
      "tags": {
        "brand": "Soeur",
        "brand:wikidata": "Q104232980",
        "clothes": "women",
        "name": "Soeur",
        "shop": "clothes"
      }
    },
    {
      "displayName": "Soma",
      "id": "soma-0a21d9",
      "locationSet": {"include": ["us"]},
      "tags": {
        "alt_name": "Soma Intimates",
        "brand": "Soma",
        "brand:wikidata": "Q69882213",
        "clothes": "underwear;women",
        "name": "Soma",
        "shop": "clothes"
      }
    },
    {
      "displayName": "SØR",
      "id": "sor-74806d",
      "locationSet": {"include": ["de"]},
      "tags": {
        "brand": "SØR",
        "brand:wikidata": "Q108000180",
        "name": "SØR",
        "shop": "clothes"
      }
    },
    {
      "displayName": "Spanx",
      "id": "spanx-0a21d9",
      "locationSet": {"include": ["us"]},
      "tags": {
        "brand": "Spanx",
        "brand:wikidata": "Q1932886",
        "brand:wikipedia": "en:Spanx",
        "clothes": "underwear",
        "name": "Spanx",
        "shop": "clothes"
      }
    },
    {
      "displayName": "Springfield",
      "id": "springfield-3937bd",
      "locationSet": {"include": ["001"]},
      "tags": {
        "brand": "Springfield",
        "brand:wikidata": "Q958209",
        "brand:wikipedia": "es:Springfield (cadena de tiendas)",
        "name": "Springfield",
        "shop": "clothes"
      }
    },
    {
      "displayName": "Stefanel",
      "id": "stefanel-b6b3bf",
      "locationSet": {
        "include": ["at", "de", "fr", "it"]
      },
      "tags": {
        "brand": "Stefanel",
        "brand:wikidata": "Q2338087",
        "brand:wikipedia": "ro:Stefanel (companie)",
        "name": "Stefanel",
        "shop": "clothes"
      }
    },
    {
      "displayName": "Stella McCartney",
      "id": "stellamccartney-3937bd",
      "locationSet": {"include": ["001"]},
      "tags": {
        "brand": "Stella McCartney",
        "brand:wikidata": "Q28940614",
        "clothes": "women",
        "name": "Stella McCartney",
        "shop": "clothes"
      }
    },
    {
      "displayName": "Steps",
      "id": "steps-91c4cd",
      "locationSet": {"include": ["nl"]},
      "tags": {
        "brand": "Steps",
        "name": "Steps",
        "shop": "clothes"
      }
    },
    {
      "displayName": "Stitches",
      "id": "stitches-9e1367",
      "locationSet": {"include": ["ca"]},
      "tags": {
        "brand": "Stitches",
        "brand:wikidata": "Q7617652",
        "brand:wikipedia": "en:Stitches (store)",
        "name": "Stitches",
        "shop": "clothes"
      }
    },
    {
      "displayName": "Stradivarius",
      "id": "stradivarius-3937bd",
      "locationSet": {"include": ["001"]},
      "tags": {
        "brand": "Stradivarius",
        "brand:wikidata": "Q3322945",
        "brand:wikipedia": "en:Stradivarius (clothing brand)",
        "name": "Stradivarius",
        "shop": "clothes"
      }
    },
    {
      "displayName": "Street One",
      "id": "streetone-1c3d1b",
      "locationSet": {
        "include": [
          "at",
          "be",
          "ch",
          "de",
          "dk",
          "nl"
        ]
      },
      "tags": {
        "brand": "Street One",
        "brand:wikidata": "Q61997265",
        "name": "Street One",
        "shop": "clothes"
      }
    },
    {
      "displayName": "Suburbia",
      "id": "suburbia-c4029f",
      "locationSet": {"include": ["mx"]},
      "tags": {
        "brand": "Suburbia",
        "brand:wikidata": "Q6134992",
        "brand:wikipedia": "en:Suburbia (department store)",
        "name": "Suburbia",
        "shop": "clothes"
      }
    },
    {
      "displayName": "Sud Express",
      "id": "sudexpress-4a3e29",
      "locationSet": {"include": ["fr"]},
      "tags": {
        "brand": "Sud Express",
        "brand:wikidata": "Q104826254",
        "clothes": "women",
        "name": "Sud Express",
        "shop": "clothes"
      }
    },
    {
      "displayName": "Sugar",
      "id": "sugar-4a3e29",
      "locationSet": {"include": ["fr"]},
      "tags": {
        "brand": "Sugar",
        "brand:wikidata": "Q105280908",
        "clothes": "women",
        "name": "Sugar",
        "shop": "clothes"
      }
    },
    {
      "displayName": "Superdry",
      "id": "superdry-3937bd",
      "locationSet": {"include": ["001"]},
      "tags": {
        "brand": "Superdry",
        "brand:wikidata": "Q1684445",
        "brand:wikipedia": "en:Superdry",
        "name": "Superdry",
        "shop": "clothes"
      }
    },
    {
      "displayName": "Suzy Shier",
      "id": "suzyshier-9e1367",
      "locationSet": {"include": ["ca"]},
      "tags": {
        "brand": "Suzy Shier",
        "brand:wikidata": "Q65464976",
        "clothes": "women",
        "name": "Suzy Shier",
        "shop": "clothes"
      }
    },
    {
      "displayName": "T.M.Lewin",
      "id": "tmlewin-7b1694",
      "locationSet": {"include": ["gb"]},
      "tags": {
        "brand": "T.M.Lewin",
        "brand:wikidata": "Q16933755",
        "brand:wikipedia": "en:T. M. Lewin",
        "name": "T.M.Lewin",
        "shop": "clothes"
      }
    },
    {
      "displayName": "Takko",
      "id": "takko-475eda",
      "locationSet": {
        "include": [
          "at",
          "cz",
          "de",
          "hu",
          "nl",
          "sk"
        ]
      },
      "matchNames": ["takko fashion"],
      "tags": {
        "brand": "Takko",
        "brand:wikidata": "Q1371302",
        "brand:wikipedia": "de:Takko",
        "name": "Takko",
        "shop": "clothes"
      }
    },
    {
      "displayName": "Talbots",
      "id": "talbots-0615dc",
      "locationSet": {"include": ["ca", "us"]},
      "tags": {
        "brand": "Talbots",
        "brand:wikidata": "Q7679064",
        "brand:wikipedia": "en:Talbots",
        "name": "Talbots",
        "shop": "clothes"
      }
    },
    {
      "displayName": "Tally Weijl",
      "id": "tallyweijl-3937bd",
      "locationSet": {"include": ["001"]},
      "tags": {
        "brand": "Tally Weijl",
        "brand:wikidata": "Q689695",
        "brand:wikipedia": "en:Tally Weijl",
        "name": "Tally Weijl",
        "shop": "clothes"
      }
    },
    {
      "displayName": "Tamrex",
      "id": "tamrex-6c0c6e",
      "locationSet": {"include": ["ee", "lv"]},
      "tags": {
        "brand": "Tamrex",
        "clothes": "workwear",
        "name": "Tamrex",
        "operator": "SIA Tamrex",
        "shop": "clothes"
      }
    },
    {
      "displayName": "Tape à l'Œil",
      "id": "tapealoeil-3937bd",
      "locationSet": {"include": ["001"]},
      "tags": {
        "brand": "Tape à l'Œil",
        "brand:wikidata": "Q30749175",
        "brand:wikipedia": "fr:Tape à l'œil",
        "clothes": "children",
        "name": "Tape à l'Œil",
        "shop": "clothes"
      }
    },
    {
      "displayName": "Tartine et Chocolat",
      "id": "tartineetchocolat-3937bd",
      "locationSet": {"include": ["001"]},
      "tags": {
        "brand": "Tartine et Chocolat",
        "brand:wikidata": "Q3515868",
        "brand:wikipedia": "fr:Tartine et Chocolat",
        "clothes": "children",
        "name": "Tartine et Chocolat",
        "shop": "clothes"
      }
    },
    {
      "displayName": "Tati",
      "id": "tati-72a3d7",
      "locationSet": {"include": ["dz", "fr"]},
      "tags": {
        "brand": "Tati",
        "brand:wikidata": "Q3516026",
        "brand:wikipedia": "fr:Tati (entreprise)",
        "name": "Tati",
        "shop": "clothes"
      }
    },
    {
      "displayName": "Ted Baker",
      "id": "tedbaker-3937bd",
      "locationSet": {"include": ["001"]},
      "tags": {
        "brand": "Ted Baker",
        "brand:wikidata": "Q2913458",
        "brand:wikipedia": "en:Ted Baker",
        "name": "Ted Baker",
        "shop": "clothes"
      }
    },
    {
      "displayName": "Terranova",
      "id": "terranova-3937bd",
      "locationSet": {"include": ["001"]},
      "tags": {
        "brand": "Terranova",
        "brand:wikidata": "Q93585264",
        "name": "Terranova",
        "shop": "clothes"
      }
    },
    {
      "displayName": "terStal",
      "id": "terstal-91c4cd",
      "locationSet": {"include": ["nl"]},
      "tags": {
        "brand": "terStal",
        "name": "terStal",
        "shop": "clothes"
      }
    },
    {
      "displayName": "Tezenis",
      "id": "tezenis-3937bd",
      "locationSet": {"include": ["001"]},
      "tags": {
        "brand": "Tezenis",
        "brand:wikidata": "Q28056374",
        "brand:wikipedia": "ru:Tezenis",
        "name": "Tezenis",
        "shop": "clothes"
      }
    },
    {
      "displayName": "The Children's Place",
      "id": "thechildrensplace-0615dc",
      "locationSet": {"include": ["ca", "us"]},
      "tags": {
        "alt_name": "Children's Place",
        "brand": "The Children's Place",
        "brand:wikidata": "Q3520257",
        "brand:wikipedia": "en:The Children's Place",
        "name": "The Children's Place",
        "shop": "clothes"
      }
    },
    {
      "displayName": "The Kooples",
      "id": "thekooples-49a2d8",
      "locationSet": {
        "include": ["de", "fr", "gb"]
      },
      "tags": {
        "brand": "The Kooples",
        "brand:wikidata": "Q3521493",
        "brand:wikipedia": "fr:The Kooples",
        "name": "The Kooples",
        "shop": "clothes"
      }
    },
    {
      "displayName": "The North Face",
      "id": "thenorthface-3937bd",
      "locationSet": {"include": ["001"]},
      "matchTags": ["shop/outdoor"],
      "tags": {
        "brand": "The North Face",
        "brand:wikidata": "Q152784",
        "brand:wikipedia": "en:The North Face",
        "clothes": "outdoor",
        "name": "The North Face",
        "shop": "clothes"
      }
    },
    {
      "displayName": "The Sting",
      "id": "thesting-f7ce4c",
      "locationSet": {
        "include": ["be", "de", "gb", "nl"]
      },
      "tags": {
        "brand": "The Sting",
        "brand:wikidata": "Q2518794",
        "brand:wikipedia": "nl:The Sting Companies",
        "name": "The Sting",
        "shop": "clothes"
      }
    },
    {
      "displayName": "The Webster",
      "id": "thewebster-0615dc",
      "locationSet": {"include": ["ca", "us"]},
      "tags": {
        "brand": "The Webster",
        "brand:wikidata": "Q21178938",
        "brand:wikipedia": "en:The Webster",
        "name": "The Webster",
        "shop": "clothes"
      }
    },
    {
      "displayName": "Thom Browne",
      "id": "thombrowne-3937bd",
      "locationSet": {"include": ["001"]},
      "tags": {
        "brand": "Thom Browne",
        "brand:wikidata": "Q3524805",
        "brand:wikipedia": "en:Thom Browne",
        "name": "Thom Browne",
        "shop": "clothes"
      }
    },
    {
      "displayName": "Thyme Maternity",
      "id": "thymematernity-9e1367",
      "locationSet": {"include": ["ca"]},
      "tags": {
        "brand": "Thyme Maternity",
        "brand:wikidata": "Q17033572",
        "brand:wikipedia": "en:Thyme Maternity",
        "clothes": "maternity",
        "name": "Thyme Maternity",
        "shop": "clothes"
      }
    },
    {
      "displayName": "Tillys",
      "id": "tillys-0a21d9",
      "locationSet": {"include": ["us"]},
      "tags": {
        "brand": "Tillys",
        "brand:wikidata": "Q7802889",
        "brand:wikipedia": "en:Tillys",
        "clothes": "children;men;women",
        "name": "Tillys",
        "shop": "clothes"
      }
    },
    {
      "displayName": "Timberland",
      "id": "timberland-3937bd",
      "locationSet": {"include": ["001"]},
      "tags": {
        "brand": "Timberland",
        "brand:wikidata": "Q1539185",
        "brand:wikipedia": "en:The Timberland Company",
        "name": "Timberland",
        "shop": "clothes"
      }
    },
    {
      "displayName": "Tip Top Tailors",
      "id": "tiptoptailors-9e1367",
      "locationSet": {"include": ["ca"]},
      "tags": {
        "brand": "Tip Top Tailors",
        "brand:wikidata": "Q7808781",
        "brand:wikipedia": "en:Tip Top Tailors",
        "clothes": "men",
        "name": "Tip Top Tailors",
        "shop": "clothes"
      }
    },
    {
      "displayName": "Tom Tailor",
      "id": "tomtailor-3937bd",
      "locationSet": {"include": ["001"]},
      "tags": {
        "brand": "Tom Tailor",
        "brand:wikidata": "Q571206",
        "brand:wikipedia": "en:Tom Tailor",
        "name": "Tom Tailor",
        "shop": "clothes"
      }
    },
    {
      "displayName": "Tommy Bahama",
      "id": "tommybahama-0615dc",
      "locationSet": {"include": ["ca", "us"]},
      "tags": {
        "brand": "Tommy Bahama",
        "brand:wikidata": "Q3531299",
        "brand:wikipedia": "en:Tommy Bahama",
        "name": "Tommy Bahama",
        "shop": "clothes"
      }
    },
    {
      "displayName": "Tommy Hilfiger",
      "id": "tommyhilfiger-3937bd",
      "locationSet": {"include": ["001"]},
      "tags": {
        "brand": "Tommy Hilfiger",
        "brand:wikidata": "Q634881",
        "brand:wikipedia": "en:Tommy Hilfiger (company)",
        "name": "Tommy Hilfiger",
        "shop": "clothes"
      }
    },
    {
      "displayName": "Top Secret",
      "id": "topsecret-77286c",
      "locationSet": {
        "include": ["fr", "pl", "ru"]
      },
      "tags": {
        "brand": "Top Secret",
        "name": "Top Secret",
        "shop": "clothes"
      }
    },
    {
      "displayName": "Topman",
      "id": "topman-3937bd",
      "locationSet": {"include": ["001"]},
      "tags": {
        "brand": "Topman",
        "brand:wikidata": "Q1090880",
        "brand:wikipedia": "en:Topman",
        "clothes": "men",
        "name": "Topman",
        "shop": "clothes"
      }
    },
    {
      "displayName": "Topshop",
      "id": "topshop-3937bd",
      "locationSet": {"include": ["001"]},
      "tags": {
        "brand": "Topshop",
        "brand:wikidata": "Q1893576",
        "brand:wikipedia": "en:Topshop",
        "clothes": "women",
        "name": "Topshop",
        "shop": "clothes"
      }
    },
    {
      "displayName": "Torrid",
      "id": "torrid-0a21d9",
      "locationSet": {"include": ["us"]},
      "tags": {
        "brand": "Torrid",
        "brand:wikidata": "Q7827120",
        "brand:wikipedia": "en:Torrid (clothing retailer)",
        "name": "Torrid",
        "shop": "clothes"
      }
    },
    {
      "displayName": "Tory Burch",
      "id": "toryburch-0a21d9",
      "locationSet": {"include": ["us"]},
      "tags": {
        "brand": "Tory Burch",
        "brand:wikidata": "Q19988222",
        "brand:wikipedia": "en:Tory Burch LLC",
        "name": "Tory Burch",
        "shop": "clothes"
      }
    },
    {
      "displayName": "tredy",
      "id": "tredy-74806d",
      "locationSet": {"include": ["de"]},
      "tags": {
        "brand": "tredy",
        "brand:wikidata": "Q43202970",
        "brand:wikipedia": "de:Tredy",
        "name": "tredy",
        "shop": "clothes"
      }
    },
    {
      "displayName": "Trigema",
      "id": "trigema-74806d",
      "locationSet": {"include": ["de"]},
      "tags": {
        "brand": "Trigema",
        "brand:wikidata": "Q1730724",
        "brand:wikipedia": "de:Trigema",
        "name": "Trigema",
        "shop": "clothes"
      }
    },
    {
      "displayName": "Triumph",
      "id": "triumph-3937bd",
      "locationSet": {"include": ["001"]},
      "tags": {
        "brand": "Triumph",
        "brand:wikidata": "Q671216",
        "brand:wikipedia": "en:Triumph International",
        "name": "Triumph",
        "shop": "clothes"
      }
    },
    {
      "displayName": "True Religion",
      "id": "truereligion-99b1ed",
      "locationSet": {
        "include": ["ca", "mx", "uk", "us"]
      },
      "tags": {
        "brand": "True Religion",
        "brand:wikidata": "Q2456205",
        "brand:wikipedia": "en:True Religion (clothing brand)",
        "clothes": "denim",
        "name": "True Religion",
        "shop": "clothes"
      }
    },
    {
      "displayName": "Truworths",
      "id": "truworths-bd328b",
      "locationSet": {"include": ["za"]},
      "tags": {
        "brand": "Truworths",
        "brand:wikidata": "Q24233998",
        "brand:wikipedia": "en:Truworths",
        "name": "Truworths",
        "shop": "clothes"
      }
    },
    {
      "displayName": "Ulla Popken",
      "id": "ullapopken-db652c",
      "locationSet": {
        "include": [
          "at",
          "be",
          "ch",
          "de",
          "fr",
          "nl"
        ]
      },
      "tags": {
        "brand": "Ulla Popken",
        "brand:wikidata": "Q2475146",
        "brand:wikipedia": "en:Ulla Popken",
        "name": "Ulla Popken",
        "shop": "clothes"
      }
    },
    {
      "displayName": "Un Jour Ailleurs",
      "id": "unjourailleurs-4a3e29",
      "locationSet": {"include": ["fr"]},
      "tags": {
        "brand": "Un Jour Ailleurs",
        "brand:wikidata": "Q105106211",
        "name": "Un Jour Ailleurs",
        "shop": "clothes"
      }
    },
    {
      "displayName": "Under Armour",
      "id": "underarmour-3937bd",
      "locationSet": {"include": ["001"]},
      "matchNames": ["under armor"],
      "tags": {
        "brand": "Under Armour",
        "brand:wikidata": "Q2031485",
        "brand:wikipedia": "en:Under Armour",
        "clothes": "men;women",
        "name": "Under Armour",
        "shop": "clothes"
      }
    },
    {
      "displayName": "Undiz",
      "id": "undiz-f30927",
      "locationSet": {
        "include": [
          "ae",
          "ch",
          "es",
          "fr",
          "gf",
          "gp",
          "lb",
          "ma",
          "mq",
          "nc",
          "pf",
          "qa",
          "re",
          "sa",
          "za"
        ]
      },
      "tags": {
        "brand": "Undiz",
        "brand:wikidata": "Q105306275",
        "clothes": "underwear",
        "name": "Undiz",
        "shop": "clothes"
      }
    },
    {
      "displayName": "Uniqlo",
      "id": "uniqlo-3937bd",
      "locationSet": {"include": ["001"]},
      "tags": {
        "brand": "Uniqlo",
        "brand:wikidata": "Q26070",
        "brand:wikipedia": "en:Uniqlo",
        "name": "Uniqlo",
        "shop": "clothes"
      }
    },
    {
      "displayName": "United Colors of Benetton",
      "id": "unitedcolorsofbenetton-3937bd",
      "locationSet": {"include": ["001"]},
      "tags": {
        "brand": "United Colors of Benetton",
        "brand:wikidata": "Q817139",
        "brand:wikipedia": "en:Benetton Group",
        "name": "United Colors of Benetton",
        "shop": "clothes",
        "short_name": "Benetton"
      }
    },
    {
      "displayName": "UNTUCKit",
      "id": "untuckit-0615dc",
      "locationSet": {"include": ["ca", "us"]},
      "tags": {
        "brand": "UNTUCKit",
        "brand:wikidata": "Q28207006",
        "brand:wikipedia": "en:Untuckit",
        "name": "UNTUCKit",
        "shop": "clothes"
      }
    },
    {
      "displayName": "Urban Outfitters",
      "id": "urbanoutfitters-3937bd",
      "locationSet": {"include": ["001"]},
      "tags": {
        "brand": "Urban Outfitters",
        "brand:wikidata": "Q3552193",
        "brand:wikipedia": "en:Urban Outfitters",
        "name": "Urban Outfitters",
        "shop": "clothes"
      }
    },
    {
      "displayName": "Urban Planet",
      "id": "urbanplanet-9e1367",
      "locationSet": {"include": ["ca"]},
      "tags": {
        "brand": "Urban Planet",
        "name": "Urban Planet",
        "shop": "clothes"
      }
    },
    {
      "displayName": "USC",
      "id": "usc-94f7c8",
      "locationSet": {"include": ["gb", "ie"]},
      "tags": {
        "brand": "USC",
        "brand:wikidata": "Q7866331",
        "brand:wikipedia": "en:USC (clothing retailer)",
        "name": "USC",
        "shop": "clothes"
      }
    },
    {
      "displayName": "V.I.M.",
      "id": "vim-0a21d9",
      "locationSet": {"include": ["us"]},
      "tags": {
        "brand": "V.I.M.",
        "brand:wikidata": "Q71042495",
        "clothes": "children;men;women",
        "name": "V.I.M.",
        "shop": "clothes"
      }
    },
    {
      "displayName": "Valentino",
      "id": "valentino-3937bd",
      "locationSet": {"include": ["001"]},
      "tags": {
        "brand": "Valentino",
        "brand:wikidata": "Q649646",
        "brand:wikipedia": "en:Valentino (fashion house)",
        "name": "Valentino",
        "shop": "clothes"
      }
    },
    {
      "displayName": "Van Heusen",
      "id": "vanheusen-3937bd",
      "locationSet": {"include": ["001"]},
      "tags": {
        "brand": "Van Heusen",
        "brand:wikidata": "Q7913397",
        "brand:wikipedia": "en:Van Heusen",
        "clothes": "men",
        "name": "Van Heusen",
        "shop": "clothes"
      }
    },
    {
      "displayName": "van Laack",
      "id": "vanlaack-74806d",
      "locationSet": {"include": ["de"]},
      "tags": {
        "brand": "van Laack",
        "brand:wikidata": "Q871242",
        "brand:wikipedia": "de:Van Laack",
        "name": "van Laack",
        "shop": "clothes"
      }
    },
    {
      "displayName": "Veritas",
      "id": "veritas-4b0b1d",
      "locationSet": {"include": ["be", "lu"]},
      "tags": {
        "brand": "Veritas",
        "brand:wikidata": "Q56239194",
        "brand:wikipedia": "nl:Veritas (winkel)",
        "shop": "clothes"
      }
    },
    {
      "displayName": "Vero Moda",
      "id": "veromoda-3937bd",
      "locationSet": {"include": ["001"]},
      "tags": {
        "brand": "Vero Moda",
        "brand:wikidata": "Q640418",
        "brand:wikipedia": "da:Vero Moda",
        "clothes": "women",
        "name": "Vero Moda",
        "shop": "clothes"
      }
    },
    {
      "displayName": "Versace",
      "id": "versace-3937bd",
      "locationSet": {"include": ["001"]},
      "tags": {
        "brand": "Versace",
        "brand:wikidata": "Q696376",
        "brand:wikipedia": "en:Versace",
        "name": "Versace",
        "shop": "clothes"
      }
    },
    {
      "displayName": "Vertbaudet",
      "id": "vertbaudet-3937bd",
      "locationSet": {"include": ["001"]},
      "tags": {
        "brand": "Vertbaudet",
        "brand:wikidata": "Q2518521",
        "brand:wikipedia": "fr:Vertbaudet",
        "clothes": "children",
        "name": "Vertbaudet",
        "shop": "clothes"
      }
    },
    {
      "displayName": "Vicomte A",
      "id": "vicomtea-4a3e29",
      "locationSet": {"include": ["fr"]},
      "tags": {
        "brand": "Vicomte A",
        "brand:wikidata": "Q3556972",
        "brand:wikipedia": "fr:Vicomte A",
        "name": "Vicomte A",
        "shop": "clothes"
      }
    },
    {
      "displayName": "Victoria's Secret",
      "id": "victoriassecret-3937bd",
      "locationSet": {"include": ["001"]},
      "tags": {
        "brand": "Victoria's Secret",
        "brand:wikidata": "Q332477",
        "brand:wikipedia": "en:Victoria's Secret",
        "clothes": "underwear;women",
        "name": "Victoria's Secret",
        "shop": "clothes"
      }
    },
    {
      "displayName": "Vilebrequin",
      "id": "vilebrequin-d0cb12",
      "locationSet": {"include": ["fr", "it"]},
      "tags": {
        "brand": "Vilebrequin",
        "brand:wikidata": "Q3558391",
        "brand:wikipedia": "en:Vilebrequin",
        "clothes": "swimwear",
        "name": "Vilebrequin",
        "shop": "clothes"
      }
    },
    {
      "displayName": "VINCE.",
      "id": "vince-0a21d9",
      "locationSet": {"include": ["us"]},
      "tags": {
        "brand": "VINCE.",
        "brand:wikidata": "Q7907025",
        "brand:wikipedia": "en:VINCE.",
        "name": "VINCE.",
        "shop": "clothes"
      }
    },
    {
      "displayName": "Vineyard Vines",
      "id": "vineyardvines-0a21d9",
      "locationSet": {"include": ["us"]},
      "tags": {
        "brand": "Vineyard Vines",
        "brand:wikidata": "Q7932495",
        "brand:wikipedia": "en:Vineyard Vines",
        "name": "Vineyard Vines",
        "shop": "clothes"
      }
    },
    {
      "displayName": "Volcom",
      "id": "volcom-3937bd",
      "locationSet": {"include": ["001"]},
      "tags": {
        "brand": "Volcom",
        "brand:wikidata": "Q2021416",
        "brand:wikipedia": "en:Volcom",
        "name": "Volcom",
        "shop": "clothes"
      }
    },
    {
      "displayName": "Wacoal",
      "id": "wacoal-3937bd",
      "locationSet": {"include": ["001"]},
      "tags": {
        "brand": "Wacoal",
        "brand:wikidata": "Q909522",
        "brand:wikipedia": "en:Wacoal",
        "clothes": "underwear",
        "name": "Wacoal",
        "shop": "clothes"
      }
    },
    {
      "displayName": "Walbusch",
      "id": "walbusch-74806d",
      "locationSet": {"include": ["de"]},
      "tags": {
        "brand": "Walbusch",
        "brand:wikidata": "Q2540964",
        "brand:wikipedia": "de:Walbusch Walter Busch",
        "name": "Walbusch",
        "shop": "clothes"
      }
    },
    {
      "displayName": "Wallis",
      "id": "wallis-94f7c8",
      "locationSet": {"include": ["gb", "ie"]},
      "tags": {
        "brand": "Wallis",
        "brand:wikidata": "Q7963123",
        "brand:wikipedia": "en:Wallis (retailer)",
        "name": "Wallis",
        "shop": "clothes"
      }
    },
    {
      "displayName": "Warehouse",
      "id": "warehouse-7b1694",
      "locationSet": {"include": ["gb"]},
      "tags": {
        "brand": "Warehouse",
        "brand:wikidata": "Q28135370",
        "brand:wikipedia": "en:Warehouse (clothing)",
        "name": "Warehouse",
        "shop": "clothes"
      }
    },
    {
      "displayName": "WE",
      "id": "we-1dbf87",
      "locationSet": {
        "include": ["be", "ch", "de", "nl"]
      },
      "matchNames": ["we fashion"],
      "tags": {
        "brand": "WE",
        "brand:wikidata": "Q1987861",
        "brand:wikipedia": "en:WE (clothing)",
        "name": "WE",
        "shop": "clothes"
      }
    },
    {
      "displayName": "Weekend Max Mara",
      "id": "weekendmaxmara-3937bd",
      "locationSet": {"include": ["001"]},
      "tags": {
        "brand": "Weekend Max Mara",
        "brand:wikidata": "Q1151774",
        "brand:wikipedia": "en:Max Mara",
        "clothes": "women",
        "name": "Weekend Max Mara",
        "shop": "clothes"
      }
    },
    {
      "displayName": "WEGO",
      "id": "wego-85f881",
      "locationSet": {"include": ["jp"]},
      "tags": {
        "brand": "WEGO",
        "brand:en": "WEGO",
        "brand:ja": "ウィゴー",
        "brand:wikidata": "Q17193890",
        "brand:wikipedia": "ja:ウィゴー",
        "clothes": "men;women",
        "name": "WEGO",
        "name:en": "WEGO",
        "name:ja": "ウィゴー",
        "shop": "clothes"
      }
    },
    {
      "displayName": "Weird Fish",
      "id": "weirdfish-7b1694",
      "locationSet": {"include": ["gb"]},
      "tags": {
        "brand": "Weird Fish",
        "brand:wikidata": "Q19903788",
        "brand:wikipedia": "en:Weird Fish",
        "clothes": "children;men;women",
        "name": "Weird Fish",
        "shop": "clothes"
      }
    },
    {
      "displayName": "Wellensteyn",
      "id": "wellensteyn-74806d",
      "locationSet": {"include": ["de"]},
      "tags": {
        "brand": "Wellensteyn",
        "brand:wikidata": "Q62610375",
        "brand:wikipedia": "de:Wellensteyn",
        "name": "Wellensteyn",
        "shop": "clothes"
      }
    },
    {
      "displayName": "West 49",
      "id": "west49-9e1367",
      "locationSet": {"include": ["ca"]},
      "tags": {
        "brand": "West 49",
        "brand:wikidata": "Q7984218",
        "brand:wikipedia": "en:West 49",
        "name": "West 49",
        "shop": "clothes"
      }
    },
    {
      "displayName": "WheelUp",
      "id": "wheelup-d72191",
      "locationSet": {"include": ["it"]},
      "matchTags": ["shop/motorcycle"],
      "tags": {
        "brand": "WheelUp",
        "brand:wikidata": "Q96141546",
        "clothes": "motorcycle",
        "name": "WheelUp",
        "shop": "clothes"
      }
    },
    {
      "displayName": "White House Black Market",
      "id": "whitehouseblackmarket-0615dc",
      "locationSet": {"include": ["ca", "us"]},
      "matchNames": [
        "white house | black market"
      ],
      "tags": {
        "brand": "White House Black Market",
        "brand:wikidata": "Q7994858",
        "brand:wikipedia": "en:White House Black Market",
        "name": "White House Black Market",
        "shop": "clothes"
      }
    },
    {
      "displayName": "White Stuff",
      "id": "whitestuff-98a4ed",
      "locationSet": {
        "include": ["de", "dk", "gb", "gg"]
      },
      "tags": {
        "brand": "White Stuff",
        "brand:wikidata": "Q7995442",
        "brand:wikipedia": "en:White Stuff Clothing",
        "name": "White Stuff",
        "shop": "clothes"
      }
    },
    {
      "displayName": "Wibra",
      "id": "wibra-5eeeb4",
      "locationSet": {"include": ["be", "nl"]},
      "tags": {
        "brand": "Wibra",
        "brand:wikidata": "Q943405",
        "brand:wikipedia": "en:Wibra",
        "name": "Wibra",
        "shop": "clothes"
      }
    },
    {
      "displayName": "Wilsons Leather",
      "id": "wilsonsleather-0615dc",
      "locationSet": {"include": ["ca", "us"]},
      "tags": {
        "brand": "Wilsons Leather",
        "brand:wikidata": "Q8023296",
        "brand:wikipedia": "en:Wilsons Leather",
        "clothes": "men;women",
        "name": "Wilsons Leather",
        "shop": "clothes"
      }
    },
    {
      "displayName": "Windsor",
      "id": "windsor-0a21d9",
      "locationSet": {"include": ["us"]},
      "tags": {
        "brand": "Windsor",
        "brand:wikidata": "Q72981668",
        "clothes": "women",
        "name": "Windsor",
        "shop": "clothes"
      }
    },
    {
      "displayName": "Winners",
      "id": "winners-2047be",
      "locationSet": {"include": ["ca", "es"]},
      "tags": {
        "brand": "Winners",
        "brand:wikidata": "Q845257",
        "brand:wikipedia": "en:Winners",
        "name": "Winners",
        "shop": "clothes"
      }
    },
    {
      "displayName": "Witchery",
      "id": "witchery-392c8b",
      "locationSet": {"include": ["au"]},
      "tags": {
        "brand": "Witchery",
        "brand:wikidata": "Q8027909",
        "brand:wikipedia": "en:Witchery (company)",
        "name": "Witchery",
        "shop": "clothes"
      }
    },
    {
      "displayName": "Witt Weiden",
      "id": "wittweiden-74806d",
      "locationSet": {"include": ["de"]},
      "tags": {
        "brand": "Witt Weiden",
        "brand:wikidata": "Q542322",
        "brand:wikipedia": "de:Witt (Versandhandel)",
        "name": "Witt Weiden",
        "shop": "clothes"
      }
    },
    {
      "displayName": "Wöhrl",
      "id": "wohrl-74806d",
      "locationSet": {"include": ["de"]},
      "tags": {
        "brand": "Wöhrl",
        "brand:wikidata": "Q2174154",
        "brand:wikipedia": "de:Rudolf Wöhrl SE",
        "name": "Wöhrl",
        "shop": "clothes"
      }
    },
    {
      "displayName": "Wolford",
      "id": "wolford-13402e",
      "locationSet": {
        "include": [
          "at",
          "de",
          "fr",
          "gb",
          "it",
          "nl"
        ]
      },
      "tags": {
        "brand": "Wolford",
        "brand:wikidata": "Q431607",
        "brand:wikipedia": "en:Wolford",
        "name": "Wolford",
        "shop": "clothes"
      }
    },
    {
      "displayName": "Women'secret",
      "id": "womensecret-3937bd",
      "locationSet": {"include": ["001"]},
      "matchNames": ["women's secret"],
      "tags": {
        "brand": "Women'secret",
        "brand:wikidata": "Q16648226",
        "brand:wikipedia": "es:Women'secret",
        "clothes": "underwear;women",
        "name": "Women'secret",
        "shop": "clothes"
      }
    },
    {
      "displayName": "Woolworths",
      "id": "woolworths-bd328b",
      "locationSet": {"include": ["za"]},
      "tags": {
        "brand": "Woolworths",
        "brand:wikidata": "Q8033997",
        "brand:wikipedia": "en:Woolworths Holdings Limited",
        "name": "Woolworths",
        "shop": "clothes"
      }
    },
    {
      "displayName": "XIOS",
      "id": "xios-0a21d9",
      "locationSet": {"include": ["us"]},
      "tags": {
        "brand": "XIOS",
        "brand:wikidata": "Q66149584",
        "clothes": "men",
        "name": "XIOS",
        "shop": "clothes"
      }
    },
    {
      "displayName": "XXI Forever",
      "id": "xxiforever-0a21d9",
      "locationSet": {"include": ["us"]},
      "tags": {
        "brand": "Forever 21",
        "brand:wikidata": "Q1060537",
        "brand:wikipedia": "en:Forever 21",
        "name": "XXI Forever",
        "shop": "clothes"
      }
    },
    {
      "displayName": "Yamamay",
      "id": "yamamay-8f2dbd",
      "locationSet": {"include": ["es", "it"]},
      "tags": {
        "brand": "Yamamay",
        "brand:wikidata": "Q2599214",
        "brand:wikipedia": "it:Yamamay",
        "name": "Yamamay",
        "shop": "clothes"
      }
    },
    {
      "displayName": "Yours Clothing",
      "id": "yoursclothing-811b8c",
      "locationSet": {
        "include": ["de", "gb", "gg", "ie"]
      },
      "tags": {
        "brand": "Yours Clothing",
        "brand:wikidata": "Q84163322",
        "clothes": "women",
        "name": "Yours Clothing",
        "shop": "clothes"
      }
    },
    {
      "displayName": "Z",
      "id": "z-4a3e29",
      "locationSet": {"include": ["fr"]},
      "tags": {
        "brand": "Z",
        "clothes": "babies;children",
        "name": "Z",
        "shop": "clothes"
      }
    },
    {
      "displayName": "Zadig & Voltaire",
      "id": "zadigandvoltaire-49a2d8",
      "locationSet": {
        "include": ["de", "fr", "gb", "us"]
      },
      "tags": {
        "brand": "Zadig & Voltaire",
        "brand:wikidata": "Q3574548",
        "brand:wikipedia": "fr:Zadig & Voltaire",
        "name": "Zadig & Voltaire",
        "shop": "clothes"
      }
    },
    {
      "displayName": "Zara",
      "id": "zara-3937bd",
      "locationSet": {"include": ["001"]},
      "tags": {
        "brand": "Zara",
        "brand:wikidata": "Q147662",
        "brand:wikipedia": "en:Zara (retailer)",
        "name": "Zara",
        "shop": "clothes"
      }
    },
    {
      "displayName": "Zarina",
      "id": "zarina-54fe8d",
      "locationSet": {
        "include": ["am", "by", "kz", "ru"]
      },
      "tags": {
        "brand": "Zarina",
        "brand:wikidata": "Q147662",
        "brand:wikipedia": "en:Zara (retailer)",
        "clothes": "women",
        "name": "Zarina",
        "shop": "clothes"
      }
    },
    {
      "displayName": "Zebra",
      "id": "zebra-fed098",
      "locationSet": {"include": ["ch"]},
      "tags": {
        "brand": "Zebra",
        "brand:wikidata": "Q99692008",
        "brand:wikipedia": "de:Zebra Fashion",
        "name": "Zebra",
        "shop": "clothes"
      }
    },
    {
      "displayName": "Zeeman",
      "id": "zeeman-4c46c3",
      "locationSet": {
        "include": ["be", "de", "fr", "lu", "nl"]
      },
      "tags": {
        "brand": "Zeeman",
        "brand:wikidata": "Q184399",
        "brand:wikipedia": "en:Zeeman (store)",
        "name": "Zeeman",
        "shop": "clothes"
      }
    },
    {
      "displayName": "zero",
      "id": "zero-9393a9",
      "locationSet": {
        "include": ["at", "ch", "de"]
      },
      "tags": {
        "brand": "zero",
        "brand:wikidata": "Q191896",
        "brand:wikipedia": "de:Zero (Unternehmen)",
        "clothes": "women",
        "name": "zero",
        "shop": "clothes"
      }
    },
    {
      "displayName": "Zilli",
      "id": "zilli-3937bd",
      "locationSet": {"include": ["001"]},
      "tags": {
        "brand": "Zilli",
        "brand:wikidata": "Q3575536",
        "brand:wikipedia": "fr:Zilli",
        "name": "Zilli",
        "shop": "clothes"
      }
    },
    {
      "displayName": "Zolla",
      "id": "zolla-7b6907",
      "locationSet": {"include": ["ru"]},
      "tags": {
        "brand": "Zolla",
        "name": "Zolla",
        "shop": "clothes"
      }
    },
    {
      "displayName": "Zumiez",
      "id": "zumiez-0615dc",
      "locationSet": {"include": ["ca", "us"]},
      "tags": {
        "brand": "Zumiez",
        "brand:wikidata": "Q8075252",
        "brand:wikipedia": "en:Zumiez",
        "name": "Zumiez",
        "shop": "clothes"
      }
    },
    {
      "displayName": "Восток-Сервис",
      "id": "589e34-7b6907",
      "locationSet": {"include": ["ru"]},
      "tags": {
        "brand": "Восток-Сервис",
        "name": "Восток-Сервис",
        "shop": "clothes"
      }
    },
    {
      "displayName": "Дефиле",
      "id": "defile-7b6907",
      "locationSet": {"include": ["ru"]},
      "tags": {
        "brand": "Дефиле",
        "brand:en": "Defile",
        "brand:ru": "Дефиле",
        "clothes": "underwear",
        "name": "Дефиле",
        "name:en": "Defile",
        "name:ru": "Дефиле",
        "shop": "clothes"
      }
    },
    {
      "displayName": "Ивановский трикотаж",
      "id": "595f0d-3937bd",
      "locationSet": {"include": ["001"]},
      "tags": {
        "brand": "Ивановский трикотаж",
        "name": "Ивановский трикотаж",
        "shop": "clothes"
      }
    },
    {
      "displayName": "Липненски",
      "id": "183cfe-d0a189",
      "locationSet": {"include": ["bg"]},
      "tags": {
        "brand": "Липненски",
        "name": "Липненски",
        "shop": "clothes"
      }
    },
    {
      "displayName": "Московская ярмарка",
      "id": "ee81af-7b6907",
      "locationSet": {"include": ["ru"]},
      "tags": {
        "brand": "Московская ярмарка",
        "name": "Московская ярмарка",
        "shop": "clothes"
      }
    },
    {
      "displayName": "Планета",
      "id": "cffad2-7b6907",
      "locationSet": {"include": ["ru"]},
      "tags": {
        "brand": "Планета",
        "name": "Планета",
        "shop": "clothes"
      }
    },
    {
      "displayName": "Свiтанак",
      "id": "svitanak-e4d922",
      "locationSet": {"include": ["by"]},
      "tags": {
        "brand": "Свiтанак",
        "brand:by": "Свiтанак",
        "brand:en": "Svitanak",
        "brand:wikidata": "Q65124308",
        "brand:wikipedia": "ru:Свитанак",
        "name": "Свiтанак",
        "name:by": "Свiтанак",
        "name:en": "Svitanak",
        "shop": "clothes"
      }
    },
    {
      "displayName": "Смешные цены",
      "id": "77a693-102c33",
      "locationSet": {"include": ["kz", "ru"]},
      "tags": {
        "brand": "Смешные цены",
        "name": "Смешные цены",
        "shop": "clothes"
      }
    },
    {
      "displayName": "Снежная королева",
      "id": "snezhnayakoroleva-102c33",
      "locationSet": {"include": ["kz", "ru"]},
      "tags": {
        "brand": "Снежная королева",
        "brand:wikidata": "Q4425512",
        "brand:wikipedia": "ru:Снежная королева (сеть магазинов)",
        "name": "Снежная королева",
        "name:en": "Snezhnaya koroleva",
        "name:ru": "Снежная королева",
        "shop": "clothes"
      }
    },
    {
      "displayName": "Стиль",
      "id": "97a0a4-7876f3",
      "locationSet": {"include": ["ru", "ua"]},
      "tags": {
        "brand": "Стиль",
        "name": "Стиль",
        "shop": "clothes"
      }
    },
    {
      "displayName": "Сударь",
      "id": "6bfc79-7b6907",
      "locationSet": {"include": ["ru"]},
      "tags": {
        "brand": "Сударь",
        "name": "Сударь",
        "shop": "clothes"
      }
    },
    {
      "displayName": "ТВОЕ",
      "id": "tvoe-1c3486",
      "locationSet": {
        "include": ["by", "kz", "ru"]
      },
      "tags": {
        "brand": "ТВОЕ",
        "brand:en": "TVOE",
        "brand:wikidata": "Q110034939",
        "brnad:ru": "ТВОЕ",
        "name": "ТВОЕ",
        "name:en": "TVOE",
        "name:ru": "ТВОЕ",
        "shop": "clothes"
      }
    },
    {
      "displayName": "Франческо Маркони",
      "id": "dd4f17-7b6907",
      "locationSet": {"include": ["ru"]},
      "tags": {
        "brand": "Франческо Маркони",
        "name": "Франческо Маркони",
        "shop": "clothes"
      }
    },
    {
      "displayName": "アベイル",
      "id": "avail-85f881",
      "locationSet": {"include": ["jp"]},
      "tags": {
        "brand": "アベイル",
        "brand:en": "Avail",
        "brand:ja": "アベイル",
        "brand:wikidata": "Q11284759",
        "brand:wikipedia": "ja:アベイル",
        "name": "アベイル",
        "name:en": "Avail",
        "name:ja": "アベイル",
        "shop": "clothes"
      }
    },
    {
      "displayName": "エフワン",
      "id": "fone-85f881",
      "locationSet": {"include": ["jp"]},
      "tags": {
        "brand": "エフワン",
        "brand:en": "F-one",
        "brand:ja": "エフワン",
        "brand:wikidata": "Q11290673",
        "brand:wikipedia": "ja:エフワン",
        "name": "エフワン",
        "name:en": "F-one",
        "name:ja": "エフワン",
        "shop": "clothes"
      }
    },
    {
      "displayName": "コナカ",
      "id": "konaka-85f881",
      "locationSet": {"include": ["jp"]},
      "tags": {
        "brand": "コナカ",
        "brand:en": "Konaka",
        "brand:ja": "コナカ",
        "brand:wikidata": "Q11302278",
        "brand:wikipedia": "jp:コナカ",
        "name": "コナカ",
        "name:en": "Konaka",
        "name:ja": "コナカ",
        "shop": "clothes"
      }
    },
    {
      "displayName": "サンキ",
      "id": "sanki-85f881",
      "locationSet": {"include": ["jp"]},
      "matchNames": ["三喜"],
      "tags": {
        "brand": "サンキ",
        "brand:en": "Sanki",
        "brand:ja": "サンキ",
        "brand:wikidata": "Q11354703",
        "brand:wikipedia": "ja:三喜",
        "name": "サンキ",
        "name:en": "Sanki",
        "name:ja": "サンキ",
        "shop": "clothes"
      }
    },
    {
      "displayName": "ジーンズメイト",
      "id": "jeansmate-85f881",
      "locationSet": {"include": ["jp"]},
      "tags": {
        "brand": "ジーンズメイト",
        "brand:en": "Jeans Mate",
        "brand:ja": "ジーンズメイト",
        "brand:wikidata": "Q11311071",
        "brand:wikipedia": "ja:ジーンズメイト",
        "name": "ジーンズメイト",
        "name:en": "Jeans Mate",
        "name:ja": "ジーンズメイト",
        "shop": "clothes"
      }
    },
    {
      "displayName": "しまむら",
      "id": "shimamura-85f881",
      "locationSet": {"include": ["jp"]},
      "tags": {
        "brand": "しまむら",
        "brand:en": "Shimamura",
        "brand:ja": "しまむら",
        "brand:wikidata": "Q7758173",
        "brand:wikipedia": "ja:しまむら",
        "clothes": "women",
        "name": "しまむら",
        "name:en": "Shimamura",
        "name:ja": "しまむら",
        "official_name": "ファッションセンターしまむら",
        "official_name:en": "Fashion Center Shimamura",
        "official_name:ja": "ファッションセンターしまむら",
        "shop": "clothes"
      }
    },
    {
      "displayName": "ショッピングセンターしまむら",
      "id": "dcb0d4-85f881",
      "locationSet": {"include": ["jp"]},
      "tags": {
        "brand": "ショッピングセンターしまむら",
        "brand:ja": "ショッピングセンターしまむら",
        "name": "ショッピングセンターしまむら",
        "name:ja": "ショッピングセンターしまむら",
        "shop": "clothes"
      }
    },
    {
      "displayName": "はるやま",
      "id": "haruyama-85f881",
      "locationSet": {"include": ["jp"]},
      "tags": {
        "brand": "はるやま",
        "brand:en": "Haruyama",
        "brand:ja": "はるやま",
        "brand:wikidata": "Q11275918",
        "brand:wikipedia": "ja:はるやま商事",
        "name": "はるやま",
        "name:en": "Haruyama",
        "name:ja": "はるやま",
        "shop": "clothes"
      }
    },
    {
      "displayName": "マックハウス",
      "id": "machouse-85f881",
      "locationSet": {"include": ["jp"]},
      "tags": {
        "brand": "マックハウス",
        "brand:en": "Mac-House",
        "brand:ja": "マックハウス",
        "brand:wikidata": "Q11340456",
        "brand:wikipedia": "ja:マックハウス",
        "name": "マックハウス",
        "name:en": "Mac-House",
        "name:ja": "マックハウス",
        "shop": "clothes"
      }
    },
    {
      "displayName": "ユニクロ",
      "id": "uniqlo-85f881",
      "locationSet": {"include": ["jp"]},
      "tags": {
        "brand": "ユニクロ",
        "brand:en": "UNIQLO",
        "brand:ja": "ユニクロ",
        "brand:wikidata": "Q26070",
        "brand:wikipedia": "en:Uniqlo",
        "name": "ユニクロ",
        "name:en": "UNIQLO",
        "name:ja": "ユニクロ",
        "shop": "clothes"
      }
    },
    {
      "displayName": "ライトオン",
      "id": "righton-85f881",
      "locationSet": {"include": ["jp"]},
      "tags": {
        "brand": "ライトオン",
        "brand:en": "Right-on",
        "brand:ja": "ライトオン",
        "brand:wikidata": "Q11346416",
        "brand:wikipedia": "ja:ライトオン",
        "name": "ライトオン",
        "name:en": "Right-on",
        "name:ja": "ライトオン",
        "shop": "clothes"
      }
    },
    {
      "displayName": "ワークマン",
      "id": "workman-85f881",
      "locationSet": {"include": ["jp"]},
      "tags": {
        "brand": "ワークマン",
        "brand:en": "Workman",
        "brand:ja": "ワークマン",
        "brand:wikidata": "Q11351660",
        "brand:wikipedia": "ja:ワークマン",
        "name": "ワークマン",
        "name:en": "Workman",
        "name:ja": "ワークマン",
        "shop": "clothes"
      }
    },
    {
      "displayName": "优衣库",
      "id": "uniqlo-88aa58",
      "locationSet": {"include": ["cn"]},
      "tags": {
        "brand": "优衣库",
        "brand:en": "Uniqlo",
        "brand:wikidata": "Q26070",
        "brand:wikipedia": "en:Uniqlo",
        "brand:zh": "优衣库",
        "name": "优衣库",
        "name:en": "Uniqlo",
        "name:zh": "优衣库",
        "shop": "clothes"
      }
    },
    {
      "displayName": "安踏",
      "id": "anta-88aa58",
      "locationSet": {"include": ["cn"]},
      "tags": {
        "brand": "安踏",
        "brand:en": "Anta",
        "brand:wikidata": "Q4653060",
        "brand:wikipedia": "en:Anta Sports",
        "brand:zh": "安踏",
        "name": "安踏",
        "name:en": "Anta",
        "name:zh": "安踏",
        "shop": "clothes"
      }
    },
    {
      "displayName": "李宁",
      "id": "lining-88aa58",
      "locationSet": {"include": ["cn"]},
      "tags": {
        "brand": "李宁",
        "brand:en": "Li-Ning",
        "brand:wikidata": "Q1272525",
        "brand:wikipedia": "en:Li-Ning",
        "brand:zh": "李宁",
        "name": "李宁",
        "name:en": "Li-Ning",
        "name:zh": "李宁",
        "shop": "clothes"
      }
    },
    {
      "displayName": "波司登",
      "id": "bosideng-88aa58",
      "locationSet": {"include": ["cn"]},
      "tags": {
        "brand": "波司登",
        "brand:en": "Bosideng",
        "brand:wikidata": "Q4947278",
        "brand:wikipedia": "en:Bosideng",
        "brand:zh": "波司登",
        "name": "波司登",
        "name:en": "Bosideng",
        "name:zh": "波司登",
        "shop": "clothes"
      }
    },
    {
      "displayName": "洋服の青山",
      "id": "aoyamatailor-85f881",
      "locationSet": {"include": ["jp"]},
      "tags": {
        "brand": "洋服の青山",
        "brand:en": "Aoyama Tailor",
        "brand:ja": "洋服の青山",
        "brand:wikidata": "Q11661241",
        "brand:wikipedia": "ja:青山商事",
        "name": "洋服の青山",
        "name:en": "Aoyama Tailor",
        "name:ja": "洋服の青山",
        "shop": "clothes"
      }
    },
    {
      "displayName": "海澜之家",
      "id": "hla-88aa58",
      "locationSet": {"include": ["cn"]},
      "tags": {
        "brand": "海澜之家",
        "brand:en": "HLA",
        "brand:wikidata": "Q5699411",
        "brand:wikipedia": "zh:海澜之家",
        "brand:zh": "海澜之家",
        "name": "海澜之家",
        "name:en": "HLA",
        "name:zh": "海澜之家",
        "shop": "clothes"
      }
    },
    {
      "displayName": "特步",
      "id": "xtep-88aa58",
      "locationSet": {"include": ["cn"]},
      "tags": {
        "brand": "特步",
        "brand:en": "Xtep",
        "brand:wikidata": "Q4021859",
        "brand:wikipedia": "en:Xtep",
        "brand:zh": "特步",
        "name": "特步",
        "name:en": "Xtep",
        "name:zh": "特步",
        "shop": "clothes"
      }
    }
  ]
}<|MERGE_RESOLUTION|>--- conflicted
+++ resolved
@@ -477,11 +477,7 @@
     },
     {
       "displayName": "Armani Exchange",
-<<<<<<< HEAD
-      "id": "armaniexchange-0a21d9",
-=======
       "id": "armaniexchange-3937bd",
->>>>>>> d5a42e89
       "locationSet": {"include": ["001"]},
       "tags": {
         "brand": "Armani Exchange",
