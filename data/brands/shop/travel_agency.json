{
  "properties": {
    "path": "brands/shop/travel_agency",
    "exclude": {"generic": ["^travel agency$"]}
  },
  "items": [
    {
      "displayName": "ADAC Geschäftsstelle",
      "id": "adacgeschaftsstelle-3ea820",
      "locationSet": {"include": ["de"]},
      "tags": {
        "brand": "ADAC Geschäftsstelle",
        "brand:wikidata": "Q289953",
        "name": "ADAC Geschäftsstelle",
        "shop": "travel_agency"
      }
    },
    {
      "displayName": "Alltours",
      "id": "alltours-3ea820",
      "locationSet": {"include": ["de"]},
      "tags": {
        "brand": "Alltours",
        "brand:wikidata": "Q2649481",
        "name": "Alltours",
        "shop": "travel_agency"
      }
    },
    {
      "displayName": "American Automobile Association",
      "id": "americanautomobileassociation-263985",
      "locationSet": {"include": ["us"]},
      "matchTags": [
        "office/travel_agent",
        "shop/car"
      ],
      "tags": {
        "brand": "American Automobile Association",
        "brand:wikidata": "Q463436",
        "name": "American Automobile Association",
        "shop": "travel_agency",
        "short_name": "AAA"
      }
    },
    {
      "displayName": "Barrhead Travel",
      "id": "barrheadtravel-b1d32b",
      "locationSet": {"include": ["gb"]},
      "tags": {
        "brand": "Barrhead Travel",
        "brand:wikidata": "Q114292485",
        "name": "Barrhead Travel",
        "shop": "travel_agency"
      }
    },
    {
      "displayName": "Čedok",
      "id": "cedok-5b7a02",
      "locationSet": {"include": ["cz", "sk"]},
      "tags": {
        "brand": "Čedok",
        "brand:wikidata": "Q338183",
        "name": "Čedok",
        "shop": "travel_agency"
      }
    },
    {
      "displayName": "Club Med",
      "id": "clubmed-9ff76a",
      "locationSet": {"include": ["fr"]},
      "tags": {
        "brand": "Club Med",
        "brand:wikidata": "Q1076645",
        "name": "Club Med",
        "shop": "travel_agency"
      }
    },
    {
      "displayName": "Coral Travel",
      "id": "coraltravel-45eb20",
      "locationSet": {
        "include": ["pl", "ru", "ua"]
      },
      "tags": {
        "brand": "Coral Travel",
        "brand:wikidata": "Q58011479",
        "name": "Coral Travel",
        "shop": "travel_agency"
      }
    },
    {
      "displayName": "Cruise Planners",
      "id": "cruiseplanners-263985",
      "locationSet": {"include": ["us"]},
      "tags": {
        "brand": "Cruise Planners",
        "brand:wikidata": "Q44076766",
        "name": "Cruise Planners",
        "shop": "travel_agency"
      }
    },
    {
      "displayName": "CVC",
      "id": "cvc-48b489",
      "locationSet": {"include": ["br"]},
      "matchNames": [
        "cvc turismo",
        "cvc viagens"
      ],
      "tags": {
        "brand": "CVC",
        "brand:wikidata": "Q106903991",
        "name": "CVC",
        "shop": "travel_agency"
      }
    },
    {
      "displayName": "D-reizen",
      "id": "dreizen-9d1680",
      "locationSet": {"include": ["nl"]},
      "tags": {
        "brand": "D-reizen",
        "brand:wikidata": "Q2445498",
        "name": "D-reizen",
        "shop": "travel_agency"
      }
    },
    {
      "displayName": "DER Reisebüro",
      "id": "derreiseburo-3ea820",
      "locationSet": {"include": ["de"]},
      "matchNames": ["der deutsches reisebüro"],
      "tags": {
        "brand": "DER Reisebüro",
        "brand:wikidata": "Q56729186",
        "name": "DER Reisebüro",
        "shop": "travel_agency"
      }
    },
    {
      "displayName": "E.Leclerc Voyages",
      "id": "eleclerc-9ff76a",
      "locationSet": {"include": ["fr"]},
      "tags": {
        "brand": "E.Leclerc",
        "brand:wikidata": "Q1273376",
        "name": "E.Leclerc",
        "shop": "travel_agency"
      }
    },
    {
      "displayName": "Expedia Cruises",
      "id": "expediacruises-e2fbf2",
      "locationSet": {"include": ["ca", "us"]},
      "matchNames": [
        "cruiseshipcenters international",
        "expedia cruiseshipcenters"
      ],
      "tags": {
        "brand": "Expedia Cruises",
        "brand:wikidata": "Q5189985",
        "name": "Expedia Cruises",
        "shop": "travel_agency"
      }
    },
    {
      "displayName": "First Reisebüro",
      "id": "firstreiseburo-3ea820",
      "locationSet": {"include": ["de"]},
      "preserveTags": ["^name"],
      "tags": {
        "brand": "First Reisebüro",
        "brand:wikidata": "Q109931384",
        "name": "First Reisebüro",
        "shop": "travel_agency"
      }
    },
    {
      "displayName": "Flight Centre",
      "id": "flightcentre-9aaf3f",
      "locationSet": {"include": ["001"]},
      "tags": {
        "brand": "Flight Centre",
        "brand:wikidata": "Q5459202",
        "name": "Flight Centre",
        "shop": "travel_agency"
      }
    },
    {
      "displayName": "Fram",
      "id": "fram-9ff76a",
      "locationSet": {"include": ["fr"]},
      "tags": {
        "brand": "Fram",
        "brand:wikidata": "Q3063398",
        "name": "Fram",
        "shop": "travel_agency"
      }
    },
    {
      "displayName": "Halcón Viajes",
      "id": "halconviajes-7a9abd",
      "locationSet": {"include": ["es"]},
      "tags": {
        "brand": "Halcón Viajes",
        "brand:wikidata": "Q57591939",
        "name": "Halcón Viajes",
        "shop": "travel_agency"
      }
    },
    {
      "displayName": "Havas Voyages",
      "id": "havasvoyages-9ff76a",
      "locationSet": {"include": ["fr"]},
      "tags": {
        "brand": "Havas Voyages",
        "brand:wikidata": "Q57628091",
        "name": "Havas Voyages",
        "shop": "travel_agency"
      }
    },
    {
      "displayName": "Hays Travel",
      "id": "haystravel-b1d32b",
      "locationSet": {"include": ["gb"]},
      "tags": {
        "brand": "Hays Travel",
        "brand:wikidata": "Q70250954",
        "name": "Hays Travel",
        "shop": "travel_agency"
      }
    },
    {
      "displayName": "Helloworld Travel",
      "id": "helloworldtravel-b91cc8",
      "locationSet": {"include": ["au"]},
      "tags": {
        "brand": "Helloworld Travel",
        "brand:wikidata": "Q48772712",
        "name": "Helloworld Travel",
        "shop": "travel_agency"
      }
    },
    {
      "displayName": "Hotelplan",
      "id": "hotelplan-c09afe",
      "locationSet": {"include": ["ch"]},
      "tags": {
        "brand": "Hotelplan",
        "brand:wikidata": "Q1631145",
        "name": "Hotelplan",
        "shop": "travel_agency"
      }
    },
    {
      "displayName": "House of Travel",
      "id": "houseoftravel-64ecef",
      "locationSet": {"include": ["nz"]},
      "tags": {
        "brand": "House of Travel",
        "brand:wikidata": "Q23177553",
        "name": "House of Travel",
        "shop": "travel_agency"
      }
    },
    {
      "displayName": "HYDROTOUR",
      "id": "hydrotour-1d4025",
      "locationSet": {"include": ["sk"]},
      "matchNames": ["ck hydrotour"],
      "tags": {
        "brand": "HYDROTOUR",
        "brand:wikidata": "Q116854712",
        "name": "HYDROTOUR",
        "shop": "travel_agency"
      }
    },
    {
      "displayName": "Invia",
      "id": "invia-bc5dc6",
      "locationSet": {
        "include": ["cz", "hu", "pl", "sk"]
      },
      "tags": {
        "brand": "Invia",
        "brand:wikidata": "Q20057477",
        "name": "Invia",
        "shop": "travel_agency"
      }
    },
    {
      "displayName": "Itaka",
      "id": "itaka-68492b",
      "locationSet": {"include": ["pl"]},
      "tags": {
        "brand": "Itaka",
        "brand:wikidata": "Q16560452",
        "name": "Itaka",
        "shop": "travel_agency"
      }
    },
    {
      "displayName": "JTB",
      "id": "jtb-4b4d86",
      "locationSet": {"include": ["jp"]},
      "tags": {
        "brand": "JTB",
        "brand:wikidata": "Q6109053",
        "name": "JTB",
        "official_name": "日本交通公社",
        "official_name:en": "Japan Travel Bureau",
        "shop": "travel_agency"
      }
    },
    {
      "displayName": "Koala Tours",
      "id": "koalatours-1d4025",
      "locationSet": {"include": ["sk"]},
      "tags": {
        "brand": "Koala Tours",
        "brand:wikidata": "Q116910323",
        "name": "Koala Tours",
        "shop": "travel_agency"
      }
    },
    {
      "displayName": "Kuoni",
      "id": "kuoni-9aaf3f",
      "locationSet": {"include": ["001"]},
      "tags": {
        "brand": "Kuoni",
        "brand:wikidata": "Q684355",
        "name": "Kuoni",
        "shop": "travel_agency"
      }
    },
    {
      "displayName": "Last Minute Tour",
      "id": "lastminutetour-3832ef",
      "locationSet": {"include": ["it"]},
      "tags": {
        "brand": "Last Minute Tour",
        "brand:wikidata": "Q110960763",
        "name": "Last Minute Tour",
        "shop": "travel_agency"
      }
    },
    {
      "displayName": "Liberty Travel",
      "id": "libertytravel-263985",
      "locationSet": {"include": ["us"]},
      "tags": {
        "brand": "Liberty Travel",
        "brand:wikidata": "Q17031665",
        "name": "Liberty Travel",
        "shop": "travel_agency"
      }
    },
    {
      "displayName": "ltur",
      "id": "ltur-3ea820",
      "locationSet": {"include": ["de"]},
      "tags": {
        "brand": "ltur",
        "brand:wikidata": "Q519040",
        "name": "ltur",
        "shop": "travel_agency"
      }
    },
    {
      "displayName": "Miles Morgan Travel",
      "id": "milesmorgantravel-b1d32b",
      "locationSet": {"include": ["gb"]},
      "tags": {
        "brand": "Miles Morgan Travel",
        "brand:wikidata": "Q83179278",
        "name": "Miles Morgan Travel",
        "shop": "travel_agency"
      }
    },
    {
      "displayName": "Neckermann Reisen",
      "id": "neckermannreisen-3ea820",
      "locationSet": {"include": ["de"]},
      "tags": {
        "brand": "Neckermann Reisen",
        "brand:wikidata": "Q17300280",
        "name": "Neckermann Reisen",
        "shop": "travel_agency"
      }
    },
    {
      "displayName": "Nouvelles Frontières",
      "id": "nouvellesfrontieres-9ff76a",
      "locationSet": {"include": ["fr"]},
      "tags": {
        "brand": "Nouvelles Frontières",
        "brand:wikidata": "Q3117506",
        "name": "Nouvelles Frontières",
        "shop": "travel_agency"
      }
    },
    {
      "displayName": "Promovacances",
      "id": "promovacances-9ff76a",
      "locationSet": {"include": ["fr"]},
      "tags": {
        "brand": "Promovacances",
        "brand:wikidata": "Q3407444",
        "name": "Promovacances",
        "shop": "travel_agency"
      }
    },
    {
      "displayName": "Rainbow",
      "id": "rainbow-68492b",
      "locationSet": {"include": ["pl"]},
      "tags": {
        "brand": "Rainbow",
        "brand:wikidata": "Q16594744",
        "name": "Rainbow",
        "shop": "travel_agency"
      }
    },
    {
      "displayName": "Reiseland",
      "id": "reiseland-3ea820",
      "locationSet": {"include": ["de"]},
      "tags": {
        "brand": "Reiseland",
        "brand:wikidata": "Q40387610",
        "name": "Reiseland",
        "shop": "travel_agency"
      }
    },
    {
      "displayName": "Ruefa",
      "id": "ruefa-2db47e",
      "locationSet": {"include": ["at"]},
      "tags": {
        "brand": "Ruefa",
        "brand:wikidata": "Q2174678",
        "name": "Ruefa",
        "shop": "travel_agency"
      }
    },
    {
      "displayName": "SATUR",
      "id": "satur-1d4025",
      "locationSet": {"include": ["sk"]},
      "matchNames": ["ck satur"],
      "tags": {
        "brand": "SATUR",
        "brand:wikidata": "Q69999346",
        "name": "SATUR",
        "shop": "travel_agency"
      }
    },
    {
      "displayName": "Selectour",
      "id": "selectour-9ff76a",
      "locationSet": {"include": ["fr"]},
      "tags": {
        "brand": "Selectour",
        "brand:wikidata": "Q3478073",
        "name": "Selectour",
        "shop": "travel_agency"
      }
    },
    {
      "displayName": "SENECA Tours",
      "id": "senecatours-1d4025",
      "locationSet": {"include": ["sk"]},
      "tags": {
        "brand": "SENECA Tours",
        "brand:wikidata": "Q116944532",
        "name": "SENECA Tours",
        "shop": "travel_agency"
      }
    },
    {
      "displayName": "STA Travel",
      "id": "statravel-9aaf3f",
      "locationSet": {"include": ["001"]},
      "tags": {
        "brand": "STA Travel",
        "brand:wikidata": "Q2208025",
        "name": "STA Travel",
        "shop": "travel_agency"
      }
    },
    {
      "displayName": "Thomas Cook",
      "id": "thomascook-9aaf3f",
      "locationSet": {"include": ["001"]},
      "tags": {
        "brand": "Thomas Cook",
        "brand:wikidata": "Q2141800",
        "name": "Thomas Cook",
        "shop": "travel_agency"
      }
    },
    {
      "displayName": "TIP travel",
      "id": "tiptravel-1d4025",
      "locationSet": {"include": ["sk"]},
      "tags": {
        "brand": "TIP travel",
        "brand:wikidata": "Q116914645",
        "name": "TIP travel",
        "shop": "travel_agency"
      }
    },
    {
      "displayName": "TUI (Group)",
      "id": "tui-b6aae0",
      "locationSet": {
        "include": ["001"],
        "exclude": ["gb"]
      },
      "tags": {
        "brand": "TUI",
        "brand:wikidata": "Q573103",
        "name": "TUI",
        "shop": "travel_agency"
      }
    },
    {
      "displayName": "TUI (UK)",
      "id": "tui-b1d32b",
      "locationSet": {"include": ["gb"]},
      "matchNames": ["thomson"],
      "tags": {
        "brand": "TUI",
        "brand:wikidata": "Q7795876",
        "name": "TUI",
        "shop": "travel_agency"
      }
    },
    {
      "displayName": "TUI ReiseCenter",
      "id": "tuireisecenter-3ea820",
      "locationSet": {"include": ["de"]},
      "tags": {
        "brand": "TUI",
        "brand:wikidata": "Q573103",
        "name": "TUI ReiseCenter",
        "shop": "travel_agency"
      }
    },
    {
      "displayName": "Turancar",
      "id": "turancar-1d4025",
      "locationSet": {"include": ["sk"]},
      "matchNames": ["ck turancar"],
      "tags": {
        "brand": "Turancar",
        "brand:wikidata": "Q63139142",
        "name": "Turancar",
        "shop": "travel_agency"
      }
    },
    {
      "displayName": "Turkish Airlines",
      "id": "turkishairlines-9aaf3f",
      "locationSet": {"include": ["001"]},
      "tags": {
        "brand": "Turkish Airlines",
        "brand:wikidata": "Q4548",
        "name": "Turkish Airlines",
        "shop": "travel_agency"
      }
    },
    {
      "displayName": "VakantieXperts",
      "id": "vakantiexperts-9d1680",
      "locationSet": {"include": ["nl"]},
      "tags": {
        "brand": "VakantieXperts",
        "brand:wikidata": "Q114904977",
        "name": "VakantieXperts",
        "shop": "travel_agency"
      }
    },
    {
      "displayName": "Viajes El Corte Inglés",
      "id": "viajeselcorteingles-d900b5",
      "locationSet": {
        "include": [
          "ar",
          "cl",
          "co",
          "do",
          "ec",
          "es",
          "fr",
          "it",
          "mx",
          "pa",
          "pe",
          "pt",
          "uy"
        ]
      },
      "tags": {
        "brand": "Viajes El Corte Inglés",
        "brand:wikidata": "Q115268048",
        "name": "Viajes El Corte Inglés",
        "shop": "travel_agency"
      }
    },
    {
<<<<<<< HEAD
      "displayName": "Wakacje.pl",
      "id": "wakacjepl-68492b",
      "locationSet": {"include": ["pl"]},
      "tags": {
        "brand": "Wakacje.pl",
        "brand:wikidata": "Q123051210",
        "name": "Wakacje.pl",
        "shop": "travel_agency"
      }
    },
    {
      "displayName": "Your Coop Travel",
=======
      "displayName": "Your Coop Travel (Midcounties Co-operative)",
>>>>>>> ab6ac7fe
      "id": "yourcooptravel-61ce41",
      "locationSet": {"include": ["gb-eng"]},
      "matchNames": ["the co-operative travel"],
      "tags": {
        "brand": "Your Coop Travel",
        "brand:wikidata": "Q7726526",
        "name": "Your Coop Travel",
        "operator": "Midcounties Co-operative",
        "operator:wikidata": "Q6841138",
        "shop": "travel_agency"
      }
    },
    {
      "displayName": "Магазин Горящих Путёвок",
      "id": "c5396b-9aaf3f",
      "locationSet": {"include": ["001"]},
      "tags": {
        "brand": "Магазин Горящих Путёвок",
        "name": "Магазин Горящих Путёвок",
        "shop": "travel_agency"
      }
    },
    {
      "displayName": "Поїхали з нами",
      "id": "ffa08a-09bdb9",
      "locationSet": {"include": ["ua"]},
      "tags": {
        "brand": "Поїхали з нами",
        "brand:ru": "Поехали с нами",
        "brand:uk": "Поїхали з нами",
        "brand:wikidata": "Q25439141",
        "name": "Поїхали з нами",
        "name:ru": "Поехали с нами",
        "name:uk": "Поїхали з нами",
        "shop": "travel_agency"
      }
    },
    {
      "displayName": "エイチ・アイ・エス",
      "id": "his-4b4d86",
      "locationSet": {"include": ["jp"]},
      "tags": {
        "alt_name:en": "HIS",
        "brand": "エイチ・アイ・エス",
        "brand:en": "H.I.S.",
        "brand:ja": "エイチ・アイ・エス",
        "brand:wikidata": "Q1452225",
        "name": "エイチ・アイ・エス",
        "name:en": "H.I.S.",
        "name:ja": "エイチ・アイ・エス",
        "shop": "travel_agency"
      }
    },
    {
      "displayName": "日本旅行",
      "id": "nippontravelagency-4b4d86",
      "locationSet": {"include": ["jp"]},
      "tags": {
        "brand": "日本旅行",
        "brand:en": "Nippon Travel Agency",
        "brand:ja": "日本旅行",
        "brand:ja-Hira": "にほんりょこう",
        "brand:ja-Latn": "Nihon Ryokō",
        "brand:wikidata": "Q11508225",
        "name": "日本旅行",
        "name:en": "Nippon Travel Agency",
        "name:ja": "日本旅行",
        "name:ja-Hira": "にほんりょこう",
        "name:ja-Latn": "Nihon Ryokō",
        "shop": "travel_agency",
        "short_name": "日旅",
        "short_name:en": "NTA",
        "short_name:ja": "日旅"
      }
    },
    {
      "displayName": "近畿日本ツーリスト",
      "id": "knt-4b4d86",
      "locationSet": {"include": ["jp"]},
      "tags": {
        "brand": "近畿日本ツーリスト",
        "brand:en": "KNT",
        "brand:ja": "近畿日本ツーリスト",
        "brand:wikidata": "Q11638632",
        "name": "近畿日本ツーリスト",
        "name:en": "KNT",
        "name:ja": "近畿日本ツーリスト",
        "official_name:en": "Kinki Nippon Tourist",
        "shop": "travel_agency"
      }
    }
  ]
}<|MERGE_RESOLUTION|>--- conflicted
+++ resolved
@@ -610,7 +610,6 @@
       }
     },
     {
-<<<<<<< HEAD
       "displayName": "Wakacje.pl",
       "id": "wakacjepl-68492b",
       "locationSet": {"include": ["pl"]},
@@ -622,10 +621,7 @@
       }
     },
     {
-      "displayName": "Your Coop Travel",
-=======
       "displayName": "Your Coop Travel (Midcounties Co-operative)",
->>>>>>> ab6ac7fe
       "id": "yourcooptravel-61ce41",
       "locationSet": {"include": ["gb-eng"]},
       "matchNames": ["the co-operative travel"],
