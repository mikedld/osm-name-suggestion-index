{
  "properties": {
    "path": "brands/shop/doityourself",
    "exclude": {
      "generic": [
        "^(сантехника|стройматериалы)$",
        "^doityourself$",
        "^хоз(товары)$"
      ]
    }
  },
  "items": [
    {
      "displayName": "Ace Hardware",
      "id": "acehardware-092aaf",
      "locationSet": {"include": ["001"]},
      "preserveTags": ["^name"],
      "tags": {
        "brand": "Ace Hardware",
        "brand:wikidata": "Q4672981",
        "name": "Ace Hardware",
        "shop": "doityourself"
      }
    },
    {
      "displayName": "Alsford",
      "id": "alsford-ae8e02",
      "locationSet": {"include": ["gb"]},
      "tags": {
        "brand": "Alsford",
        "brand:wikidata": "Q100298902",
        "name": "Alsford",
        "shop": "doityourself"
      }
    },
    {
      "displayName": "B&Q",
      "id": "bandq-092aaf",
      "locationSet": {"include": ["001"]},
      "tags": {
        "brand": "B&Q",
        "brand:wikidata": "Q707602",
        "name": "B&Q",
        "shop": "doityourself"
      }
    },
    {
      "displayName": "Bath Depot",
      "id": "bathdepot-fd1fd9",
      "locationSet": {"include": ["ca"]},
      "tags": {
        "brand": "Bath Depot",
        "name": "Bath Depot",
        "shop": "doityourself"
      }
    },
    {
      "displayName": "Bauhaus",
      "id": "bauhaus-6847b5",
      "locationSet": {
        "include": [
          "at",
          "bg",
          "ch",
          "cz",
          "de",
          "dk",
          "ee",
          "es",
          "fi",
          "hr",
          "hu",
          "is",
          "lu",
          "nl",
          "no",
          "se",
          "si",
          "sk",
          "tr"
        ]
      },
      "tags": {
        "brand": "Bauhaus",
        "brand:wikidata": "Q672043",
        "name": "Bauhaus",
        "shop": "doityourself"
      }
    },
    {
      "displayName": "BAUKING",
      "id": "bauking-db1fbb",
      "locationSet": {"include": ["de"]},
      "tags": {
        "brand": "BAUKING",
        "brand:wikidata": "Q47457074",
        "name": "BAUKING",
        "shop": "doityourself"
      }
    },
    {
      "displayName": "Baumax",
      "id": "baumax-bc270a",
      "locationSet": {
        "include": ["at", "cz", "si", "sk"]
      },
      "tags": {
        "brand": "Baumax",
        "brand:wikidata": "Q310499",
        "name": "Baumax",
        "shop": "doityourself"
      }
    },
    {
      "displayName": "BauSpezi",
      "id": "bauspezi-db1fbb",
      "locationSet": {"include": ["de"]},
      "tags": {
        "brand": "BauSpezi",
        "brand:wikidata": "Q85324366",
        "name": "BauSpezi",
        "shop": "doityourself"
      }
    },
    {
      "displayName": "BayWa",
      "id": "baywa-db1fbb",
      "locationSet": {"include": ["de"]},
      "tags": {
        "brand": "BayWa",
        "brand:wikidata": "Q812055",
        "name": "BayWa",
        "shop": "doityourself"
      }
    },
    {
      "displayName": "BigMat",
      "id": "bigmat-488295",
      "locationSet": {
        "include": [
          "be",
          "cz",
          "es",
          "fr",
          "gb",
          "it",
          "sk"
        ]
      },
      "tags": {
        "brand": "BigMat",
        "brand:wikidata": "Q101851862",
        "name": "BigMat",
        "shop": "doityourself"
      }
    },
    {
      "displayName": "Biltema",
      "id": "biltema-acccd4",
      "locationSet": {
        "include": ["dk", "fi", "no", "se"]
      },
      "note": "https://github.com/osmlab/name-suggestion-index/issues/5500",
      "preserveTags": ["^name"],
      "tags": {
        "brand": "Biltema",
        "brand:wikidata": "Q3355552",
        "name": "Biltema",
        "shop": "doityourself"
      }
    },
    {
      "displayName": "Brico",
      "id": "brico-e0cb01",
      "locationSet": {
        "include": ["be", "fr", "it"]
      },
      "tags": {
        "brand": "Brico",
        "brand:wikidata": "Q2510786",
        "name": "Brico",
        "shop": "doityourself"
      }
    },
    {
      "displayName": "Brico Dépôt",
      "id": "bricodepot-46eef0",
      "locationSet": {
        "include": ["es", "fr", "pt", "ro"]
      },
      "tags": {
        "brand": "Brico Dépôt",
        "brand:wikidata": "Q2889702",
        "name": "Brico Dépôt",
        "shop": "doityourself"
      }
    },
    {
      "displayName": "BricoCenter",
      "id": "bricocenter-afce84",
      "locationSet": {"include": ["it"]},
      "tags": {
        "brand": "BricoCenter",
        "brand:wikidata": "Q3644563",
        "name": "BricoCenter",
        "shop": "doityourself"
      }
    },
    {
      "displayName": "Bricoman",
      "id": "bricoman-8777a8",
      "locationSet": {"include": ["fr", "pl"]},
      "tags": {
        "brand": "Bricoman",
        "brand:wikidata": "Q2925142",
        "name": "Bricoman",
        "shop": "doityourself"
      }
    },
    {
      "displayName": "Bricomarché",
      "id": "bricomarche-cfc45c",
      "locationSet": {
        "include": ["fr", "pl", "pt"]
      },
      "tags": {
        "brand": "Bricomarché",
        "brand:wikidata": "Q2925147",
        "name": "Bricomarché",
        "shop": "doityourself"
      }
    },
    {
      "displayName": "Bricopro",
      "id": "bricopro-28b8a0",
      "locationSet": {"include": ["fr"]},
      "tags": {
        "brand": "Bricopro",
        "brand:wikidata": "Q110069152",
        "name": "Bricopro",
        "shop": "doityourself"
      }
    },
    {
      "displayName": "Bricorama",
      "id": "bricorama-80eee7",
      "locationSet": {"include": ["es", "fr"]},
      "tags": {
        "brand": "Bricorama",
        "brand:wikidata": "Q2925146",
        "name": "Bricorama",
        "shop": "doityourself"
      }
    },
    {
      "displayName": "Buildbase",
      "id": "buildbase-ae8e02",
      "locationSet": {"include": ["gb"]},
      "tags": {
        "brand": "Buildbase",
        "brand:wikidata": "Q4986416",
        "name": "Buildbase",
        "shop": "doityourself"
      }
    },
    {
      "displayName": "Bunnings Warehouse",
      "id": "bunningswarehouse-aaac5b",
      "locationSet": {"include": ["au", "nz"]},
      "tags": {
        "brand": "Bunnings Warehouse",
        "brand:wikidata": "Q4997829",
        "name": "Bunnings Warehouse",
        "shop": "doityourself"
      }
    },
    {
      "displayName": "Byggmax",
      "id": "byggmax-b25d3a",
      "locationSet": {"include": ["se"]},
      "tags": {
        "brand": "Byggmax",
        "brand:wikidata": "Q10438182",
        "name": "Byggmax",
        "shop": "doityourself"
      }
    },
    {
      "displayName": "Castorama",
      "id": "castorama-f558f5",
      "locationSet": {
        "include": ["fr", "pl", "ru"]
      },
      "tags": {
        "brand": "Castorama",
        "brand:wikidata": "Q966971",
        "name": "Castorama",
        "shop": "doityourself"
      }
    },
    {
      "displayName": "Chausson Matériaux",
      "id": "chaussonmateriaux-28b8a0",
      "locationSet": {"include": ["fr"]},
      "tags": {
        "brand": "Chausson Matériaux",
        "brand:wikidata": "Q100701530",
        "name": "Chausson Matériaux",
        "shop": "doityourself"
      }
    },
    {
      "displayName": "Clas Ohlson",
      "id": "clasohlson-baf621",
      "locationSet": {
        "include": ["fi", "no", "se"]
      },
      "note": "https://github.com/osmlab/name-suggestion-index/issues/5500",
      "preserveTags": ["^name"],
      "tags": {
        "brand": "Clas Ohlson",
        "brand:wikidata": "Q3356220",
        "name": "Clas Ohlson",
        "shop": "doityourself"
      }
    },
    {
      "displayName": "Coop Bau+Hobby",
      "id": "coopbauhobby-0f6f08",
      "locationSet": {"include": ["ch"]},
      "tags": {
        "brand": "Coop Bau+Hobby",
        "brand:wikidata": "Q432564",
        "name": "Coop Bau+Hobby",
        "shop": "doityourself"
      }
    },
    {
      "displayName": "Coop Byggmix",
      "id": "coopbyggmix-1b58cb",
      "locationSet": {"include": ["no"]},
      "note": "https://github.com/osmlab/name-suggestion-index/issues/5500",
      "preserveTags": ["^name"],
      "tags": {
        "brand": "Coop Byggmix",
        "brand:wikidata": "Q12714075",
        "name": "Coop Byggmix",
        "shop": "doityourself"
      }
    },
    {
      "displayName": "DCM",
      "id": "dcm-dd401d",
      "locationSet": {"include": ["jp"]},
      "tags": {
        "brand": "DCM",
        "brand:en": "DCM",
        "brand:ja": "ディーシーエム",
        "brand:wikidata": "Q11195603",
        "name": "DCM",
        "name:en": "DCM",
        "name:ja": "ディーシーエム",
        "shop": "doityourself"
      }
    },
    {
      "displayName": "Dnipro-M",
      "id": "dniprom-2dbcce",
      "locationSet": {"include": ["ua"]},
      "tags": {
        "brand": "Dnipro-M",
        "name": "Dnipro-M",
        "shop": "doityourself"
      }
    },
    {
      "displayName": "Easy",
      "id": "easy-063ae0",
      "locationSet": {
        "include": ["ar", "cl", "co"]
      },
      "tags": {
        "brand": "Easy",
        "brand:wikidata": "Q5331091",
        "name": "Easy",
        "shop": "doityourself"
      }
    },
    {
      "displayName": "Gamma",
      "id": "gamma-29070e",
      "locationSet": {"include": ["be", "nl"]},
      "tags": {
        "brand": "Gamma",
        "brand:wikidata": "Q2294120",
        "name": "Gamma",
        "shop": "doityourself"
      }
    },
    {
      "displayName": "Gedimat",
      "id": "gedimat-28b8a0",
      "locationSet": {"include": ["fr"]},
      "tags": {
        "brand": "Gedimat",
        "brand:wikidata": "Q101852953",
        "name": "Gedimat",
        "shop": "doityourself"
      }
    },
    {
      "displayName": "Globus Baumarkt",
      "id": "globusbaumarkt-6f5ad3",
      "locationSet": {"include": ["de", "lu"]},
      "tags": {
        "brand": "Globus Baumarkt",
        "brand:wikidata": "Q457503",
        "name": "Globus Baumarkt",
        "shop": "doityourself"
      }
    },
    {
      "displayName": "Hagebaumarkt",
      "id": "hagebaumarkt-f009fa",
      "locationSet": {
        "include": [
          "at",
          "be",
          "ch",
          "de",
          "es",
          "fr",
          "lu",
          "nl"
        ]
      },
      "matchNames": ["hagebau"],
      "tags": {
        "brand": "Hagebaumarkt",
        "brand:wikidata": "Q1568279",
        "name": "Hagebaumarkt",
        "shop": "doityourself"
      }
    },
    {
      "displayName": "Hammer",
      "id": "hammer-db1fbb",
      "locationSet": {"include": ["de"]},
      "tags": {
        "brand": "Hammer",
        "brand:wikidata": "Q52159668",
        "name": "Hammer",
        "shop": "doityourself"
      }
    },
    {
      "displayName": "Hellweg",
      "id": "hellweg-601db4",
      "locationSet": {"include": ["at", "de"]},
      "tags": {
        "brand": "Hellweg",
        "brand:wikidata": "Q1603084",
        "name": "Hellweg",
        "shop": "doityourself"
      }
    },
    {
      "displayName": "HERKULES Bau&Garten",
      "id": "herkulesbauandgarten-db1fbb",
      "locationSet": {"include": ["de"]},
      "tags": {
        "brand": "HERKULES Bau&Garten",
        "brand:wikidata": "Q108992661",
        "name": "HERKULES Bau&Garten",
        "shop": "doityourself"
      }
    },
    {
      "displayName": "Home Building Centre (Canada)",
      "id": "homebuildingcentre-fd1fd9",
      "locationSet": {"include": ["ca"]},
      "tags": {
        "brand": "Home Hardware",
        "brand:wikidata": "Q3139611",
        "name": "Home Building Centre",
        "shop": "doityourself"
      }
    },
    {
      "displayName": "Home Hardware Building Centre (Canada)",
      "id": "homehardwarebuildingcentre-fd1fd9",
      "locationSet": {"include": ["ca"]},
      "tags": {
        "brand": "Home Hardware",
        "brand:wikidata": "Q3139611",
        "name": "Home Hardware Building Centre",
        "shop": "doityourself"
      }
    },
    {
      "displayName": "Home Timber & Hardware (Australia)",
      "id": "hometimberandhardware-b05cd0",
      "locationSet": {"include": ["au"]},
      "tags": {
        "alt_name": "Home Hardware",
        "brand": "Home Timber & Hardware",
        "brand:wikidata": "Q17006984",
        "name": "Home Timber & Hardware",
        "shop": "doityourself",
        "short_name": "Home"
      }
    },
    {
      "displayName": "Homebase",
      "id": "homebase-0c42e1",
      "locationSet": {"include": ["gb", "ie"]},
      "tags": {
        "brand": "Homebase",
        "brand:wikidata": "Q9293447",
        "name": "Homebase",
        "shop": "doityourself"
      }
    },
    {
      "displayName": "HORNBACH",
      "id": "hornbach-92b1c1",
      "locationSet": {
        "include": [
          "at",
          "ch",
          "cz",
          "de",
          "lu",
          "nl",
          "ro",
          "se",
          "sk"
        ]
      },
      "tags": {
        "brand": "HORNBACH",
        "brand:wikidata": "Q685926",
        "name": "HORNBACH",
        "shop": "doityourself"
      }
    },
    {
      "displayName": "Hubo Belgium",
      "id": "hubo-9eb2d8",
      "locationSet": {"include": ["be"]},
      "tags": {
        "brand": "Hubo",
        "brand:wikidata": "Q3142153",
        "name": "Hubo",
        "shop": "doityourself"
      }
    },
    {
      "displayName": "Hubo Nederland",
      "id": "hubo-233544",
      "locationSet": {"include": ["nl"]},
      "tags": {
        "brand": "Hubo",
        "brand:wikidata": "Q5473953",
        "name": "Hubo",
        "shop": "doityourself"
      }
    },
    {
      "displayName": "jem & fix",
      "id": "jemandfix-27539e",
      "locationSet": {"include": ["dk"]},
      "tags": {
        "brand": "jem & fix",
        "brand:wikidata": "Q12319200",
        "name": "jem & fix",
        "shop": "doityourself"
      }
    },
    {
      "displayName": "Jula",
      "id": "jula-2478eb",
      "locationSet": {
        "include": ["no", "pl", "se"]
      },
      "note": "https://github.com/osmlab/name-suggestion-index/issues/5500",
      "preserveTags": ["^name"],
      "tags": {
        "brand": "Jula",
        "brand:wikidata": "Q10541151",
        "name": "Jula",
        "shop": "doityourself"
      }
    },
    {
      "displayName": "Jumbo",
      "id": "jumbo-0f6f08",
      "locationSet": {"include": ["ch"]},
      "tags": {
        "brand": "Jumbo",
        "brand:wikidata": "Q1713190",
        "name": "Jumbo",
        "shop": "doityourself"
      }
    },
    {
      "displayName": "Karwei",
      "id": "karwei-233544",
      "locationSet": {"include": ["nl"]},
      "tags": {
        "brand": "Karwei",
        "brand:wikidata": "Q2097480",
        "name": "Karwei",
        "shop": "doityourself"
      }
    },
    {
      "displayName": "KlusWijs",
      "id": "kluswijs-233544",
      "locationSet": {"include": ["nl"]},
      "preserveTags": ["^name"],
      "tags": {
        "brand": "KlusWijs",
        "brand:wikidata": "Q60729778",
        "name": "KlusWijs",
        "shop": "doityourself"
      }
    },
    {
      "displayName": "Koçtaş",
      "id": "koctas-9ebfe5",
      "locationSet": {"include": ["tr"]},
      "tags": {
        "brand": "Koçtaş",
        "brand:wikidata": "Q6057541",
        "name": "Koçtaş",
        "shop": "doityourself"
      }
    },
    {
      "displayName": "Lagerhaus (Österreich)",
      "id": "lagerhaus-5a91e1",
      "locationSet": {"include": ["at"]},
      "matchTags": ["shop/houseware"],
      "tags": {
        "brand": "Lagerhaus",
        "brand:wikidata": "Q1232873",
        "name": "Lagerhaus",
        "shop": "doityourself"
      }
    },
    {
      "displayName": "Lapeyre",
      "id": "lapeyre-28b8a0",
      "locationSet": {"include": ["fr"]},
      "tags": {
        "brand": "Lapeyre",
        "brand:wikidata": "Q3117467",
        "name": "Lapeyre",
        "shop": "doityourself"
      }
    },
    {
      "displayName": "Leroy Merlin",
      "id": "leroymerlin-092aaf",
      "locationSet": {"include": ["001"]},
      "tags": {
        "brand": "Leroy Merlin",
        "brand:wikidata": "Q889624",
        "name": "Leroy Merlin",
        "shop": "doityourself"
      }
    },
    {
      "displayName": "Leyland SDM",
      "id": "leylandsdm-135476",
      "locationSet": {
        "include": ["gb-lon.geojson"]
      },
      "matchTags": [
        "shop/interior_decoration",
        "shop/paint"
      ],
      "tags": {
        "brand": "Leyland SDM",
        "brand:wikidata": "Q110437963",
        "name": "Leyland SDM",
        "shop": "doityourself"
      }
    },
    {
      "displayName": "Lowe's",
      "id": "lowes-00d2a0",
      "locationSet": {
        "include": ["ca", "mx", "us"]
      },
      "matchNames": ["lowes home improvement"],
      "tags": {
        "brand": "Lowe's",
        "brand:wikidata": "Q1373493",
        "name": "Lowe's",
        "shop": "doityourself"
      }
    },
    {
      "displayName": "Menards",
      "id": "menards-c727e9",
      "locationSet": {"include": ["us"]},
      "tags": {
        "brand": "Menards",
        "brand:wikidata": "Q1639897",
        "name": "Menards",
        "shop": "doityourself"
      }
    },
    {
      "displayName": "Merkury Market",
      "id": "merkurymarket-5a474c",
      "locationSet": {"include": ["pl", "sk"]},
      "tags": {
        "brand": "Merkury Market",
        "brand:wikidata": "Q93070134",
        "name": "Merkury Market",
        "shop": "doityourself"
      }
    },
    {
      "displayName": "Mitre 10",
      "id": "mitre10-b05cd0",
      "locationSet": {"include": ["au"]},
      "tags": {
        "brand": "Mitre 10",
        "brand:wikidata": "Q6882393",
        "name": "Mitre 10",
        "shop": "doityourself"
      }
    },
    {
      "displayName": "Mitre 10 (New Zealand)",
      "id": "mitre10-e80948",
      "locationSet": {"include": ["nz"]},
      "tags": {
        "brand": "Mitre 10",
        "brand:wikidata": "Q6882394",
        "name": "Mitre 10",
        "shop": "doityourself"
      }
    },
    {
      "displayName": "Mitre 10 MEGA",
      "id": "mitre10mega-e80948",
      "locationSet": {"include": ["nz"]},
      "tags": {
        "brand": "Mitre 10",
        "brand:wikidata": "Q6882394",
        "name": "Mitre 10 MEGA",
        "shop": "doityourself"
      }
    },
    {
      "displayName": "Mr. Bricolage",
      "id": "mrbricolage-6499aa",
      "locationSet": {"include": ["bg"]},
      "tags": {
        "brand": "Mr. Bricolage",
        "brand:bg": "Мосю Бриколаж",
        "brand:en": "Mr. Bricolage",
        "brand:wikidata": "Q3141657",
        "name": "Mr. Bricolage",
        "name:bg": "Мосю Бриколаж",
        "name:en": "Mr. Bricolage",
        "shop": "doityourself"
      }
    },
    {
      "displayName": "Mr.Bricolage",
      "id": "mrbricolage-b2ed79",
      "locationSet": {"include": ["be", "fr"]},
      "tags": {
        "brand": "Mr.Bricolage",
        "brand:wikidata": "Q3141657",
        "name": "Mr.Bricolage",
        "shop": "doityourself"
      }
    },
    {
      "displayName": "MR.DIY",
      "id": "mrdiy-85e32f",
      "locationSet": {
        "include": [
          "bn",
          "id",
          "in",
          "kn",
          "my",
          "ph",
          "sg",
          "th"
        ]
      },
      "tags": {
        "brand": "MR.DIY",
        "brand:wikidata": "Q105044323",
        "name": "MR.DIY",
        "shop": "doityourself"
      }
    },
    {
      "displayName": "OBI",
      "id": "obi-d5381e",
      "locationSet": {
        "include": [
          "at",
          "ba",
          "ch",
          "cz",
          "de",
          "hu",
          "it",
          "pl",
          "ru",
          "si",
          "sk"
        ]
      },
      "tags": {
        "brand": "OBI",
        "brand:wikidata": "Q300518",
        "name": "OBI",
        "shop": "doityourself"
      }
    },
    {
      "displayName": "Obs Bygg",
      "id": "obsbygg-1b58cb",
      "locationSet": {"include": ["no"]},
      "note": "https://github.com/osmlab/name-suggestion-index/issues/5500",
      "preserveTags": ["^name"],
      "tags": {
        "brand": "Obs Bygg",
        "brand:wikidata": "Q5167707",
        "shop": "doityourself"
      }
    },
    {
      "displayName": "PlaceMakers",
      "id": "placemakers-e80948",
      "locationSet": {"include": ["nz"]},
      "tags": {
        "brand": "PlaceMakers",
        "brand:wikidata": "Q7200206",
        "name": "PlaceMakers",
        "shop": "doityourself"
      }
    },
    {
      "displayName": "Point P",
      "id": "pointp-28b8a0",
      "locationSet": {"include": ["fr"]},
      "tags": {
        "brand": "Point P",
        "brand:wikidata": "Q62973104",
        "name": "Point P",
        "shop": "doityourself"
      }
    },
    {
      "displayName": "Praktiker",
      "id": "praktiker-573a37",
      "locationSet": {
        "include": ["bg", "gr", "hu", "ro", "tr"]
      },
      "tags": {
        "brand": "Praktiker",
        "brand:wikidata": "Q680214",
        "name": "Praktiker",
        "shop": "doityourself"
      }
    },
    {
      "displayName": "Praxis",
      "id": "praxis-233544",
      "locationSet": {"include": ["nl"]},
      "tags": {
        "brand": "Praxis",
        "brand:wikidata": "Q2741995",
        "name": "Praxis",
        "shop": "doityourself"
      }
    },
    {
      "displayName": "Promart",
      "id": "promart-2f83d4",
      "locationSet": {"include": ["pe"]},
      "tags": {
        "brand": "Promart",
        "brand:wikidata": "Q17626095",
        "name": "Promart",
        "shop": "doityourself"
      }
    },
    {
      "displayName": "PSB Mrówka",
      "id": "psbmrowka-e3f321",
      "locationSet": {"include": ["pl"]},
      "tags": {
        "brand": "PSB Mrówka",
        "brand:wikidata": "Q11786409",
        "name": "PSB Mrówka",
        "shop": "doityourself"
      }
    },
    {
      "displayName": "Raiffeisen-Markt",
      "id": "raiffeisenmarkt-db1fbb",
      "locationSet": {"include": ["de"]},
      "matchTags": [
        "shop/agrarian",
        "shop/garden_centre"
      ],
      "tags": {
        "brand": "Raiffeisen-Markt",
        "brand:wikidata": "Q107415020",
        "name": "Raiffeisen-Markt",
        "shop": "doityourself"
      }
    },
    {
      "displayName": "RHG Bau & Garten",
      "id": "rhgbauandgarten-db1fbb",
      "locationSet": {"include": ["de"]},
      "tags": {
        "brand": "RHG",
        "brand:wikidata": "Q19298856",
        "name": "RHG Bau & Garten",
        "shop": "doityourself"
      }
    },
    {
      "displayName": "Rona",
      "id": "rona-fd1fd9",
      "locationSet": {"include": ["ca"]},
      "tags": {
        "brand": "Rona",
        "brand:wikidata": "Q3415283",
        "name": "Rona",
        "shop": "doityourself"
      }
    },
    {
      "displayName": "Screwfix",
      "id": "screwfix-6b37cb",
      "locationSet": {"include": ["de", "gb"]},
      "tags": {
        "brand": "Screwfix",
        "brand:wikidata": "Q7439115",
        "name": "Screwfix",
        "shop": "doityourself"
      }
    },
    {
      "displayName": "Sodimac",
      "id": "sodimac-0b4811",
      "locationSet": {
        "include": [
          "ar",
          "br",
          "cl",
          "co",
          "mx",
          "pe",
          "uy"
        ]
      },
      "matchNames": ["sodimac constructor"],
      "tags": {
        "brand": "Sodimac",
        "brand:wikidata": "Q7553274",
        "name": "Sodimac",
        "shop": "doityourself"
      }
    },
    {
      "displayName": "Sonderpreis Baumarkt",
      "id": "sonderpreisbaumarkt-db1fbb",
      "locationSet": {"include": ["de"]},
      "tags": {
        "brand": "Sonderpreis Baumarkt",
        "brand:wikidata": "Q102247917",
        "name": "Sonderpreis Baumarkt",
        "shop": "doityourself"
      }
    },
    {
      "displayName": "Tecnomat",
      "id": "tecnomat-afce84",
      "locationSet": {"include": ["it"]},
      "tags": {
        "brand": "Tecnomat",
        "brand:wikidata": "Q111716870",
        "name": "Tecnomat",
        "shop": "doityourself"
      }
    },
    {
      "displayName": "tedox",
      "id": "tedox-db1fbb",
      "locationSet": {"include": ["de"]},
      "tags": {
        "brand": "tedox",
        "brand:wikidata": "Q2399946",
        "name": "tedox",
        "shop": "doityourself"
      }
    },
    {
      "displayName": "Tekzen",
      "id": "tekzen-9ebfe5",
      "locationSet": {"include": ["tr"]},
      "tags": {
        "brand": "Tekzen",
        "brand:wikidata": "Q25475379",
        "name": "Tekzen",
        "shop": "doityourself"
      }
    },
    {
      "displayName": "The Home Depot",
      "id": "thehomedepot-00d2a0",
      "locationSet": {
        "include": ["ca", "mx", "us"]
      },
      "tags": {
        "alt_name": "Home Depot",
        "brand": "The Home Depot",
        "brand:wikidata": "Q864407",
        "name": "The Home Depot",
        "shop": "doityourself"
      }
    },
    {
      "displayName": "Toolstation",
      "id": "toolstation-49e7ef",
      "locationSet": {
        "include": ["fr", "gb", "nl"]
      },
      "tags": {
        "brand": "Toolstation",
        "brand:wikidata": "Q7824103",
        "name": "Toolstation",
        "shop": "doityourself"
      }
    },
    {
      "displayName": "toom Baumarkt",
      "id": "toombaumarkt-db1fbb",
      "locationSet": {"include": ["de"]},
      "tags": {
        "brand": "toom Baumarkt",
        "brand:wikidata": "Q2442970",
        "name": "toom Baumarkt",
        "shop": "doityourself",
        "short_name": "toom"
      }
    },
    {
      "displayName": "Travis Perkins",
      "id": "travisperkins-ae8e02",
      "locationSet": {"include": ["gb"]},
      "tags": {
        "brand": "Travis Perkins",
        "brand:wikidata": "Q2450664",
        "name": "Travis Perkins",
        "shop": "doityourself"
      }
    },
    {
<<<<<<< HEAD
=======
      "displayName": "TTL",
      "id": "ttl-b8b163",
      "locationSet": {
        "include": ["de-by.geojson"]
      },
      "tags": {
        "brand": "TTL",
        "brand:wikidata": "Q114193481",
        "name": "TTL",
        "shop": "doityourself"
      }
    },
    {
      "displayName": "TTM",
      "id": "ttm-05606e",
      "locationSet": {
        "include": [
          "de-sn.geojson",
          "de-st.geojson",
          "de-th.geojson"
        ]
      },
      "tags": {
        "brand": "TTM",
        "brand:wikidata": "Q114193481",
        "name": "TTM",
        "shop": "doityourself"
      }
    },
    {
      "displayName": "VIVA Home",
      "id": "vivahome-dd401d",
      "locationSet": {"include": ["jp"]},
      "tags": {
        "brand": "VIVA Home",
        "brand:en": "VIVA Home",
        "brand:ja": "ビバホーム",
        "brand:wikidata": "Q11229278",
        "name": "VIVA Home",
        "name:en": "VIVA Home",
        "name:ja": "ビバホーム",
        "shop": "doityourself",
        "short_name:en": "VH"
      }
    },
    {
>>>>>>> c61e87a3
      "displayName": "Weldom",
      "id": "weldom-28b8a0",
      "locationSet": {"include": ["fr"]},
      "tags": {
        "brand": "Weldom",
        "brand:wikidata": "Q16683226",
        "name": "Weldom",
        "shop": "doityourself"
      }
    },
    {
      "displayName": "Wickes",
      "id": "wickes-ae8e02",
      "locationSet": {"include": ["gb"]},
      "tags": {
        "brand": "Wickes",
        "brand:wikidata": "Q7998350",
        "name": "Wickes",
        "shop": "doityourself"
      }
    },
    {
      "displayName": "Woodie's",
      "id": "woodies-4f5e7a",
      "locationSet": {"include": ["ie"]},
      "matchNames": [
        "atlantic homecare",
        "woodies diy"
      ],
      "tags": {
        "brand": "Woodie's",
        "brand:wikidata": "Q25344847",
        "name": "Woodie's",
        "shop": "doityourself"
      }
    },
    {
      "displayName": "Будматеріали",
      "id": "0770be-2dbcce",
      "locationSet": {"include": ["ua"]},
      "tags": {
        "brand": "Будматеріали",
        "name": "Будматеріали",
        "shop": "doityourself"
      }
    },
    {
      "displayName": "Кенгуру",
      "id": "kenguru-43446b",
      "locationSet": {"include": ["ru"]},
      "tags": {
        "brand": "Кенгуру",
        "name": "Кенгуру",
        "name:en": "Kenguru",
        "shop": "doityourself"
      }
    },
    {
      "displayName": "Леруа Мерлен",
      "id": "leroymerlin-ea6c83",
      "locationSet": {"include": ["ru", "ua"]},
      "tags": {
        "brand": "Леруа Мерлен",
        "brand:en": "Leroy Merlin",
        "brand:wikidata": "Q889624",
        "name": "Леруа Мерлен",
        "name:en": "Leroy Merlin",
        "shop": "doityourself"
      }
    },
    {
      "displayName": "Мастер",
      "id": "58b9a9-03815e",
      "locationSet": {
        "include": ["by", "kz", "ru", "ua"]
      },
      "tags": {
        "brand": "Мастер",
        "name": "Мастер",
        "shop": "doityourself"
      }
    },
    {
      "displayName": "Петрович",
      "id": "petrovich-43446b",
      "locationSet": {"include": ["ru"]},
      "tags": {
        "brand": "Петрович",
        "brand:en": "Petrovich",
        "brand:ru": "Петрович",
        "brand:wikidata": "Q4360946",
        "name": "Петрович",
        "name:en": "Petrovich",
        "name:ru": "Петрович",
        "shop": "doityourself"
      }
    },
    {
      "displayName": "Практис",
      "id": "praktis-6499aa",
      "locationSet": {"include": ["bg"]},
      "tags": {
        "brand": "Praktis",
        "brand:bg": "Практис",
        "brand:en": "Praktis",
        "brand:wikidata": "Q110399429",
        "name": "Praktis",
        "name:bg": "Практис",
        "name:en": "Praktis",
        "shop": "doityourself"
      }
    },
    {
      "displayName": "Строитель",
      "id": "08d5b4-8d3049",
      "locationSet": {
        "include": ["by", "ru", "ua"]
      },
      "tags": {
        "brand": "Строитель",
        "name": "Строитель",
        "shop": "doityourself"
      }
    },
    {
      "displayName": "Строймаркет",
      "id": "5c4416-092aaf",
      "locationSet": {"include": ["001"]},
      "tags": {
        "brand": "Строймаркет",
        "name": "Строймаркет",
        "shop": "doityourself"
      }
    },
    {
      "displayName": "Фірмовий магазин Dnipro-M",
      "id": "8a5b69-2dbcce",
      "locationSet": {"include": ["ua"]},
      "tags": {
        "brand": "Фірмовий магазин Dnipro-M",
        "name": "Фірмовий магазин Dnipro-M",
        "shop": "doityourself"
      }
    },
    {
      "displayName": "アマノ",
      "id": "amano-dd401d",
      "locationSet": {"include": ["jp"]},
      "tags": {
        "brand": "アマノ",
        "brand:en": "Amano",
        "brand:ja": "アマノ",
        "brand:wikidata": "Q11284890",
        "name": "アマノ",
        "name:en": "Amano",
        "name:ja": "アマノ",
        "shop": "doityourself"
      }
    },
    {
      "displayName": "カインズホーム",
      "id": "cainzhome-dd401d",
      "locationSet": {"include": ["jp"]},
      "tags": {
        "brand": "カインズホーム",
        "brand:en": "Cainz Home",
        "brand:ja": "カインズホーム",
        "brand:wikidata": "Q11293852",
        "name": "カインズホーム",
        "name:en": "Cainz Home",
        "name:ja": "カインズホーム",
        "shop": "doityourself"
      }
    },
    {
      "displayName": "ケーヨー",
      "id": "keiyo-dd401d",
      "locationSet": {"include": ["jp"]},
      "tags": {
        "brand": "ケーヨー",
        "brand:en": "Keiyo",
        "brand:ja": "ケーヨー",
        "brand:wikidata": "Q11301462",
        "name": "ケーヨー",
        "name:en": "Keiyo",
        "name:ja": "ケーヨー",
        "shop": "doityourself"
      }
    },
    {
      "displayName": "ケーヨーデイツー",
      "id": "f3fe04-dd401d",
      "locationSet": {"include": ["jp"]},
      "tags": {
        "brand": "ケーヨーデイツー",
        "brand:ja": "ケーヨーデイツー",
        "name": "ケーヨーデイツー",
        "name:ja": "ケーヨーデイツー",
        "shop": "doityourself"
      }
    },
    {
      "displayName": "コーナン",
      "id": "kohnan-dd401d",
      "locationSet": {"include": ["jp"]},
      "tags": {
        "brand": "コーナン",
        "brand:en": "Kohnan",
        "brand:ja": "コーナン",
        "brand:wikidata": "Q11303403",
        "name": "コーナン",
        "name:en": "Kohnan",
        "name:ja": "コーナン",
        "shop": "doityourself"
      }
    },
    {
      "displayName": "コメリ",
      "id": "komeri-dd401d",
      "locationSet": {"include": ["jp"]},
      "tags": {
        "brand": "コメリ",
        "brand:en": "Komeri",
        "brand:ja": "コメリ",
        "brand:wikidata": "Q11302690",
        "name": "コメリ",
        "name:en": "Komeri",
        "name:ja": "コメリ",
        "shop": "doityourself"
      }
    },
    {
      "displayName": "スーパービバホーム",
      "id": "supervivahome-dd401d",
      "locationSet": {"include": ["jp"]},
      "tags": {
        "brand": "VIVA Home",
        "brand:en": "VIVA Home",
        "brand:ja": "ビバホーム",
        "brand:wikidata": "Q11229278",
        "name": "スーパービバホーム",
        "name:en": "SUPER VIVA Home",
        "name:ja": "スーパービバホーム",
        "shop": "doityourself",
        "short_name:en": "SVH"
      }
    },
    {
      "displayName": "ナフコ",
      "id": "nafco-dd401d",
      "locationSet": {"include": ["jp"]},
      "tags": {
        "brand": "ナフコ",
        "brand:en": "Nafco",
        "brand:ja": "ナフコ",
        "brand:wikidata": "Q11323981",
        "name": "ナフコ",
        "name:en": "Nafco",
        "name:ja": "ナフコ",
        "shop": "doityourself"
      }
    },
    {
      "displayName": "ビバホーム",
      "id": "vivahome-dd401d",
      "locationSet": {"include": ["jp"]},
      "tags": {
        "brand": "VIVA Home",
        "brand:en": "VIVA Home",
        "brand:ja": "ビバホーム",
        "brand:wikidata": "Q11229278",
        "name": "ビバホーム",
        "name:en": "VIVA Home",
        "name:ja": "ビバホーム",
        "shop": "doityourself",
        "short_name:en": "VH"
      }
    },
    {
      "displayName": "ホーマックニコット",
      "id": "992ddc-092aaf",
      "locationSet": {"include": ["001"]},
      "tags": {
        "brand": "ホーマックニコット",
        "brand:ja": "ホーマックニコット",
        "brand:en": "Homac nicot",
        "name": "ホーマックニコット",
        "name:ja": "ホーマックニコット",
        "name:en": "Homac nicot",
        "shop": "doityourself"
      }
    }
  ]
}<|MERGE_RESOLUTION|>--- conflicted
+++ resolved
@@ -1075,8 +1075,6 @@
       }
     },
     {
-<<<<<<< HEAD
-=======
       "displayName": "TTL",
       "id": "ttl-b8b163",
       "locationSet": {
@@ -1107,23 +1105,6 @@
       }
     },
     {
-      "displayName": "VIVA Home",
-      "id": "vivahome-dd401d",
-      "locationSet": {"include": ["jp"]},
-      "tags": {
-        "brand": "VIVA Home",
-        "brand:en": "VIVA Home",
-        "brand:ja": "ビバホーム",
-        "brand:wikidata": "Q11229278",
-        "name": "VIVA Home",
-        "name:en": "VIVA Home",
-        "name:ja": "ビバホーム",
-        "shop": "doityourself",
-        "short_name:en": "VH"
-      }
-    },
-    {
->>>>>>> c61e87a3
       "displayName": "Weldom",
       "id": "weldom-28b8a0",
       "locationSet": {"include": ["fr"]},
