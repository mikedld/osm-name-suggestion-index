{
  "properties": {
    "path": "brands/shop/doityourself",
    "exclude": {
      "generic": [
        "^(сантехника|стройматериалы)$",
        "^doityourself$",
        "^хоз(товары)$"
      ]
    }
  },
  "items": [
    {
      "displayName": "Ace Hardware",
      "id": "acehardware-092aaf",
      "locationSet": {"include": ["001"]},
      "preserveTags": ["^name"],
      "tags": {
        "brand": "Ace Hardware",
        "brand:wikidata": "Q4672981",
        "name": "Ace Hardware",
        "shop": "doityourself"
      }
    },
    {
      "displayName": "Alsford",
      "id": "alsford-ae8e02",
      "locationSet": {"include": ["gb"]},
      "tags": {
        "brand": "Alsford",
        "brand:wikidata": "Q100298902",
        "name": "Alsford",
        "shop": "doityourself"
      }
    },
    {
      "displayName": "B&Q",
      "id": "bandq-092aaf",
      "locationSet": {"include": ["001"]},
      "tags": {
        "brand": "B&Q",
        "brand:wikidata": "Q707602",
        "name": "B&Q",
        "shop": "doityourself"
      }
    },
    {
      "displayName": "Bath Depot",
      "id": "bathdepot-fd1fd9",
      "locationSet": {"include": ["ca"]},
      "tags": {
        "brand": "Bath Depot",
        "name": "Bath Depot",
        "shop": "doityourself"
      }
    },
    {
      "displayName": "Bauhaus",
      "id": "bauhaus-6847b5",
      "locationSet": {
        "include": [
          "at",
          "bg",
          "ch",
          "cz",
          "de",
          "dk",
          "ee",
          "es",
          "fi",
          "hr",
          "hu",
          "is",
          "lu",
          "nl",
          "no",
          "se",
          "si",
          "sk",
          "tr"
        ]
      },
      "tags": {
        "brand": "Bauhaus",
        "brand:wikidata": "Q672043",
        "name": "Bauhaus",
        "shop": "doityourself"
      }
    },
    {
      "displayName": "BAUKING",
      "id": "bauking-db1fbb",
      "locationSet": {"include": ["de"]},
      "tags": {
        "brand": "BAUKING",
        "brand:wikidata": "Q47457074",
        "name": "BAUKING",
        "shop": "doityourself"
      }
    },
    {
      "displayName": "Baumax",
      "id": "baumax-bc270a",
      "locationSet": {
        "include": ["at", "cz", "si", "sk"]
      },
      "tags": {
        "brand": "Baumax",
        "brand:wikidata": "Q310499",
        "name": "Baumax",
        "shop": "doityourself"
      }
    },
    {
      "displayName": "BauSpezi",
      "id": "bauspezi-db1fbb",
      "locationSet": {"include": ["de"]},
      "tags": {
        "brand": "BauSpezi",
        "brand:wikidata": "Q85324366",
        "name": "BauSpezi",
        "shop": "doityourself"
      }
    },
    {
      "displayName": "BayWa",
      "id": "baywa-db1fbb",
      "locationSet": {"include": ["de"]},
      "tags": {
        "brand": "BayWa",
        "brand:wikidata": "Q812055",
        "name": "BayWa",
        "shop": "doityourself"
      }
    },
    {
      "displayName": "BigMat",
      "id": "bigmat-488295",
      "locationSet": {
        "include": [
          "be",
          "cz",
          "es",
          "fr",
          "gb",
          "it",
          "sk"
        ]
      },
      "tags": {
        "brand": "BigMat",
        "brand:wikidata": "Q101851862",
        "name": "BigMat",
        "shop": "doityourself"
      }
    },
    {
      "displayName": "Biltema",
      "id": "biltema-acccd4",
      "locationSet": {
        "include": ["dk", "fi", "no", "se"]
      },
      "note": "https://github.com/osmlab/name-suggestion-index/issues/5500",
      "preserveTags": ["^name"],
      "tags": {
        "brand": "Biltema",
        "brand:wikidata": "Q3355552",
        "name": "Biltema",
        "shop": "doityourself"
      }
    },
    {
      "displayName": "Brico",
      "id": "brico-e0cb01",
      "locationSet": {
        "include": ["be", "fr", "it"]
      },
      "tags": {
        "brand": "Brico",
        "brand:wikidata": "Q2510786",
        "name": "Brico",
        "shop": "doityourself"
      }
    },
    {
      "displayName": "Brico Dépôt",
      "id": "bricodepot-46eef0",
      "locationSet": {
        "include": ["es", "fr", "pt", "ro"]
      },
      "tags": {
        "brand": "Brico Dépôt",
        "brand:wikidata": "Q2889702",
        "name": "Brico Dépôt",
        "shop": "doityourself"
      }
    },
    {
      "displayName": "BricoCenter",
      "id": "bricocenter-afce84",
      "locationSet": {"include": ["it"]},
      "tags": {
        "brand": "BricoCenter",
        "brand:wikidata": "Q3644563",
        "name": "BricoCenter",
        "shop": "doityourself"
      }
    },
    {
      "displayName": "Bricoman",
      "id": "bricoman-8777a8",
      "locationSet": {"include": ["fr", "pl"]},
      "tags": {
        "brand": "Bricoman",
        "brand:wikidata": "Q2925142",
        "name": "Bricoman",
        "shop": "doityourself"
      }
    },
    {
      "displayName": "Bricomarché",
      "id": "bricomarche-cfc45c",
      "locationSet": {
        "include": ["fr", "pl", "pt"]
      },
      "tags": {
        "brand": "Bricomarché",
        "brand:wikidata": "Q2925147",
        "name": "Bricomarché",
        "shop": "doityourself"
      }
    },
    {
      "displayName": "Bricopro",
      "id": "bricopro-28b8a0",
      "locationSet": {"include": ["fr"]},
      "tags": {
        "brand": "Bricopro",
        "brand:wikidata": "Q110069152",
        "name": "Bricopro",
        "shop": "doityourself"
      }
    },
    {
      "displayName": "Bricorama",
      "id": "bricorama-80eee7",
      "locationSet": {"include": ["es", "fr"]},
      "tags": {
        "brand": "Bricorama",
        "brand:wikidata": "Q2925146",
        "name": "Bricorama",
        "shop": "doityourself"
      }
    },
    {
      "displayName": "Buildbase",
      "id": "buildbase-ae8e02",
      "locationSet": {"include": ["gb"]},
      "tags": {
        "brand": "Buildbase",
        "brand:wikidata": "Q4986416",
        "name": "Buildbase",
        "shop": "doityourself"
      }
    },
    {
      "displayName": "Bunnings Warehouse",
      "id": "bunningswarehouse-aaac5b",
      "locationSet": {"include": ["au", "nz"]},
      "tags": {
        "brand": "Bunnings Warehouse",
        "brand:wikidata": "Q4997829",
        "name": "Bunnings Warehouse",
        "shop": "doityourself"
      }
    },
    {
      "displayName": "Byggmax",
      "id": "byggmax-b25d3a",
      "locationSet": {"include": ["se"]},
      "tags": {
        "brand": "Byggmax",
        "brand:wikidata": "Q10438182",
        "name": "Byggmax",
        "shop": "doityourself"
      }
    },
    {
      "displayName": "Castorama",
      "id": "castorama-f558f5",
      "locationSet": {
        "include": ["fr", "pl", "ru"]
      },
      "tags": {
        "brand": "Castorama",
        "brand:wikidata": "Q966971",
        "name": "Castorama",
        "shop": "doityourself"
      }
    },
    {
      "displayName": "Chausson Matériaux",
      "id": "chaussonmateriaux-28b8a0",
      "locationSet": {"include": ["fr"]},
      "tags": {
        "brand": "Chausson Matériaux",
        "brand:wikidata": "Q100701530",
        "name": "Chausson Matériaux",
        "shop": "doityourself"
      }
    },
    {
      "displayName": "Clas Ohlson",
      "id": "clasohlson-baf621",
      "locationSet": {
        "include": ["fi", "no", "se"]
      },
      "note": "https://github.com/osmlab/name-suggestion-index/issues/5500",
      "preserveTags": ["^name"],
      "tags": {
        "brand": "Clas Ohlson",
        "brand:wikidata": "Q3356220",
        "name": "Clas Ohlson",
        "shop": "doityourself"
      }
    },
    {
      "displayName": "Coop Bau+Hobby",
      "id": "coopbauhobby-0f6f08",
      "locationSet": {"include": ["ch"]},
      "tags": {
        "brand": "Coop Bau+Hobby",
        "brand:wikidata": "Q432564",
        "name": "Coop Bau+Hobby",
        "shop": "doityourself"
      }
    },
    {
      "displayName": "Coop Byggmix",
      "id": "coopbyggmix-1b58cb",
      "locationSet": {"include": ["no"]},
      "note": "https://github.com/osmlab/name-suggestion-index/issues/5500",
      "preserveTags": ["^name"],
      "tags": {
        "brand": "Coop Byggmix",
        "brand:wikidata": "Q12714075",
        "name": "Coop Byggmix",
        "shop": "doityourself"
      }
    },
    {
      "displayName": "DCM",
      "id": "dcm-dd401d",
      "locationSet": {"include": ["jp"]},
      "tags": {
        "brand": "DCM",
        "brand:en": "DCM",
        "brand:ja": "ディーシーエム",
        "brand:wikidata": "Q11195603",
        "name": "DCM",
        "name:en": "DCM",
        "name:ja": "ディーシーエム",
        "shop": "doityourself"
      }
    },
    {
      "displayName": "Dnipro-M",
      "id": "dniprom-2dbcce",
      "locationSet": {"include": ["ua"]},
      "tags": {
        "brand": "Dnipro-M",
        "name": "Dnipro-M",
        "shop": "doityourself"
      }
    },
    {
      "displayName": "Easy",
      "id": "easy-063ae0",
      "locationSet": {
        "include": ["ar", "cl", "co"]
      },
      "tags": {
        "brand": "Easy",
        "brand:wikidata": "Q5331091",
        "name": "Easy",
        "shop": "doityourself"
      }
    },
    {
      "displayName": "Gamma",
      "id": "gamma-29070e",
      "locationSet": {"include": ["be", "nl"]},
      "tags": {
        "brand": "Gamma",
        "brand:wikidata": "Q2294120",
        "name": "Gamma",
        "shop": "doityourself"
      }
    },
    {
      "displayName": "Gedimat",
      "id": "gedimat-28b8a0",
      "locationSet": {"include": ["fr"]},
      "tags": {
        "brand": "Gedimat",
        "brand:wikidata": "Q101852953",
        "name": "Gedimat",
        "shop": "doityourself"
      }
    },
    {
      "displayName": "Globus Baumarkt",
      "id": "globusbaumarkt-6f5ad3",
      "locationSet": {"include": ["de", "lu"]},
      "tags": {
        "brand": "Globus Baumarkt",
        "brand:wikidata": "Q457503",
        "name": "Globus Baumarkt",
        "shop": "doityourself"
      }
    },
    {
      "displayName": "Hagebaumarkt",
      "id": "hagebaumarkt-f009fa",
      "locationSet": {
        "include": [
          "at",
          "be",
          "ch",
          "de",
          "es",
          "fr",
          "lu",
          "nl"
        ]
      },
      "matchNames": ["hagebau"],
      "tags": {
        "brand": "Hagebaumarkt",
        "brand:wikidata": "Q1568279",
        "name": "Hagebaumarkt",
        "shop": "doityourself"
      }
    },
    {
      "displayName": "Hammer",
      "id": "hammer-db1fbb",
      "locationSet": {"include": ["de"]},
      "tags": {
        "brand": "Hammer",
        "brand:wikidata": "Q52159668",
        "name": "Hammer",
        "shop": "doityourself"
      }
    },
    {
      "displayName": "Hellweg",
      "id": "hellweg-601db4",
      "locationSet": {"include": ["at", "de"]},
      "tags": {
        "brand": "Hellweg",
        "brand:wikidata": "Q1603084",
        "name": "Hellweg",
        "shop": "doityourself"
      }
    },
    {
      "displayName": "HERKULES Bau&Garten",
      "id": "herkulesbauandgarten-db1fbb",
      "locationSet": {"include": ["de"]},
      "tags": {
        "brand": "HERKULES Bau&Garten",
        "brand:wikidata": "Q108992661",
        "name": "HERKULES Bau&Garten",
        "shop": "doityourself"
      }
    },
    {
      "displayName": "Home Building Centre (Canada)",
      "id": "homebuildingcentre-fd1fd9",
      "locationSet": {"include": ["ca"]},
      "tags": {
        "brand": "Home Hardware",
        "brand:wikidata": "Q3139611",
        "name": "Home Building Centre",
        "shop": "doityourself"
      }
    },
    {
      "displayName": "Home Hardware Building Centre (Canada)",
      "id": "homehardwarebuildingcentre-fd1fd9",
      "locationSet": {"include": ["ca"]},
      "tags": {
        "brand": "Home Hardware",
        "brand:wikidata": "Q3139611",
        "name": "Home Hardware Building Centre",
        "shop": "doityourself"
      }
    },
    {
      "displayName": "Home Timber & Hardware (Australia)",
      "id": "hometimberandhardware-b05cd0",
      "locationSet": {"include": ["au"]},
      "tags": {
        "alt_name": "Home Hardware",
        "brand": "Home Timber & Hardware",
        "brand:wikidata": "Q17006984",
        "name": "Home Timber & Hardware",
        "shop": "doityourself",
        "short_name": "Home"
      }
    },
    {
      "displayName": "Homebase",
      "id": "homebase-0c42e1",
      "locationSet": {"include": ["gb", "ie"]},
      "tags": {
        "brand": "Homebase",
        "brand:wikidata": "Q9293447",
        "name": "Homebase",
        "shop": "doityourself"
      }
    },
    {
      "displayName": "HORNBACH",
      "id": "hornbach-92b1c1",
      "locationSet": {
        "include": [
          "at",
          "ch",
          "cz",
          "de",
          "lu",
          "nl",
          "ro",
          "se",
          "sk"
        ]
      },
      "tags": {
        "brand": "HORNBACH",
        "brand:wikidata": "Q685926",
        "name": "HORNBACH",
        "shop": "doityourself"
      }
    },
    {
      "displayName": "Hubo Belgium",
      "id": "hubo-9eb2d8",
      "locationSet": {"include": ["be"]},
      "tags": {
        "brand": "Hubo",
        "brand:wikidata": "Q3142153",
        "name": "Hubo",
        "shop": "doityourself"
      }
    },
    {
      "displayName": "Hubo Nederland",
      "id": "hubo-233544",
      "locationSet": {"include": ["nl"]},
      "tags": {
        "brand": "Hubo",
        "brand:wikidata": "Q5473953",
        "name": "Hubo",
        "shop": "doityourself"
      }
    },
    {
      "displayName": "jem & fix",
      "id": "jemandfix-27539e",
      "locationSet": {"include": ["dk"]},
      "tags": {
        "brand": "jem & fix",
        "brand:wikidata": "Q12319200",
        "name": "jem & fix",
        "shop": "doityourself"
      }
    },
    {
      "displayName": "Jula",
      "id": "jula-2478eb",
      "locationSet": {
        "include": ["no", "pl", "se"]
      },
      "note": "https://github.com/osmlab/name-suggestion-index/issues/5500",
      "preserveTags": ["^name"],
      "tags": {
        "brand": "Jula",
        "brand:wikidata": "Q10541151",
        "name": "Jula",
        "shop": "doityourself"
      }
    },
    {
      "displayName": "Jumbo",
      "id": "jumbo-0f6f08",
      "locationSet": {"include": ["ch"]},
      "tags": {
        "brand": "Jumbo",
        "brand:wikidata": "Q1713190",
        "name": "Jumbo",
        "shop": "doityourself"
      }
    },
    {
      "displayName": "Karwei",
      "id": "karwei-233544",
      "locationSet": {"include": ["nl"]},
      "tags": {
        "brand": "Karwei",
        "brand:wikidata": "Q2097480",
        "name": "Karwei",
        "shop": "doityourself"
      }
    },
    {
      "displayName": "KlusWijs",
      "id": "kluswijs-233544",
      "locationSet": {"include": ["nl"]},
      "preserveTags": ["^name"],
      "tags": {
        "brand": "KlusWijs",
        "brand:wikidata": "Q60729778",
        "name": "KlusWijs",
        "shop": "doityourself"
      }
    },
    {
      "displayName": "Koçtaş",
      "id": "koctas-9ebfe5",
      "locationSet": {"include": ["tr"]},
      "tags": {
        "brand": "Koçtaş",
        "brand:wikidata": "Q6057541",
        "name": "Koçtaş",
        "shop": "doityourself"
      }
    },
    {
      "displayName": "Lagerhaus (Österreich)",
      "id": "lagerhaus-5a91e1",
      "locationSet": {"include": ["at"]},
      "matchTags": ["shop/houseware"],
      "tags": {
        "brand": "Lagerhaus",
        "brand:wikidata": "Q1232873",
        "name": "Lagerhaus",
        "shop": "doityourself"
      }
    },
    {
      "displayName": "Lapeyre",
      "id": "lapeyre-28b8a0",
      "locationSet": {"include": ["fr"]},
      "tags": {
        "brand": "Lapeyre",
        "brand:wikidata": "Q3117467",
        "name": "Lapeyre",
        "shop": "doityourself"
      }
    },
    {
      "displayName": "Leroy Merlin",
      "id": "leroymerlin-092aaf",
      "locationSet": {"include": ["001"]},
      "tags": {
        "brand": "Leroy Merlin",
        "brand:wikidata": "Q889624",
        "name": "Leroy Merlin",
        "shop": "doityourself"
      }
    },
    {
      "displayName": "Leyland SDM",
      "id": "leylandsdm-135476",
      "locationSet": {
        "include": ["gb-lon.geojson"]
      },
      "matchTags": [
        "shop/interior_decoration",
        "shop/paint"
      ],
      "tags": {
        "brand": "Leyland SDM",
        "brand:wikidata": "Q110437963",
        "name": "Leyland SDM",
        "shop": "doityourself"
      }
    },
    {
      "displayName": "Lowe's",
      "id": "lowes-00d2a0",
      "locationSet": {
        "include": ["ca", "mx", "us"]
      },
      "matchNames": ["lowes home improvement"],
      "tags": {
        "brand": "Lowe's",
        "brand:wikidata": "Q1373493",
        "name": "Lowe's",
        "shop": "doityourself"
      }
    },
    {
      "displayName": "Menards",
      "id": "menards-c727e9",
      "locationSet": {"include": ["us"]},
      "tags": {
        "brand": "Menards",
        "brand:wikidata": "Q1639897",
        "name": "Menards",
        "shop": "doityourself"
      }
    },
    {
      "displayName": "Merkury Market",
      "id": "merkurymarket-5a474c",
      "locationSet": {"include": ["pl", "sk"]},
      "tags": {
        "brand": "Merkury Market",
        "brand:wikidata": "Q93070134",
        "name": "Merkury Market",
        "shop": "doityourself"
      }
    },
    {
      "displayName": "Mitre 10",
      "id": "mitre10-b05cd0",
      "locationSet": {"include": ["au"]},
      "tags": {
        "brand": "Mitre 10",
        "brand:wikidata": "Q6882393",
        "name": "Mitre 10",
        "shop": "doityourself"
      }
    },
    {
      "displayName": "Mitre 10 (New Zealand)",
      "id": "mitre10-e80948",
      "locationSet": {"include": ["nz"]},
      "tags": {
        "brand": "Mitre 10",
        "brand:wikidata": "Q6882394",
        "name": "Mitre 10",
        "shop": "doityourself"
      }
    },
    {
      "displayName": "Mitre 10 MEGA",
      "id": "mitre10mega-e80948",
      "locationSet": {"include": ["nz"]},
      "tags": {
        "brand": "Mitre 10",
        "brand:wikidata": "Q6882394",
        "name": "Mitre 10 MEGA",
        "shop": "doityourself"
      }
    },
    {
      "displayName": "Mr. Bricolage",
      "id": "mrbricolage-6499aa",
      "locationSet": {"include": ["bg"]},
      "tags": {
        "brand": "Mr. Bricolage",
        "brand:bg": "Мосю Бриколаж",
        "brand:en": "Mr. Bricolage",
        "brand:wikidata": "Q3141657",
        "name": "Mr. Bricolage",
        "name:bg": "Мосю Бриколаж",
        "name:en": "Mr. Bricolage",
        "shop": "doityourself"
      }
    },
    {
      "displayName": "Mr.Bricolage",
      "id": "mrbricolage-b2ed79",
      "locationSet": {"include": ["be", "fr"]},
      "tags": {
        "brand": "Mr.Bricolage",
        "brand:wikidata": "Q3141657",
        "name": "Mr.Bricolage",
        "shop": "doityourself"
      }
    },
    {
      "displayName": "MR.DIY",
      "id": "mrdiy-85e32f",
      "locationSet": {
        "include": [
          "bn",
          "id",
          "in",
          "kn",
          "my",
          "ph",
          "sg",
          "th"
        ]
      },
      "tags": {
        "brand": "MR.DIY",
        "brand:wikidata": "Q105044323",
        "name": "MR.DIY",
        "shop": "doityourself"
      }
    },
    {
      "displayName": "OBI",
      "id": "obi-d5381e",
      "locationSet": {
        "include": [
          "at",
          "ba",
          "ch",
          "cz",
          "de",
          "hu",
          "it",
          "pl",
          "ru",
          "si",
          "sk"
        ]
      },
      "tags": {
        "brand": "OBI",
        "brand:wikidata": "Q300518",
        "name": "OBI",
        "shop": "doityourself"
      }
    },
    {
      "displayName": "Obs Bygg",
      "id": "obsbygg-1b58cb",
      "locationSet": {"include": ["no"]},
      "note": "https://github.com/osmlab/name-suggestion-index/issues/5500",
      "preserveTags": ["^name"],
      "tags": {
        "brand": "Obs Bygg",
        "brand:wikidata": "Q5167707",
        "shop": "doityourself"
      }
    },
    {
      "displayName": "PlaceMakers",
      "id": "placemakers-e80948",
      "locationSet": {"include": ["nz"]},
      "tags": {
        "brand": "PlaceMakers",
        "brand:wikidata": "Q7200206",
        "name": "PlaceMakers",
        "shop": "doityourself"
      }
    },
    {
      "displayName": "Point P",
      "id": "pointp-28b8a0",
      "locationSet": {"include": ["fr"]},
      "tags": {
        "brand": "Point P",
        "brand:wikidata": "Q62973104",
        "name": "Point P",
        "shop": "doityourself"
      }
    },
    {
      "displayName": "Praktiker",
      "id": "praktiker-573a37",
      "locationSet": {
        "include": ["bg", "gr", "hu", "ro", "tr"]
      },
      "tags": {
        "brand": "Praktiker",
        "brand:wikidata": "Q680214",
        "name": "Praktiker",
        "shop": "doityourself"
      }
    },
    {
      "displayName": "Praxis",
      "id": "praxis-233544",
      "locationSet": {"include": ["nl"]},
      "tags": {
        "brand": "Praxis",
        "brand:wikidata": "Q2741995",
        "name": "Praxis",
        "shop": "doityourself"
      }
    },
    {
      "displayName": "Promart",
      "id": "promart-2f83d4",
      "locationSet": {"include": ["pe"]},
      "tags": {
        "brand": "Promart",
        "brand:wikidata": "Q17626095",
        "name": "Promart",
        "shop": "doityourself"
      }
    },
    {
      "displayName": "PSB Mrówka",
      "id": "psbmrowka-e3f321",
      "locationSet": {"include": ["pl"]},
      "tags": {
        "brand": "PSB Mrówka",
        "brand:wikidata": "Q11786409",
        "name": "PSB Mrówka",
        "shop": "doityourself"
      }
    },
    {
      "displayName": "Raiffeisen-Markt",
      "id": "raiffeisenmarkt-db1fbb",
      "locationSet": {"include": ["de"]},
      "matchTags": [
        "shop/agrarian",
        "shop/garden_centre"
      ],
      "tags": {
        "brand": "Raiffeisen-Markt",
        "brand:wikidata": "Q107415020",
        "name": "Raiffeisen-Markt",
        "shop": "doityourself"
      }
    },
    {
      "displayName": "RHG Bau & Garten",
      "id": "rhgbauandgarten-db1fbb",
      "locationSet": {"include": ["de"]},
      "tags": {
        "brand": "RHG",
        "brand:wikidata": "Q19298856",
        "name": "RHG Bau & Garten",
        "shop": "doityourself"
      }
    },
    {
      "displayName": "Rona",
      "id": "rona-fd1fd9",
      "locationSet": {"include": ["ca"]},
      "tags": {
        "brand": "Rona",
        "brand:wikidata": "Q3415283",
        "name": "Rona",
        "shop": "doityourself"
      }
    },
    {
      "displayName": "Screwfix",
      "id": "screwfix-6b37cb",
      "locationSet": {"include": ["de", "gb"]},
      "tags": {
        "brand": "Screwfix",
        "brand:wikidata": "Q7439115",
        "name": "Screwfix",
        "shop": "doityourself"
      }
    },
    {
      "displayName": "Sodimac",
      "id": "sodimac-0b4811",
      "locationSet": {
        "include": [
          "ar",
          "br",
          "cl",
          "co",
          "mx",
          "pe",
          "uy"
        ]
      },
      "matchNames": ["sodimac constructor"],
      "tags": {
        "brand": "Sodimac",
        "brand:wikidata": "Q7553274",
        "name": "Sodimac",
        "shop": "doityourself"
      }
    },
    {
      "displayName": "Sonderpreis Baumarkt",
      "id": "sonderpreisbaumarkt-db1fbb",
      "locationSet": {"include": ["de"]},
      "tags": {
        "brand": "Sonderpreis Baumarkt",
        "brand:wikidata": "Q102247917",
        "name": "Sonderpreis Baumarkt",
        "shop": "doityourself"
      }
    },
    {
      "displayName": "Tecnomat",
      "id": "tecnomat-afce84",
      "locationSet": {"include": ["it"]},
      "tags": {
        "brand": "Tecnomat",
        "brand:wikidata": "Q111716870",
        "name": "Tecnomat",
        "shop": "doityourself"
      }
    },
    {
      "displayName": "tedox",
      "id": "tedox-db1fbb",
      "locationSet": {"include": ["de"]},
      "tags": {
        "brand": "tedox",
        "brand:wikidata": "Q2399946",
        "name": "tedox",
        "shop": "doityourself"
      }
    },
    {
      "displayName": "Tekzen",
      "id": "tekzen-9ebfe5",
      "locationSet": {"include": ["tr"]},
      "tags": {
        "brand": "Tekzen",
        "brand:wikidata": "Q25475379",
        "name": "Tekzen",
        "shop": "doityourself"
      }
    },
    {
      "displayName": "The Home Depot",
      "id": "thehomedepot-00d2a0",
      "locationSet": {
        "include": ["ca", "mx", "us"]
      },
      "tags": {
        "alt_name": "Home Depot",
        "brand": "The Home Depot",
        "brand:wikidata": "Q864407",
        "name": "The Home Depot",
        "shop": "doityourself"
      }
    },
    {
      "displayName": "Toolstation",
      "id": "toolstation-49e7ef",
      "locationSet": {
        "include": ["fr", "gb", "nl"]
      },
      "tags": {
        "brand": "Toolstation",
        "brand:wikidata": "Q7824103",
        "name": "Toolstation",
        "shop": "doityourself"
      }
    },
    {
      "displayName": "toom Baumarkt",
      "id": "toombaumarkt-db1fbb",
      "locationSet": {"include": ["de"]},
      "tags": {
        "brand": "toom Baumarkt",
        "brand:wikidata": "Q2442970",
        "name": "toom Baumarkt",
        "shop": "doityourself",
        "short_name": "toom"
      }
    },
    {
      "displayName": "Travis Perkins",
      "id": "travisperkins-ae8e02",
      "locationSet": {"include": ["gb"]},
      "tags": {
        "brand": "Travis Perkins",
        "brand:wikidata": "Q2450664",
        "name": "Travis Perkins",
        "shop": "doityourself"
      }
    },
    {
      "displayName": "Weldom",
      "id": "weldom-28b8a0",
      "locationSet": {"include": ["fr"]},
      "tags": {
        "brand": "Weldom",
        "brand:wikidata": "Q16683226",
        "name": "Weldom",
        "shop": "doityourself"
      }
    },
    {
      "displayName": "Wickes",
      "id": "wickes-ae8e02",
      "locationSet": {"include": ["gb"]},
      "tags": {
        "brand": "Wickes",
        "brand:wikidata": "Q7998350",
        "name": "Wickes",
        "shop": "doityourself"
      }
    },
    {
      "displayName": "Woodie's",
      "id": "woodies-4f5e7a",
      "locationSet": {"include": ["ie"]},
      "matchNames": [
        "atlantic homecare",
        "woodies diy"
      ],
      "tags": {
        "brand": "Woodie's",
        "brand:wikidata": "Q25344847",
        "name": "Woodie's",
        "shop": "doityourself"
      }
    },
    {
      "displayName": "Будматеріали",
      "id": "0770be-2dbcce",
      "locationSet": {"include": ["ua"]},
      "tags": {
        "brand": "Будматеріали",
        "name": "Будматеріали",
        "shop": "doityourself"
      }
    },
    {
      "displayName": "Кенгуру",
      "id": "kenguru-43446b",
      "locationSet": {"include": ["ru"]},
      "tags": {
        "brand": "Кенгуру",
        "name": "Кенгуру",
        "name:en": "Kenguru",
        "shop": "doityourself"
      }
    },
    {
      "displayName": "Леруа Мерлен",
      "id": "leroymerlin-ea6c83",
      "locationSet": {"include": ["ru", "ua"]},
      "tags": {
        "brand": "Леруа Мерлен",
        "brand:en": "Leroy Merlin",
        "brand:wikidata": "Q889624",
        "name": "Леруа Мерлен",
        "name:en": "Leroy Merlin",
        "shop": "doityourself"
      }
    },
    {
      "displayName": "Мастер",
      "id": "58b9a9-03815e",
      "locationSet": {
        "include": ["by", "kz", "ru", "ua"]
      },
      "tags": {
        "brand": "Мастер",
        "name": "Мастер",
        "shop": "doityourself"
      }
    },
    {
      "displayName": "Петрович",
      "id": "petrovich-43446b",
      "locationSet": {"include": ["ru"]},
      "tags": {
        "brand": "Петрович",
        "brand:en": "Petrovich",
        "brand:ru": "Петрович",
        "brand:wikidata": "Q4360946",
        "name": "Петрович",
        "name:en": "Petrovich",
        "name:ru": "Петрович",
        "shop": "doityourself"
      }
    },
    {
      "displayName": "Практис",
      "id": "praktis-6499aa",
      "locationSet": {"include": ["bg"]},
      "tags": {
        "brand": "Praktis",
        "brand:bg": "Практис",
        "brand:en": "Praktis",
        "brand:wikidata": "Q110399429",
        "name": "Praktis",
        "name:bg": "Практис",
        "name:en": "Praktis",
        "shop": "doityourself"
      }
    },
    {
      "displayName": "Строитель",
      "id": "08d5b4-8d3049",
      "locationSet": {
        "include": ["by", "ru", "ua"]
      },
      "tags": {
        "brand": "Строитель",
        "name": "Строитель",
        "shop": "doityourself"
      }
    },
    {
      "displayName": "Строймаркет",
      "id": "5c4416-092aaf",
      "locationSet": {"include": ["001"]},
      "tags": {
        "brand": "Строймаркет",
        "name": "Строймаркет",
        "shop": "doityourself"
      }
    },
    {
      "displayName": "Фірмовий магазин Dnipro-M",
      "id": "8a5b69-2dbcce",
      "locationSet": {"include": ["ua"]},
      "tags": {
        "brand": "Фірмовий магазин Dnipro-M",
        "name": "Фірмовий магазин Dnipro-M",
        "shop": "doityourself"
      }
    },
    {
      "displayName": "アマノ",
      "id": "amano-dd401d",
      "locationSet": {"include": ["jp"]},
      "tags": {
        "brand": "アマノ",
        "brand:en": "Amano",
        "brand:ja": "アマノ",
        "brand:wikidata": "Q11284890",
        "name": "アマノ",
        "name:en": "Amano",
        "name:ja": "アマノ",
        "shop": "doityourself"
      }
    },
    {
      "displayName": "カインズホーム",
      "id": "cainzhome-dd401d",
      "locationSet": {"include": ["jp"]},
      "tags": {
        "brand": "カインズホーム",
        "brand:en": "Cainz Home",
        "brand:ja": "カインズホーム",
        "brand:wikidata": "Q11293852",
        "name": "カインズホーム",
        "name:en": "Cainz Home",
        "name:ja": "カインズホーム",
        "shop": "doityourself"
      }
    },
    {
      "displayName": "ケーヨー",
      "id": "keiyo-dd401d",
      "locationSet": {"include": ["jp"]},
      "tags": {
        "brand": "ケーヨー",
        "brand:en": "Keiyo",
        "brand:ja": "ケーヨー",
        "brand:wikidata": "Q11301462",
        "name": "ケーヨー",
        "name:en": "Keiyo",
        "name:ja": "ケーヨー",
        "shop": "doityourself"
      }
    },
    {
      "displayName": "ケーヨーデイツー",
      "id": "f3fe04-dd401d",
      "locationSet": {"include": ["jp"]},
      "tags": {
        "brand": "ケーヨーデイツー",
        "brand:ja": "ケーヨーデイツー",
        "name": "ケーヨーデイツー",
        "name:ja": "ケーヨーデイツー",
        "shop": "doityourself"
      }
    },
    {
      "displayName": "コーナン",
      "id": "kohnan-dd401d",
      "locationSet": {"include": ["jp"]},
      "tags": {
        "brand": "コーナン",
        "brand:en": "Kohnan",
        "brand:ja": "コーナン",
        "brand:wikidata": "Q11303403",
        "name": "コーナン",
        "name:en": "Kohnan",
        "name:ja": "コーナン",
        "shop": "doityourself"
      }
    },
    {
      "displayName": "コメリ",
      "id": "komeri-dd401d",
      "locationSet": {"include": ["jp"]},
      "tags": {
        "brand": "コメリ",
        "brand:en": "Komeri",
        "brand:ja": "コメリ",
        "brand:wikidata": "Q11302690",
        "name": "コメリ",
        "name:en": "Komeri",
        "name:ja": "コメリ",
        "shop": "doityourself"
      }
    },
    {
      "displayName": "スーパービバホーム",
      "id": "supervivahome-dd401d",
      "locationSet": {"include": ["jp"]},
      "tags": {
        "brand": "VIVA Home",
        "brand:en": "VIVA Home",
        "brand:ja": "ビバホーム",
        "brand:wikidata": "Q11229278",
        "name": "スーパービバホーム",
        "name:en": "SUPER VIVA Home",
        "name:ja": "スーパービバホーム",
        "shop": "doityourself",
        "short_name:en": "SVH"
      }
    },
    {
      "displayName": "ナフコ",
      "id": "nafco-dd401d",
      "locationSet": {"include": ["jp"]},
      "tags": {
        "brand": "ナフコ",
        "brand:en": "Nafco",
        "brand:ja": "ナフコ",
        "brand:wikidata": "Q11323981",
        "name": "ナフコ",
        "name:en": "Nafco",
        "name:ja": "ナフコ",
        "shop": "doityourself"
      }
    },
    {
<<<<<<< HEAD
      "displayName": "ビバホーム",
      "id": "vivahome-dd401d",
      "locationSet": {"include": ["jp"]},
      "tags": {
        "brand": "VIVA Home",
        "brand:en": "VIVA Home",
        "brand:ja": "ビバホーム",
        "brand:wikidata": "Q11229278",
        "name": "ビバホーム",
        "name:en": "VIVA Home",
        "name:ja": "ビバホーム",
        "shop": "doityourself",
        "short_name:en": "VH"
=======
      "displayName": "ホーマックニコット",
      "id": "992ddc-092aaf",
      "locationSet": {"include": ["001"]},
      "tags": {
        "brand": "ホーマックニコット",
        "brand:ja": "ホーマックニコット",
        "name": "ホーマックニコット",
        "name:ja": "ホーマックニコット",
        "shop": "doityourself"
>>>>>>> 599b8592
      }
    }
  ]
}<|MERGE_RESOLUTION|>--- conflicted
+++ resolved
@@ -1338,7 +1338,6 @@
       }
     },
     {
-<<<<<<< HEAD
       "displayName": "ビバホーム",
       "id": "vivahome-dd401d",
       "locationSet": {"include": ["jp"]},
@@ -1352,17 +1351,20 @@
         "name:ja": "ビバホーム",
         "shop": "doityourself",
         "short_name:en": "VH"
-=======
+      }
+    },
+    {
       "displayName": "ホーマックニコット",
       "id": "992ddc-092aaf",
       "locationSet": {"include": ["001"]},
       "tags": {
         "brand": "ホーマックニコット",
         "brand:ja": "ホーマックニコット",
+        "brand:en": "Homac nicot"
         "name": "ホーマックニコット",
         "name:ja": "ホーマックニコット",
-        "shop": "doityourself"
->>>>>>> 599b8592
+        "name:en": "Homac nicot",
+        "shop": "doityourself"
       }
     }
   ]
