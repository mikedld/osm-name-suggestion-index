--- conflicted
+++ resolved
@@ -22,7 +22,6 @@
       }
     },
     {
-<<<<<<< HEAD
       "displayName": "Sacha",
       "locationSet": {"include": ["nl", "be", "lu"]},
       "tags": {
@@ -43,8 +42,6 @@
       }
     },
     {
-=======
->>>>>>> 4d1ad80c
       "displayName": "ABCマート",
       "id": "1b892c-53e098",
       "locationSet": {"include": ["jp"]},
