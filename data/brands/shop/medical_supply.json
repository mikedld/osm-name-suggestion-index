--- conflicted
+++ resolved
@@ -113,7 +113,16 @@
       }
     },
     {
-<<<<<<< HEAD
+      "displayName": "Студия Слуха",
+      "id": "58e6ff-ec8b50",
+      "locationSet": {"include": ["001"]},
+      "tags": {
+        "brand": "Студия Слуха",
+        "name": "Студия Слуха",
+        "shop": "medical_supply"
+      }
+    },
+    {
       "displayName": "Goed",
       "locationSet": {"include": ["be"]},
       "matchNames": ["Goed Thuiszorgwinkel"],
@@ -121,17 +130,8 @@
         "brand": "Goed",
         "brand:wikidata": "Q130234412",
         "name": "Goed",
-=======
-      "displayName": "Студия Слуха",
-      "id": "58e6ff-ec8b50",
-      "locationSet": {"include": ["001"]},
-      "tags": {
-        "brand": "Студия Слуха",
-        "name": "Студия Слуха",
->>>>>>> b93a8c2b
         "shop": "medical_supply"
       }
     }
-
   ]
 }