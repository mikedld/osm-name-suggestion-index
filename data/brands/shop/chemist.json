{
  "properties": {
    "path": "brands/shop/chemist",
    "exclude": {
      "generic": [
        "^chemist$",
        "^бытовая химия$",
        "^داروخانه( شبانه روزی)?$"
      ]
    }
  },
  "items": [
    {
      "displayName": "101 Drogerie",
      "id": "101drogerie-a99570",
      "locationSet": {"include": ["sk"]},
      "tags": {
        "brand": "101 Drogerie",
        "brand:wikidata": "Q67197464",
        "name": "101 Drogerie",
        "shop": "chemist"
      }
    },
    {
      "displayName": "7 Дней",
      "id": "023389-2141a5",
      "locationSet": {"include": ["ru"]},
      "tags": {
        "brand": "7 Дней",
        "name": "7 Дней",
        "shop": "chemist"
      }
    },
    {
      "displayName": "Acqua & Sapone",
      "id": "acquaandsapone-864e82",
      "locationSet": {"include": ["it"]},
      "matchNames": ["acqua e sapone"],
      "tags": {
        "brand": "Acqua & Sapone",
        "brand:wikidata": "Q51079044",
        "name": "Acqua & Sapone",
        "shop": "chemist"
      }
    },
    {
      "displayName": "Bipa",
      "id": "bipa-07ba5a",
      "locationSet": {"include": ["at", "hr"]},
      "tags": {
        "brand": "Bipa",
        "brand:wikidata": "Q864933",
        "name": "Bipa",
        "shop": "chemist"
      }
    },
    {
      "displayName": "Bodycare",
      "id": "bodycare-b82430",
      "locationSet": {"include": ["gb"]},
      "tags": {
        "brand": "Bodycare",
        "brand:wikidata": "Q99938329",
        "name": "Bodycare",
        "shop": "chemist"
      }
    },
    {
      "displayName": "Boots",
      "id": "boots-b67e62",
      "locationSet": {"include": ["gb", "ie"]},
      "matchNames": ["boots the chemist"],
      "tags": {
        "brand": "Boots",
        "brand:wikidata": "Q6123139",
        "name": "Boots",
        "shop": "chemist"
      }
    },
    {
      "displayName": "Budni",
      "id": "budni-5f6506",
      "locationSet": {"include": ["de"]},
      "matchNames": ["budnikowsky"],
      "preserveTags": ["^name$"],
      "tags": {
        "brand": "Budni",
        "brand:wikidata": "Q1001516",
        "name": "Budni",
        "shop": "chemist"
      }
    },
    {
      "displayName": "Caddy's",
      "id": "caddys-864e82",
      "locationSet": {"include": ["it"]},
      "matchNames": ["cad"],
      "matchTags": ["shop/houseware"],
      "tags": {
        "brand": "Caddy's",
        "brand:wikidata": "Q108604630",
        "name": "Caddy's",
        "shop": "chemist"
      }
    },
    {
      "displayName": "Clarel",
      "id": "clarel-5ee006",
      "locationSet": {"include": ["es"]},
      "tags": {
        "brand": "Clarel",
        "brand:wikidata": "Q48784350",
        "name": "Clarel",
        "shop": "chemist"
      }
    },
    {
      "displayName": "Curaprox Smile Shop",
      "id": "curaproxsmileshop-419e7d",
      "locationSet": {"include": ["cz", "sk"]},
      "tags": {
        "brand": "Curaprox Smile Shop",
        "brand:wikidata": "Q116868432",
        "name": "Curaprox Smile Shop",
        "shop": "chemist",
        "short_name": "Curaprox"
      }
    },
    {
      "displayName": "CVS Pharmacy",
      "id": "cvspharmacy-437f3b",
      "locationSet": {"include": ["us"]},
      "tags": {
        "brand": "CVS Pharmacy",
        "brand:wikidata": "Q2078880",
        "name": "CVS Pharmacy",
        "shop": "chemist",
        "short_name": "CVS"
      }
    },
    {
      "displayName": "DA",
      "id": "da-994f1e",
      "locationSet": {"include": ["nl"]},
      "matchNames": [
        "da drogist",
        "da drogisterij",
        "da drogisterij & parfumerie",
        "da drogisterij en parfumerie",
        "drogisten associatie"
      ],
      "tags": {
        "brand": "DA",
        "brand:wikidata": "Q4899756",
        "name": "DA",
        "shop": "chemist"
      }
    },
    {
      "displayName": "Die Grenze",
      "id": "diegrenze-994f1e",
      "locationSet": {"include": ["nl"]},
      "tags": {
        "brand": "Die Grenze",
        "brand:wikidata": "Q100278556",
        "name": "Die Grenze",
        "shop": "chemist"
      }
    },
    {
      "displayName": "Dini",
      "id": "dini-ea54a6",
      "locationSet": {"include": ["ua"]},
      "matchNames": [
        "динь-динь",
        "діні",
        "дінь-дінь"
      ],
      "tags": {
        "brand": "Dini",
        "brand:wikidata": "Q122453919",
        "name": "Dini",
        "shop": "chemist"
      }
    },
    {
      "displayName": "dm",
      "id": "dm-1281c9",
      "locationSet": {
        "include": [
          "at",
          "ba",
          "bg",
          "cz",
          "de",
          "hr",
          "hu",
          "it",
          "mk",
          "pl",
          "ro",
          "rs",
          "si",
          "sk"
        ]
      },
      "matchNames": [
        "dm drogerie markt",
        "dm-drogerie markt deutschland"
      ],
      "tags": {
        "brand": "dm",
        "brand:wikidata": "Q266572",
        "name": "dm",
        "shop": "chemist"
      }
    },
    {
      "displayName": "Drogas",
      "id": "drogas-1a360a",
      "locationSet": {
        "include": ["ee", "lt", "lv"]
      },
      "tags": {
        "brand": "Drogas",
        "brand:wikidata": "Q15806753",
        "name": "Drogas",
        "shop": "chemist"
      }
    },
    {
      "displayName": "Drogeria Natura",
      "id": "drogerianatura-650b49",
      "locationSet": {"include": ["pl"]},
      "tags": {
        "brand": "Drogeria Natura",
        "brand:wikidata": "Q9212032",
        "name": "Drogeria Natura",
        "shop": "chemist"
      }
    },
    {
<<<<<<< HEAD
      "displayName": "Dropa",
      "locationSet": {"include": ["ch"]},
      "tags": {
        "brand": "Dropa",
        "brand:wikidata": "Q1260273",
        "name": "Dropa",
        "shop": "chemist"
      }
    },    
=======
      "displayName": "Drogerie Polskie",
      "id": "drogeriepolskie-650b49",
      "locationSet": {"include": ["pl"]},
      "tags": {
        "brand": "Drogerie Polskie",
        "brand:wikidata": "Q133373948",
        "name": "Drogerie Polskie",
        "shop": "chemist"
      }
    },
>>>>>>> cf371b97
    {
      "displayName": "Etos",
      "id": "etos-994f1e",
      "locationSet": {"include": ["nl"]},
      "tags": {
        "brand": "Etos",
        "brand:wikidata": "Q2609459",
        "name": "Etos",
        "shop": "chemist"
      }
    },
    {
      "displayName": "Eva (Україна)",
      "id": "eva-ea54a6",
      "locationSet": {"include": ["ua"]},
      "matchNames": ["eva.ua", "ева", "єва"],
      "tags": {
        "brand": "Eva",
        "brand:wikidata": "Q56373118",
        "name": "Eva",
        "shop": "chemist"
      }
    },
    {
      "displayName": "Good Neighbor Pharmacy",
      "id": "goodneighborpharmacy-437f3b",
      "locationSet": {"include": ["us"]},
      "preserveTags": ["^name$"],
      "tags": {
        "brand": "Good Neighbor Pharmacy",
        "brand:wikidata": "Q5582813",
        "name": "Good Neighbor Pharmacy",
        "shop": "chemist"
      }
    },
    {
      "displayName": "HB1",
      "id": "hb1-23b697",
      "locationSet": {"include": ["ph"]},
      "tags": {
        "brand": "HB1",
        "brand:wikidata": "Q120350751",
        "name": "HB1",
        "shop": "chemist"
      }
    },
    {
      "displayName": "Hebe",
      "id": "hebe-b64653",
      "locationSet": {"include": ["pl", "sk"]},
      "tags": {
        "brand": "Hebe",
        "brand:wikidata": "Q110952328",
        "name": "Hebe",
        "shop": "chemist"
      }
    },
    {
      "displayName": "Isei",
      "id": "isei-ea54a6",
      "locationSet": {"include": ["ua"]},
      "tags": {
        "brand": "Isei",
        "brand:wikidata": "Q130007993",
        "name": "Isei",
        "shop": "chemist"
      }
    },
    {
      "displayName": "Jawa",
      "id": "jawa-650b49",
      "locationSet": {"include": ["pl"]},
      "tags": {
        "brand": "Jawa",
        "brand:wikidata": "Q132587568",
        "name": "Jawa",
        "shop": "chemist"
      }
    },
    {
      "displayName": "Kruidvat",
      "id": "kruidvat-9445a8",
      "locationSet": {
        "include": ["be", "fr", "nl"]
      },
      "tags": {
        "brand": "Kruidvat",
        "brand:wikidata": "Q2226366",
        "name": "Kruidvat",
        "shop": "chemist"
      }
    },
    {
      "displayName": "laboo",
      "id": "laboo-650b49",
      "locationSet": {"include": ["pl"]},
      "tags": {
        "brand": "laboo",
        "brand:wikidata": "Q132527571",
        "name": "laboo",
        "shop": "chemist"
      }
    },
    {
      "displayName": "Lili Drogerie (Ελλάδα)",
      "id": "lili-2bdbc0",
      "locationSet": {"include": ["gr"]},
      "tags": {
        "brand": "Lili",
        "brand:wikidata": "Q111764460",
        "name": "Lili",
        "shop": "chemist"
      }
    },
    {
      "displayName": "Lilly Drogerie (Србија)",
      "id": "lilly-2aefd6",
      "locationSet": {"include": ["rs"]},
      "tags": {
        "brand": "Lilly",
        "brand:wikidata": "Q111764460",
        "name": "Lilly",
        "name:en": "Lilly",
        "name:sr": "Лили",
        "shop": "chemist"
      }
    },
    {
      "displayName": "Liquimax",
      "id": "liquimax-a85ca8",
      "locationSet": {"include": ["cl"]},
      "tags": {
        "brand": "Liquimax",
        "name": "Liquimax",
        "shop": "chemist"
      }
    },
    {
      "displayName": "Longs Drugs",
      "id": "longsdrugs-485466",
      "locationSet": {"include": ["us-hi"]},
      "tags": {
        "brand": "Longs Drugs",
        "brand:wikidata": "Q16931196",
        "name": "Longs Drugs",
        "operator": "CVS Pharmacy",
        "operator:wikidata": "Q2078880",
        "shop": "chemist",
        "short_name": "Longs"
      }
    },
    {
      "displayName": "Matas",
      "id": "matas-9eec7a",
      "locationSet": {"include": ["dk"]},
      "tags": {
        "brand": "Matas",
        "brand:wikidata": "Q6786143",
        "name": "Matas",
        "shop": "chemist"
      }
    },
    {
      "displayName": "Müller",
      "id": "muller-ca019f",
      "locationSet": {
        "include": [
          "at",
          "ch",
          "de",
          "es",
          "hr",
          "hu",
          "li",
          "si"
        ]
      },
      "matchNames": ["drogeriemarkt müller"],
      "tags": {
        "brand": "Müller",
        "brand:wikidata": "Q1958759",
        "name": "Müller",
        "shop": "chemist"
      }
    },
    {
      "displayName": "Natura",
      "id": "natura-650b49",
      "locationSet": {"include": ["pl"]},
      "tags": {
        "brand": "Natura",
        "name": "Natura",
        "shop": "chemist"
      }
    },
    {
      "displayName": "Normal",
      "id": "normal-57f5e2",
      "locationSet": {
        "include": [
          "dk",
          "es",
          "fi",
          "fx",
          "nl",
          "no",
          "pt",
          "se"
        ]
      },
      "matchTags": ["shop/variety_store"],
      "tags": {
        "brand": "Normal",
        "brand:wikidata": "Q19562429",
        "name": "Normal",
        "shop": "chemist"
      }
    },
    {
      "displayName": "Prostor",
      "id": "prostor-ea54a6",
      "locationSet": {"include": ["ua"]},
      "matchNames": ["простор"],
      "tags": {
        "brand": "Prostor",
        "brand:wikidata": "Q116871244",
        "name": "Prostor",
        "shop": "chemist"
      }
    },
    {
      "displayName": "Rite Aid",
      "id": "riteaid-437f3b",
      "locationSet": {"include": ["us"]},
      "tags": {
        "brand": "Rite Aid",
        "brand:wikidata": "Q3433273",
        "name": "Rite Aid",
        "shop": "chemist"
      }
    },
    {
      "displayName": "Rossmann",
      "id": "rossmann-06ae64",
      "locationSet": {
        "include": [
          "cz",
          "de",
          "es",
          "hu",
          "pl",
          "tr"
        ]
      },
      "matchNames": ["rossmann polska"],
      "tags": {
        "brand": "Rossmann",
        "brand:wikidata": "Q316004",
        "name": "Rossmann",
        "shop": "chemist"
      }
    },
    {
      "displayName": "Rossmann Express",
      "id": "rossmannexpress-5f6506",
      "locationSet": {"include": ["de"]},
      "tags": {
        "brand": "Rossmann",
        "brand:wikidata": "Q316004",
        "name": "Rossmann Express",
        "shop": "chemist"
      }
    },
    {
      "displayName": "Savers",
      "id": "savers-b82430",
      "locationSet": {"include": ["gb"]},
      "matchNames": ["savers drugstores"],
      "matchTags": ["shop/variety_store"],
      "tags": {
        "brand": "Savers",
        "brand:wikidata": "Q7428189",
        "name": "Savers",
        "official_name": "Savers Health & Beauty",
        "shop": "chemist"
      }
    },
    {
      "displayName": "Semichem",
      "id": "semichem-b82430",
      "locationSet": {"include": ["gb"]},
      "tags": {
        "brand": "Semichem",
        "brand:wikidata": "Q17032096",
        "name": "Semichem",
        "shop": "chemist"
      }
    },
    {
      "displayName": "Splendidi e Splendenti",
      "id": "splendidiesplendenti-864e82",
      "locationSet": {"include": ["it"]},
      "tags": {
        "brand": "Splendidi e Splendenti",
        "brand:wikidata": "Q121745022",
        "name": "Splendidi e Splendenti",
        "shop": "chemist"
      }
    },
    {
      "displayName": "Superdrug",
      "id": "superdrug-b67e62",
      "locationSet": {"include": ["gb", "ie"]},
      "tags": {
        "brand": "Superdrug",
        "brand:wikidata": "Q7643261",
        "name": "Superdrug",
        "shop": "chemist"
      }
    },
    {
      "displayName": "Teta",
      "id": "teta-419e7d",
      "locationSet": {"include": ["cz", "sk"]},
      "tags": {
        "brand": "Teta",
        "brand:wikidata": "Q20860823",
        "name": "Teta",
        "shop": "chemist"
      }
    },
    {
      "displayName": "Tigotà",
      "id": "tigota-864e82",
      "locationSet": {"include": ["it"]},
      "tags": {
        "brand": "Tigotà",
        "brand:wikidata": "Q107464330",
        "name": "Tigotà",
        "shop": "chemist"
      }
    },
    {
      "displayName": "TOP Drogerie",
      "id": "topdrogerie-419e7d",
      "locationSet": {"include": ["cz", "sk"]},
      "tags": {
        "brand": "TOP Drogerie",
        "brand:wikidata": "Q93429821",
        "name": "TOP Drogerie",
        "name:en": "TOP Drogerie",
        "name:sk": "TOP Drogéria",
        "shop": "chemist"
      }
    },
    {
      "displayName": "Trekpleister",
      "id": "trekpleister-994f1e",
      "locationSet": {"include": ["nl"]},
      "tags": {
        "brand": "Trekpleister",
        "brand:wikidata": "Q2551576",
        "name": "Trekpleister",
        "shop": "chemist"
      }
    },
    {
      "displayName": "Walgreens",
      "id": "walgreens-437f3b",
      "locationSet": {"include": ["us"]},
      "matchNames": ["walgreens pharmacy"],
      "tags": {
        "brand": "Walgreens",
        "brand:wikidata": "Q1591889",
        "name": "Walgreens",
        "shop": "chemist"
      }
    },
    {
      "displayName": "Watsons",
      "id": "watsons-3eb610",
      "locationSet": {
        "include": ["001"],
        "exclude": ["cn", "tw"]
      },
      "tags": {
        "brand": "Watsons",
        "brand:wikidata": "Q7974785",
        "name": "Watsons",
        "shop": "chemist"
      }
    },
    {
      "displayName": "Wells",
      "id": "wells-20e6e7",
      "locationSet": {"include": ["pt"]},
      "tags": {
        "brand": "Wells",
        "brand:wikidata": "Q115388598",
        "name": "Wells",
        "shop": "chemist"
      }
    },
    {
      "displayName": "Лили Дрогерия (България)",
      "id": "lilly-22ddb5",
      "locationSet": {"include": ["bg"]},
      "tags": {
        "brand": "Lilly",
        "brand:wikidata": "Q111764460",
        "name": "Lilly",
        "name:bg": "Лили",
        "name:en": "Lilly",
        "shop": "chemist"
      }
    },
    {
      "displayName": "Магнит Косметик",
      "id": "magnitcosmetics-2141a5",
      "locationSet": {"include": ["ru"]},
      "tags": {
        "brand": "Магнит Косметик",
        "brand:en": "Magnit Cosmetics",
        "brand:ru": "Магнит Косметик",
        "brand:wikidata": "Q940518",
        "name": "Магнит Косметик",
        "name:en": "Magnit Cosmetics",
        "name:ru": "Магнит Косметик",
        "shop": "chemist"
      }
    },
    {
      "displayName": "Мила",
      "id": "mila-133d36",
      "locationSet": {"include": ["by"]},
      "tags": {
        "brand": "Мила",
        "brand:be": "Міла",
        "brand:en": "Mila",
        "brand:ru": "Мила",
        "brand:wikidata": "Q107123038",
        "name": "Мила",
        "name:be": "Міла",
        "name:en": "Mila",
        "name:ru": "Мила",
        "shop": "chemist"
      }
    },
    {
      "displayName": "Новэкс",
      "id": "4da500-2141a5",
      "locationSet": {"include": ["ru"]},
      "tags": {
        "brand": "Новэкс",
        "name": "Новэкс",
        "shop": "chemist"
      }
    },
    {
      "displayName": "Остров чистоты и вкуса",
      "id": "ostrovchistoty-133d36",
      "locationSet": {"include": ["by"]},
      "matchNames": ["остров чистоты"],
      "tags": {
        "brand": "Остров чистоты и вкуса",
        "brand:be": "Востраў чысціні і смаку",
        "brand:en": "Ostrov Chistoty",
        "brand:ru": "Остров чистоты и вкуса",
        "brand:wikidata": "Q64606280",
        "name": "Остров чистоты и вкуса",
        "name:be": "Востраў чысціні і смаку",
        "name:en": "Ostrov Chistoty",
        "name:ru": "Остров чистоты и вкуса",
        "shop": "chemist"
      }
    },
    {
      "displayName": "Рубль Бум",
      "id": "6390b4-2141a5",
      "locationSet": {"include": ["ru"]},
      "tags": {
        "brand": "Рубль Бум",
        "name": "Рубль Бум",
        "shop": "chemist"
      }
    },
    {
      "displayName": "Улыбка радуги",
      "id": "c9d6d1-2141a5",
      "locationSet": {"include": ["ru"]},
      "tags": {
        "brand": "Улыбка радуги",
        "brand:ru": "Улыбка радуги",
        "brand:wikidata": "Q109734104",
        "name": "Улыбка радуги",
        "name:ru": "Улыбка радуги",
        "shop": "chemist"
      }
    },
    {
      "displayName": "სუფთა სახლი",
      "id": "cleanhouse-ab5407",
      "locationSet": {"include": ["ge"]},
      "tags": {
        "alt_name:en": "Supta Sakhli",
        "alt_name:ru": "Супта Сахли",
        "brand": "სუფთა სახლი",
        "brand:en": "Clean House",
        "brand:ka": "სუფთა სახლი",
        "brand:wikidata": "Q131469962",
        "name": "სუფთა სახლი",
        "name:en": "Clean House",
        "name:ka": "სუფთა სახლი",
        "name:ru": "Чистый Дом",
        "shop": "chemist"
      }
    },
    {
      "displayName": "コスモス",
      "id": "ca9ccd-a211ef",
      "locationSet": {"include": ["jp"]},
      "tags": {
        "brand": "コスモス",
        "brand:ja": "コスモス",
        "brand:wikidata": "Q11302127",
        "name": "コスモス",
        "name:ja": "コスモス",
        "shop": "chemist"
      }
    },
    {
      "displayName": "スギ薬局",
      "id": "sugipharmacy-a211ef",
      "locationSet": {"include": ["jp"]},
      "tags": {
        "brand": "スギ薬局",
        "brand:en": "Sugi Pharmacy",
        "brand:ja": "スギ薬局",
        "brand:wikidata": "Q11311460",
        "healthcare": "pharmacy",
        "name": "スギ薬局",
        "name:en": "Sugi Pharmacy",
        "name:ja": "スギ薬局",
        "shop": "chemist"
      }
    },
    {
      "displayName": "万宁",
      "id": "mannings-c26faa",
      "locationSet": {
        "include": ["cn"],
        "exclude": ["hk", "mo"]
      },
      "tags": {
        "amenity": "pharmacy",
        "brand": "万宁",
        "brand:en": "Mannings",
        "brand:wikidata": "Q13646560",
        "brand:zh": "万宁",
        "healthcare": "pharmacy",
        "name": "万宁",
        "name:en": "Mannings",
        "name:zh": "万宁",
        "shop": "chemist"
      }
    },
    {
      "displayName": "寶雅",
      "id": "poya-ff929b",
      "locationSet": {"include": ["tw"]},
      "tags": {
        "brand": "寶雅",
        "brand:en": "POYA",
        "brand:wikidata": "Q15927734",
        "brand:zh": "寶雅",
        "name": "寶雅",
        "name:en": "POYA",
        "name:zh": "寶雅",
        "shop": "chemist"
      }
    },
    {
      "displayName": "屈臣氏",
      "id": "watsons-96d573",
      "locationSet": {
        "include": ["cn", "tw"],
        "exclude": ["hk", "mo"]
      },
      "tags": {
        "brand": "屈臣氏",
        "brand:en": "Watsons",
        "brand:wikidata": "Q7974785",
        "brand:zh": "屈臣氏",
        "name": "屈臣氏",
        "name:en": "Watsons",
        "name:zh": "屈臣氏",
        "shop": "chemist"
      }
    },
    {
      "displayName": "屈臣氏 Watsons",
      "id": "watsons-d89f96",
      "locationSet": {"include": ["hk", "mo"]},
      "tags": {
        "brand": "屈臣氏 Watsons",
        "brand:en": "Watsons",
        "brand:wikidata": "Q7974785",
        "brand:zh": "屈臣氏",
        "name": "屈臣氏 Watsons",
        "name:en": "Watsons",
        "name:zh": "屈臣氏",
        "shop": "chemist"
      }
    },
    {
      "displayName": "康是美",
      "id": "cosmed-ff929b",
      "locationSet": {"include": ["tw"]},
      "tags": {
        "brand": "康是美",
        "brand:en": "COSMED",
        "brand:wikidata": "Q11063876",
        "brand:zh": "康是美",
        "name": "康是美",
        "name:en": "COSMED",
        "name:zh": "康是美",
        "shop": "chemist"
      }
    },
    {
      "displayName": "日藥本舖",
      "id": "jpmedical-ff929b",
      "locationSet": {"include": ["tw"]},
      "matchNames": ["japan medical", "jpmed"],
      "tags": {
        "brand": "日藥本舖",
        "brand:en": "jp medical",
        "brand:wikidata": "Q131688453",
        "brand:zh": "日藥本舖",
        "name": "日藥本舖",
        "name:en": "jp medical",
        "name:zh": "日藥本舖",
        "operator": "日藥本舖股份有限公司",
        "operator:en": "Japan Medical Co., Ltd.",
        "operator:zh": "日藥本舖股份有限公司",
        "shop": "chemist"
      }
    },
    {
      "displayName": "萬寧 Mannings",
      "id": "mannings-d89f96",
      "locationSet": {"include": ["hk", "mo"]},
      "tags": {
        "amenity": "pharmacy",
        "brand": "萬寧 Mannings",
        "brand:en": "Mannings",
        "brand:wikidata": "Q13646560",
        "brand:zh": "萬寧",
        "brand:zh-Hans": "万宁",
        "brand:zh-Hant": "萬寧",
        "healthcare": "pharmacy",
        "name": "萬寧 Mannings",
        "name:en": "Mannings",
        "name:zh": "萬寧",
        "name:zh-Hans": "万宁",
        "name:zh-Hant": "萬寧",
        "shop": "chemist"
      }
    }
  ]
}<|MERGE_RESOLUTION|>--- conflicted
+++ resolved
@@ -240,7 +240,6 @@
       }
     },
     {
-<<<<<<< HEAD
       "displayName": "Dropa",
       "locationSet": {"include": ["ch"]},
       "tags": {
@@ -250,7 +249,7 @@
         "shop": "chemist"
       }
     },    
-=======
+    {
       "displayName": "Drogerie Polskie",
       "id": "drogeriepolskie-650b49",
       "locationSet": {"include": ["pl"]},
@@ -261,7 +260,6 @@
         "shop": "chemist"
       }
     },
->>>>>>> cf371b97
     {
       "displayName": "Etos",
       "id": "etos-994f1e",
