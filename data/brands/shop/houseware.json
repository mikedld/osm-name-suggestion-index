--- conflicted
+++ resolved
@@ -679,10 +679,7 @@
     },
     {
       "displayName": "Satur",
-<<<<<<< HEAD
-=======
       "id": "satur-6a1c4e",
->>>>>>> 9156a347
       "locationSet": {"include": ["it"]},
       "tags": {
         "brand": "Satur",
