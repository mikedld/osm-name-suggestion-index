--- conflicted
+++ resolved
@@ -4,10 +4,6 @@
       "displayName": "McDonald's PlayPlace",
       "id": "mcdonaldsplayplace-bacb55",
       "locationSet": {"include": ["001"]},
-<<<<<<< HEAD
-      "matchNames": ["mcdonald's"],
-=======
->>>>>>> 263113b7
       "oldid": "leisure/playground|McDonald's PlayPlace",
       "tags": {
         "access": "customers",
