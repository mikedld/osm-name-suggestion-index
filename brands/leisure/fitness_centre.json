--- conflicted
+++ resolved
@@ -93,15 +93,8 @@
     }
   },
   "leisure/fitness_centre|Orangetheory Fitness": {
-<<<<<<< HEAD
     "countryCodes": ["ca", "es", "us"],
-    "match": [
-      "leisure/fitness_centre|OrangeTheory Fitness",
-      "leisure/fitness_centre|Orangetheory"
-    ],
-=======
     "matchNames": ["orangetheory"],
->>>>>>> 072f9d29
     "tags": {
       "brand": "Orangetheory Fitness",
       "brand:wikidata": "Q25005163",
