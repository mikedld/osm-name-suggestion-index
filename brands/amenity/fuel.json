{
  "amenity/fuel|中国石油": {
    "countryCodes": ["cn"],
    "matchNames": ["中油加油站", "CNPC", "uSmile", "中国石油天然气集团公司", "CNPC fuel"],
    "tags": {
      "amenity": "fuel",
      "brand": "中国石油",
      "brand:en": "PetroChina",
      "brand:wikidata": "Q503182",
      "brand:wikipedia": "en:PetroChina",
      "brand:zh": "中国石油",
      "name": "中国石油",
      "name:en": "PetroChina",
      "name:zh": "中国石油"
    }
  },
  "amenity/fuel|1-2-3": {
    "countryCodes": ["dk", "pl"],
    "tags": {
      "amenity": "fuel",
      "brand": "1-2-3",
      "brand:wikidata": "Q4545742",
      "brand:wikipedia": "en:1-2-3 (fuel station)",
      "name": "1-2-3"
    }
  },
  "amenity/fuel|7-Eleven": {
    "matchNames": ["7-11", "seven eleven"],
    "nomatch": ["shop/convenience|7-Eleven"],
    "tags": {
      "amenity": "fuel",
      "brand": "7-Eleven",
      "brand:wikidata": "Q259340",
      "brand:wikipedia": "en:7-Eleven",
      "name": "7-Eleven"
    }
  },
  "amenity/fuel|76": {
    "nomatch": ["shop/convenience|76"],
    "tags": {
      "amenity": "fuel",
      "brand": "76",
      "brand:wikidata": "Q1658320",
      "brand:wikipedia": "en:76 (gas station)",
      "name": "76"
    }
  },
  "amenity/fuel|ABC": {
    "countryCodes": ["fi"],
    "nomatch": ["shop/convenience|ABC"],
    "tags": {
      "amenity": "fuel",
      "brand": "ABC",
      "brand:wikidata": "Q10397504",
      "brand:wikipedia": "fi:ABC-ketju",
      "name": "ABC"
    }
  },
  "amenity/fuel|ADNOC": {
    "countryCodes": ["ae"],
    "tags": {
      "amenity": "fuel",
      "brand": "ADNOC",
      "brand:wikidata": "Q166729",
      "brand:wikipedia": "en:Abu Dhabi National Oil Company",
      "name": "ADNOC"
    }
  },
  "amenity/fuel|ANP": {
    "countryCodes": ["ru", "ua"],
    "tags": {
      "amenity": "fuel",
      "brand": "ANP",
      "name": "ANP"
    }
  },
  "amenity/fuel|Aegean": {
    "countryCodes": ["gr"],
    "tags": {
      "amenity": "fuel",
      "brand": "Aegean",
      "brand:wikidata": "Q28146598",
      "brand:wikipedia": "el:Aegean Oil",
      "name": "Aegean"
    }
  },
  "amenity/fuel|Afriquia": {
    "tags": {
      "amenity": "fuel",
      "brand": "Afriquia",
      "brand:wikidata": "Q2829178",
      "brand:wikipedia": "en:Akwa Group",
      "name": "Afriquia"
    }
  },
  "amenity/fuel|Agil": {
    "countryCodes": ["tn"],
    "tags": {
      "amenity": "fuel",
      "brand": "Agil",
      "name": "Agil"
    }
  },
  "amenity/fuel|Agip": {
    "tags": {
      "amenity": "fuel",
      "brand": "Agip",
      "brand:wikidata": "Q377915",
      "brand:wikipedia": "en:Agip",
      "name": "Agip"
    }
  },
  "amenity/fuel|Agrola": {
    "countryCodes": ["ch"],
    "tags": {
      "amenity": "fuel",
      "brand": "Agrola",
      "brand:wikidata": "Q397351",
      "brand:wikipedia": "de:Agrola",
      "name": "Agrola"
    }
  },
  "amenity/fuel|Aloha Petroleum": {
    "countryCodes": ["us"],
    "tags": {
      "amenity": "fuel",
      "brand": "Aloha Petroleum",
      "brand:wikidata": "Q4734197",
      "brand:wikipedia": "en:Aloha Petroleum",
      "name": "Aloha Petroleum",
      "official_name": "Aloha Petroleum Ltd"
    }
  },
  "amenity/fuel|Alon": {
    "countryCodes": ["us"],
    "tags": {
      "amenity": "fuel",
      "brand": "Alon",
      "brand:wikidata": "Q62274304",
      "name": "Alon"
    }
  },
  "amenity/fuel|Alpet": {
    "countryCodes": ["al", "tr"],
    "tags": {
      "amenity": "fuel",
      "brand": "Alpet",
      "brand:wikidata": "Q62131561",
      "name": "Alpet"
    }
  },
  "amenity/fuel|Api": {
    "countryCodes": ["it"],
    "tags": {
      "amenity": "fuel",
      "brand": "Api",
      "brand:wikidata": "Q466043",
      "brand:wikipedia": "en:American Petroleum Institute",
      "name": "Api"
    }
  },
  "amenity/fuel|Aral": {
    "countryCodes": ["de"],
    "matchNames": ["aral tankstelle"],
    "nomatch": ["shop/convenience|Aral"],
    "tags": {
      "amenity": "fuel",
      "brand": "Aral",
      "brand:wikidata": "Q565734",
      "brand:wikipedia": "en:Aral AG",
      "name": "Aral"
    }
  },
  "amenity/fuel|Arco": {
    "countryCodes": ["mx", "us"],
    "tags": {
      "amenity": "fuel",
      "brand": "Arco",
      "brand:wikidata": "Q304769",
      "brand:wikipedia": "en:ARCO",
      "name": "Arco"
    }
  },
  "amenity/fuel|Asda": {
    "countryCodes": ["gb"],
    "nomatch": [
      "shop/supermarket|ASDA",
      "shop/supermarket|Asda"
    ],
    "tags": {
      "amenity": "fuel",
      "brand": "Asda",
      "brand:wikidata": "Q297410",
      "brand:wikipedia": "en:Asda",
      "name": "Asda"
    }
  },
  "amenity/fuel|Atem": {
    "countryCodes": ["br"],
    "matchNames": ["posto atem"],
    "tags": {
      "amenity": "fuel",
      "brand": "Atem",
      "brand:wikidata": "Q62332255",
      "name": "Atem"
    }
  },
  "amenity/fuel|Auchan": {
    "nomatch": ["shop/supermarket|Auchan"],
    "tags": {
      "amenity": "fuel",
      "brand": "Auchan",
      "brand:wikidata": "Q758603",
      "brand:wikipedia": "en:Auchan",
      "name": "Auchan"
    }
  },
  "amenity/fuel|Avanti": {
    "countryCodes": ["at"],
    "tags": {
      "amenity": "fuel",
      "brand": "Avanti",
      "brand:wikidata": "Q168238",
      "brand:wikipedia": "en:OMV",
      "name": "Avanti"
    }
  },
  "amenity/fuel|Avia": {
    "matchNames": ["station avia"],
    "tags": {
      "amenity": "fuel",
      "brand": "Avia",
      "brand:wikidata": "Q300147",
      "brand:wikipedia": "de:Avia International",
      "name": "Avia"
    }
  },
  "amenity/fuel|Avin": {
    "countryCodes": ["gr"],
    "tags": {
      "amenity": "fuel",
      "brand": "Avin",
      "brand:wikidata": "Q19903165",
      "brand:wikipedia": "en:Avin International",
      "name": "Avin"
    }
  },
  "amenity/fuel|Axion": {
    "countryCodes": ["ar", "py", "uy"],
    "tags": {
      "amenity": "fuel",
      "brand": "Axion",
      "brand:wikidata": "Q62131749",
      "name": "Axion"
    }
  },
  "amenity/fuel|Aytemiz": {
    "countryCodes": ["tr"],
    "tags": {
      "amenity": "fuel",
      "brand": "Aytemiz",
      "brand:wikidata": "Q62274352",
      "name": "Aytemiz"
    }
  },
  "amenity/fuel|BEBECO": {
    "countryCodes": ["ch"],
    "tags": {
      "amenity": "fuel",
      "brand": "BEBECO",
      "brand:wikidata": "Q62274373",
      "name": "BEBECO"
    }
  },
  "amenity/fuel|BHPetrol": {
    "countryCodes": ["my"],
    "tags": {
      "amenity": "fuel",
      "brand": "BHPetrol",
      "brand:wikidata": "Q62274381",
      "name": "BHPetrol"
    }
  },
  "amenity/fuel|BP": {
    "matchNames": ["BP Gas Station"],
    "nomatch": ["shop/convenience|BP Shop"],
    "tags": {
      "amenity": "fuel",
      "brand": "BP",
      "brand:wikidata": "Q152057",
      "brand:wikipedia": "en:BP",
      "name": "BP"
    }
  },
  "amenity/fuel|BR": {
    "countryCodes": ["br"],
    "matchNames": [
      "br petrobras",
      "petrobras",
      "posto br"
    ],
    "tags": {
      "amenity": "fuel",
      "brand": "BR",
      "brand:wikidata": "Q4836468",
      "brand:wikipedia": "pt:Petrobras Distribuidora",
      "name": "BR"
    }
  },
  "amenity/fuel|Bangchak": {
    "countryCodes": ["th"],
    "tags": {
      "amenity": "fuel",
      "brand": "Bangchak",
      "brand:wikidata": "Q6579719",
      "brand:wikipedia": "zh:曼差石油股份",
      "name": "Bangchak"
    }
  },
  "amenity/fuel|Bharat Petroleum": {
    "countryCodes": ["in"],
    "tags": {
      "amenity": "fuel",
      "brand": "Bharat Petroleum",
      "brand:wikidata": "Q854826",
      "brand:wikipedia": "en:Bharat Petroleum",
      "name": "Bharat Petroleum"
    }
  },
  "amenity/fuel|Biomax": {
    "countryCodes": ["co"],
    "tags": {
      "amenity": "fuel",
      "brand": "Biomax",
      "brand:wikidata": "Q62274413",
      "name": "Biomax"
    }
  },
  "amenity/fuel|Bliska": {
    "countryCodes": ["pl"],
    "tags": {
      "amenity": "fuel",
      "brand": "Bliska",
      "brand:wikidata": "Q4016378",
      "brand:wikipedia": "pl:Bliska",
      "name": "Bliska"
    }
  },
  "amenity/fuel|CAMPSA": {
    "countryCodes": ["es"],
    "tags": {
      "amenity": "fuel",
      "brand": "CAMPSA",
      "brand:wikidata": "Q1031623",
      "brand:wikipedia": "en:Campsa",
      "name": "CAMPSA"
    }
  },
  "amenity/fuel|CEPSA": {
    "countryCodes": ["es", "pt"],
    "tags": {
      "amenity": "fuel",
      "brand": "CEPSA",
      "brand:wikidata": "Q608819",
      "brand:wikipedia": "en:Cepsa",
      "name": "CEPSA"
    }
  },
  "amenity/fuel|Caltex": {
    "tags": {
      "amenity": "fuel",
      "brand": "Caltex",
      "brand:wikidata": "Q277470",
      "brand:wikipedia": "en:Caltex",
      "name": "Caltex"
    }
  },
  "amenity/fuel|Canadian Tire Gas+": {
    "matchNames": [
      "canadian tire",
      "canadian tire gas bar"
    ],
    "nomatch": [
      "shop/department_store|Canadian Tire"
    ],
    "tags": {
      "amenity": "fuel",
      "brand": "Canadian Tire",
      "brand:wikidata": "Q1032400",
      "brand:wikipedia": "en:Canadian Tire",
      "name": "Canadian Tire"
    }
  },
  "amenity/fuel|Carrefour": {
    "matchNames": ["carrefour market"],
    "nomatch": [
      "shop/convenience|Carrefour Express",
      "shop/supermarket|Carrefour"
    ],
    "tags": {
      "brand": "Carrefour",
      "brand:wikidata": "Q217599",
      "brand:wikipedia": "fr:Carrefour (enseigne)",
      "name": "Carrefour"
    }
  },
  "amenity/fuel|Casey's General Store": {
    "matchNames": ["caseys"],
    "nomatch": [
      "shop/convenience|Casey's General Store"
    ],
    "tags": {
      "amenity": "fuel",
      "brand": "Casey's General Store",
      "brand:wikidata": "Q2940968",
      "brand:wikipedia": "en:Casey's General Stores",
      "name": "Casey's General Store"
    }
  },
  "amenity/fuel|Casino": {
    "tags": {
      "amenity": "fuel",
      "brand": "Casino",
      "name": "Casino"
    }
  },
  "amenity/fuel|Cenex": {
    "countryCodes": ["us"],
    "tags": {
      "amenity": "fuel",
      "brand": "Cenex",
      "brand:wikidata": "Q5011381",
      "brand:wikipedia": "en:CHS Inc.",
      "name": "Cenex"
    }
  },
  "amenity/fuel|Ceypetco": {
    "countryCodes": ["lk"],
    "matchNames": ["lanka filling station"],
    "tags": {
      "amenity": "fuel",
      "brand": "Ceypetco",
      "brand:wikidata": "Q5065795",
      "brand:wikipedia": "en:Ceylon Petroleum Corporation",
      "name": "Ceypetco"
    }
  },
  "amenity/fuel|Chevron": {
    "nomatch": ["shop/convenience|Chevron"],
    "tags": {
      "amenity": "fuel",
      "brand": "Chevron",
      "brand:wikidata": "Q319642",
      "brand:wikipedia": "en:Chevron Corporation",
      "name": "Chevron"
    }
  },
  "amenity/fuel|Circle K": {
    "nomatch": ["shop/convenience|Circle K"],
    "tags": {
      "amenity": "fuel",
      "brand": "Circle K",
      "brand:wikidata": "Q3268010",
      "brand:wikipedia": "en:Circle K",
      "name": "Circle K"
    }
  },
  "amenity/fuel|Citgo": {
    "nomatch": ["shop/convenience|Citgo"],
    "tags": {
      "amenity": "fuel",
      "brand": "Citgo",
      "brand:wikidata": "Q2974437",
      "brand:wikipedia": "en:Citgo",
      "name": "Citgo"
    }
  },
  "amenity/fuel|Clark": {
    "countryCodes": ["us"],
    "tags": {
      "amenity": "fuel",
      "brand": "Clark",
      "brand:wikidata": "Q5127157",
      "brand:wikipedia": "en:Clark Brands",
      "name": "Clark"
    }
  },
  "amenity/fuel|Classic": {
    "countryCodes": ["de"],
    "tags": {
      "amenity": "fuel",
      "brand": "Classic",
      "name": "Classic"
    }
  },
  "amenity/fuel|Co-op~(Canada)": {
    "countryCodes": ["ca"],
    "matchNames": ["coop"],
    "nomatch": [
      "shop/convenience|Co-op~(Canada)",
      "shop/convenience|Coop~(Schweiz)",
      "shop/convenience|The Co-operative Food~(UK)",
      "shop/supermarket|Co-op~(Canada)",
      "shop/supermarket|Coop~(Schweiz)",
      "shop/supermarket|The Co-operative Food~(UK)"
    ],
    "tags": {
      "amenity": "fuel",
      "brand": "Federated Co-operatives",
      "brand:wikidata": "Q5440676",
      "brand:wikipedia": "en:Federated Co-operatives",
      "name": "Co-op"
    }
  },
  "amenity/fuel|Coles Express": {
    "countryCodes": ["au"],
    "nomatch": ["shop/convenience|Coles Express"],
    "tags": {
      "amenity": "fuel",
      "brand": "Coles Express",
      "brand:wikidata": "Q5144653",
      "brand:wikipedia": "en:Coles Express",
      "name": "Coles Express"
    }
  },
  "amenity/fuel|Conoco": {
    "countryCodes": ["us"],
    "tags": {
      "amenity": "fuel",
      "brand": "Conoco",
      "brand:wikidata": "Q1126518",
      "brand:wikipedia": "en:Conoco",
      "name": "Conoco"
    }
  },
  "amenity/fuel|Copec": {
    "countryCodes": ["cl"],
    "tags": {
      "amenity": "fuel",
      "brand": "Copec",
      "brand:wikidata": "Q11681461",
      "brand:wikipedia": "en:Empresas Copec",
      "name": "Copec"
    }
  },
  "amenity/fuel|Copetrol": {
    "countryCodes": ["py"],
    "tags": {
      "amenity": "fuel",
      "brand": "Copetrol",
      "brand:wikidata": "Q62274431",
      "name": "Copetrol"
    }
  },
  "amenity/fuel|Cosmo": {
    "countryCodes": ["jp"],
    "tags": {
      "amenity": "fuel",
      "brand": "Cosmo",
      "brand:wikidata": "Q2498318",
      "brand:wikipedia": "en:Cosmo Oil Company",
      "name": "Cosmo"
    }
  },
  "amenity/fuel|Costco Gasoline": {
    "countryCodes": ["au", "ca", "mx", "us"],
    "matchNames": [
      "costco",
      "costco gas",
      "costco wholesale"
    ],
    "nomatch": [
      "amenity/pharmacy|Costco Pharmacy",
      "shop/wholesale|Costco"
    ],
    "tags": {
      "amenity": "fuel",
      "brand": "Costco Gasoline",
      "brand:wikidata": "Q715583",
      "brand:wikipedia": "en:Costco",
      "name": "Costco Gasoline"
    }
  },
  "amenity/fuel|Couche-Tard": {
    "countryCodes": ["ca"],
    "nomatch": ["shop/convenience|Couche-Tard"],
    "tags": {
      "amenity": "fuel",
      "brand": "Couche-Tard",
      "brand:wikidata": "Q2836957",
      "brand:wikipedia": "en:Alimentation Couche-Tard",
      "name": "Couche-Tard"
    }
  },
  "amenity/fuel|Crevier": {
    "countryCodes": ["ca"],
    "tags": {
      "amenity": "fuel",
      "brand": "Crevier",
      "brand:wikidata": "Q61743451",
      "name": "Crevier"
    }
  },
  "amenity/fuel|Crodux": {
    "countryCodes": ["hr"],
    "tags": {
      "amenity": "fuel",
      "brand": "Crodux",
      "brand:wikidata": "Q62274622",
      "name": "Crodux"
    }
  },
  "amenity/fuel|Cumberland Farms": {
    "countryCodes": ["us"],
    "nomatch": [
      "shop/convenience|Cumberland Farms"
    ],
    "tags": {
      "amenity": "fuel",
      "brand": "Cumberland Farms",
      "brand:wikidata": "Q1143685",
      "brand:wikipedia": "en:Cumberland Farms",
      "name": "Cumberland Farms"
    }
  },
  "amenity/fuel|Delta~(Panama & Costa Rica)": {
    "countryCodes": ["cr", "us"],
    "tags": {
      "amenity": "fuel",
      "brand": "Delta",
      "brand:wikidata": "Q62274638",
      "name": "Delta"
    }
  },
  "amenity/fuel|Delta~(USA)": {
    "countryCodes": ["us"],
    "tags": {
      "amenity": "fuel",
      "brand": "Delta",
      "brand:wikidata": "Q62274661",
      "name": "Delta"
    }
  },
  "amenity/fuel|Depot Tela": {
    "countryCodes": ["kh"],
    "tags": {
      "amenity": "fuel",
      "brand": "Depot Tela",
      "name": "Depot Tela"
    }
  },
  "amenity/fuel|Diamond Shamrock": {
    "countryCodes": ["us"],
    "tags": {
      "amenity": "fuel",
      "brand": "Diamond Shamrock",
      "brand:wikidata": "Q16973722",
      "brand:wikipedia": "en:Diamond Shamrock",
      "name": "Diamond Shamrock"
    }
  },
  "amenity/fuel|Domo": {
    "countryCodes": ["ca"],
    "tags": {
      "amenity": "fuel",
      "brand": "Domo",
      "brand:wikidata": "Q5291326",
      "brand:wikipedia": "en:Domo Gasoline",
      "name": "Domo"
    }
  },
  "amenity/fuel|EKO~(Canada)": {
    "countryCodes": ["ca"],
    "nomatch": [
      "amenity/fuel|EKO~(Greece)",
      "shop/supermarket|Eko"
    ],
    "tags": {
      "amenity": "fuel",
      "brand": "EKO",
      "brand:wikidata": "Q3045934",
      "brand:wikipedia": "fr:EKO",
      "name": "EKO"
    }
  },
  "amenity/fuel|EKO~(Greece)": {
    "countryCodes": [
      "bg",
      "cy",
      "gr",
      "me",
      "mk",
      "rs"
    ],
    "matchNames": ["εκο"],
    "nomatch": [
      "amenity/fuel|EKO~(Canada)",
      "shop/supermarket|Eko"
    ],
    "tags": {
      "amenity": "fuel",
      "brand": "EKO",
      "brand:wikidata": "Q903198",
      "brand:wikipedia": "el:Ελληνικά Πετρέλαια",
      "name": "EKO"
    }
  },
  "amenity/fuel|ENEOS": {
    "countryCodes": ["jp"],
    "tags": {
      "amenity": "fuel",
      "brand": "ENEOS",
      "brand:wikidata": "Q1640290",
      "brand:wikipedia": "en:JXTG Nippon Oil & Energy",
      "name": "ENEOS"
    }
  },
  "amenity/fuel|Elan": {
    "countryCodes": ["de", "fr", "nl"],
    "tags": {
      "amenity": "fuel",
      "brand": "Elan",
      "brand:wikidata": "Q57980752",
      "name": "Elan"
    }
  },
  "amenity/fuel|Engen": {
    "tags": {
      "amenity": "fuel",
      "brand": "Engen",
      "brand:wikidata": "Q3054251",
      "brand:wikipedia": "en:Engen Petroleum",
      "name": "Engen"
    }
  },
  "amenity/fuel|Eni": {
    "countryCodes": ["at", "ch", "fr", "it"],
    "tags": {
      "amenity": "fuel",
      "brand": "Eni",
      "brand:wikidata": "Q565594",
      "brand:wikipedia": "en:Eni",
      "name": "Eni"
    }
  },
  "amenity/fuel|Erg": {
    "countryCodes": ["it"],
    "tags": {
      "amenity": "fuel",
      "brand": "Erg",
      "brand:wikidata": "Q739503",
      "brand:wikipedia": "it:ERG (azienda)",
      "name": "Erg"
    }
  },
  "amenity/fuel|Esso": {
    "matchNames": ["station esso"],
    "nomatch": [
      "amenity/fuel|Esso Express",
      "shop/convenience|Esso"
    ],
    "tags": {
      "amenity": "fuel",
      "brand": "Esso",
      "brand:wikidata": "Q867662",
      "brand:wikipedia": "en:Esso",
      "name": "Esso"
    }
  },
  "amenity/fuel|Esso Express": {
    "nomatch": ["amenity/fuel|Esso"],
    "tags": {
      "amenity": "fuel",
      "brand": "Esso Express",
      "brand:wikidata": "Q2350336",
      "brand:wikipedia": "nl:Esso Express",
      "name": "Esso Express"
    }
  },
  "amenity/fuel|Exxon": {
    "countryCodes": ["us"],
    "tags": {
      "amenity": "fuel",
      "brand": "Exxon",
      "brand:wikidata": "Q4781944",
      "brand:wikipedia": "en:Exxon",
      "name": "Exxon"
    }
  },
  "amenity/fuel|F24": {
    "countryCodes": ["dk"],
    "tags": {
      "amenity": "fuel",
      "brand": "F24",
      "brand:wikidata": "Q12310853",
      "brand:wikipedia": "da:F24",
      "name": "F24"
    }
  },
  "amenity/fuel|Fas Gas": {
    "countryCodes": ["ca"],
    "matchNames": ["fas gas plus"],
    "tags": {
      "amenity": "fuel",
      "brand": "Fas Gas",
      "brand:wikidata": "Q61743505",
      "brand:wikipedia": "en:Parkland Fuel",
      "name": "Fas Gas"
    }
  },
  "amenity/fuel|Firezone": {
    "countryCodes": ["nl"],
    "tags": {
      "amenity": "fuel",
      "brand": "Firezone",
      "brand:wikidata": "Q14628080",
      "brand:wikipedia": "nl:Firezone",
      "name": "Firezone"
    }
  },
  "amenity/fuel|Flying J": {
    "countryCodes": ["ca", "us"],
    "matchNames": ["flying j travel plaza"],
    "tags": {
      "amenity": "fuel",
      "brand": "Flying J",
      "brand:wikidata": "Q64130592",
      "name": "Flying J"
    }
  },
  "amenity/fuel|Flying V": {
    "countryCodes": ["ph"],
    "tags": {
      "amenity": "fuel",
      "brand": "Flying V",
      "brand:wikidata": "Q62275048",
      "name": "Flying V"
    }
  },
  "amenity/fuel|Freie Tankstelle": {
    "countryCodes": ["de"],
    "tags": {
      "amenity": "fuel",
      "brand": "Freie Tankstelle",
      "brand:wikidata": "Q1009104",
      "brand:wikipedia": "de:Bundesverband freier Tankstellen",
      "name": "Freie Tankstelle"
    }
  },
  "amenity/fuel|GALP": {
    "tags": {
      "amenity": "fuel",
      "brand": "GALP",
      "brand:wikidata": "Q1492739",
      "brand:wikipedia": "en:Galp Energia",
      "name": "GALP"
    }
  },
  "amenity/fuel|Gazel": {
    "countryCodes": ["co", "mx", "pe"],
    "tags": {
      "amenity": "fuel",
      "brand": "Gazel",
      "brand:wikidata": "Q62529885",
      "name": "Gazel"
    }
  },
  "amenity/fuel|Gazprom": {
    "tags": {
      "amenity": "fuel",
      "brand": "Gazprom",
      "brand:wikidata": "Q102673",
      "brand:wikipedia": "en:Gazprom",
      "name": "Gazprom"
    }
  },
  "amenity/fuel|GetGo": {
    "countryCodes": ["us"],
    "tags": {
      "amenity": "fuel",
      "brand": "GetGo",
      "brand:wikidata": "Q5553766",
      "brand:wikipedia": "en:GetGo",
      "name": "GetGo"
    }
  },
  "amenity/fuel|Giant": {
    "nomatch": ["shop/bicycle|Giant"],
    "tags": {
      "amenity": "fuel",
      "brand": "Giant",
      "name": "Giant"
    }
  },
  "amenity/fuel|Glusco": {
    "countryCodes": ["ua"],
    "tags": {
      "amenity": "fuel",
      "brand": "Glusco",
      "brand:wikidata": "Q62284719",
      "name": "Glusco"
    }
  },
  "amenity/fuel|Goil": {
    "countryCodes": ["gh"],
    "tags": {
      "amenity": "fuel",
      "brand": "Goil",
      "brand:wikidata": "Q5555383",
      "brand:wikipedia": "en:Ghana Oil Company",
      "name": "Goil"
    }
  },
  "amenity/fuel|Gulf": {
    "tags": {
      "amenity": "fuel",
      "brand": "Gulf",
      "brand:wikidata": "Q1296860",
      "brand:wikipedia": "en:Gulf Oil",
      "name": "Gulf"
    }
  },
  "amenity/fuel|Gull": {
    "countryCodes": ["au", "nz"],
    "tags": {
      "amenity": "fuel",
      "brand": "Gull",
      "brand:wikidata": "Q5617739",
      "brand:wikipedia": "en:Gull Petroleum",
      "name": "Gull"
    }
  },
  "amenity/fuel|H-E-B Fuel": {
    "countryCodes": ["us"],
    "matchNames": ["h-e-b gas"],
    "nomatch": ["shop/supermarket|H-E-B"],
    "tags": {
      "amenity": "fuel",
      "brand": "H-E-B Fuel",
      "brand:wikidata": "Q830621",
      "brand:wikipedia": "en:H-E-B",
      "name": "H-E-B Fuel"
    }
  },
  "amenity/fuel|HEM": {
    "countryCodes": ["de"],
    "tags": {
      "amenity": "fuel",
      "brand": "HEM",
      "brand:wikidata": "Q1563517",
      "brand:wikipedia": "de:Deutsche Tamoil",
      "name": "HEM"
    }
  },
  "amenity/fuel|HP": {
    "countryCodes": ["in"],
    "matchNames": ["hp petrol pump"],
    "tags": {
      "amenity": "fuel",
      "brand": "Hindustan Petroleum",
      "brand:wikidata": "Q1619375",
      "brand:wikipedia": "en:Hindustan Petroleum",
      "name": "HP",
      "official_name": "Hindustan Petroleum"
    }
  },
  "amenity/fuel|Harnois": {
    "countryCodes": ["ca"],
    "tags": {
      "amenity": "fuel",
      "brand": "Harnois",
      "brand:wikidata": "Q61743558",
      "name": "Harnois"
    }
  },
  "amenity/fuel|Hess": {
    "countryCodes": ["us"],
    "tags": {
      "amenity": "fuel",
      "brand": "Hess",
      "brand:wikidata": "Q1615684",
      "brand:wikipedia": "en:Hess Corporation",
      "name": "Hess"
    }
  },
  "amenity/fuel|Hofer": {
    "countryCodes": ["at", "si"],
    "nomatch": ["shop/supermarket|Hofer"],
    "tags": {
      "amenity": "fuel",
      "brand": "Hofer",
      "brand:wikidata": "Q15815751",
      "brand:wikipedia": "de:Hofer KG",
      "name": "Hofer"
    }
  },
  "amenity/fuel|Holiday": {
    "countryCodes": ["us"],
    "nomatch": ["shop/convenience|Holiday"],
    "tags": {
      "amenity": "fuel",
      "brand": "Holiday",
      "brand:wikidata": "Q5880490",
      "brand:wikipedia": "en:Holiday Stationstores",
      "name": "Holiday"
    }
  },
  "amenity/fuel|Husky": {
    "countryCodes": ["ca"],
    "nomatch": [
      "amenity/restaurant|Husky House",
      "shop/convenience|Husky"
    ],
    "tags": {
      "amenity": "fuel",
      "brand": "Husky",
      "brand:wikidata": "Q702049",
      "brand:wikipedia": "en:Husky Energy",
      "name": "Husky"
    }
  },
  "amenity/fuel|Hy-Vee Gas": {
    "countryCodes": ["us"],
    "nomatch": ["shop/supermarket|Hy-Vee"],
    "tags": {
      "amenity": "fuel",
      "brand": "Hy-Vee Gas",
      "brand:wikidata": "Q1639719",
      "brand:wikipedia": "en:Hy-Vee",
      "name": "Hy-Vee Gas"
    }
  },
  "amenity/fuel|IES": {
    "countryCodes": ["it"],
    "tags": {
      "amenity": "fuel",
      "brand": "IES",
      "brand:wikidata": "Q62287387",
      "name": "IES"
    }
  },
  "amenity/fuel|IP": {
    "tags": {
      "amenity": "fuel",
      "brand": "IP",
      "brand:wikidata": "Q646807",
      "brand:wikipedia": "en:Anonima Petroli Italiana",
      "name": "IP"
    }
  },
  "amenity/fuel|Indian Oil": {
    "tags": {
      "amenity": "fuel",
      "brand": "Indian Oil",
      "brand:wikidata": "Q1289348",
      "brand:wikipedia": "en:Indian Oil Corporation",
      "name": "Indian Oil"
    }
  },
  "amenity/fuel|Indian Oil Petrol Pump": {
    "countryCodes": ["in"],
    "tags": {
      "amenity": "fuel",
      "brand": "Indian Oil Petrol Pump",
      "name": "Indian Oil Petrol Pump"
    }
  },
  "amenity/fuel|Ingo": {
    "countryCodes": ["dk", "se"],
    "tags": {
      "amenity": "fuel",
      "brand": "Ingo",
      "brand:wikidata": "Q17048617",
      "brand:wikipedia": "en:Ingo (brand)",
      "name": "Ingo"
    }
  },
  "amenity/fuel|Intermarché": {
    "matchNames": ["intermarché super"],
    "nomatch": ["shop/supermarket|Intermarché"],
    "tags": {
      "amenity": "fuel",
      "brand": "Intermarché",
      "brand:wikidata": "Q3153200",
      "brand:wikipedia": "fr:Intermarché",
      "name": "Intermarché"
    }
  },
  "amenity/fuel|Ipiranga": {
    "countryCodes": ["br"],
    "matchNames": ["posto ipiranga"],
    "tags": {
      "amenity": "fuel",
      "brand": "Ipiranga",
      "brand:wikidata": "Q2081136",
      "brand:wikipedia": "pt:Ipiranga (empresa)",
      "name": "Ipiranga"
    }
  },
  "amenity/fuel|Irving": {
    "nomatch": ["shop/convenience|Irving"],
    "tags": {
      "amenity": "fuel",
      "brand": "Irving",
      "brand:wikidata": "Q1673286",
      "brand:wikipedia": "en:Irving Oil",
      "name": "Irving"
    }
  },
  "amenity/fuel|JA-SS": {
    "countryCodes": ["jp"],
    "matchNames": ["ja"],
    "tags": {
      "amenity": "fuel",
      "brand": "JA-SS",
      "brand:wikidata": "Q11225213",
      "brand:wikipedia": "ja:JA-SS",
      "name": "JA-SS"
    }
  },
  "amenity/fuel|Jet": {
    "nomatch": ["shop/clothes|Jet"],
    "tags": {
      "amenity": "fuel",
      "brand": "Jet",
      "brand:wikidata": "Q568940",
      "brand:wikipedia": "en:Jet (brand)",
      "name": "Jet"
    }
  },
  "amenity/fuel|Jetti": {
    "countryCodes": ["ph"],
    "tags": {
      "amenity": "fuel",
      "brand": "Jetti",
      "brand:wikidata": "Q62288720",
      "name": "Jetti"
    }
  },
  "amenity/fuel|Kangaroo Express": {
    "countryCodes": ["us"],
    "nomatch": [
      "shop/convenience|Kangaroo Express"
    ],
    "tags": {
      "amenity": "fuel",
      "brand": "Kangaroo Express",
      "brand:wikidata": "Q61747408",
      "name": "Kangaroo Express",
      "short_name": "Kangaroo"
    }
  },
  "amenity/fuel|Kobil": {
    "countryCodes": [
      "bi",
      "et",
      "ke",
      "rw",
      "tz",
      "ug",
      "zm"
    ],
    "tags": {
      "amenity": "fuel",
      "brand": "Kobil",
      "brand:wikidata": "Q22906119",
      "brand:wikipedia": "en:KenolKobil",
      "name": "Kobil"
    }
  },
  "amenity/fuel|Kroger": {
    "matchNames": ["kroger fuel"],
    "nomatch": ["shop/supermarket|Kroger"],
    "tags": {
      "amenity": "fuel",
      "brand": "Kroger",
      "brand:wikidata": "Q153417",
      "brand:wikipedia": "en:Kroger",
      "name": "Kroger"
    }
  },
  "amenity/fuel|Kum & Go": {
    "countryCodes": ["us"],
    "nomatch": ["shop/convenience|Kum & Go"],
    "tags": {
      "amenity": "fuel",
      "brand": "Kum & Go",
      "brand:wikidata": "Q6443340",
      "brand:wikipedia": "en:Kum & Go",
      "name": "Kum & Go"
    }
  },
  "amenity/fuel|Kwik Fill": {
    "countryCodes": ["us"],
    "tags": {
      "amenity": "fuel",
      "brand": "Kwik Fill",
      "name": "Kwik Fill"
    }
  },
  "amenity/fuel|Kwik Trip": {
    "countryCodes": ["us"],
    "nomatch": ["shop/convenience|Kwik Trip"],
    "tags": {
      "amenity": "fuel",
      "brand": "Kwik Trip",
      "brand:wikidata": "Q6450420",
      "brand:wikipedia": "en:Kwik Trip",
      "name": "Kwik Trip"
    }
  },
  "amenity/fuel|Liberty": {
    "countryCodes": ["au", "us"],
    "nomatch": ["amenity/bank|Liberty Bank"],
    "tags": {
      "amenity": "fuel",
      "brand": "Liberty",
      "name": "Liberty"
    }
  },
  "amenity/fuel|Lotos": {
    "countryCodes": ["pl"],
    "nomatch": ["amenity/fuel|Lotos Optima"],
    "tags": {
      "amenity": "fuel",
      "brand": "Lotos",
      "brand:wikidata": "Q1256909",
      "brand:wikipedia": "pl:Grupa Lotos",
      "name": "Lotos"
    }
  },
  "amenity/fuel|Lotos Optima": {
    "countryCodes": ["pl"],
    "nomatch": ["amenity/fuel|Lotos"],
    "tags": {
      "amenity": "fuel",
      "brand": "Lotos Optima",
      "brand:wikidata": "Q1256909",
      "brand:wikipedia": "pl:Grupa Lotos",
      "name": "Lotos Optima"
    }
  },
  "amenity/fuel|Love's": {
    "countryCodes": ["us"],
    "tags": {
      "amenity": "fuel",
      "brand": "Love's",
      "brand:wikidata": "Q1872496",
      "brand:wikipedia": "en:Love's Travel Stops & Country Stores",
      "name": "Love's"
    }
  },
  "amenity/fuel|Lukoil": {
    "tags": {
      "amenity": "fuel",
      "brand": "Lukoil",
      "brand:wikidata": "Q329347",
      "brand:wikipedia": "en:Lukoil",
      "name": "Lukoil"
    }
  },
  "amenity/fuel|MEROIL": {
    "countryCodes": ["es"],
    "tags": {
      "amenity": "fuel",
      "brand": "MEROIL",
      "brand:wikidata": "Q62292559",
      "name": "MEROIL"
    }
  },
  "amenity/fuel|MOL": {
    "tags": {
      "amenity": "fuel",
      "brand": "MOL",
      "brand:wikidata": "Q549181",
      "brand:wikipedia": "en:MOL (company)",
      "name": "MOL"
    }
  },
  "amenity/fuel|MRS": {
    "countryCodes": ["ng"],
    "tags": {
      "amenity": "fuel",
      "brand": "MRS",
      "brand:wikidata": "Q56274919",
      "brand:wikipedia": "en:MRS Oil Nigeria Plc",
      "name": "MRS"
    }
  },
  "amenity/fuel|Mac's": {
    "countryCodes": ["ca"],
    "nomatch": ["shop/convenience|Mac's"],
    "tags": {
      "amenity": "fuel",
      "brand": "Mac's",
      "brand:wikidata": "Q4043527",
      "brand:wikipedia": "en:Mac's Convenience Stores",
      "name": "Mac's"
    }
  },
  "amenity/fuel|MacEwen": {
    "countryCodes": ["ca"],
    "tags": {
      "amenity": "fuel",
      "brand": "MacEwen",
      "brand:wikidata": "Q61740335",
      "name": "MacEwen"
    }
  },
  "amenity/fuel|Marathon": {
    "matchNames": ["Marathon Gas"],
    "nomatch": ["shop/convenience|Marathon"],
    "tags": {
      "amenity": "fuel",
      "brand": "Marathon",
      "brand:wikidata": "Q458363",
      "brand:wikipedia": "en:Marathon Petroleum",
      "name": "Marathon"
    }
  },
  "amenity/fuel|Maverik": {
    "countryCodes": ["us"],
    "nomatch": ["shop/convenience|Maverik"],
    "tags": {
      "amenity": "fuel",
      "brand": "Maverik",
      "brand:wikidata": "Q64149010",
      "brand:wikipedia": "en:Maverik, Inc.",
      "name": "Maverik"
    }
  },
  "amenity/fuel|Maxol": {
    "countryCodes": ["gb", "ie"],
    "tags": {
      "amenity": "fuel",
      "brand": "Maxol",
      "brand:wikidata": "Q3302837",
      "brand:wikipedia": "en:Maxol",
      "name": "Maxol"
    }
  },
  "amenity/fuel|Metano": {
    "countryCodes": ["it"],
    "tags": {
      "amenity": "fuel",
      "brand": "Metano",
      "brand:wikidata": "Q62294765",
      "name": "Metano"
    }
  },
  "amenity/fuel|Migrol": {
    "countryCodes": ["ch"],
    "tags": {
      "amenity": "fuel",
      "brand": "Migrol",
      "brand:wikidata": "Q1747771",
      "brand:wikipedia": "de:Migrol",
      "name": "Migrol"
    }
  },
  "amenity/fuel|Mobil": {
    "matchNames": ["mobile"],
    "nomatch": ["shop/convenience|Mobil Mart"],
    "tags": {
      "amenity": "fuel",
      "brand": "Mobil",
      "brand:wikidata": "Q3088656",
      "brand:wikipedia": "en:Mobil",
      "name": "Mobil"
    }
  },
  "amenity/fuel|Moil": {
    "countryCodes": ["tr"],
    "tags": {
      "amenity": "fuel",
      "brand": "Moil",
      "brand:wikidata": "Q62296914",
      "name": "Moil"
    }
  },
  "amenity/fuel|Morrisons": {
    "countryCodes": ["gb"],
    "nomatch": ["shop/supermarket|Morrisons"],
    "tags": {
      "amenity": "fuel",
      "brand": "Morrisons",
      "brand:wikidata": "Q922344",
      "brand:wikipedia": "en:Morrisons",
      "name": "Morrisons"
    }
  },
  "amenity/fuel|Moya": {
    "countryCodes": ["pl"],
    "tags": {
      "amenity": "fuel",
      "brand": "Moya",
      "brand:wikidata": "Q62297700",
      "name": "Moya"
    }
  },
  "amenity/fuel|Murphy USA": {
    "countryCodes": ["us"],
    "tags": {
      "amenity": "fuel",
      "brand": "Murphy USA",
      "brand:wikidata": "Q19604459",
      "brand:wikipedia": "en:Murphy USA",
      "name": "Murphy USA"
    }
  },
  "amenity/fuel|N1": {
    "countryCodes": ["is"],
    "tags": {
      "amenity": "fuel",
      "brand": "N1",
      "name": "N1"
    }
  },
  "amenity/fuel|NP": {
    "countryCodes": ["tt"],
    "tags": {
      "amenity": "fuel",
      "brand": "NP",
      "brand:wikidata": "Q7842382",
      "brand:wikipedia": "en:Trinidad & Tobago National Petroleum Marketing Company Limited",
      "name": "NP"
    }
  },
  "amenity/fuel|Neste": {
    "tags": {
      "amenity": "fuel",
      "brand": "Neste",
      "brand:wikidata": "Q616376",
      "brand:wikipedia": "en:Neste",
      "name": "Neste"
    }
  },
  "amenity/fuel|OIL!": {
    "tags": {
      "amenity": "fuel",
      "brand": "OIL!",
      "brand:wikidata": "Q2007561",
      "brand:wikipedia": "de:OIL! Tankstellen",
      "name": "OIL!"
    }
  },
  "amenity/fuel|OK": {
    "countryCodes": ["dk"],
    "tags": {
      "amenity": "fuel",
      "brand": "OK",
      "brand:wikidata": "Q12329785",
      "brand:wikipedia": "da:OK a.m.b.a.",
      "name": "OK"
    }
  },
  "amenity/fuel|OKQ8": {
    "countryCodes": ["se"],
    "tags": {
      "amenity": "fuel",
      "brand": "OKQ8",
      "brand:wikidata": "Q1634762",
      "brand:wikipedia": "en:Kuwait Petroleum Corporation",
      "name": "OKQ8"
    }
  },
  "amenity/fuel|OMV": {
    "tags": {
      "amenity": "fuel",
      "brand": "OMV",
      "brand:wikidata": "Q168238",
      "brand:wikipedia": "en:OMV",
      "name": "OMV"
    }
  },
  "amenity/fuel|Oilibya": {
    "matchNames": [
      "oilibia",
      "oilibiya",
      "oillibia",
      "oilliby",
      "oillibya",
      "oillybia",
      "oilybia",
      "olibya",
      "olybia"
    ],
    "tags": {
      "amenity": "fuel",
      "brand": "Oilibya",
      "brand:wikidata": "Q7081491",
      "brand:wikipedia": "en:Oilibya",
      "name": "Oilibya",
      "name:ar": "أويليبيا"
    }
  },
  "amenity/fuel|Olerex": {
    "countryCodes": ["ee"],
    "tags": {
      "amenity": "fuel",
      "brand": "Olerex",
      "name": "Olerex"
    }
  },
  "amenity/fuel|Opet": {
    "countryCodes": ["tr"],
    "tags": {
      "amenity": "fuel",
      "brand": "Opet",
      "brand:wikidata": "Q7072824",
      "brand:wikipedia": "en:Opet",
      "name": "Opet"
    }
  },
  "amenity/fuel|Orlen": {
    "nomatch": ["shop/convenience|Orlen"],
    "tags": {
      "amenity": "fuel",
      "brand": "Orlen",
      "brand:wikidata": "Q971649",
      "brand:wikipedia": "en:PKN Orlen",
      "name": "Orlen"
    }
  },
  "amenity/fuel|Oxxo": {
    "nomatch": ["shop/convenience|Oxxo"],
    "tags": {
      "amenity": "fuel",
      "brand": "Oxxo",
      "brand:wikidata": "Q1342538",
      "brand:wikipedia": "es:Oxxo",
      "name": "Oxxo"
    }
  },
  "amenity/fuel|PSO": {
    "countryCodes": ["pk"],
    "matchNames": ["pso petrol pump"],
    "tags": {
      "amenity": "fuel",
      "brand": "PSO",
      "brand:wikidata": "Q2741455",
      "brand:wikipedia": "en:Pakistan State Oil",
      "name": "PSO"
    }
  },
  "amenity/fuel|PT": {
    "countryCodes": ["th"],
    "tags": {
      "amenity": "fuel",
      "brand": "PT",
      "brand:wikidata": "Q62298612",
      "name": "PT"
    }
  },
  "amenity/fuel|PTT": {
    "nomatch": ["amenity/post_office|PTT"],
    "tags": {
      "amenity": "fuel",
      "brand": "PTT",
      "brand:wikidata": "Q1810389",
      "brand:wikipedia": "en:PTT Public Company Limited",
      "name": "PTT"
    }
  },
  "amenity/fuel|PV Oil": {
    "tags": {
      "amenity": "fuel",
      "brand": "PV Oil",
      "brand:wikidata": "Q2089536",
      "brand:wikipedia": "en:Petrovietnam",
      "name": "PV Oil"
    }
  },
  "amenity/fuel|Pacific Pride": {
    "countryCodes": ["us"],
    "tags": {
      "amenity": "fuel",
      "brand": "Pacific Pride",
      "brand:wikidata": "Q7122637",
      "brand:wikipedia": "en:Pacific Pride",
      "name": "Pacific Pride"
    }
  },
  "amenity/fuel|Pecsa": {
    "countryCodes": ["pe"],
    "tags": {
      "amenity": "fuel",
      "brand": "Pecsa",
      "brand:wikidata": "Q62299262",
      "name": "Pecsa"
    }
  },
  "amenity/fuel|Pemex": {
    "countryCodes": ["mx"],
    "tags": {
      "amenity": "fuel",
      "brand": "Pemex",
      "brand:wikidata": "Q871308",
      "brand:wikipedia": "en:Pemex",
      "name": "Pemex"
    }
  },
  "amenity/fuel|Pertamina": {
    "countryCodes": ["id"],
    "tags": {
      "amenity": "fuel",
      "brand": "Pertamina",
      "brand:wikidata": "Q1641044",
      "brand:wikipedia": "en:Pertamina",
      "name": "Pertamina"
    }
  },
  "amenity/fuel|Petro": {
    "countryCodes": ["ca", "us"],
    "matchNames": ["petro stopping center"],
    "tags": {
      "alt_name": "Petro Stopping Centers",
      "amenity": "fuel",
      "brand": "Petro",
      "brand:wikidata": "Q64051305",
      "name": "Petro"
    }
  },
  "amenity/fuel|Petro-Canada": {
    "countryCodes": ["ca"],
    "nomatch": ["shop/convenience|Petro-Canada"],
    "tags": {
      "amenity": "fuel",
      "brand": "Petro-Canada",
      "brand:wikidata": "Q1208279",
      "brand:wikipedia": "en:Petro-Canada",
      "name": "Petro-Canada"
    }
  },
  "amenity/fuel|Petro-T": {
    "countryCodes": ["ca"],
    "tags": {
      "amenity": "fuel",
      "brand": "Petro-T",
      "brand:wikidata": "Q61743540",
      "name": "Petro-T"
    }
  },
  "amenity/fuel|PetroPerú": {
    "countryCodes": ["pe"],
    "tags": {
      "amenity": "fuel",
      "brand": "PetroPerú",
      "brand:wikidata": "Q2506390",
      "brand:wikipedia": "es:Petroperú",
      "name": "PetroPerú"
    }
  },
  "amenity/fuel|Petrochina": {
    "countryCodes": ["cn"],
    "tags": {
      "amenity": "fuel",
      "brand": "Petrochina",
      "brand:wikidata": "Q503182",
      "brand:wikipedia": "en:PetroChina",
      "name": "Petrochina"
    }
  },
  "amenity/fuel|Petroecuador": {
    "countryCodes": ["ec"],
    "tags": {
      "amenity": "fuel",
      "brand": "Petroecuador",
      "brand:wikidata": "Q1812822",
      "brand:wikipedia": "en:Petroecuador",
      "name": "Petroecuador"
    }
  },
  "amenity/fuel|Petrol Ofisi": {
    "tags": {
      "amenity": "fuel",
      "brand": "Petrol Ofisi",
      "brand:wikidata": "Q1278087",
      "brand:wikipedia": "en:Petrol Ofisi",
      "name": "Petrol Ofisi"
    }
  },
  "amenity/fuel|Petrolimex": {
    "tags": {
      "amenity": "fuel",
      "brand": "Petrolimex",
      "brand:wikidata": "Q10831598",
      "brand:wikipedia": "en:Petrolimex",
      "name": "Petrolimex"
    }
  },
  "amenity/fuel|Petrolina": {
    "countryCodes": ["cy"],
    "tags": {
      "amenity": "fuel",
      "brand": "Petrolina",
      "brand:wikidata": "Q17013948",
      "brand:wikipedia": "en:Petrolina (company)",
      "name": "Petrolina"
    }
  },
  "amenity/fuel|Petrom": {
    "tags": {
      "amenity": "fuel",
      "brand": "Petrom",
      "brand:wikidata": "Q1755034",
      "brand:wikipedia": "en:Petrom",
      "name": "Petrom"
    }
  },
  "amenity/fuel|Petron": {
    "countryCodes": ["ph"],
    "tags": {
      "amenity": "fuel",
      "brand": "Petron",
      "brand:wikidata": "Q7179011",
      "brand:wikipedia": "en:Petron Corporation",
      "name": "Petron"
    }
  },
  "amenity/fuel|Petronas": {
    "tags": {
      "amenity": "fuel",
      "brand": "Petronas",
      "brand:wikidata": "Q221692",
      "brand:wikipedia": "en:Petronas",
      "name": "Petronas"
    }
  },
  "amenity/fuel|Petronor": {
    "countryCodes": ["es"],
    "tags": {
      "amenity": "fuel",
      "brand": "Petronor",
      "brand:wikidata": "Q1726547",
      "brand:wikipedia": "es:Petronor",
      "name": "Petronor"
    }
  },
  "amenity/fuel|Phillips 66": {
    "countryCodes": ["us"],
    "tags": {
      "amenity": "fuel",
      "brand": "Phillips 66",
      "brand:wikidata": "Q1656230",
      "brand:wikipedia": "en:Phillips 66",
      "name": "Phillips 66"
    }
  },
  "amenity/fuel|Phoenix": {
    "countryCodes": ["ph"],
    "tags": {
      "amenity": "fuel",
      "brand": "Phoenix",
      "brand:wikidata": "Q7186949",
      "brand:wikipedia": "en:Phoenix Petroleum",
      "name": "Phoenix"
    }
  },
  "amenity/fuel|Pilot": {
    "countryCodes": ["ca", "us"],
    "matchNames": ["pilot travel centers"],
    "tags": {
      "amenity": "fuel",
      "brand": "Pilot",
      "brand:wikidata": "Q64128179",
      "name": "Pilot"
    }
  },
  "amenity/fuel|Pioneer": {
    "countryCodes": ["ca"],
    "tags": {
      "amenity": "fuel",
      "brand": "Pioneer",
      "brand:wikidata": "Q7196684",
      "brand:wikipedia": "en:Pioneer Energy",
      "name": "Pioneer"
    }
  },
  "amenity/fuel|Preem": {
    "countryCodes": ["pl", "se"],
    "tags": {
      "amenity": "fuel",
      "brand": "Preem",
      "brand:wikidata": "Q598835",
      "brand:wikipedia": "en:Preem",
      "name": "Preem"
    }
  },
  "amenity/fuel|Primax~(Ecuador)": {
    "countryCodes": ["ec"],
    "tags": {
      "amenity": "fuel",
      "brand": "Primax",
      "brand:wikidata": "Q62332857",
      "name": "Primax"
    }
  },
  "amenity/fuel|Primax~(Peru)": {
    "countryCodes": ["pe"],
    "tags": {
      "amenity": "fuel",
      "brand": "Primax",
      "brand:wikidata": "Q62332638",
      "name": "Primax"
    }
  },
  "amenity/fuel|Prio": {
    "countryCodes": ["pt"],
    "tags": {
      "amenity": "fuel",
      "brand": "Prio",
      "brand:wikidata": "Q62530421",
      "name": "Prio"
    }
  },
  "amenity/fuel|Puma": {
    "nomatch": ["shop/clothes|Puma"],
    "tags": {
      "amenity": "fuel",
      "brand": "Puma",
      "brand:wikidata": "Q7259769",
      "brand:wikipedia": "en:Puma Energy",
      "name": "Puma"
    }
  },
  "amenity/fuel|Q1": {
    "countryCodes": ["de"],
    "tags": {
      "amenity": "fuel",
      "brand": "Q1",
      "brand:wikidata": "Q62086498",
      "name": "Q1"
    }
  },
  "amenity/fuel|Q8": {
    "countryCodes": [
      "be",
      "dk",
      "es",
      "it",
      "lu",
      "nl",
      "pt"
    ],
    "tags": {
      "amenity": "fuel",
      "brand": "Q8",
      "brand:wikidata": "Q1634762",
      "brand:wikipedia": "en:Kuwait Petroleum Corporation",
      "name": "Q8"
    }
  },
  "amenity/fuel|Q8 Easy": {
    "countryCodes": ["be", "it"],
    "tags": {
      "amenity": "fuel",
      "brand": "Q8 Easy",
      "brand:wikidata": "Q1806948",
      "brand:wikipedia": "nl:Q8 Easy",
      "name": "Q8 Easy"
    }
  },
  "amenity/fuel|Qstar": {
    "countryCodes": ["se"],
    "tags": {
      "amenity": "fuel",
      "brand": "Qstar",
      "brand:wikidata": "Q10647961",
      "brand:wikipedia": "sv:Qstar",
      "name": "Qstar"
    }
  },
  "amenity/fuel|QuikTrip": {
    "matchNames": ["qt"],
    "nomatch": ["shop/convenience|QuikTrip"],
    "tags": {
      "amenity": "fuel",
      "brand": "QuikTrip",
      "brand:wikidata": "Q7271953",
      "brand:wikipedia": "en:QuikTrip",
      "name": "QuikTrip"
    }
  },
  "amenity/fuel|RaceTrac": {
    "nomatch": ["shop/convenience|RaceTrac"],
    "tags": {
      "amenity": "fuel",
      "brand": "RaceTrac",
      "brand:wikidata": "Q735942",
      "brand:wikipedia": "en:RaceTrac",
      "name": "RaceTrac"
    }
  },
  "amenity/fuel|Raiffeisen": {
    "countryCodes": ["de"],
    "nomatch": ["amenity/bank|Raiffeisenbank"],
    "tags": {
      "amenity": "fuel",
      "brand": "Raiffeisen",
      "name": "Raiffeisen"
    }
  },
  "amenity/fuel|Repsol": {
    "tags": {
      "amenity": "fuel",
      "brand": "Repsol",
      "brand:wikidata": "Q174747",
      "brand:wikipedia": "es:Repsol",
      "name": "Repsol"
    }
  },
  "amenity/fuel|Revoil": {
    "countryCodes": ["gr"],
    "tags": {
      "amenity": "fuel",
      "brand": "Revoil",
      "brand:wikidata": "Q62530755",
      "name": "Revoil"
    }
  },
  "amenity/fuel|Rompetrol": {
    "tags": {
      "amenity": "fuel",
      "brand": "Rompetrol",
      "brand:wikidata": "Q1788862",
      "brand:wikipedia": "en:Rompetrol",
      "name": "Rompetrol"
    }
  },
  "amenity/fuel|Royal Farms": {
    "countryCodes": ["us"],
    "nomatch": ["shop/convenience|Royal Farms"],
    "tags": {
      "amenity": "fuel",
      "brand": "Royal Farms",
      "brand:wikidata": "Q7374169",
      "brand:wikipedia": "en:Royal Farms",
      "name": "Royal Farms"
    }
  },
  "amenity/fuel|Rubis": {
    "tags": {
      "amenity": "fuel",
      "brand": "Rubis",
      "brand:wikidata": "Q3446514",
      "brand:wikipedia": "en:Rubis (company)",
      "name": "Rubis"
    }
  },
  "amenity/fuel|SK주유소": {
    "countryCodes": ["kr"],
    "tags": {
      "amenity": "fuel",
      "brand": "SK주유소",
      "brand:ko": "SK주유소",
      "name": "SK주유소",
      "name:ko": "SK주유소"
    }
  },
  "amenity/fuel|SP": {
    "tags": {
      "amenity": "fuel",
      "brand": "SP",
      "name": "SP"
    }
  },
  "amenity/fuel|Safeway": {
    "nomatch": [
      "amenity/pharmacy|Safeway",
      "shop/supermarket|Safeway"
    ],
    "tags": {
      "amenity": "fuel",
      "brand": "Safeway",
      "brand:wikidata": "Q1508234",
      "brand:wikipedia": "en:Safeway Inc.",
      "name": "Safeway"
    }
  },
  "amenity/fuel|Sainsbury's": {
    "countryCodes": ["gb"],
    "nomatch": ["shop/supermarket|Sainsbury's"],
    "tags": {
      "amenity": "fuel",
      "brand": "Sainsbury's",
      "brand:wikidata": "Q152096",
      "brand:wikipedia": "en:Sainsbury's",
      "name": "Sainsbury's"
    }
  },
  "amenity/fuel|Sam's Club": {
    "nomatch": ["shop/wholesale|Sam's Club"],
    "tags": {
      "amenity": "fuel",
      "brand": "Sam's Club",
      "brand:wikidata": "Q1972120",
      "brand:wikipedia": "en:Sam's Club",
      "name": "Sam's Club"
    }
  },
  "amenity/fuel|Sasol": {
    "countryCodes": ["za"],
    "tags": {
      "amenity": "fuel",
      "brand": "Sasol",
      "brand:wikidata": "Q905998",
      "brand:wikipedia": "en:Sasol",
      "name": "Sasol"
    }
  },
  "amenity/fuel|Sea Oil": {
    "countryCodes": ["ph"],
    "tags": {
      "amenity": "fuel",
      "brand": "Sea Oil",
      "brand:wikidata": "Q7389549",
      "brand:wikipedia": "en:Seaoil Philippines",
      "name": "Sea Oil"
    }
  },
  "amenity/fuel|Sheetz": {
    "nomatch": ["shop/convenience|Sheetz"],
    "tags": {
      "amenity": "fuel",
      "brand": "Sheetz",
      "brand:wikidata": "Q7492551",
      "brand:wikipedia": "en:Sheetz",
      "name": "Sheetz"
    }
  },
  "amenity/fuel|Shell": {
    "matchNames": [
      "posto shell",
      "shell gas station",
      "shell petrol station",
      "shell station",
      "station shell"
    ],
    "nomatch": [
      "amenity/fuel|Shell Express",
      "shop/convenience|Shell Select"
    ],
    "tags": {
      "amenity": "fuel",
      "brand": "Shell",
      "brand:wikidata": "Q154950",
      "brand:wikipedia": "en:Royal Dutch Shell",
      "name": "Shell"
    }
  },
  "amenity/fuel|Shell Express": {
    "nomatch": [
      "amenity/fuel|Shell",
      "shop/convenience|Shell Select"
    ],
    "tags": {
      "amenity": "fuel",
      "brand": "Shell Express",
      "brand:wikidata": "Q2289188",
      "brand:wikipedia": "nl:Shell Express",
      "name": "Shell Express"
    }
  },
  "amenity/fuel|Sinclair": {
    "countryCodes": ["us"],
    "tags": {
      "amenity": "fuel",
      "brand": "Sinclair",
      "brand:wikidata": "Q1290900",
      "brand:wikipedia": "en:Sinclair Oil Corporation",
      "name": "Sinclair"
    }
  },
  "amenity/fuel|中国石化 Sinopec": {
    "countryCodes": ["cn"],
    "matchNames": ["中国石化", "中国石化加油站", "Sinopec fuel", "Sinopec"],
    "tags": {
      "amenity": "fuel",
      "brand": "中国石化 Sinopec",
      "brand:en": "Sinopec",
      "brand:wikidata": "Q831445",
      "brand:wikipedia": "en:Sinopec",
      "brand:zh": "中国石化",
      "name": "中国石化 Sinopec",
      "name:en": "Sinopec",
      "name:zh": "中国石化"
    }
  },
  "amenity/fuel|Slovnaft": {
    "countryCodes": ["cz", "pl", "sk"],
    "tags": {
      "amenity": "fuel",
      "brand": "Slovnaft",
      "brand:wikidata": "Q1587563",
      "brand:wikipedia": "en:Slovnaft",
      "name": "Slovnaft"
    }
  },
  "amenity/fuel|Socar": {
    "tags": {
      "amenity": "fuel",
      "brand": "Socar",
      "brand:wikidata": "Q1622293",
      "brand:wikipedia": "en:SOCAR",
      "name": "Socar"
    }
  },
  "amenity/fuel|Sokimex": {
    "countryCodes": ["kh"],
    "tags": {
      "amenity": "fuel",
      "brand": "Sokimex",
      "brand:wikidata": "Q1149575",
      "brand:wikipedia": "en:Sokimex",
      "name": "Sokimex"
    }
  },
  "amenity/fuel|Sonic": {
    "nomatch": ["amenity/fast_food|Sonic"],
    "tags": {
      "amenity": "fuel",
      "brand": "Sonic",
      "name": "Sonic"
    }
  },
  "amenity/fuel|Speedway": {
    "nomatch": ["shop/convenience|Speedway"],
    "tags": {
      "amenity": "fuel",
      "brand": "Speedway",
      "brand:wikidata": "Q7575683",
      "brand:wikipedia": "en:Speedway LLC",
      "name": "Speedway"
    }
  },
  "amenity/fuel|Sprint": {
    "countryCodes": ["de"],
    "nomatch": ["shop/mobile_phone|Sprint"],
    "tags": {
      "amenity": "fuel",
      "brand": "Sprint",
      "brand:wikidata": "Q57588452",
      "name": "Sprint"
    }
  },
  "amenity/fuel|St1": {
    "countryCodes": ["fi", "se"],
    "tags": {
      "amenity": "fuel",
      "brand": "St1",
      "brand:wikidata": "Q7592214",
      "brand:wikipedia": "en:St1",
      "name": "St1"
    }
  },
  "amenity/fuel|Star": {
    "countryCodes": ["de"],
    "tags": {
      "amenity": "fuel",
      "brand": "Star",
      "brand:wikidata": "Q2031095",
      "brand:wikipedia": "de:Orlen Deutschland",
      "name": "Star"
    }
  },
  "amenity/fuel|Star Oil": {
    "tags": {
      "amenity": "fuel",
      "brand": "Star Oil",
      "name": "Star Oil"
    }
  },
  "amenity/fuel|Station Service E. Leclerc": {
    "matchNames": ["e. leclerc"],
    "tags": {
      "amenity": "fuel",
      "brand": "E.Leclerc",
      "brand:wikidata": "Q1273376",
      "brand:wikipedia": "fr:E.Leclerc",
      "name": "Station Service E. Leclerc"
    }
  },
  "amenity/fuel|Statoil": {
    "countryCodes": [
      "dk",
      "ee",
      "ie",
      "pl",
      "ru",
      "se"
    ],
    "tags": {
      "amenity": "fuel",
      "brand": "Statoil",
      "brand:wikidata": "Q1776022",
      "brand:wikipedia": "en:Equinor",
      "name": "Statoil"
    }
  },
  "amenity/fuel|Stewart's": {
    "countryCodes": ["us"],
    "nomatch": ["shop/convenience|Stewart's"],
    "tags": {
      "amenity": "fuel",
      "brand": "Stewart's",
      "brand:wikidata": "Q7615690",
      "brand:wikipedia": "en:Stewart's Shops",
      "name": "Stewart's"
    }
  },
  "amenity/fuel|Sunoco": {
    "nomatch": ["shop/convenience|Sunoco"],
    "tags": {
      "amenity": "fuel",
      "brand": "Sunoco",
      "brand:wikidata": "Q1423218",
      "brand:wikipedia": "en:Sunoco",
      "name": "Sunoco"
    }
  },
  "amenity/fuel|Super U": {
    "countryCodes": ["fr"],
    "nomatch": [
      "shop/convenience|Utile",
      "shop/supermarket|Hyper U",
      "shop/supermarket|Super U",
      "shop/supermarket|U Express"
    ],
    "tags": {
      "amenity": "fuel",
      "brand": "Super U",
      "brand:wikidata": "Q2529029",
      "brand:wikipedia": "en:Système U",
      "name": "Super U"
    }
  },
  "amenity/fuel|Susco": {
    "countryCodes": ["th"],
    "tags": {
      "amenity": "fuel",
      "brand": "Susco",
      "name": "Susco"
    }
  },
  "amenity/fuel|TA": {
    "countryCodes": ["us"],
    "tags": {
      "amenity": "fuel",
      "brand": "TA",
      "brand:wikidata": "Q7835892",
      "brand:wikipedia": "en:TravelCenters of America",
      "name": "TA"
    }
  },
  "amenity/fuel|Tamoil": {
    "countryCodes": [
      "ch",
      "de",
      "es",
      "fr",
      "it",
      "nl"
    ],
    "tags": {
      "amenity": "fuel",
      "brand": "Tamoil",
      "brand:wikidata": "Q706793",
      "brand:wikipedia": "en:Tamoil",
      "name": "Tamoil"
    }
  },
  "amenity/fuel|Tango": {
    "countryCodes": ["nl"],
    "tags": {
      "amenity": "fuel",
      "brand": "Tango",
      "brand:wikidata": "Q2423920",
      "brand:wikipedia": "nl:Tango CV",
      "name": "Tango"
    }
  },
  "amenity/fuel|Tanka": {
    "countryCodes": ["se"],
    "tags": {
      "amenity": "fuel",
      "brand": "Tanka",
      "brand:wikidata": "Q10690640",
      "brand:wikipedia": "sv:Tanka (bensinstationskedja)",
      "name": "Tanka"
    }
  },
  "amenity/fuel|Teboil": {
    "countryCodes": ["fi"],
    "tags": {
      "amenity": "fuel",
      "brand": "Teboil",
      "brand:wikidata": "Q7692079",
      "brand:wikipedia": "en:Teboil",
      "name": "Teboil"
    }
  },
  "amenity/fuel|Tela": {
    "countryCodes": ["kh"],
    "tags": {
      "amenity": "fuel",
      "brand": "Tela",
      "brand:wikidata": "Q62534875",
      "name": "Tela"
    }
  },
  "amenity/fuel|Tempo": {
    "countryCodes": ["ca"],
    "tags": {
      "amenity": "fuel",
      "brand": "Tempo",
      "brand:wikidata": "Q62535175",
      "name": "Tempo"
    }
  },
  "amenity/fuel|Terpel": {
    "tags": {
      "amenity": "fuel",
      "brand": "Terpel",
      "brand:wikidata": "Q7703003",
      "brand:wikipedia": "en:Terpel",
      "name": "Terpel"
    }
  },
  "amenity/fuel|Tesco": {
    "nomatch": ["shop/convenience|Tesco"],
    "tags": {
      "amenity": "fuel",
      "brand": "Tesco",
      "brand:wikidata": "Q17145596",
      "brand:wikipedia": "en:Tesco Corporation",
      "name": "Tesco"
    }
  },
  "amenity/fuel|Tesoro": {
    "countryCodes": ["us"],
    "tags": {
      "amenity": "fuel",
      "brand": "Tesoro",
      "name": "Tesoro"
    }
  },
  "amenity/fuel|Texaco": {
    "nomatch": ["shop/convenience|Texaco"],
    "tags": {
      "amenity": "fuel",
      "brand": "Texaco",
      "brand:wikidata": "Q775060",
      "brand:wikipedia": "en:Texaco",
      "name": "Texaco"
    }
  },
  "amenity/fuel|Thorntons": {
    "countryCodes": ["us"],
    "nomatch": [
      "shop/confectionery|Thorntons",
      "shop/convenience|Thorntons"
    ],
    "tags": {
      "amenity": "fuel",
      "brand": "Thorntons",
      "brand:wikidata": "Q7796584",
      "brand:wikipedia": "en:Thorntons LLC",
      "name": "Thorntons"
    }
  },
  "amenity/fuel|Tinq": {
    "countryCodes": ["nl"],
    "tags": {
      "amenity": "fuel",
      "brand": "Tinq",
      "brand:wikidata": "Q2132028",
      "brand:wikipedia": "nl:Tinq",
      "name": "Tinq"
    }
  },
  "amenity/fuel|Topaz": {
    "countryCodes": ["ie"],
    "tags": {
      "amenity": "fuel",
      "brand": "Topaz",
      "brand:wikidata": "Q7824764",
      "brand:wikipedia": "en:Topaz Energy",
      "name": "Topaz"
    }
  },
  "amenity/fuel|Total": {
    "matchNames": ["station total"],
    "nomatch": ["shop/convenience|Total"],
    "tags": {
      "amenity": "fuel",
      "brand": "Total",
      "brand:wikidata": "Q154037",
      "brand:wikipedia": "fr:Total (entreprise)",
      "name": "Total"
    }
  },
  "amenity/fuel|Total Access": {
    "countryCodes": ["fr"],
    "tags": {
      "amenity": "fuel",
      "brand": "Total Access",
      "brand:wikidata": "Q154037",
      "brand:wikipedia": "fr:Total (entreprise)",
      "name": "Total Access"
    }
  },
  "amenity/fuel|TotalErg": {
    "countryCodes": ["it"],
    "tags": {
      "amenity": "fuel",
      "brand": "TotalErg",
      "brand:wikidata": "Q3995933",
      "brand:wikipedia": "it:TotalErg",
      "name": "TotalErg"
    }
  },
  "amenity/fuel|Turkey Hill": {
    "countryCodes": ["us"],
    "nomatch": ["shop/convenience|Turkey Hill"],
    "tags": {
      "amenity": "fuel",
      "brand": "Turkey Hill",
      "brand:wikidata": "Q42376970",
      "brand:wikipedia": "en:Turkey Hill Minit Markets",
      "name": "Turkey Hill"
    }
  },
  "amenity/fuel|Turmöl": {
    "countryCodes": ["at"],
    "tags": {
      "amenity": "fuel",
      "brand": "Turmöl",
      "brand:wikidata": "Q1473279",
      "brand:wikipedia": "de:Turmöl",
      "name": "Turmöl"
    }
  },
  "amenity/fuel|UDF Fuel": {
    "countryCodes": ["us"],
    "matchNames": [
      "udf fuels",
      "united dairy farmers"
    ],
    "nomatch": [
      "shop/convenience|United Dairy Farmers"
    ],
    "tags": {
      "amenity": "fuel",
      "brand": "United Dairy Farmers",
      "brand:wikidata": "Q7887677",
      "brand:wikipedia": "en:United Dairy Farmers",
      "name": "UDF Fuel",
      "short_name": "UDF"
    }
  },
  "amenity/fuel|USA Gasoline": {
    "countryCodes": ["us"],
    "tags": {
      "amenity": "fuel",
      "brand": "USA Gasoline",
      "brand:wikidata": "Q17126373",
      "brand:wikipedia": "en:USA Gasoline",
      "name": "USA Gasoline"
    }
  },
  "amenity/fuel|Ultramar": {
    "nomatch": ["shop/convenience|Ultramar"],
    "tags": {
      "amenity": "fuel",
      "brand": "Ultramar",
      "brand:wikidata": "Q3548078",
      "brand:wikipedia": "en:Ultramar",
      "name": "Ultramar"
    }
  },
  "amenity/fuel|United": {
    "matchNames": ["united petroleum"],
    "nomatch": ["amenity/bank|United Bank"],
    "tags": {
      "amenity": "fuel",
      "brand": "United",
      "brand:wikidata": "Q28224393",
      "brand:wikipedia": "en:United Petroleum",
      "name": "United"
    }
  },
  "amenity/fuel|Uno": {
    "countryCodes": [
      "bz",
      "cr",
      "gt",
      "hn",
      "ni",
      "sv"
    ],
    "tags": {
      "amenity": "fuel",
      "brand": "Uno",
      "brand:wikidata": "Q62535574",
      "name": "Uno"
    }
  },
  "amenity/fuel|Uno-X": {
    "countryCodes": ["dk"],
    "tags": {
      "amenity": "fuel",
      "brand": "Uno-X",
      "brand:wikidata": "Q3362746",
      "brand:wikipedia": "en:Uno-X",
      "name": "Uno-X"
    }
  },
  "amenity/fuel|Valero": {
    "nomatch": ["shop/convenience|Valero"],
    "tags": {
      "amenity": "fuel",
      "brand": "Valero",
      "brand:wikidata": "Q1283291",
      "brand:wikipedia": "en:Valero Energy",
      "name": "Valero"
    }
  },
  "amenity/fuel|Viada": {
    "countryCodes": ["lt", "lv"],
    "tags": {
      "amenity": "fuel",
      "brand": "Viada",
      "brand:wikidata": "Q12663942",
      "brand:wikipedia": "en:Lukoil Baltija",
      "name": "Viada"
    }
  },
  "amenity/fuel|Vito": {
    "countryCodes": ["fr"],
    "tags": {
      "amenity": "fuel",
      "brand": "Vito",
      "brand:wikidata": "Q62536473",
      "name": "Vito"
    }
  },
  "amenity/fuel|WOG": {
    "countryCodes": ["ua"],
    "tags": {
      "amenity": "fuel",
      "brand": "WOG",
      "brand:wikidata": "Q12072939",
      "brand:wikipedia": "en:WOG (gas stations)",
      "name": "WOG"
    }
  },
  "amenity/fuel|Walmart": {
    "nomatch": [
      "shop/department_store|Walmart",
      "shop/supermarket|Walmart Neighborhood Market",
      "shop/supermarket|Walmart Supercenter"
    ],
    "tags": {
      "amenity": "fuel",
      "brand": "Walmart",
      "brand:wikidata": "Q62606411",
      "brand:wikipedia": "en:Walmart",
      "name": "Walmart"
    }
  },
  "amenity/fuel|Wawa": {
    "nomatch": ["shop/convenience|Wawa"],
    "tags": {
      "amenity": "fuel",
      "brand": "Wawa",
      "brand:wikidata": "Q5936320",
      "brand:wikipedia": "en:Wawa (company)",
      "name": "Wawa"
    }
  },
  "amenity/fuel|Westfalen": {
    "countryCodes": ["de"],
    "tags": {
      "amenity": "fuel",
      "brand": "Westfalen",
      "brand:wikidata": "Q1411209",
      "brand:wikipedia": "en:Westfalen AG",
      "name": "Westfalen"
    }
  },
  "amenity/fuel|Woolworths Petrol": {
    "countryCodes": ["au"],
    "nomatch": [
      "shop/convenience|Woolworths Petrol"
    ],
    "tags": {
      "amenity": "fuel",
      "brand": "Caltex",
      "brand:wikidata": "Q5023980",
      "brand:wikipedia": "en:Caltex Woolworths",
      "name": "Woolworths Petrol"
    }
  },
  "amenity/fuel|XTR": {
    "countryCodes": ["ca"],
    "tags": {
      "amenity": "fuel",
      "brand": "XTR",
      "brand:wikidata": "Q62537250",
      "name": "XTR"
    }
  },
  "amenity/fuel|YPF": {
    "tags": {
      "amenity": "fuel",
      "brand": "YPF",
      "brand:wikidata": "Q2006989",
      "brand:wikipedia": "en:YPF",
      "name": "YPF"
    }
  },
  "amenity/fuel|Z": {
    "countryCodes": ["nz"],
    "nomatch": ["shop/clothes|Z"],
    "tags": {
      "amenity": "fuel",
      "brand": "Z",
      "brand:wikidata": "Q8063337",
      "brand:wikipedia": "en:Z Energy",
      "name": "Z"
    }
  },
  "amenity/fuel|bft": {
    "countryCodes": ["de"],
    "tags": {
      "amenity": "fuel",
      "brand": "bft",
      "brand:wikidata": "Q1009104",
      "brand:wikipedia": "de:Bundesverband freier Tankstellen",
      "name": "bft"
    }
  },
  "amenity/fuel|din-X": {
    "countryCodes": ["se"],
    "tags": {
      "amenity": "fuel",
      "brand": "din-X",
      "brand:wikidata": "Q10472858",
      "brand:wikipedia": "sv:Din-X",
      "name": "din-X"
    }
  },
  "amenity/fuel|Авіас": {
    "countryCodes": ["ua"],
    "tags": {
      "amenity": "fuel",
      "brand": "Авіас",
      "brand:wikidata": "Q12122687",
      "brand:wikipedia": "uk:Мережа АЗС Приват",
      "name": "Авіас"
    }
  },
  "amenity/fuel|БРСМ-Нафта": {
    "countryCodes": ["ua"],
    "tags": {
      "amenity": "fuel",
      "brand": "БРСМ-Нафта",
      "brand:wikidata": "Q56356523",
      "brand:wikipedia": "uk:БРСМ-Нафта",
      "name": "БРСМ-Нафта"
    }
  },
  "amenity/fuel|Башнефть": {
    "countryCodes": ["ru"],
    "tags": {
      "amenity": "fuel",
      "brand": "Башнефть",
      "brand:en": "Bashneft",
      "brand:wikidata": "Q809985",
      "brand:wikipedia": "en:Bashneft",
      "name": "Башнефть",
      "name:en": "Bashneft"
    }
  },
  "amenity/fuel|Белоруснефть": {
    "countryCodes": ["by"],
    "tags": {
      "amenity": "fuel",
      "brand": "Белоруснефть",
      "brand:wikidata": "Q4082693",
      "brand:wikipedia": "ru:Белоруснефть",
      "name": "Белоруснефть"
    }
  },
  "amenity/fuel|Газпромнефть": {
    "countryCodes": [
      "by",
      "kg",
      "kz",
      "ru",
      "tj"
    ],
    "matchNames": ["газпром"],
    "tags": {
      "amenity": "fuel",
      "brand": "Газпромнефть",
      "brand:wikidata": "Q1461799",
      "brand:wikipedia": "en:Gazprom Neft",
      "name": "Газпромнефть"
    }
  },
  "amenity/fuel|Гелиос": {
    "countryCodes": ["kz"],
    "matchNames": ["helios"],
    "tags": {
      "amenity": "fuel",
      "brand": "Гелиос",
      "brand:en": "Helios",
      "brand:wikidata": "Q62286471",
      "name": "Гелиос",
      "name:en": "Helios"
    }
  },
  "amenity/fuel|Движение": {
    "tags": {
      "amenity": "fuel",
      "brand": "Движение",
      "name": "Движение"
    }
  },
  "amenity/fuel|ЕКА": {
    "countryCodes": ["ru"],
    "tags": {
      "amenity": "fuel",
      "brand": "ЕКА",
      "brand:wikidata": "Q62543029",
      "name": "ЕКА"
    }
  },
  "amenity/fuel|КЛО": {
    "countryCodes": ["ua"],
    "tags": {
      "amenity": "fuel",
      "brand": "КЛО",
      "brand:en": "Klo",
      "brand:wikidata": "Q60966526",
      "brand:wikipedia": "ru:КЛО (сеть АЗС)",
      "name": "КЛО",
      "name:en": "Klo"
    }
  },
  "amenity/fuel|КазМунайГаз": {
    "countryCodes": ["kz"],
    "nomatch": ["shop/convenience|КазМунайГаз"],
    "tags": {
      "amenity": "fuel",
      "brand": "КазМунайГаз",
      "brand:wikidata": "Q1417227",
      "brand:wikipedia": "en:KazMunayGas",
      "name": "КазМунайГаз"
    }
  },
  "amenity/fuel|Лукойл": {
    "matchNames": ["лукоил"],
    "nomatch": ["shop/convenience|Лукойл"],
    "tags": {
      "amenity": "fuel",
      "brand": "Лукойл",
      "brand:wikidata": "Q329347",
      "brand:wikipedia": "ru:Лукойл",
      "name": "Лукойл"
    }
  },
  "amenity/fuel|Макпетрол": {
    "countryCodes": ["mk"],
    "tags": {
      "amenity": "fuel",
      "brand": "Макпетрол",
      "brand:wikidata": "Q1886438",
      "brand:wikipedia": "en:Makpetrol",
      "name": "Макпетрол"
    }
  },
  "amenity/fuel|НК Альянс": {
    "countryCodes": ["ru"],
    "tags": {
      "amenity": "fuel",
      "brand": "НК Альянс",
      "brand:en": "Alliance Oil",
      "brand:ru": "НК Альянс",
      "brand:wikidata": "Q4063700",
      "brand:wikipedia": "ru:Альянс (компания)",
      "name": "НК Альянс",
      "name:en": "Alliance Oil",
      "name:ru": "НК Альянс"
    }
  },
  "amenity/fuel|Нефтьмагистраль": {
    "countryCodes": ["ru"],
    "tags": {
      "amenity": "fuel",
      "brand": "Нефтьмагистраль",
      "brand:en": "Neftmagistral",
      "brand:wikidata": "Q62544323",
      "name": "Нефтьмагистраль",
      "name:en": "Neftmagistral"
    }
  },
  "amenity/fuel|ОККО": {
    "countryCodes": ["ua"],
    "tags": {
      "amenity": "fuel",
      "brand": "ОККО",
      "brand:en": "OKKO",
      "brand:wikidata": "Q7072617",
      "brand:wikipedia": "en:OKKO",
      "name": "ОККО",
      "name:en": "OKKO"
    }
  },
  "amenity/fuel|ОМВ": {
    "countryCodes": ["bg", "rs"],
    "tags": {
      "amenity": "fuel",
      "brand": "ОМВ",
      "brand:wikidata": "Q168238",
      "brand:wikipedia": "en:OMV",
      "name": "ОМВ"
    }
  },
  "amenity/fuel|ПТК": {
    "countryCodes": ["ru"],
    "tags": {
      "amenity": "fuel",
      "brand": "ПТК",
      "brand:en": "The Petersburg Fuel Company",
      "brand:ru": "ПТК",
      "brand:wikidata": "Q4360193",
      "brand:wikipedia": "ru:Петербургская топливная компания",
      "name": "ПТК",
      "name:en": "The Petersburg Fuel Company",
      "name:ru": "ПТК"
    }
  },
  "amenity/fuel|Петрол": {
    "countryCodes": ["bg"],
    "tags": {
      "amenity": "fuel",
      "brand": "Петрол",
      "brand:en": "Petrol AD",
      "brand:wikidata": "Q24315",
      "brand:wikipedia": "en:Petrol AD",
      "name": "Петрол",
      "name:en": "Petrol AD"
    }
  },
  "amenity/fuel|Роснефть": {
    "tags": {
      "amenity": "fuel",
      "brand": "Роснефть",
      "brand:en": "Rosneft",
      "brand:ru": "Роснефть",
      "brand:wikidata": "Q1141123",
      "brand:wikipedia": "ru:Роснефть",
      "name": "Роснефть",
      "name:en": "Rosneft",
      "name:ru": "Роснефть"
    }
  },
  "amenity/fuel|Сургутнефтегаз": {
    "countryCodes": ["ru"],
    "tags": {
      "amenity": "fuel",
      "brand": "Сургутнефтегаз",
      "brand:en": "Surgutneftegas",
      "brand:ru": "Сургутнефтегаз",
      "brand:wikidata": "Q680776",
      "brand:wikipedia": "en:Surgutneftegas",
      "name": "Сургутнефтегаз",
      "name:en": "Surgutneftegas",
      "name:ru": "Сургутнефтегаз"
    }
  },
  "amenity/fuel|ТНК": {
    "countryCodes": ["ru", "ua"],
    "tags": {
      "amenity": "fuel",
      "brand": "ТНК",
      "brand:wikidata": "Q2298901",
      "brand:wikipedia": "en:TNK-BP",
      "name": "ТНК"
    }
  },
  "amenity/fuel|Татнефтепродукт": {
    "countryCodes": ["ru"],
    "tags": {
      "amenity": "fuel",
      "brand": "Татнефтепродукт",
      "brand:en": "Tatnefteprodukt",
      "brand:ru": "Татнефтепродукт",
      "brand:wikidata": "Q62545686",
      "name": "Татнефтепродукт",
      "name:en": "Tatnefteprodukt",
      "name:ru": "Татнефтепродукт"
    }
  },
  "amenity/fuel|Татнефть": {
    "countryCodes": ["ru", "ua"],
    "tags": {
      "amenity": "fuel",
      "brand": "Татнефть",
      "brand:en": "Tatneft",
      "brand:ru": "Татнефть",
      "brand:wikidata": "Q1616858",
      "brand:wikipedia": "en:Tatneft",
      "name": "Татнефть",
      "name:en": "Tatneft",
      "name:ru": "Татнефть"
    }
  },
  "amenity/fuel|Укрнафта": {
    "countryCodes": ["ua"],
    "tags": {
      "amenity": "fuel",
      "brand": "Укрнафта",
      "brand:en": "Ukrnafta",
      "brand:uk": "Укрнафта",
      "brand:wikidata": "Q2447961",
      "brand:wikipedia": "uk:Укрнафта",
      "name": "Укрнафта",
      "name:en": "Ukrnafta",
      "name:uk": "Укрнафта"
    }
  },
  "amenity/fuel|דור אלון": {
    "countryCodes": ["il"],
    "tags": {
      "amenity": "fuel",
      "brand": "דור אלון",
      "brand:en": "Dor Alon",
      "brand:he": "דור אלון",
      "brand:wikidata": "Q16130352",
      "brand:wikipedia": "he:דור אלון אנרגיה בישראל (1988)",
      "name": "דור אלון",
      "name:en": "Dor Alon",
      "name:he": "דור אלון"
    }
  },
  "amenity/fuel|סונול": {
    "countryCodes": ["il"],
    "tags": {
      "amenity": "fuel",
      "brand": "סונול",
      "brand:en": "Sonol",
      "brand:he": "סונול",
      "brand:wikidata": "Q3701622",
      "brand:wikipedia": "en:Sonol",
      "name": "סונול",
      "name:en": "Sonol",
      "name:he": "סונול"
    }
  },
  "amenity/fuel|פז": {
    "countryCodes": ["il"],
    "tags": {
      "amenity": "fuel",
      "brand": "פז",
      "brand:en": "Paz",
      "brand:he": "פז",
      "brand:wikidata": "Q2211731",
      "brand:wikipedia": "en:Paz Oil Company",
      "name": "פז",
      "name:en": "Paz",
      "name:he": "פז"
    }
  },
  "amenity/fuel|ادنوك": {
    "countryCodes": ["ae"],
    "tags": {
      "amenity": "fuel",
      "brand": "ادنوك",
      "brand:ar": "ادنوك",
      "brand:en": "ADNOC",
      "brand:wikidata": "Q166729",
      "brand:wikipedia": "en:Abu Dhabi National Oil Company",
      "name": "ادنوك",
      "name:ar": "ادنوك",
      "name:en": "ADNOC"
    }
  },
  "amenity/fuel|บางจาก": {
    "countryCodes": ["th"],
    "tags": {
      "amenity": "fuel",
      "brand": "บางจาก",
      "brand:en": "Bangchak",
      "brand:th": "บางจาก",
      "brand:wikidata": "Q6579719",
      "brand:wikipedia": "th:บางจาก คอร์ปอเรชัน",
      "name": "บางจาก",
      "name:en": "Bangchak",
      "name:th": "บางจาก"
    }
  },
  "amenity/fuel|ป.ต.ท.": {
    "countryCodes": ["th"],
    "tags": {
      "amenity": "fuel",
      "brand": "ป.ต.ท.",
      "brand:en": "PTT",
      "brand:th": "ป.ต.ท.",
      "brand:wikidata": "Q1810389",
      "brand:wikipedia": "th:ปตท.",
      "name": "ป.ต.ท.",
      "name:en": "PTT",
      "name:th": "ป.ต.ท."
    }
  },
  "amenity/fuel|เชลล์": {
    "countryCodes": ["th"],
    "tags": {
      "amenity": "fuel",
      "brand": "เชลล์",
      "brand:en": "Shell",
      "brand:th": "เชลล์",
      "brand:wikidata": "Q154950",
      "brand:wikipedia": "en:Royal Dutch Shell",
      "name": "เชลล์",
      "name:en": "Shell",
      "name:th": "เชลล์"
    }
  },
  "amenity/fuel|เอสโซ่": {
    "countryCodes": ["th"],
    "tags": {
      "amenity": "fuel",
      "brand": "เอสโซ่",
      "brand:en": "Esso",
      "brand:th": "เอสโซ่",
      "brand:wikidata": "Q867662",
      "brand:wikipedia": "en:Esso",
      "name": "เอสโซ่",
      "name:en": "Esso",
      "name:th": "เอสโซ่"
    }
  },
  "amenity/fuel|エッソ": {
    "countryCodes": ["jp"],
    "matchNames": ["エッソ石油"],
    "tags": {
      "amenity": "fuel",
      "brand": "エッソ",
      "brand:en": "Esso",
      "brand:ja": "エッソ",
      "brand:wikidata": "Q867662",
      "brand:wikipedia": "en:Esso",
      "name": "エッソ",
      "name:en": "Esso",
      "name:ja": "エッソ"
    }
  },
  "amenity/fuel|エネオス": {
    "countryCodes": ["jp"],
    "tags": {
      "amenity": "fuel",
      "brand": "エネオス",
      "brand:en": "JXTG Nippon Oil & Energy",
      "brand:ja": "エネオス",
      "brand:wikidata": "Q1640290",
      "brand:wikipedia": "en:JXTG Nippon Oil & Energy",
      "name": "エネオス",
      "name:en": "JXTG Nippon Oil & Energy",
      "name:ja": "エネオス"
    }
  },
  "amenity/fuel|コスモ石油": {
    "countryCodes": ["jp"],
    "tags": {
      "amenity": "fuel",
      "brand": "コスモ石油",
      "brand:en": "Cosmo Oil Company",
      "brand:ja": "コスモ石油",
      "brand:wikidata": "Q2498318",
      "brand:wikipedia": "en:Cosmo Oil Company",
      "name": "コスモ石油",
      "name:en": "Cosmo Oil Company",
      "name:ja": "コスモ石油"
    }
  },
  "amenity/fuel|ゼネラル": {
    "countryCodes": ["jp"],
    "tags": {
      "amenity": "fuel",
      "brand": "ゼネラル",
      "brand:en": "Tonen General",
      "brand:ja": "ゼネラル",
      "brand:wikidata": "Q11528048",
      "brand:wikipedia": "ja:東燃ゼネラル石油",
      "name": "ゼネラル",
      "name:en": "Tonen General",
      "name:ja": "ゼネラル"
    }
  },
  "amenity/fuel|モービル": {
    "countryCodes": ["jp"],
    "tags": {
      "amenity": "fuel",
      "brand": "モービル",
      "brand:en": "Mobil",
      "brand:ja": "モービル",
      "brand:wikidata": "Q3088656",
      "brand:wikipedia": "ja:モービル (ブランド)",
      "name": "モービル",
      "name:en": "Mobil",
      "name:ja": "モービル"
    }
  },
<<<<<<< HEAD
  "amenity/fuel|中国石化": {
    "countryCodes": ["cn"],
    "matchNames": ["中国石化 Sinopec", "中国石化加油站"],
    "tags": {
      "amenity": "fuel",
      "brand": "中国石化",
      "brand:en": "Sinopec",
      "brand:wikidata": "Q831445",
      "brand:wikipedia": "en:Sinopec",
      "brand:zh": "中国石化",
      "name": "中国石化",
      "name:en": "Sinopec",
      "name:zh": "中国石化"
=======
  "amenity/fuel|中国石油": {
    "countryCodes": ["cn"],
    "matchNames": ["中油加油站"],
    "tags": {
      "amenity": "fuel",
      "brand": "中国石油",
      "brand:en": "PetroChina",
      "brand:wikidata": "Q503182",
      "brand:wikipedia": "en:PetroChina",
      "brand:zh": "中国石油",
      "name": "中国石油",
      "name:en": "PetroChina",
      "name:zh": "中国石油"
>>>>>>> 856f9214
    }
  },
  "amenity/fuel|全國加油站": {
    "countryCodes": ["tw"],
    "tags": {
      "amenity": "fuel",
      "brand": "全國加油站",
      "brand:en": "NPC",
      "brand:wikidata": "Q20410455",
      "brand:wikipedia": "zh:全國加油站",
      "brand:zh": "全國加油站",
      "name": "全國加油站",
      "name:en": "NPC",
      "name:zh": "全國加油站"
    }
  },
  "amenity/fuel|出光": {
    "countryCodes": ["jp"],
    "tags": {
      "amenity": "fuel",
      "brand": "出光",
      "brand:en": "Idemitsu Kosan",
      "brand:ja": "出光",
      "brand:wikidata": "Q2216770",
      "brand:wikipedia": "en:Idemitsu Kosan",
      "name": "出光",
      "name:en": "Idemitsu Kosan",
      "name:ja": "出光"
    }
  },
  "amenity/fuel|台灣中油": {
    "countryCodes": ["tw"],
    "matchNames": ["中油"],
    "tags": {
      "amenity": "fuel",
      "brand": "台灣中油",
      "brand:en": "CPC Corporation, Taiwan",
      "brand:wikidata": "Q21527177",
      "brand:wikipedia": "en:CPC Corporation, Taiwan",
      "brand:zh": "台灣中油",
      "name": "台灣中油",
      "name:en": "CPC Corporation, Taiwan",
      "name:zh": "台灣中油"
    }
  },
  "amenity/fuel|昭和シェル": {
    "countryCodes": ["jp"],
    "matchNames": ["昭和シェル石油"],
    "tags": {
      "amenity": "fuel",
      "brand": "昭和シェル",
      "brand:en": "Showa Shell Sekiyu",
      "brand:ja": "昭和シェル",
      "brand:wikidata": "Q277115",
      "brand:wikipedia": "en:Showa Shell Sekiyu",
      "name": "昭和シェル",
      "name:en": "Showa Shell Sekiyu",
      "name:ja": "昭和シェル"
    }
  }
}<|MERGE_RESOLUTION|>--- conflicted
+++ resolved
@@ -1,19 +1,4 @@
 {
-  "amenity/fuel|中国石油": {
-    "countryCodes": ["cn"],
-    "matchNames": ["中油加油站", "CNPC", "uSmile", "中国石油天然气集团公司", "CNPC fuel"],
-    "tags": {
-      "amenity": "fuel",
-      "brand": "中国石油",
-      "brand:en": "PetroChina",
-      "brand:wikidata": "Q503182",
-      "brand:wikipedia": "en:PetroChina",
-      "brand:zh": "中国石油",
-      "name": "中国石油",
-      "name:en": "PetroChina",
-      "name:zh": "中国石油"
-    }
-  },
   "amenity/fuel|1-2-3": {
     "countryCodes": ["dk", "pl"],
     "tags": {
@@ -2072,9 +2057,1043 @@
       "name": "Sinclair"
     }
   },
+  "amenity/fuel|Slovnaft": {
+    "countryCodes": ["cz", "pl", "sk"],
+    "tags": {
+      "amenity": "fuel",
+      "brand": "Slovnaft",
+      "brand:wikidata": "Q1587563",
+      "brand:wikipedia": "en:Slovnaft",
+      "name": "Slovnaft"
+    }
+  },
+  "amenity/fuel|Socar": {
+    "tags": {
+      "amenity": "fuel",
+      "brand": "Socar",
+      "brand:wikidata": "Q1622293",
+      "brand:wikipedia": "en:SOCAR",
+      "name": "Socar"
+    }
+  },
+  "amenity/fuel|Sokimex": {
+    "countryCodes": ["kh"],
+    "tags": {
+      "amenity": "fuel",
+      "brand": "Sokimex",
+      "brand:wikidata": "Q1149575",
+      "brand:wikipedia": "en:Sokimex",
+      "name": "Sokimex"
+    }
+  },
+  "amenity/fuel|Sonic": {
+    "nomatch": ["amenity/fast_food|Sonic"],
+    "tags": {
+      "amenity": "fuel",
+      "brand": "Sonic",
+      "name": "Sonic"
+    }
+  },
+  "amenity/fuel|Speedway": {
+    "nomatch": ["shop/convenience|Speedway"],
+    "tags": {
+      "amenity": "fuel",
+      "brand": "Speedway",
+      "brand:wikidata": "Q7575683",
+      "brand:wikipedia": "en:Speedway LLC",
+      "name": "Speedway"
+    }
+  },
+  "amenity/fuel|Sprint": {
+    "countryCodes": ["de"],
+    "nomatch": ["shop/mobile_phone|Sprint"],
+    "tags": {
+      "amenity": "fuel",
+      "brand": "Sprint",
+      "brand:wikidata": "Q57588452",
+      "name": "Sprint"
+    }
+  },
+  "amenity/fuel|St1": {
+    "countryCodes": ["fi", "se"],
+    "tags": {
+      "amenity": "fuel",
+      "brand": "St1",
+      "brand:wikidata": "Q7592214",
+      "brand:wikipedia": "en:St1",
+      "name": "St1"
+    }
+  },
+  "amenity/fuel|Star": {
+    "countryCodes": ["de"],
+    "tags": {
+      "amenity": "fuel",
+      "brand": "Star",
+      "brand:wikidata": "Q2031095",
+      "brand:wikipedia": "de:Orlen Deutschland",
+      "name": "Star"
+    }
+  },
+  "amenity/fuel|Star Oil": {
+    "tags": {
+      "amenity": "fuel",
+      "brand": "Star Oil",
+      "name": "Star Oil"
+    }
+  },
+  "amenity/fuel|Station Service E. Leclerc": {
+    "matchNames": ["e. leclerc"],
+    "tags": {
+      "amenity": "fuel",
+      "brand": "E.Leclerc",
+      "brand:wikidata": "Q1273376",
+      "brand:wikipedia": "fr:E.Leclerc",
+      "name": "Station Service E. Leclerc"
+    }
+  },
+  "amenity/fuel|Statoil": {
+    "countryCodes": [
+      "dk",
+      "ee",
+      "ie",
+      "pl",
+      "ru",
+      "se"
+    ],
+    "tags": {
+      "amenity": "fuel",
+      "brand": "Statoil",
+      "brand:wikidata": "Q1776022",
+      "brand:wikipedia": "en:Equinor",
+      "name": "Statoil"
+    }
+  },
+  "amenity/fuel|Stewart's": {
+    "countryCodes": ["us"],
+    "nomatch": ["shop/convenience|Stewart's"],
+    "tags": {
+      "amenity": "fuel",
+      "brand": "Stewart's",
+      "brand:wikidata": "Q7615690",
+      "brand:wikipedia": "en:Stewart's Shops",
+      "name": "Stewart's"
+    }
+  },
+  "amenity/fuel|Sunoco": {
+    "nomatch": ["shop/convenience|Sunoco"],
+    "tags": {
+      "amenity": "fuel",
+      "brand": "Sunoco",
+      "brand:wikidata": "Q1423218",
+      "brand:wikipedia": "en:Sunoco",
+      "name": "Sunoco"
+    }
+  },
+  "amenity/fuel|Super U": {
+    "countryCodes": ["fr"],
+    "nomatch": [
+      "shop/convenience|Utile",
+      "shop/supermarket|Hyper U",
+      "shop/supermarket|Super U",
+      "shop/supermarket|U Express"
+    ],
+    "tags": {
+      "amenity": "fuel",
+      "brand": "Super U",
+      "brand:wikidata": "Q2529029",
+      "brand:wikipedia": "en:Système U",
+      "name": "Super U"
+    }
+  },
+  "amenity/fuel|Susco": {
+    "countryCodes": ["th"],
+    "tags": {
+      "amenity": "fuel",
+      "brand": "Susco",
+      "name": "Susco"
+    }
+  },
+  "amenity/fuel|TA": {
+    "countryCodes": ["us"],
+    "tags": {
+      "amenity": "fuel",
+      "brand": "TA",
+      "brand:wikidata": "Q7835892",
+      "brand:wikipedia": "en:TravelCenters of America",
+      "name": "TA"
+    }
+  },
+  "amenity/fuel|Tamoil": {
+    "countryCodes": [
+      "ch",
+      "de",
+      "es",
+      "fr",
+      "it",
+      "nl"
+    ],
+    "tags": {
+      "amenity": "fuel",
+      "brand": "Tamoil",
+      "brand:wikidata": "Q706793",
+      "brand:wikipedia": "en:Tamoil",
+      "name": "Tamoil"
+    }
+  },
+  "amenity/fuel|Tango": {
+    "countryCodes": ["nl"],
+    "tags": {
+      "amenity": "fuel",
+      "brand": "Tango",
+      "brand:wikidata": "Q2423920",
+      "brand:wikipedia": "nl:Tango CV",
+      "name": "Tango"
+    }
+  },
+  "amenity/fuel|Tanka": {
+    "countryCodes": ["se"],
+    "tags": {
+      "amenity": "fuel",
+      "brand": "Tanka",
+      "brand:wikidata": "Q10690640",
+      "brand:wikipedia": "sv:Tanka (bensinstationskedja)",
+      "name": "Tanka"
+    }
+  },
+  "amenity/fuel|Teboil": {
+    "countryCodes": ["fi"],
+    "tags": {
+      "amenity": "fuel",
+      "brand": "Teboil",
+      "brand:wikidata": "Q7692079",
+      "brand:wikipedia": "en:Teboil",
+      "name": "Teboil"
+    }
+  },
+  "amenity/fuel|Tela": {
+    "countryCodes": ["kh"],
+    "tags": {
+      "amenity": "fuel",
+      "brand": "Tela",
+      "brand:wikidata": "Q62534875",
+      "name": "Tela"
+    }
+  },
+  "amenity/fuel|Tempo": {
+    "countryCodes": ["ca"],
+    "tags": {
+      "amenity": "fuel",
+      "brand": "Tempo",
+      "brand:wikidata": "Q62535175",
+      "name": "Tempo"
+    }
+  },
+  "amenity/fuel|Terpel": {
+    "tags": {
+      "amenity": "fuel",
+      "brand": "Terpel",
+      "brand:wikidata": "Q7703003",
+      "brand:wikipedia": "en:Terpel",
+      "name": "Terpel"
+    }
+  },
+  "amenity/fuel|Tesco": {
+    "nomatch": ["shop/convenience|Tesco"],
+    "tags": {
+      "amenity": "fuel",
+      "brand": "Tesco",
+      "brand:wikidata": "Q17145596",
+      "brand:wikipedia": "en:Tesco Corporation",
+      "name": "Tesco"
+    }
+  },
+  "amenity/fuel|Tesoro": {
+    "countryCodes": ["us"],
+    "tags": {
+      "amenity": "fuel",
+      "brand": "Tesoro",
+      "name": "Tesoro"
+    }
+  },
+  "amenity/fuel|Texaco": {
+    "nomatch": ["shop/convenience|Texaco"],
+    "tags": {
+      "amenity": "fuel",
+      "brand": "Texaco",
+      "brand:wikidata": "Q775060",
+      "brand:wikipedia": "en:Texaco",
+      "name": "Texaco"
+    }
+  },
+  "amenity/fuel|Thorntons": {
+    "countryCodes": ["us"],
+    "nomatch": [
+      "shop/confectionery|Thorntons",
+      "shop/convenience|Thorntons"
+    ],
+    "tags": {
+      "amenity": "fuel",
+      "brand": "Thorntons",
+      "brand:wikidata": "Q7796584",
+      "brand:wikipedia": "en:Thorntons LLC",
+      "name": "Thorntons"
+    }
+  },
+  "amenity/fuel|Tinq": {
+    "countryCodes": ["nl"],
+    "tags": {
+      "amenity": "fuel",
+      "brand": "Tinq",
+      "brand:wikidata": "Q2132028",
+      "brand:wikipedia": "nl:Tinq",
+      "name": "Tinq"
+    }
+  },
+  "amenity/fuel|Topaz": {
+    "countryCodes": ["ie"],
+    "tags": {
+      "amenity": "fuel",
+      "brand": "Topaz",
+      "brand:wikidata": "Q7824764",
+      "brand:wikipedia": "en:Topaz Energy",
+      "name": "Topaz"
+    }
+  },
+  "amenity/fuel|Total": {
+    "matchNames": ["station total"],
+    "nomatch": ["shop/convenience|Total"],
+    "tags": {
+      "amenity": "fuel",
+      "brand": "Total",
+      "brand:wikidata": "Q154037",
+      "brand:wikipedia": "fr:Total (entreprise)",
+      "name": "Total"
+    }
+  },
+  "amenity/fuel|Total Access": {
+    "countryCodes": ["fr"],
+    "tags": {
+      "amenity": "fuel",
+      "brand": "Total Access",
+      "brand:wikidata": "Q154037",
+      "brand:wikipedia": "fr:Total (entreprise)",
+      "name": "Total Access"
+    }
+  },
+  "amenity/fuel|TotalErg": {
+    "countryCodes": ["it"],
+    "tags": {
+      "amenity": "fuel",
+      "brand": "TotalErg",
+      "brand:wikidata": "Q3995933",
+      "brand:wikipedia": "it:TotalErg",
+      "name": "TotalErg"
+    }
+  },
+  "amenity/fuel|Turkey Hill": {
+    "countryCodes": ["us"],
+    "nomatch": ["shop/convenience|Turkey Hill"],
+    "tags": {
+      "amenity": "fuel",
+      "brand": "Turkey Hill",
+      "brand:wikidata": "Q42376970",
+      "brand:wikipedia": "en:Turkey Hill Minit Markets",
+      "name": "Turkey Hill"
+    }
+  },
+  "amenity/fuel|Turmöl": {
+    "countryCodes": ["at"],
+    "tags": {
+      "amenity": "fuel",
+      "brand": "Turmöl",
+      "brand:wikidata": "Q1473279",
+      "brand:wikipedia": "de:Turmöl",
+      "name": "Turmöl"
+    }
+  },
+  "amenity/fuel|UDF Fuel": {
+    "countryCodes": ["us"],
+    "matchNames": [
+      "udf fuels",
+      "united dairy farmers"
+    ],
+    "nomatch": [
+      "shop/convenience|United Dairy Farmers"
+    ],
+    "tags": {
+      "amenity": "fuel",
+      "brand": "United Dairy Farmers",
+      "brand:wikidata": "Q7887677",
+      "brand:wikipedia": "en:United Dairy Farmers",
+      "name": "UDF Fuel",
+      "short_name": "UDF"
+    }
+  },
+  "amenity/fuel|USA Gasoline": {
+    "countryCodes": ["us"],
+    "tags": {
+      "amenity": "fuel",
+      "brand": "USA Gasoline",
+      "brand:wikidata": "Q17126373",
+      "brand:wikipedia": "en:USA Gasoline",
+      "name": "USA Gasoline"
+    }
+  },
+  "amenity/fuel|Ultramar": {
+    "nomatch": ["shop/convenience|Ultramar"],
+    "tags": {
+      "amenity": "fuel",
+      "brand": "Ultramar",
+      "brand:wikidata": "Q3548078",
+      "brand:wikipedia": "en:Ultramar",
+      "name": "Ultramar"
+    }
+  },
+  "amenity/fuel|United": {
+    "matchNames": ["united petroleum"],
+    "nomatch": ["amenity/bank|United Bank"],
+    "tags": {
+      "amenity": "fuel",
+      "brand": "United",
+      "brand:wikidata": "Q28224393",
+      "brand:wikipedia": "en:United Petroleum",
+      "name": "United"
+    }
+  },
+  "amenity/fuel|Uno": {
+    "countryCodes": [
+      "bz",
+      "cr",
+      "gt",
+      "hn",
+      "ni",
+      "sv"
+    ],
+    "tags": {
+      "amenity": "fuel",
+      "brand": "Uno",
+      "brand:wikidata": "Q62535574",
+      "name": "Uno"
+    }
+  },
+  "amenity/fuel|Uno-X": {
+    "countryCodes": ["dk"],
+    "tags": {
+      "amenity": "fuel",
+      "brand": "Uno-X",
+      "brand:wikidata": "Q3362746",
+      "brand:wikipedia": "en:Uno-X",
+      "name": "Uno-X"
+    }
+  },
+  "amenity/fuel|Valero": {
+    "nomatch": ["shop/convenience|Valero"],
+    "tags": {
+      "amenity": "fuel",
+      "brand": "Valero",
+      "brand:wikidata": "Q1283291",
+      "brand:wikipedia": "en:Valero Energy",
+      "name": "Valero"
+    }
+  },
+  "amenity/fuel|Viada": {
+    "countryCodes": ["lt", "lv"],
+    "tags": {
+      "amenity": "fuel",
+      "brand": "Viada",
+      "brand:wikidata": "Q12663942",
+      "brand:wikipedia": "en:Lukoil Baltija",
+      "name": "Viada"
+    }
+  },
+  "amenity/fuel|Vito": {
+    "countryCodes": ["fr"],
+    "tags": {
+      "amenity": "fuel",
+      "brand": "Vito",
+      "brand:wikidata": "Q62536473",
+      "name": "Vito"
+    }
+  },
+  "amenity/fuel|WOG": {
+    "countryCodes": ["ua"],
+    "tags": {
+      "amenity": "fuel",
+      "brand": "WOG",
+      "brand:wikidata": "Q12072939",
+      "brand:wikipedia": "en:WOG (gas stations)",
+      "name": "WOG"
+    }
+  },
+  "amenity/fuel|Walmart": {
+    "nomatch": [
+      "shop/department_store|Walmart",
+      "shop/supermarket|Walmart Neighborhood Market",
+      "shop/supermarket|Walmart Supercenter"
+    ],
+    "tags": {
+      "amenity": "fuel",
+      "brand": "Walmart",
+      "brand:wikidata": "Q62606411",
+      "brand:wikipedia": "en:Walmart",
+      "name": "Walmart"
+    }
+  },
+  "amenity/fuel|Wawa": {
+    "nomatch": ["shop/convenience|Wawa"],
+    "tags": {
+      "amenity": "fuel",
+      "brand": "Wawa",
+      "brand:wikidata": "Q5936320",
+      "brand:wikipedia": "en:Wawa (company)",
+      "name": "Wawa"
+    }
+  },
+  "amenity/fuel|Westfalen": {
+    "countryCodes": ["de"],
+    "tags": {
+      "amenity": "fuel",
+      "brand": "Westfalen",
+      "brand:wikidata": "Q1411209",
+      "brand:wikipedia": "en:Westfalen AG",
+      "name": "Westfalen"
+    }
+  },
+  "amenity/fuel|Woolworths Petrol": {
+    "countryCodes": ["au"],
+    "nomatch": [
+      "shop/convenience|Woolworths Petrol"
+    ],
+    "tags": {
+      "amenity": "fuel",
+      "brand": "Caltex",
+      "brand:wikidata": "Q5023980",
+      "brand:wikipedia": "en:Caltex Woolworths",
+      "name": "Woolworths Petrol"
+    }
+  },
+  "amenity/fuel|XTR": {
+    "countryCodes": ["ca"],
+    "tags": {
+      "amenity": "fuel",
+      "brand": "XTR",
+      "brand:wikidata": "Q62537250",
+      "name": "XTR"
+    }
+  },
+  "amenity/fuel|YPF": {
+    "tags": {
+      "amenity": "fuel",
+      "brand": "YPF",
+      "brand:wikidata": "Q2006989",
+      "brand:wikipedia": "en:YPF",
+      "name": "YPF"
+    }
+  },
+  "amenity/fuel|Z": {
+    "countryCodes": ["nz"],
+    "nomatch": ["shop/clothes|Z"],
+    "tags": {
+      "amenity": "fuel",
+      "brand": "Z",
+      "brand:wikidata": "Q8063337",
+      "brand:wikipedia": "en:Z Energy",
+      "name": "Z"
+    }
+  },
+  "amenity/fuel|bft": {
+    "countryCodes": ["de"],
+    "tags": {
+      "amenity": "fuel",
+      "brand": "bft",
+      "brand:wikidata": "Q1009104",
+      "brand:wikipedia": "de:Bundesverband freier Tankstellen",
+      "name": "bft"
+    }
+  },
+  "amenity/fuel|din-X": {
+    "countryCodes": ["se"],
+    "tags": {
+      "amenity": "fuel",
+      "brand": "din-X",
+      "brand:wikidata": "Q10472858",
+      "brand:wikipedia": "sv:Din-X",
+      "name": "din-X"
+    }
+  },
+  "amenity/fuel|Авіас": {
+    "countryCodes": ["ua"],
+    "tags": {
+      "amenity": "fuel",
+      "brand": "Авіас",
+      "brand:wikidata": "Q12122687",
+      "brand:wikipedia": "uk:Мережа АЗС Приват",
+      "name": "Авіас"
+    }
+  },
+  "amenity/fuel|БРСМ-Нафта": {
+    "countryCodes": ["ua"],
+    "tags": {
+      "amenity": "fuel",
+      "brand": "БРСМ-Нафта",
+      "brand:wikidata": "Q56356523",
+      "brand:wikipedia": "uk:БРСМ-Нафта",
+      "name": "БРСМ-Нафта"
+    }
+  },
+  "amenity/fuel|Башнефть": {
+    "countryCodes": ["ru"],
+    "tags": {
+      "amenity": "fuel",
+      "brand": "Башнефть",
+      "brand:en": "Bashneft",
+      "brand:wikidata": "Q809985",
+      "brand:wikipedia": "en:Bashneft",
+      "name": "Башнефть",
+      "name:en": "Bashneft"
+    }
+  },
+  "amenity/fuel|Белоруснефть": {
+    "countryCodes": ["by"],
+    "tags": {
+      "amenity": "fuel",
+      "brand": "Белоруснефть",
+      "brand:wikidata": "Q4082693",
+      "brand:wikipedia": "ru:Белоруснефть",
+      "name": "Белоруснефть"
+    }
+  },
+  "amenity/fuel|Газпромнефть": {
+    "countryCodes": [
+      "by",
+      "kg",
+      "kz",
+      "ru",
+      "tj"
+    ],
+    "matchNames": ["газпром"],
+    "tags": {
+      "amenity": "fuel",
+      "brand": "Газпромнефть",
+      "brand:wikidata": "Q1461799",
+      "brand:wikipedia": "en:Gazprom Neft",
+      "name": "Газпромнефть"
+    }
+  },
+  "amenity/fuel|Гелиос": {
+    "countryCodes": ["kz"],
+    "matchNames": ["helios"],
+    "tags": {
+      "amenity": "fuel",
+      "brand": "Гелиос",
+      "brand:en": "Helios",
+      "brand:wikidata": "Q62286471",
+      "name": "Гелиос",
+      "name:en": "Helios"
+    }
+  },
+  "amenity/fuel|Движение": {
+    "tags": {
+      "amenity": "fuel",
+      "brand": "Движение",
+      "name": "Движение"
+    }
+  },
+  "amenity/fuel|ЕКА": {
+    "countryCodes": ["ru"],
+    "tags": {
+      "amenity": "fuel",
+      "brand": "ЕКА",
+      "brand:wikidata": "Q62543029",
+      "name": "ЕКА"
+    }
+  },
+  "amenity/fuel|КЛО": {
+    "countryCodes": ["ua"],
+    "tags": {
+      "amenity": "fuel",
+      "brand": "КЛО",
+      "brand:en": "Klo",
+      "brand:wikidata": "Q60966526",
+      "brand:wikipedia": "ru:КЛО (сеть АЗС)",
+      "name": "КЛО",
+      "name:en": "Klo"
+    }
+  },
+  "amenity/fuel|КазМунайГаз": {
+    "countryCodes": ["kz"],
+    "nomatch": ["shop/convenience|КазМунайГаз"],
+    "tags": {
+      "amenity": "fuel",
+      "brand": "КазМунайГаз",
+      "brand:wikidata": "Q1417227",
+      "brand:wikipedia": "en:KazMunayGas",
+      "name": "КазМунайГаз"
+    }
+  },
+  "amenity/fuel|Лукойл": {
+    "matchNames": ["лукоил"],
+    "nomatch": ["shop/convenience|Лукойл"],
+    "tags": {
+      "amenity": "fuel",
+      "brand": "Лукойл",
+      "brand:wikidata": "Q329347",
+      "brand:wikipedia": "ru:Лукойл",
+      "name": "Лукойл"
+    }
+  },
+  "amenity/fuel|Макпетрол": {
+    "countryCodes": ["mk"],
+    "tags": {
+      "amenity": "fuel",
+      "brand": "Макпетрол",
+      "brand:wikidata": "Q1886438",
+      "brand:wikipedia": "en:Makpetrol",
+      "name": "Макпетрол"
+    }
+  },
+  "amenity/fuel|НК Альянс": {
+    "countryCodes": ["ru"],
+    "tags": {
+      "amenity": "fuel",
+      "brand": "НК Альянс",
+      "brand:en": "Alliance Oil",
+      "brand:ru": "НК Альянс",
+      "brand:wikidata": "Q4063700",
+      "brand:wikipedia": "ru:Альянс (компания)",
+      "name": "НК Альянс",
+      "name:en": "Alliance Oil",
+      "name:ru": "НК Альянс"
+    }
+  },
+  "amenity/fuel|Нефтьмагистраль": {
+    "countryCodes": ["ru"],
+    "tags": {
+      "amenity": "fuel",
+      "brand": "Нефтьмагистраль",
+      "brand:en": "Neftmagistral",
+      "brand:wikidata": "Q62544323",
+      "name": "Нефтьмагистраль",
+      "name:en": "Neftmagistral"
+    }
+  },
+  "amenity/fuel|ОККО": {
+    "countryCodes": ["ua"],
+    "tags": {
+      "amenity": "fuel",
+      "brand": "ОККО",
+      "brand:en": "OKKO",
+      "brand:wikidata": "Q7072617",
+      "brand:wikipedia": "en:OKKO",
+      "name": "ОККО",
+      "name:en": "OKKO"
+    }
+  },
+  "amenity/fuel|ОМВ": {
+    "countryCodes": ["bg", "rs"],
+    "tags": {
+      "amenity": "fuel",
+      "brand": "ОМВ",
+      "brand:wikidata": "Q168238",
+      "brand:wikipedia": "en:OMV",
+      "name": "ОМВ"
+    }
+  },
+  "amenity/fuel|ПТК": {
+    "countryCodes": ["ru"],
+    "tags": {
+      "amenity": "fuel",
+      "brand": "ПТК",
+      "brand:en": "The Petersburg Fuel Company",
+      "brand:ru": "ПТК",
+      "brand:wikidata": "Q4360193",
+      "brand:wikipedia": "ru:Петербургская топливная компания",
+      "name": "ПТК",
+      "name:en": "The Petersburg Fuel Company",
+      "name:ru": "ПТК"
+    }
+  },
+  "amenity/fuel|Петрол": {
+    "countryCodes": ["bg"],
+    "tags": {
+      "amenity": "fuel",
+      "brand": "Петрол",
+      "brand:en": "Petrol AD",
+      "brand:wikidata": "Q24315",
+      "brand:wikipedia": "en:Petrol AD",
+      "name": "Петрол",
+      "name:en": "Petrol AD"
+    }
+  },
+  "amenity/fuel|Роснефть": {
+    "tags": {
+      "amenity": "fuel",
+      "brand": "Роснефть",
+      "brand:en": "Rosneft",
+      "brand:ru": "Роснефть",
+      "brand:wikidata": "Q1141123",
+      "brand:wikipedia": "ru:Роснефть",
+      "name": "Роснефть",
+      "name:en": "Rosneft",
+      "name:ru": "Роснефть"
+    }
+  },
+  "amenity/fuel|Сургутнефтегаз": {
+    "countryCodes": ["ru"],
+    "tags": {
+      "amenity": "fuel",
+      "brand": "Сургутнефтегаз",
+      "brand:en": "Surgutneftegas",
+      "brand:ru": "Сургутнефтегаз",
+      "brand:wikidata": "Q680776",
+      "brand:wikipedia": "en:Surgutneftegas",
+      "name": "Сургутнефтегаз",
+      "name:en": "Surgutneftegas",
+      "name:ru": "Сургутнефтегаз"
+    }
+  },
+  "amenity/fuel|ТНК": {
+    "countryCodes": ["ru", "ua"],
+    "tags": {
+      "amenity": "fuel",
+      "brand": "ТНК",
+      "brand:wikidata": "Q2298901",
+      "brand:wikipedia": "en:TNK-BP",
+      "name": "ТНК"
+    }
+  },
+  "amenity/fuel|Татнефтепродукт": {
+    "countryCodes": ["ru"],
+    "tags": {
+      "amenity": "fuel",
+      "brand": "Татнефтепродукт",
+      "brand:en": "Tatnefteprodukt",
+      "brand:ru": "Татнефтепродукт",
+      "brand:wikidata": "Q62545686",
+      "name": "Татнефтепродукт",
+      "name:en": "Tatnefteprodukt",
+      "name:ru": "Татнефтепродукт"
+    }
+  },
+  "amenity/fuel|Татнефть": {
+    "countryCodes": ["ru", "ua"],
+    "tags": {
+      "amenity": "fuel",
+      "brand": "Татнефть",
+      "brand:en": "Tatneft",
+      "brand:ru": "Татнефть",
+      "brand:wikidata": "Q1616858",
+      "brand:wikipedia": "en:Tatneft",
+      "name": "Татнефть",
+      "name:en": "Tatneft",
+      "name:ru": "Татнефть"
+    }
+  },
+  "amenity/fuel|Укрнафта": {
+    "countryCodes": ["ua"],
+    "tags": {
+      "amenity": "fuel",
+      "brand": "Укрнафта",
+      "brand:en": "Ukrnafta",
+      "brand:uk": "Укрнафта",
+      "brand:wikidata": "Q2447961",
+      "brand:wikipedia": "uk:Укрнафта",
+      "name": "Укрнафта",
+      "name:en": "Ukrnafta",
+      "name:uk": "Укрнафта"
+    }
+  },
+  "amenity/fuel|דור אלון": {
+    "countryCodes": ["il"],
+    "tags": {
+      "amenity": "fuel",
+      "brand": "דור אלון",
+      "brand:en": "Dor Alon",
+      "brand:he": "דור אלון",
+      "brand:wikidata": "Q16130352",
+      "brand:wikipedia": "he:דור אלון אנרגיה בישראל (1988)",
+      "name": "דור אלון",
+      "name:en": "Dor Alon",
+      "name:he": "דור אלון"
+    }
+  },
+  "amenity/fuel|סונול": {
+    "countryCodes": ["il"],
+    "tags": {
+      "amenity": "fuel",
+      "brand": "סונול",
+      "brand:en": "Sonol",
+      "brand:he": "סונול",
+      "brand:wikidata": "Q3701622",
+      "brand:wikipedia": "en:Sonol",
+      "name": "סונול",
+      "name:en": "Sonol",
+      "name:he": "סונול"
+    }
+  },
+  "amenity/fuel|פז": {
+    "countryCodes": ["il"],
+    "tags": {
+      "amenity": "fuel",
+      "brand": "פז",
+      "brand:en": "Paz",
+      "brand:he": "פז",
+      "brand:wikidata": "Q2211731",
+      "brand:wikipedia": "en:Paz Oil Company",
+      "name": "פז",
+      "name:en": "Paz",
+      "name:he": "פז"
+    }
+  },
+  "amenity/fuel|ادنوك": {
+    "countryCodes": ["ae"],
+    "tags": {
+      "amenity": "fuel",
+      "brand": "ادنوك",
+      "brand:ar": "ادنوك",
+      "brand:en": "ADNOC",
+      "brand:wikidata": "Q166729",
+      "brand:wikipedia": "en:Abu Dhabi National Oil Company",
+      "name": "ادنوك",
+      "name:ar": "ادنوك",
+      "name:en": "ADNOC"
+    }
+  },
+  "amenity/fuel|บางจาก": {
+    "countryCodes": ["th"],
+    "tags": {
+      "amenity": "fuel",
+      "brand": "บางจาก",
+      "brand:en": "Bangchak",
+      "brand:th": "บางจาก",
+      "brand:wikidata": "Q6579719",
+      "brand:wikipedia": "th:บางจาก คอร์ปอเรชัน",
+      "name": "บางจาก",
+      "name:en": "Bangchak",
+      "name:th": "บางจาก"
+    }
+  },
+  "amenity/fuel|ป.ต.ท.": {
+    "countryCodes": ["th"],
+    "tags": {
+      "amenity": "fuel",
+      "brand": "ป.ต.ท.",
+      "brand:en": "PTT",
+      "brand:th": "ป.ต.ท.",
+      "brand:wikidata": "Q1810389",
+      "brand:wikipedia": "th:ปตท.",
+      "name": "ป.ต.ท.",
+      "name:en": "PTT",
+      "name:th": "ป.ต.ท."
+    }
+  },
+  "amenity/fuel|เชลล์": {
+    "countryCodes": ["th"],
+    "tags": {
+      "amenity": "fuel",
+      "brand": "เชลล์",
+      "brand:en": "Shell",
+      "brand:th": "เชลล์",
+      "brand:wikidata": "Q154950",
+      "brand:wikipedia": "en:Royal Dutch Shell",
+      "name": "เชลล์",
+      "name:en": "Shell",
+      "name:th": "เชลล์"
+    }
+  },
+  "amenity/fuel|เอสโซ่": {
+    "countryCodes": ["th"],
+    "tags": {
+      "amenity": "fuel",
+      "brand": "เอสโซ่",
+      "brand:en": "Esso",
+      "brand:th": "เอสโซ่",
+      "brand:wikidata": "Q867662",
+      "brand:wikipedia": "en:Esso",
+      "name": "เอสโซ่",
+      "name:en": "Esso",
+      "name:th": "เอสโซ่"
+    }
+  },
+  "amenity/fuel|エッソ": {
+    "countryCodes": ["jp"],
+    "matchNames": ["エッソ石油"],
+    "tags": {
+      "amenity": "fuel",
+      "brand": "エッソ",
+      "brand:en": "Esso",
+      "brand:ja": "エッソ",
+      "brand:wikidata": "Q867662",
+      "brand:wikipedia": "en:Esso",
+      "name": "エッソ",
+      "name:en": "Esso",
+      "name:ja": "エッソ"
+    }
+  },
+  "amenity/fuel|エネオス": {
+    "countryCodes": ["jp"],
+    "tags": {
+      "amenity": "fuel",
+      "brand": "エネオス",
+      "brand:en": "JXTG Nippon Oil & Energy",
+      "brand:ja": "エネオス",
+      "brand:wikidata": "Q1640290",
+      "brand:wikipedia": "en:JXTG Nippon Oil & Energy",
+      "name": "エネオス",
+      "name:en": "JXTG Nippon Oil & Energy",
+      "name:ja": "エネオス"
+    }
+  },
+  "amenity/fuel|コスモ石油": {
+    "countryCodes": ["jp"],
+    "tags": {
+      "amenity": "fuel",
+      "brand": "コスモ石油",
+      "brand:en": "Cosmo Oil Company",
+      "brand:ja": "コスモ石油",
+      "brand:wikidata": "Q2498318",
+      "brand:wikipedia": "en:Cosmo Oil Company",
+      "name": "コスモ石油",
+      "name:en": "Cosmo Oil Company",
+      "name:ja": "コスモ石油"
+    }
+  },
+  "amenity/fuel|ゼネラル": {
+    "countryCodes": ["jp"],
+    "tags": {
+      "amenity": "fuel",
+      "brand": "ゼネラル",
+      "brand:en": "Tonen General",
+      "brand:ja": "ゼネラル",
+      "brand:wikidata": "Q11528048",
+      "brand:wikipedia": "ja:東燃ゼネラル石油",
+      "name": "ゼネラル",
+      "name:en": "Tonen General",
+      "name:ja": "ゼネラル"
+    }
+  },
+  "amenity/fuel|モービル": {
+    "countryCodes": ["jp"],
+    "tags": {
+      "amenity": "fuel",
+      "brand": "モービル",
+      "brand:en": "Mobil",
+      "brand:ja": "モービル",
+      "brand:wikidata": "Q3088656",
+      "brand:wikipedia": "ja:モービル (ブランド)",
+      "name": "モービル",
+      "name:en": "Mobil",
+      "name:ja": "モービル"
+    }
+  },
   "amenity/fuel|中国石化 Sinopec": {
     "countryCodes": ["cn"],
-    "matchNames": ["中国石化", "中国石化加油站", "Sinopec fuel", "Sinopec"],
+    "matchNames": [
+      "Sinopec",
+      "Sinopec fuel",
+      "中国石化",
+      "中国石化加油站"
+    ],
     "tags": {
       "amenity": "fuel",
       "brand": "中国石化 Sinopec",
@@ -2087,1050 +3106,6 @@
       "name:zh": "中国石化"
     }
   },
-  "amenity/fuel|Slovnaft": {
-    "countryCodes": ["cz", "pl", "sk"],
-    "tags": {
-      "amenity": "fuel",
-      "brand": "Slovnaft",
-      "brand:wikidata": "Q1587563",
-      "brand:wikipedia": "en:Slovnaft",
-      "name": "Slovnaft"
-    }
-  },
-  "amenity/fuel|Socar": {
-    "tags": {
-      "amenity": "fuel",
-      "brand": "Socar",
-      "brand:wikidata": "Q1622293",
-      "brand:wikipedia": "en:SOCAR",
-      "name": "Socar"
-    }
-  },
-  "amenity/fuel|Sokimex": {
-    "countryCodes": ["kh"],
-    "tags": {
-      "amenity": "fuel",
-      "brand": "Sokimex",
-      "brand:wikidata": "Q1149575",
-      "brand:wikipedia": "en:Sokimex",
-      "name": "Sokimex"
-    }
-  },
-  "amenity/fuel|Sonic": {
-    "nomatch": ["amenity/fast_food|Sonic"],
-    "tags": {
-      "amenity": "fuel",
-      "brand": "Sonic",
-      "name": "Sonic"
-    }
-  },
-  "amenity/fuel|Speedway": {
-    "nomatch": ["shop/convenience|Speedway"],
-    "tags": {
-      "amenity": "fuel",
-      "brand": "Speedway",
-      "brand:wikidata": "Q7575683",
-      "brand:wikipedia": "en:Speedway LLC",
-      "name": "Speedway"
-    }
-  },
-  "amenity/fuel|Sprint": {
-    "countryCodes": ["de"],
-    "nomatch": ["shop/mobile_phone|Sprint"],
-    "tags": {
-      "amenity": "fuel",
-      "brand": "Sprint",
-      "brand:wikidata": "Q57588452",
-      "name": "Sprint"
-    }
-  },
-  "amenity/fuel|St1": {
-    "countryCodes": ["fi", "se"],
-    "tags": {
-      "amenity": "fuel",
-      "brand": "St1",
-      "brand:wikidata": "Q7592214",
-      "brand:wikipedia": "en:St1",
-      "name": "St1"
-    }
-  },
-  "amenity/fuel|Star": {
-    "countryCodes": ["de"],
-    "tags": {
-      "amenity": "fuel",
-      "brand": "Star",
-      "brand:wikidata": "Q2031095",
-      "brand:wikipedia": "de:Orlen Deutschland",
-      "name": "Star"
-    }
-  },
-  "amenity/fuel|Star Oil": {
-    "tags": {
-      "amenity": "fuel",
-      "brand": "Star Oil",
-      "name": "Star Oil"
-    }
-  },
-  "amenity/fuel|Station Service E. Leclerc": {
-    "matchNames": ["e. leclerc"],
-    "tags": {
-      "amenity": "fuel",
-      "brand": "E.Leclerc",
-      "brand:wikidata": "Q1273376",
-      "brand:wikipedia": "fr:E.Leclerc",
-      "name": "Station Service E. Leclerc"
-    }
-  },
-  "amenity/fuel|Statoil": {
-    "countryCodes": [
-      "dk",
-      "ee",
-      "ie",
-      "pl",
-      "ru",
-      "se"
-    ],
-    "tags": {
-      "amenity": "fuel",
-      "brand": "Statoil",
-      "brand:wikidata": "Q1776022",
-      "brand:wikipedia": "en:Equinor",
-      "name": "Statoil"
-    }
-  },
-  "amenity/fuel|Stewart's": {
-    "countryCodes": ["us"],
-    "nomatch": ["shop/convenience|Stewart's"],
-    "tags": {
-      "amenity": "fuel",
-      "brand": "Stewart's",
-      "brand:wikidata": "Q7615690",
-      "brand:wikipedia": "en:Stewart's Shops",
-      "name": "Stewart's"
-    }
-  },
-  "amenity/fuel|Sunoco": {
-    "nomatch": ["shop/convenience|Sunoco"],
-    "tags": {
-      "amenity": "fuel",
-      "brand": "Sunoco",
-      "brand:wikidata": "Q1423218",
-      "brand:wikipedia": "en:Sunoco",
-      "name": "Sunoco"
-    }
-  },
-  "amenity/fuel|Super U": {
-    "countryCodes": ["fr"],
-    "nomatch": [
-      "shop/convenience|Utile",
-      "shop/supermarket|Hyper U",
-      "shop/supermarket|Super U",
-      "shop/supermarket|U Express"
-    ],
-    "tags": {
-      "amenity": "fuel",
-      "brand": "Super U",
-      "brand:wikidata": "Q2529029",
-      "brand:wikipedia": "en:Système U",
-      "name": "Super U"
-    }
-  },
-  "amenity/fuel|Susco": {
-    "countryCodes": ["th"],
-    "tags": {
-      "amenity": "fuel",
-      "brand": "Susco",
-      "name": "Susco"
-    }
-  },
-  "amenity/fuel|TA": {
-    "countryCodes": ["us"],
-    "tags": {
-      "amenity": "fuel",
-      "brand": "TA",
-      "brand:wikidata": "Q7835892",
-      "brand:wikipedia": "en:TravelCenters of America",
-      "name": "TA"
-    }
-  },
-  "amenity/fuel|Tamoil": {
-    "countryCodes": [
-      "ch",
-      "de",
-      "es",
-      "fr",
-      "it",
-      "nl"
-    ],
-    "tags": {
-      "amenity": "fuel",
-      "brand": "Tamoil",
-      "brand:wikidata": "Q706793",
-      "brand:wikipedia": "en:Tamoil",
-      "name": "Tamoil"
-    }
-  },
-  "amenity/fuel|Tango": {
-    "countryCodes": ["nl"],
-    "tags": {
-      "amenity": "fuel",
-      "brand": "Tango",
-      "brand:wikidata": "Q2423920",
-      "brand:wikipedia": "nl:Tango CV",
-      "name": "Tango"
-    }
-  },
-  "amenity/fuel|Tanka": {
-    "countryCodes": ["se"],
-    "tags": {
-      "amenity": "fuel",
-      "brand": "Tanka",
-      "brand:wikidata": "Q10690640",
-      "brand:wikipedia": "sv:Tanka (bensinstationskedja)",
-      "name": "Tanka"
-    }
-  },
-  "amenity/fuel|Teboil": {
-    "countryCodes": ["fi"],
-    "tags": {
-      "amenity": "fuel",
-      "brand": "Teboil",
-      "brand:wikidata": "Q7692079",
-      "brand:wikipedia": "en:Teboil",
-      "name": "Teboil"
-    }
-  },
-  "amenity/fuel|Tela": {
-    "countryCodes": ["kh"],
-    "tags": {
-      "amenity": "fuel",
-      "brand": "Tela",
-      "brand:wikidata": "Q62534875",
-      "name": "Tela"
-    }
-  },
-  "amenity/fuel|Tempo": {
-    "countryCodes": ["ca"],
-    "tags": {
-      "amenity": "fuel",
-      "brand": "Tempo",
-      "brand:wikidata": "Q62535175",
-      "name": "Tempo"
-    }
-  },
-  "amenity/fuel|Terpel": {
-    "tags": {
-      "amenity": "fuel",
-      "brand": "Terpel",
-      "brand:wikidata": "Q7703003",
-      "brand:wikipedia": "en:Terpel",
-      "name": "Terpel"
-    }
-  },
-  "amenity/fuel|Tesco": {
-    "nomatch": ["shop/convenience|Tesco"],
-    "tags": {
-      "amenity": "fuel",
-      "brand": "Tesco",
-      "brand:wikidata": "Q17145596",
-      "brand:wikipedia": "en:Tesco Corporation",
-      "name": "Tesco"
-    }
-  },
-  "amenity/fuel|Tesoro": {
-    "countryCodes": ["us"],
-    "tags": {
-      "amenity": "fuel",
-      "brand": "Tesoro",
-      "name": "Tesoro"
-    }
-  },
-  "amenity/fuel|Texaco": {
-    "nomatch": ["shop/convenience|Texaco"],
-    "tags": {
-      "amenity": "fuel",
-      "brand": "Texaco",
-      "brand:wikidata": "Q775060",
-      "brand:wikipedia": "en:Texaco",
-      "name": "Texaco"
-    }
-  },
-  "amenity/fuel|Thorntons": {
-    "countryCodes": ["us"],
-    "nomatch": [
-      "shop/confectionery|Thorntons",
-      "shop/convenience|Thorntons"
-    ],
-    "tags": {
-      "amenity": "fuel",
-      "brand": "Thorntons",
-      "brand:wikidata": "Q7796584",
-      "brand:wikipedia": "en:Thorntons LLC",
-      "name": "Thorntons"
-    }
-  },
-  "amenity/fuel|Tinq": {
-    "countryCodes": ["nl"],
-    "tags": {
-      "amenity": "fuel",
-      "brand": "Tinq",
-      "brand:wikidata": "Q2132028",
-      "brand:wikipedia": "nl:Tinq",
-      "name": "Tinq"
-    }
-  },
-  "amenity/fuel|Topaz": {
-    "countryCodes": ["ie"],
-    "tags": {
-      "amenity": "fuel",
-      "brand": "Topaz",
-      "brand:wikidata": "Q7824764",
-      "brand:wikipedia": "en:Topaz Energy",
-      "name": "Topaz"
-    }
-  },
-  "amenity/fuel|Total": {
-    "matchNames": ["station total"],
-    "nomatch": ["shop/convenience|Total"],
-    "tags": {
-      "amenity": "fuel",
-      "brand": "Total",
-      "brand:wikidata": "Q154037",
-      "brand:wikipedia": "fr:Total (entreprise)",
-      "name": "Total"
-    }
-  },
-  "amenity/fuel|Total Access": {
-    "countryCodes": ["fr"],
-    "tags": {
-      "amenity": "fuel",
-      "brand": "Total Access",
-      "brand:wikidata": "Q154037",
-      "brand:wikipedia": "fr:Total (entreprise)",
-      "name": "Total Access"
-    }
-  },
-  "amenity/fuel|TotalErg": {
-    "countryCodes": ["it"],
-    "tags": {
-      "amenity": "fuel",
-      "brand": "TotalErg",
-      "brand:wikidata": "Q3995933",
-      "brand:wikipedia": "it:TotalErg",
-      "name": "TotalErg"
-    }
-  },
-  "amenity/fuel|Turkey Hill": {
-    "countryCodes": ["us"],
-    "nomatch": ["shop/convenience|Turkey Hill"],
-    "tags": {
-      "amenity": "fuel",
-      "brand": "Turkey Hill",
-      "brand:wikidata": "Q42376970",
-      "brand:wikipedia": "en:Turkey Hill Minit Markets",
-      "name": "Turkey Hill"
-    }
-  },
-  "amenity/fuel|Turmöl": {
-    "countryCodes": ["at"],
-    "tags": {
-      "amenity": "fuel",
-      "brand": "Turmöl",
-      "brand:wikidata": "Q1473279",
-      "brand:wikipedia": "de:Turmöl",
-      "name": "Turmöl"
-    }
-  },
-  "amenity/fuel|UDF Fuel": {
-    "countryCodes": ["us"],
-    "matchNames": [
-      "udf fuels",
-      "united dairy farmers"
-    ],
-    "nomatch": [
-      "shop/convenience|United Dairy Farmers"
-    ],
-    "tags": {
-      "amenity": "fuel",
-      "brand": "United Dairy Farmers",
-      "brand:wikidata": "Q7887677",
-      "brand:wikipedia": "en:United Dairy Farmers",
-      "name": "UDF Fuel",
-      "short_name": "UDF"
-    }
-  },
-  "amenity/fuel|USA Gasoline": {
-    "countryCodes": ["us"],
-    "tags": {
-      "amenity": "fuel",
-      "brand": "USA Gasoline",
-      "brand:wikidata": "Q17126373",
-      "brand:wikipedia": "en:USA Gasoline",
-      "name": "USA Gasoline"
-    }
-  },
-  "amenity/fuel|Ultramar": {
-    "nomatch": ["shop/convenience|Ultramar"],
-    "tags": {
-      "amenity": "fuel",
-      "brand": "Ultramar",
-      "brand:wikidata": "Q3548078",
-      "brand:wikipedia": "en:Ultramar",
-      "name": "Ultramar"
-    }
-  },
-  "amenity/fuel|United": {
-    "matchNames": ["united petroleum"],
-    "nomatch": ["amenity/bank|United Bank"],
-    "tags": {
-      "amenity": "fuel",
-      "brand": "United",
-      "brand:wikidata": "Q28224393",
-      "brand:wikipedia": "en:United Petroleum",
-      "name": "United"
-    }
-  },
-  "amenity/fuel|Uno": {
-    "countryCodes": [
-      "bz",
-      "cr",
-      "gt",
-      "hn",
-      "ni",
-      "sv"
-    ],
-    "tags": {
-      "amenity": "fuel",
-      "brand": "Uno",
-      "brand:wikidata": "Q62535574",
-      "name": "Uno"
-    }
-  },
-  "amenity/fuel|Uno-X": {
-    "countryCodes": ["dk"],
-    "tags": {
-      "amenity": "fuel",
-      "brand": "Uno-X",
-      "brand:wikidata": "Q3362746",
-      "brand:wikipedia": "en:Uno-X",
-      "name": "Uno-X"
-    }
-  },
-  "amenity/fuel|Valero": {
-    "nomatch": ["shop/convenience|Valero"],
-    "tags": {
-      "amenity": "fuel",
-      "brand": "Valero",
-      "brand:wikidata": "Q1283291",
-      "brand:wikipedia": "en:Valero Energy",
-      "name": "Valero"
-    }
-  },
-  "amenity/fuel|Viada": {
-    "countryCodes": ["lt", "lv"],
-    "tags": {
-      "amenity": "fuel",
-      "brand": "Viada",
-      "brand:wikidata": "Q12663942",
-      "brand:wikipedia": "en:Lukoil Baltija",
-      "name": "Viada"
-    }
-  },
-  "amenity/fuel|Vito": {
-    "countryCodes": ["fr"],
-    "tags": {
-      "amenity": "fuel",
-      "brand": "Vito",
-      "brand:wikidata": "Q62536473",
-      "name": "Vito"
-    }
-  },
-  "amenity/fuel|WOG": {
-    "countryCodes": ["ua"],
-    "tags": {
-      "amenity": "fuel",
-      "brand": "WOG",
-      "brand:wikidata": "Q12072939",
-      "brand:wikipedia": "en:WOG (gas stations)",
-      "name": "WOG"
-    }
-  },
-  "amenity/fuel|Walmart": {
-    "nomatch": [
-      "shop/department_store|Walmart",
-      "shop/supermarket|Walmart Neighborhood Market",
-      "shop/supermarket|Walmart Supercenter"
-    ],
-    "tags": {
-      "amenity": "fuel",
-      "brand": "Walmart",
-      "brand:wikidata": "Q62606411",
-      "brand:wikipedia": "en:Walmart",
-      "name": "Walmart"
-    }
-  },
-  "amenity/fuel|Wawa": {
-    "nomatch": ["shop/convenience|Wawa"],
-    "tags": {
-      "amenity": "fuel",
-      "brand": "Wawa",
-      "brand:wikidata": "Q5936320",
-      "brand:wikipedia": "en:Wawa (company)",
-      "name": "Wawa"
-    }
-  },
-  "amenity/fuel|Westfalen": {
-    "countryCodes": ["de"],
-    "tags": {
-      "amenity": "fuel",
-      "brand": "Westfalen",
-      "brand:wikidata": "Q1411209",
-      "brand:wikipedia": "en:Westfalen AG",
-      "name": "Westfalen"
-    }
-  },
-  "amenity/fuel|Woolworths Petrol": {
-    "countryCodes": ["au"],
-    "nomatch": [
-      "shop/convenience|Woolworths Petrol"
-    ],
-    "tags": {
-      "amenity": "fuel",
-      "brand": "Caltex",
-      "brand:wikidata": "Q5023980",
-      "brand:wikipedia": "en:Caltex Woolworths",
-      "name": "Woolworths Petrol"
-    }
-  },
-  "amenity/fuel|XTR": {
-    "countryCodes": ["ca"],
-    "tags": {
-      "amenity": "fuel",
-      "brand": "XTR",
-      "brand:wikidata": "Q62537250",
-      "name": "XTR"
-    }
-  },
-  "amenity/fuel|YPF": {
-    "tags": {
-      "amenity": "fuel",
-      "brand": "YPF",
-      "brand:wikidata": "Q2006989",
-      "brand:wikipedia": "en:YPF",
-      "name": "YPF"
-    }
-  },
-  "amenity/fuel|Z": {
-    "countryCodes": ["nz"],
-    "nomatch": ["shop/clothes|Z"],
-    "tags": {
-      "amenity": "fuel",
-      "brand": "Z",
-      "brand:wikidata": "Q8063337",
-      "brand:wikipedia": "en:Z Energy",
-      "name": "Z"
-    }
-  },
-  "amenity/fuel|bft": {
-    "countryCodes": ["de"],
-    "tags": {
-      "amenity": "fuel",
-      "brand": "bft",
-      "brand:wikidata": "Q1009104",
-      "brand:wikipedia": "de:Bundesverband freier Tankstellen",
-      "name": "bft"
-    }
-  },
-  "amenity/fuel|din-X": {
-    "countryCodes": ["se"],
-    "tags": {
-      "amenity": "fuel",
-      "brand": "din-X",
-      "brand:wikidata": "Q10472858",
-      "brand:wikipedia": "sv:Din-X",
-      "name": "din-X"
-    }
-  },
-  "amenity/fuel|Авіас": {
-    "countryCodes": ["ua"],
-    "tags": {
-      "amenity": "fuel",
-      "brand": "Авіас",
-      "brand:wikidata": "Q12122687",
-      "brand:wikipedia": "uk:Мережа АЗС Приват",
-      "name": "Авіас"
-    }
-  },
-  "amenity/fuel|БРСМ-Нафта": {
-    "countryCodes": ["ua"],
-    "tags": {
-      "amenity": "fuel",
-      "brand": "БРСМ-Нафта",
-      "brand:wikidata": "Q56356523",
-      "brand:wikipedia": "uk:БРСМ-Нафта",
-      "name": "БРСМ-Нафта"
-    }
-  },
-  "amenity/fuel|Башнефть": {
-    "countryCodes": ["ru"],
-    "tags": {
-      "amenity": "fuel",
-      "brand": "Башнефть",
-      "brand:en": "Bashneft",
-      "brand:wikidata": "Q809985",
-      "brand:wikipedia": "en:Bashneft",
-      "name": "Башнефть",
-      "name:en": "Bashneft"
-    }
-  },
-  "amenity/fuel|Белоруснефть": {
-    "countryCodes": ["by"],
-    "tags": {
-      "amenity": "fuel",
-      "brand": "Белоруснефть",
-      "brand:wikidata": "Q4082693",
-      "brand:wikipedia": "ru:Белоруснефть",
-      "name": "Белоруснефть"
-    }
-  },
-  "amenity/fuel|Газпромнефть": {
-    "countryCodes": [
-      "by",
-      "kg",
-      "kz",
-      "ru",
-      "tj"
-    ],
-    "matchNames": ["газпром"],
-    "tags": {
-      "amenity": "fuel",
-      "brand": "Газпромнефть",
-      "brand:wikidata": "Q1461799",
-      "brand:wikipedia": "en:Gazprom Neft",
-      "name": "Газпромнефть"
-    }
-  },
-  "amenity/fuel|Гелиос": {
-    "countryCodes": ["kz"],
-    "matchNames": ["helios"],
-    "tags": {
-      "amenity": "fuel",
-      "brand": "Гелиос",
-      "brand:en": "Helios",
-      "brand:wikidata": "Q62286471",
-      "name": "Гелиос",
-      "name:en": "Helios"
-    }
-  },
-  "amenity/fuel|Движение": {
-    "tags": {
-      "amenity": "fuel",
-      "brand": "Движение",
-      "name": "Движение"
-    }
-  },
-  "amenity/fuel|ЕКА": {
-    "countryCodes": ["ru"],
-    "tags": {
-      "amenity": "fuel",
-      "brand": "ЕКА",
-      "brand:wikidata": "Q62543029",
-      "name": "ЕКА"
-    }
-  },
-  "amenity/fuel|КЛО": {
-    "countryCodes": ["ua"],
-    "tags": {
-      "amenity": "fuel",
-      "brand": "КЛО",
-      "brand:en": "Klo",
-      "brand:wikidata": "Q60966526",
-      "brand:wikipedia": "ru:КЛО (сеть АЗС)",
-      "name": "КЛО",
-      "name:en": "Klo"
-    }
-  },
-  "amenity/fuel|КазМунайГаз": {
-    "countryCodes": ["kz"],
-    "nomatch": ["shop/convenience|КазМунайГаз"],
-    "tags": {
-      "amenity": "fuel",
-      "brand": "КазМунайГаз",
-      "brand:wikidata": "Q1417227",
-      "brand:wikipedia": "en:KazMunayGas",
-      "name": "КазМунайГаз"
-    }
-  },
-  "amenity/fuel|Лукойл": {
-    "matchNames": ["лукоил"],
-    "nomatch": ["shop/convenience|Лукойл"],
-    "tags": {
-      "amenity": "fuel",
-      "brand": "Лукойл",
-      "brand:wikidata": "Q329347",
-      "brand:wikipedia": "ru:Лукойл",
-      "name": "Лукойл"
-    }
-  },
-  "amenity/fuel|Макпетрол": {
-    "countryCodes": ["mk"],
-    "tags": {
-      "amenity": "fuel",
-      "brand": "Макпетрол",
-      "brand:wikidata": "Q1886438",
-      "brand:wikipedia": "en:Makpetrol",
-      "name": "Макпетрол"
-    }
-  },
-  "amenity/fuel|НК Альянс": {
-    "countryCodes": ["ru"],
-    "tags": {
-      "amenity": "fuel",
-      "brand": "НК Альянс",
-      "brand:en": "Alliance Oil",
-      "brand:ru": "НК Альянс",
-      "brand:wikidata": "Q4063700",
-      "brand:wikipedia": "ru:Альянс (компания)",
-      "name": "НК Альянс",
-      "name:en": "Alliance Oil",
-      "name:ru": "НК Альянс"
-    }
-  },
-  "amenity/fuel|Нефтьмагистраль": {
-    "countryCodes": ["ru"],
-    "tags": {
-      "amenity": "fuel",
-      "brand": "Нефтьмагистраль",
-      "brand:en": "Neftmagistral",
-      "brand:wikidata": "Q62544323",
-      "name": "Нефтьмагистраль",
-      "name:en": "Neftmagistral"
-    }
-  },
-  "amenity/fuel|ОККО": {
-    "countryCodes": ["ua"],
-    "tags": {
-      "amenity": "fuel",
-      "brand": "ОККО",
-      "brand:en": "OKKO",
-      "brand:wikidata": "Q7072617",
-      "brand:wikipedia": "en:OKKO",
-      "name": "ОККО",
-      "name:en": "OKKO"
-    }
-  },
-  "amenity/fuel|ОМВ": {
-    "countryCodes": ["bg", "rs"],
-    "tags": {
-      "amenity": "fuel",
-      "brand": "ОМВ",
-      "brand:wikidata": "Q168238",
-      "brand:wikipedia": "en:OMV",
-      "name": "ОМВ"
-    }
-  },
-  "amenity/fuel|ПТК": {
-    "countryCodes": ["ru"],
-    "tags": {
-      "amenity": "fuel",
-      "brand": "ПТК",
-      "brand:en": "The Petersburg Fuel Company",
-      "brand:ru": "ПТК",
-      "brand:wikidata": "Q4360193",
-      "brand:wikipedia": "ru:Петербургская топливная компания",
-      "name": "ПТК",
-      "name:en": "The Petersburg Fuel Company",
-      "name:ru": "ПТК"
-    }
-  },
-  "amenity/fuel|Петрол": {
-    "countryCodes": ["bg"],
-    "tags": {
-      "amenity": "fuel",
-      "brand": "Петрол",
-      "brand:en": "Petrol AD",
-      "brand:wikidata": "Q24315",
-      "brand:wikipedia": "en:Petrol AD",
-      "name": "Петрол",
-      "name:en": "Petrol AD"
-    }
-  },
-  "amenity/fuel|Роснефть": {
-    "tags": {
-      "amenity": "fuel",
-      "brand": "Роснефть",
-      "brand:en": "Rosneft",
-      "brand:ru": "Роснефть",
-      "brand:wikidata": "Q1141123",
-      "brand:wikipedia": "ru:Роснефть",
-      "name": "Роснефть",
-      "name:en": "Rosneft",
-      "name:ru": "Роснефть"
-    }
-  },
-  "amenity/fuel|Сургутнефтегаз": {
-    "countryCodes": ["ru"],
-    "tags": {
-      "amenity": "fuel",
-      "brand": "Сургутнефтегаз",
-      "brand:en": "Surgutneftegas",
-      "brand:ru": "Сургутнефтегаз",
-      "brand:wikidata": "Q680776",
-      "brand:wikipedia": "en:Surgutneftegas",
-      "name": "Сургутнефтегаз",
-      "name:en": "Surgutneftegas",
-      "name:ru": "Сургутнефтегаз"
-    }
-  },
-  "amenity/fuel|ТНК": {
-    "countryCodes": ["ru", "ua"],
-    "tags": {
-      "amenity": "fuel",
-      "brand": "ТНК",
-      "brand:wikidata": "Q2298901",
-      "brand:wikipedia": "en:TNK-BP",
-      "name": "ТНК"
-    }
-  },
-  "amenity/fuel|Татнефтепродукт": {
-    "countryCodes": ["ru"],
-    "tags": {
-      "amenity": "fuel",
-      "brand": "Татнефтепродукт",
-      "brand:en": "Tatnefteprodukt",
-      "brand:ru": "Татнефтепродукт",
-      "brand:wikidata": "Q62545686",
-      "name": "Татнефтепродукт",
-      "name:en": "Tatnefteprodukt",
-      "name:ru": "Татнефтепродукт"
-    }
-  },
-  "amenity/fuel|Татнефть": {
-    "countryCodes": ["ru", "ua"],
-    "tags": {
-      "amenity": "fuel",
-      "brand": "Татнефть",
-      "brand:en": "Tatneft",
-      "brand:ru": "Татнефть",
-      "brand:wikidata": "Q1616858",
-      "brand:wikipedia": "en:Tatneft",
-      "name": "Татнефть",
-      "name:en": "Tatneft",
-      "name:ru": "Татнефть"
-    }
-  },
-  "amenity/fuel|Укрнафта": {
-    "countryCodes": ["ua"],
-    "tags": {
-      "amenity": "fuel",
-      "brand": "Укрнафта",
-      "brand:en": "Ukrnafta",
-      "brand:uk": "Укрнафта",
-      "brand:wikidata": "Q2447961",
-      "brand:wikipedia": "uk:Укрнафта",
-      "name": "Укрнафта",
-      "name:en": "Ukrnafta",
-      "name:uk": "Укрнафта"
-    }
-  },
-  "amenity/fuel|דור אלון": {
-    "countryCodes": ["il"],
-    "tags": {
-      "amenity": "fuel",
-      "brand": "דור אלון",
-      "brand:en": "Dor Alon",
-      "brand:he": "דור אלון",
-      "brand:wikidata": "Q16130352",
-      "brand:wikipedia": "he:דור אלון אנרגיה בישראל (1988)",
-      "name": "דור אלון",
-      "name:en": "Dor Alon",
-      "name:he": "דור אלון"
-    }
-  },
-  "amenity/fuel|סונול": {
-    "countryCodes": ["il"],
-    "tags": {
-      "amenity": "fuel",
-      "brand": "סונול",
-      "brand:en": "Sonol",
-      "brand:he": "סונול",
-      "brand:wikidata": "Q3701622",
-      "brand:wikipedia": "en:Sonol",
-      "name": "סונול",
-      "name:en": "Sonol",
-      "name:he": "סונול"
-    }
-  },
-  "amenity/fuel|פז": {
-    "countryCodes": ["il"],
-    "tags": {
-      "amenity": "fuel",
-      "brand": "פז",
-      "brand:en": "Paz",
-      "brand:he": "פז",
-      "brand:wikidata": "Q2211731",
-      "brand:wikipedia": "en:Paz Oil Company",
-      "name": "פז",
-      "name:en": "Paz",
-      "name:he": "פז"
-    }
-  },
-  "amenity/fuel|ادنوك": {
-    "countryCodes": ["ae"],
-    "tags": {
-      "amenity": "fuel",
-      "brand": "ادنوك",
-      "brand:ar": "ادنوك",
-      "brand:en": "ADNOC",
-      "brand:wikidata": "Q166729",
-      "brand:wikipedia": "en:Abu Dhabi National Oil Company",
-      "name": "ادنوك",
-      "name:ar": "ادنوك",
-      "name:en": "ADNOC"
-    }
-  },
-  "amenity/fuel|บางจาก": {
-    "countryCodes": ["th"],
-    "tags": {
-      "amenity": "fuel",
-      "brand": "บางจาก",
-      "brand:en": "Bangchak",
-      "brand:th": "บางจาก",
-      "brand:wikidata": "Q6579719",
-      "brand:wikipedia": "th:บางจาก คอร์ปอเรชัน",
-      "name": "บางจาก",
-      "name:en": "Bangchak",
-      "name:th": "บางจาก"
-    }
-  },
-  "amenity/fuel|ป.ต.ท.": {
-    "countryCodes": ["th"],
-    "tags": {
-      "amenity": "fuel",
-      "brand": "ป.ต.ท.",
-      "brand:en": "PTT",
-      "brand:th": "ป.ต.ท.",
-      "brand:wikidata": "Q1810389",
-      "brand:wikipedia": "th:ปตท.",
-      "name": "ป.ต.ท.",
-      "name:en": "PTT",
-      "name:th": "ป.ต.ท."
-    }
-  },
-  "amenity/fuel|เชลล์": {
-    "countryCodes": ["th"],
-    "tags": {
-      "amenity": "fuel",
-      "brand": "เชลล์",
-      "brand:en": "Shell",
-      "brand:th": "เชลล์",
-      "brand:wikidata": "Q154950",
-      "brand:wikipedia": "en:Royal Dutch Shell",
-      "name": "เชลล์",
-      "name:en": "Shell",
-      "name:th": "เชลล์"
-    }
-  },
-  "amenity/fuel|เอสโซ่": {
-    "countryCodes": ["th"],
-    "tags": {
-      "amenity": "fuel",
-      "brand": "เอสโซ่",
-      "brand:en": "Esso",
-      "brand:th": "เอสโซ่",
-      "brand:wikidata": "Q867662",
-      "brand:wikipedia": "en:Esso",
-      "name": "เอสโซ่",
-      "name:en": "Esso",
-      "name:th": "เอสโซ่"
-    }
-  },
-  "amenity/fuel|エッソ": {
-    "countryCodes": ["jp"],
-    "matchNames": ["エッソ石油"],
-    "tags": {
-      "amenity": "fuel",
-      "brand": "エッソ",
-      "brand:en": "Esso",
-      "brand:ja": "エッソ",
-      "brand:wikidata": "Q867662",
-      "brand:wikipedia": "en:Esso",
-      "name": "エッソ",
-      "name:en": "Esso",
-      "name:ja": "エッソ"
-    }
-  },
-  "amenity/fuel|エネオス": {
-    "countryCodes": ["jp"],
-    "tags": {
-      "amenity": "fuel",
-      "brand": "エネオス",
-      "brand:en": "JXTG Nippon Oil & Energy",
-      "brand:ja": "エネオス",
-      "brand:wikidata": "Q1640290",
-      "brand:wikipedia": "en:JXTG Nippon Oil & Energy",
-      "name": "エネオス",
-      "name:en": "JXTG Nippon Oil & Energy",
-      "name:ja": "エネオス"
-    }
-  },
-  "amenity/fuel|コスモ石油": {
-    "countryCodes": ["jp"],
-    "tags": {
-      "amenity": "fuel",
-      "brand": "コスモ石油",
-      "brand:en": "Cosmo Oil Company",
-      "brand:ja": "コスモ石油",
-      "brand:wikidata": "Q2498318",
-      "brand:wikipedia": "en:Cosmo Oil Company",
-      "name": "コスモ石油",
-      "name:en": "Cosmo Oil Company",
-      "name:ja": "コスモ石油"
-    }
-  },
-  "amenity/fuel|ゼネラル": {
-    "countryCodes": ["jp"],
-    "tags": {
-      "amenity": "fuel",
-      "brand": "ゼネラル",
-      "brand:en": "Tonen General",
-      "brand:ja": "ゼネラル",
-      "brand:wikidata": "Q11528048",
-      "brand:wikipedia": "ja:東燃ゼネラル石油",
-      "name": "ゼネラル",
-      "name:en": "Tonen General",
-      "name:ja": "ゼネラル"
-    }
-  },
-  "amenity/fuel|モービル": {
-    "countryCodes": ["jp"],
-    "tags": {
-      "amenity": "fuel",
-      "brand": "モービル",
-      "brand:en": "Mobil",
-      "brand:ja": "モービル",
-      "brand:wikidata": "Q3088656",
-      "brand:wikipedia": "ja:モービル (ブランド)",
-      "name": "モービル",
-      "name:en": "Mobil",
-      "name:ja": "モービル"
-    }
-  },
-<<<<<<< HEAD
-  "amenity/fuel|中国石化": {
-    "countryCodes": ["cn"],
-    "matchNames": ["中国石化 Sinopec", "中国石化加油站"],
-    "tags": {
-      "amenity": "fuel",
-      "brand": "中国石化",
-      "brand:en": "Sinopec",
-      "brand:wikidata": "Q831445",
-      "brand:wikipedia": "en:Sinopec",
-      "brand:zh": "中国石化",
-      "name": "中国石化",
-      "name:en": "Sinopec",
-      "name:zh": "中国石化"
-=======
   "amenity/fuel|中国石油": {
     "countryCodes": ["cn"],
     "matchNames": ["中油加油站"],
@@ -3144,7 +3119,6 @@
       "name": "中国石油",
       "name:en": "PetroChina",
       "name:zh": "中国石油"
->>>>>>> 856f9214
     }
   },
   "amenity/fuel|全國加油站": {
