--- conflicted
+++ resolved
@@ -1775,11 +1775,7 @@
     }
   },
   "amenity/fuel|RaceTrac": {
-<<<<<<< HEAD
-    "match": ["amenity/fuel|Race Trac"],
     "nomatch": ["shop/convenience|RaceTrac"],
-=======
->>>>>>> 072f9d29
     "tags": {
       "amenity": "fuel",
       "brand": "RaceTrac",
