{
  "amenity/fuel|1-2-3": {
    "countryCodes": ["dk", "pl"],
    "tags": {
      "amenity": "fuel",
      "brand": "1-2-3",
      "brand:wikidata": "Q4545742",
      "brand:wikipedia": "en:1-2-3 (fuel station)",
      "name": "1-2-3"
    }
  },
  "amenity/fuel|7-Eleven": {
    "matchNames": ["7-11", "seven eleven"],
    "nomatch": ["shop/convenience|7-Eleven"],
    "tags": {
      "amenity": "fuel",
      "brand": "7-Eleven",
      "brand:wikidata": "Q259340",
      "brand:wikipedia": "en:7-Eleven",
      "name": "7-Eleven"
    }
  },
  "amenity/fuel|76": {
    "nomatch": ["shop/convenience|76"],
    "tags": {
      "amenity": "fuel",
      "brand": "76",
      "brand:wikidata": "Q1658320",
      "brand:wikipedia": "en:76 (gas station)",
      "name": "76"
    }
  },
  "amenity/fuel|ABC": {
    "countryCodes": ["fi"],
    "nomatch": ["shop/convenience|ABC"],
    "tags": {
      "amenity": "fuel",
      "brand": "ABC",
      "brand:wikidata": "Q10397504",
      "brand:wikipedia": "fi:ABC-ketju",
      "name": "ABC"
    }
  },
  "amenity/fuel|ADNOC": {
    "countryCodes": ["ae"],
    "tags": {
      "amenity": "fuel",
      "brand": "ADNOC",
      "brand:wikidata": "Q166729",
      "brand:wikipedia": "en:Abu Dhabi National Oil Company",
      "name": "ADNOC"
    }
  },
  "amenity/fuel|ANP": {
    "countryCodes": ["ru", "ua"],
    "tags": {
      "amenity": "fuel",
      "brand": "ANP",
      "name": "ANP"
    }
  },
  "amenity/fuel|Aegean": {
    "countryCodes": ["gr"],
    "tags": {
      "amenity": "fuel",
      "brand": "Aegean",
      "brand:wikidata": "Q28146598",
      "brand:wikipedia": "el:Aegean Oil",
      "name": "Aegean"
    }
  },
  "amenity/fuel|Afriquia": {
    "tags": {
      "amenity": "fuel",
      "brand": "Afriquia",
      "brand:wikidata": "Q2829178",
      "brand:wikipedia": "en:Akwa Group",
      "name": "Afriquia"
    }
  },
  "amenity/fuel|Agil": {
    "countryCodes": ["tn"],
    "tags": {
      "amenity": "fuel",
      "brand": "Agil",
      "name": "Agil"
    }
  },
  "amenity/fuel|Agip": {
    "tags": {
      "amenity": "fuel",
      "brand": "Agip",
      "brand:wikidata": "Q377915",
      "brand:wikipedia": "en:Agip",
      "name": "Agip"
    }
  },
  "amenity/fuel|Agrola": {
    "countryCodes": ["ch"],
    "tags": {
      "amenity": "fuel",
      "brand": "Agrola",
      "brand:wikidata": "Q397351",
      "brand:wikipedia": "de:Agrola",
      "name": "Agrola"
    }
  },
  "amenity/fuel|Aloha Petroleum": {
    "countryCodes": ["us"],
    "tags": {
      "amenity": "fuel",
      "brand": "Aloha Petroleum",
      "brand:wikidata": "Q4734197",
      "brand:wikipedia": "en:Aloha Petroleum",
      "name": "Aloha Petroleum",
      "official_name": "Aloha Petroleum Ltd"
    }
  },
  "amenity/fuel|Alon": {
    "countryCodes": ["us"],
    "tags": {
      "amenity": "fuel",
      "brand": "Alon",
      "brand:wikidata": "Q62274304",
      "name": "Alon"
    }
  },
  "amenity/fuel|Alpet": {
    "countryCodes": ["al", "tr"],
    "tags": {
      "amenity": "fuel",
      "brand": "Alpet",
      "brand:wikidata": "Q62131561",
      "name": "Alpet"
    }
  },
  "amenity/fuel|Amic": {
    "tags": {
      "amenity": "fuel",
      "brand": "Amic",
      "name": "Amic"
    }
  },
  "amenity/fuel|Ampol": {
    "countryCodes": ["au"],
    "tags": {
      "amenity": "fuel",
      "brand": "Ampol",
      "brand:wikidata": "Q4748528",
      "brand:wikipedia": "en:Ampol",
      "name": "Ampol"
    }
  },
  "amenity/fuel|Api": {
    "countryCodes": ["it"],
    "tags": {
      "amenity": "fuel",
      "brand": "Api",
      "brand:wikidata": "Q466043",
      "brand:wikipedia": "en:American Petroleum Institute",
      "name": "Api"
    }
  },
  "amenity/fuel|Aral": {
    "countryCodes": ["de", "lu"],
    "matchNames": ["aral tankstelle"],
    "nomatch": ["shop/convenience|Aral"],
    "tags": {
      "amenity": "fuel",
      "brand": "Aral",
      "brand:wikidata": "Q565734",
      "brand:wikipedia": "en:Aral AG",
      "name": "Aral"
    }
  },
  "amenity/fuel|Arco": {
    "countryCodes": ["mx", "us"],
    "tags": {
      "amenity": "fuel",
      "brand": "Arco",
      "brand:wikidata": "Q304769",
      "brand:wikipedia": "en:ARCO",
      "name": "Arco"
    }
  },
  "amenity/fuel|Asda": {
    "countryCodes": ["gb"],
    "nomatch": [
      "shop/supermarket|ASDA",
      "shop/supermarket|Asda"
    ],
    "tags": {
      "amenity": "fuel",
      "brand": "Asda",
      "brand:wikidata": "Q297410",
      "brand:wikipedia": "en:Asda",
      "name": "Asda"
    }
  },
  "amenity/fuel|Atem": {
    "countryCodes": ["br"],
    "matchNames": ["posto atem"],
    "tags": {
      "amenity": "fuel",
      "brand": "Atem",
      "brand:wikidata": "Q62332255",
      "name": "Atem"
    }
  },
  "amenity/fuel|Auchan": {
    "nomatch": ["shop/supermarket|Auchan"],
    "tags": {
      "amenity": "fuel",
      "brand": "Auchan",
      "brand:wikidata": "Q758603",
      "brand:wikipedia": "en:Auchan",
      "name": "Auchan"
    }
  },
  "amenity/fuel|Avanti": {
    "countryCodes": ["at"],
    "tags": {
      "amenity": "fuel",
      "brand": "Avanti",
      "brand:wikidata": "Q168238",
      "brand:wikipedia": "en:OMV",
      "name": "Avanti"
    }
  },
  "amenity/fuel|Avia": {
    "matchNames": ["station avia"],
    "tags": {
      "amenity": "fuel",
      "brand": "Avia",
      "brand:wikidata": "Q300147",
      "brand:wikipedia": "de:Avia International",
      "name": "Avia"
    }
  },
  "amenity/fuel|Avin": {
    "countryCodes": ["gr"],
    "tags": {
      "amenity": "fuel",
      "brand": "Avin",
      "brand:wikidata": "Q19903165",
      "brand:wikipedia": "en:Avin International",
      "name": "Avin"
    }
  },
  "amenity/fuel|Axion": {
    "countryCodes": ["ar", "py", "uy"],
    "tags": {
      "amenity": "fuel",
      "brand": "Axion",
      "brand:wikidata": "Q62131749",
      "name": "Axion"
    }
  },
  "amenity/fuel|Aytemiz": {
    "countryCodes": ["tr"],
    "tags": {
      "amenity": "fuel",
      "brand": "Aytemiz",
      "brand:wikidata": "Q62274352",
      "name": "Aytemiz"
    }
  },
  "amenity/fuel|BEBECO": {
    "countryCodes": ["ch"],
    "tags": {
      "amenity": "fuel",
      "brand": "BEBECO",
      "brand:wikidata": "Q62274373",
      "name": "BEBECO"
    }
  },
  "amenity/fuel|BHPetrol": {
    "countryCodes": ["my"],
    "tags": {
      "amenity": "fuel",
      "brand": "BHPetrol",
      "brand:wikidata": "Q62274381",
      "name": "BHPetrol"
    }
  },
  "amenity/fuel|BP": {
    "matchNames": ["BP Gas Station"],
    "nomatch": ["shop/convenience|BP Shop"],
    "tags": {
      "amenity": "fuel",
      "brand": "BP",
      "brand:wikidata": "Q152057",
      "brand:wikipedia": "en:BP",
      "name": "BP"
    }
  },
  "amenity/fuel|BR": {
    "countryCodes": ["br"],
    "matchNames": [
      "br petrobras",
      "petrobras",
      "posto br"
    ],
    "tags": {
      "amenity": "fuel",
      "brand": "BR",
      "brand:wikidata": "Q4836468",
      "brand:wikipedia": "pt:Petrobras Distribuidora",
      "name": "BR"
    }
  },
  "amenity/fuel|BWOC": {
    "countryCodes": ["gb"],
    "tags": {
      "amenity": "fuel",
      "brand": "BWOC",
      "brand:wikidata": "Q4836845",
      "brand:wikipedia": "en:BWOC",
      "name": "BWOC",
      "official_name": "Bob Wayne's Oil Company"
    }
  },
  "amenity/fuel|Baltic Petroleum": {
    "tags": {
      "amenity": "fuel",
      "brand": "Baltic Petroleum",
      "name": "Baltic Petroleum"
    }
  },
  "amenity/fuel|Bangchak": {
    "countryCodes": ["th"],
    "tags": {
      "amenity": "fuel",
      "brand": "Bangchak",
      "brand:wikidata": "Q6579719",
      "brand:wikipedia": "zh:曼差石油股份",
      "name": "Bangchak"
    }
  },
  "amenity/fuel|Benzina": {
    "countryCodes": ["cz"],
    "tags": {
      "amenity": "fuel",
      "brand": "Benzina",
      "brand:wikidata": "Q11130894",
      "brand:wikipedia": "cs:Benzina",
      "name": "Benzina"
    }
  },
  "amenity/fuel|Beyfin": {
    "tags": {
      "amenity": "fuel",
      "brand": "Beyfin",
      "name": "Beyfin"
    }
  },
  "amenity/fuel|Bharat Petroleum": {
    "countryCodes": ["in"],
    "tags": {
      "amenity": "fuel",
      "brand": "Bharat Petroleum",
      "brand:wikidata": "Q854826",
      "brand:wikipedia": "en:Bharat Petroleum",
      "name": "Bharat Petroleum"
    }
  },
  "amenity/fuel|Biomax": {
    "countryCodes": ["co"],
    "tags": {
      "amenity": "fuel",
      "brand": "Biomax",
      "brand:wikidata": "Q62274413",
      "name": "Biomax"
    }
  },
  "amenity/fuel|Bliska": {
    "countryCodes": ["pl"],
    "tags": {
      "amenity": "fuel",
      "brand": "Bliska",
      "brand:wikidata": "Q4016378",
      "brand:wikipedia": "pl:Bliska",
      "name": "Bliska"
    }
  },
  "amenity/fuel|CAMPSA": {
    "countryCodes": ["es"],
    "tags": {
      "amenity": "fuel",
      "brand": "CAMPSA",
      "brand:wikidata": "Q1031623",
      "brand:wikipedia": "en:Campsa",
      "name": "CAMPSA",
      "official_name": "Compañía Arrendataria del Monopolio del Petróleo, S.A."
    }
  },
  "amenity/fuel|Caltex": {
    "tags": {
      "amenity": "fuel",
      "brand": "Caltex",
      "brand:wikidata": "Q277470",
      "brand:wikipedia": "en:Caltex",
      "name": "Caltex"
    }
  },
  "amenity/fuel|Canadian Tire Gas+": {
    "matchNames": [
      "canadian tire",
      "canadian tire gas bar"
    ],
    "nomatch": [
      "shop/department_store|Canadian Tire"
    ],
    "tags": {
      "amenity": "fuel",
      "brand": "Canadian Tire",
      "brand:wikidata": "Q1032400",
      "brand:wikipedia": "en:Canadian Tire",
      "name": "Canadian Tire"
    }
  },
  "amenity/fuel|Carrefour": {
    "matchNames": ["carrefour market"],
    "nomatch": [
      "shop/convenience|Carrefour Express",
      "shop/supermarket|Carrefour"
    ],
    "tags": {
      "brand": "Carrefour",
      "brand:wikidata": "Q217599",
      "brand:wikipedia": "fr:Carrefour (enseigne)",
      "name": "Carrefour"
    }
  },
  "amenity/fuel|Casey's General Store": {
    "matchNames": ["caseys"],
    "nomatch": [
      "shop/convenience|Casey's General Store"
    ],
    "tags": {
      "amenity": "fuel",
      "brand": "Casey's General Store",
      "brand:wikidata": "Q2940968",
      "brand:wikipedia": "en:Casey's General Stores",
      "name": "Casey's General Store"
    }
  },
  "amenity/fuel|Casino": {
    "tags": {
      "amenity": "fuel",
      "brand": "Casino",
      "name": "Casino"
    }
  },
  "amenity/fuel|Cenex": {
    "countryCodes": ["us"],
    "tags": {
      "amenity": "fuel",
      "brand": "Cenex",
      "brand:wikidata": "Q5011381",
      "brand:wikipedia": "en:CHS Inc.",
      "name": "Cenex"
    }
  },
  "amenity/fuel|Cepsa": {
    "countryCodes": ["es", "pt"],
    "tags": {
      "amenity": "fuel",
      "brand": "Cepsa",
      "brand:wikidata": "Q608819",
      "brand:wikipedia": "en:Cepsa",
      "name": "Cepsa",
      "official_name": "Compañía Española de Petróleos, S.A.U."
    }
  },
  "amenity/fuel|Ceypetco": {
    "countryCodes": ["lk"],
    "matchNames": ["lanka filling station"],
    "tags": {
      "amenity": "fuel",
      "brand": "Ceypetco",
      "brand:wikidata": "Q5065795",
      "brand:wikipedia": "en:Ceylon Petroleum Corporation",
      "name": "Ceypetco"
    }
  },
  "amenity/fuel|Chevron": {
    "nomatch": ["shop/convenience|Chevron"],
    "tags": {
      "amenity": "fuel",
      "brand": "Chevron",
      "brand:wikidata": "Q319642",
      "brand:wikipedia": "en:Chevron Corporation",
      "name": "Chevron"
    }
  },
  "amenity/fuel|Circle K": {
    "nomatch": ["shop/convenience|Circle K"],
    "tags": {
      "amenity": "fuel",
      "brand": "Circle K",
      "brand:wikidata": "Q3268010",
      "brand:wikipedia": "en:Circle K",
      "name": "Circle K"
    }
  },
  "amenity/fuel|Citgo": {
    "nomatch": ["shop/convenience|Citgo"],
    "tags": {
      "amenity": "fuel",
      "brand": "Citgo",
      "brand:wikidata": "Q2974437",
      "brand:wikipedia": "en:Citgo",
      "name": "Citgo"
    }
  },
  "amenity/fuel|Clark": {
    "countryCodes": ["us"],
    "tags": {
      "amenity": "fuel",
      "brand": "Clark",
      "brand:wikidata": "Q5127157",
      "brand:wikipedia": "en:Clark Brands",
      "name": "Clark"
    }
  },
  "amenity/fuel|Classic": {
    "countryCodes": ["de"],
    "tags": {
      "amenity": "fuel",
      "brand": "Classic",
      "name": "Classic"
    }
  },
  "amenity/fuel|Co-op~(Canada)": {
    "countryCodes": ["ca"],
    "matchNames": ["coop"],
    "nomatch": [
      "shop/convenience|Co-op~(Canada)",
      "shop/convenience|Coop~(Schweiz)",
      "shop/convenience|The Co-operative Food~(UK)",
      "shop/supermarket|Co-op~(Canada)",
      "shop/supermarket|Coop~(Schweiz)",
      "shop/supermarket|The Co-operative Food~(UK)"
    ],
    "tags": {
      "amenity": "fuel",
      "brand": "Federated Co-operatives",
      "brand:wikidata": "Q5440676",
      "brand:wikipedia": "en:Federated Co-operatives",
      "name": "Co-op"
    }
  },
  "amenity/fuel|Coles Express": {
    "countryCodes": ["au"],
    "nomatch": ["shop/convenience|Coles Express"],
    "tags": {
      "amenity": "fuel",
      "brand": "Coles Express",
      "brand:wikidata": "Q5144653",
      "brand:wikipedia": "en:Coles Express",
      "name": "Coles Express"
    }
  },
  "amenity/fuel|Conoco": {
    "countryCodes": ["us"],
    "tags": {
      "amenity": "fuel",
      "brand": "Conoco",
      "brand:wikidata": "Q1126518",
      "brand:wikipedia": "en:Conoco",
      "name": "Conoco"
    }
  },
  "amenity/fuel|Copec": {
    "countryCodes": ["cl"],
    "tags": {
      "amenity": "fuel",
      "brand": "Copec",
      "brand:wikidata": "Q11681461",
      "brand:wikipedia": "en:Empresas Copec",
      "name": "Copec"
    }
  },
  "amenity/fuel|Copetrol": {
    "countryCodes": ["py"],
    "tags": {
      "amenity": "fuel",
      "brand": "Copetrol",
      "brand:wikidata": "Q62274431",
      "name": "Copetrol"
    }
  },
  "amenity/fuel|Cosmo": {
    "countryCodes": ["jp"],
    "nomatch": ["amenity/restaurant|Cosmo"],
    "tags": {
      "amenity": "fuel",
      "brand": "Cosmo",
      "brand:wikidata": "Q2498318",
      "brand:wikipedia": "en:Cosmo Oil Company",
      "name": "Cosmo"
    }
  },
  "amenity/fuel|Costco Gasoline": {
    "countryCodes": ["au", "ca", "mx", "us"],
    "matchNames": [
      "costco",
      "costco gas",
      "costco wholesale"
    ],
    "nomatch": [
      "amenity/pharmacy|Costco Pharmacy",
      "shop/wholesale|Costco"
    ],
    "tags": {
      "amenity": "fuel",
      "brand": "Costco Gasoline",
      "brand:wikidata": "Q715583",
      "brand:wikipedia": "en:Costco",
      "name": "Costco Gasoline"
    }
  },
  "amenity/fuel|Couche-Tard": {
    "countryCodes": ["ca"],
    "nomatch": ["shop/convenience|Couche-Tard"],
    "tags": {
      "amenity": "fuel",
      "brand": "Couche-Tard",
      "brand:wikidata": "Q2836957",
      "brand:wikipedia": "en:Alimentation Couche-Tard",
      "name": "Couche-Tard"
    }
  },
  "amenity/fuel|Crevier": {
    "countryCodes": ["ca"],
    "tags": {
      "amenity": "fuel",
      "brand": "Crevier",
      "brand:wikidata": "Q61743451",
      "name": "Crevier"
    }
  },
  "amenity/fuel|Crodux": {
    "countryCodes": ["hr"],
    "tags": {
      "amenity": "fuel",
      "brand": "Crodux",
      "brand:wikidata": "Q62274622",
      "name": "Crodux"
    }
  },
  "amenity/fuel|Cumberland Farms": {
    "countryCodes": ["us"],
    "nomatch": [
      "shop/convenience|Cumberland Farms"
    ],
    "tags": {
      "amenity": "fuel",
      "brand": "Cumberland Farms",
      "brand:wikidata": "Q1143685",
      "brand:wikipedia": "en:Cumberland Farms",
      "name": "Cumberland Farms"
    }
  },
  "amenity/fuel|Cupet": {
    "countryCodes": ["cu"],
    "matchNames": [
      "cuba oil union",
      "cuba petróleo union"
    ],
    "tags": {
      "amenity": "fuel",
      "brand": "Cupet",
      "brand:wikidata": "Q3007579",
      "brand:wikipedia": "en:Cuba Petróleo Union",
      "name": "Cupet"
    }
  },
  "amenity/fuel|Delek": {
    "countryCodes": ["il"],
    "tags": {
      "amenity": "fuel",
      "brand": "Delek",
      "brand:wikidata": "Q1184087",
      "brand:wikipedia": "en:Delek",
      "name": "Delek"
    }
  },
  "amenity/fuel|Delta~(Panama & Costa Rica)": {
    "countryCodes": ["cr", "us"],
    "tags": {
      "amenity": "fuel",
      "brand": "Delta",
      "brand:wikidata": "Q62274638",
      "name": "Delta"
    }
  },
  "amenity/fuel|Delta~(USA)": {
    "countryCodes": ["us"],
    "tags": {
      "amenity": "fuel",
      "brand": "Delta",
      "brand:wikidata": "Q62274661",
      "name": "Delta"
    }
  },
  "amenity/fuel|Depot Tela": {
    "countryCodes": ["kh"],
    "tags": {
      "amenity": "fuel",
      "brand": "Depot Tela",
      "name": "Depot Tela"
    }
  },
  "amenity/fuel|Diamond Shamrock": {
    "countryCodes": ["us"],
    "tags": {
      "amenity": "fuel",
      "brand": "Diamond Shamrock",
      "brand:wikidata": "Q16973722",
      "brand:wikipedia": "en:Diamond Shamrock",
      "name": "Diamond Shamrock"
    }
  },
  "amenity/fuel|Domo": {
    "countryCodes": ["ca"],
    "tags": {
      "amenity": "fuel",
      "brand": "Domo",
      "brand:wikidata": "Q5291326",
      "brand:wikipedia": "en:Domo Gasoline",
      "name": "Domo"
    }
  },
  "amenity/fuel|EKO~(Canada)": {
    "countryCodes": ["ca"],
    "nomatch": [
      "amenity/fuel|EKO~(Greece)",
      "shop/supermarket|Eko"
    ],
    "tags": {
      "amenity": "fuel",
      "brand": "EKO",
      "brand:wikidata": "Q3045934",
      "brand:wikipedia": "fr:EKO",
      "name": "EKO"
    }
  },
  "amenity/fuel|EKO~(Greece)": {
    "countryCodes": [
      "bg",
      "cy",
      "gr",
      "me",
      "mk",
      "rs"
    ],
    "matchNames": ["εκο"],
    "nomatch": [
      "amenity/fuel|EKO~(Canada)",
      "shop/supermarket|Eko"
    ],
    "tags": {
      "amenity": "fuel",
      "brand": "EKO",
      "brand:wikidata": "Q903198",
      "brand:wikipedia": "el:Ελληνικά Πετρέλαια",
      "name": "EKO"
    }
  },
  "amenity/fuel|ENEOS": {
    "countryCodes": ["jp"],
    "tags": {
      "amenity": "fuel",
      "brand": "ENEOS",
      "brand:wikidata": "Q1640290",
      "brand:wikipedia": "en:JXTG Nippon Oil & Energy",
      "name": "ENEOS"
    }
  },
  "amenity/fuel|Elan": {
    "countryCodes": ["de", "fr", "nl"],
    "tags": {
      "amenity": "fuel",
      "brand": "Elan",
      "brand:wikidata": "Q57980752",
      "name": "Elan"
    }
  },
  "amenity/fuel|Engen": {
    "tags": {
      "amenity": "fuel",
      "brand": "Engen",
      "brand:wikidata": "Q3054251",
      "brand:wikipedia": "en:Engen Petroleum",
      "name": "Engen"
    }
  },
  "amenity/fuel|Eni": {
    "countryCodes": ["at", "ch", "fr", "it"],
    "tags": {
      "amenity": "fuel",
      "brand": "Eni",
      "brand:wikidata": "Q565594",
      "brand:wikipedia": "en:Eni",
      "name": "Eni"
    }
  },
  "amenity/fuel|Erg": {
    "countryCodes": ["it"],
    "tags": {
      "amenity": "fuel",
      "brand": "Erg",
      "brand:wikidata": "Q739503",
      "brand:wikipedia": "it:ERG (azienda)",
      "name": "Erg"
    }
  },
  "amenity/fuel|Esso": {
    "matchNames": ["station esso"],
    "nomatch": [
      "amenity/fuel|Esso Express",
      "shop/convenience|Esso"
    ],
    "tags": {
      "amenity": "fuel",
      "brand": "Esso",
      "brand:wikidata": "Q867662",
      "brand:wikipedia": "en:Esso",
      "name": "Esso"
    }
  },
  "amenity/fuel|Esso Express": {
    "nomatch": ["amenity/fuel|Esso"],
    "tags": {
      "amenity": "fuel",
      "brand": "Esso Express",
      "brand:wikidata": "Q2350336",
      "brand:wikipedia": "nl:Esso Express",
      "name": "Esso Express"
    }
  },
  "amenity/fuel|Exxon": {
    "countryCodes": ["us"],
    "tags": {
      "amenity": "fuel",
      "brand": "Exxon",
      "brand:wikidata": "Q4781944",
      "brand:wikipedia": "en:Exxon",
      "name": "Exxon"
    }
  },
  "amenity/fuel|F24": {
    "countryCodes": ["dk"],
    "tags": {
      "amenity": "fuel",
      "brand": "F24",
      "brand:wikidata": "Q12310853",
      "brand:wikipedia": "da:F24",
      "name": "F24"
    }
  },
  "amenity/fuel|Fas Gas": {
    "countryCodes": ["ca"],
    "matchNames": ["fas gas plus"],
    "tags": {
      "amenity": "fuel",
      "brand": "Fas Gas",
      "brand:wikidata": "Q61743505",
      "brand:wikipedia": "en:Parkland Fuel",
      "name": "Fas Gas"
    }
  },
  "amenity/fuel|Firezone": {
    "countryCodes": ["nl"],
    "tags": {
      "amenity": "fuel",
      "brand": "Firezone",
      "brand:wikidata": "Q14628080",
      "brand:wikipedia": "nl:Firezone",
      "name": "Firezone"
    }
  },
  "amenity/fuel|Flying J": {
    "countryCodes": ["ca", "us"],
    "matchNames": ["flying j travel plaza"],
    "tags": {
      "amenity": "fuel",
      "brand": "Flying J",
      "brand:wikidata": "Q64130592",
      "name": "Flying J"
    }
  },
  "amenity/fuel|Flying V": {
    "countryCodes": ["ph"],
    "tags": {
      "amenity": "fuel",
      "brand": "Flying V",
      "brand:wikidata": "Q62275048",
      "name": "Flying V"
    }
  },
  "amenity/fuel|Freie Tankstelle": {
    "countryCodes": ["de"],
    "tags": {
      "amenity": "fuel",
      "brand": "Freie Tankstelle",
      "brand:wikidata": "Q1009104",
      "brand:wikipedia": "de:Bundesverband freier Tankstellen",
      "name": "Freie Tankstelle"
    }
  },
  "amenity/fuel|GALP": {
    "tags": {
      "amenity": "fuel",
      "brand": "GALP",
      "brand:wikidata": "Q1492739",
      "brand:wikipedia": "en:Galp Energia",
      "name": "GALP"
    }
  },
  "amenity/fuel|Gas Plus": {
    "nomatch": [
      "shop/mobile_phone|Plus",
      "shop/supermarket|PLUS"
    ],
    "tags": {
      "amenity": "fuel",
      "brand": "Gas Plus",
      "name": "Gas Plus"
    }
  },
  "amenity/fuel|Gazel": {
    "countryCodes": ["co", "mx", "pe"],
    "tags": {
      "amenity": "fuel",
      "brand": "Gazel",
      "brand:wikidata": "Q62529885",
      "name": "Gazel"
    }
  },
  "amenity/fuel|Gazprom": {
    "tags": {
      "amenity": "fuel",
      "brand": "Gazprom",
      "brand:wikidata": "Q102673",
      "brand:wikipedia": "en:Gazprom",
      "name": "Gazprom"
    }
  },
  "amenity/fuel|GetGo": {
    "countryCodes": ["us"],
    "tags": {
      "amenity": "fuel",
      "brand": "GetGo",
      "brand:wikidata": "Q5553766",
      "brand:wikipedia": "en:GetGo",
      "name": "GetGo"
    }
  },
  "amenity/fuel|Giant": {
    "nomatch": ["shop/bicycle|Giant"],
    "tags": {
      "amenity": "fuel",
      "brand": "Giant",
      "name": "Giant"
    }
  },
  "amenity/fuel|Glusco": {
    "countryCodes": ["ua"],
    "tags": {
      "amenity": "fuel",
      "brand": "Glusco",
      "brand:wikidata": "Q62284719",
      "name": "Glusco"
    }
  },
  "amenity/fuel|Goil": {
    "countryCodes": ["gh"],
    "tags": {
      "amenity": "fuel",
      "brand": "Goil",
      "brand:wikidata": "Q5555383",
      "brand:wikipedia": "en:Ghana Oil Company",
      "name": "Goil"
    }
  },
  "amenity/fuel|Gulf": {
    "tags": {
      "amenity": "fuel",
      "brand": "Gulf",
      "brand:wikidata": "Q1296860",
      "brand:wikipedia": "en:Gulf Oil",
      "name": "Gulf"
    }
  },
  "amenity/fuel|Gull": {
    "countryCodes": ["au", "nz"],
    "tags": {
      "amenity": "fuel",
      "brand": "Gull",
      "brand:wikidata": "Q5617739",
      "brand:wikipedia": "en:Gull Petroleum",
      "name": "Gull"
    }
  },
  "amenity/fuel|H-E-B Fuel": {
    "countryCodes": ["us"],
    "matchNames": ["h-e-b gas"],
    "nomatch": ["shop/supermarket|H-E-B"],
    "tags": {
      "amenity": "fuel",
      "brand": "H-E-B Fuel",
      "brand:wikidata": "Q830621",
      "brand:wikipedia": "en:H-E-B",
      "name": "H-E-B Fuel"
    }
  },
  "amenity/fuel|HEM": {
    "countryCodes": ["de"],
    "tags": {
      "amenity": "fuel",
      "brand": "HEM",
      "brand:wikidata": "Q1563517",
      "brand:wikipedia": "de:Deutsche Tamoil",
      "name": "HEM"
    }
  },
  "amenity/fuel|HP": {
    "countryCodes": ["in"],
    "matchNames": ["hp petrol pump"],
    "tags": {
      "amenity": "fuel",
      "brand": "Hindustan Petroleum",
      "brand:wikidata": "Q1619375",
      "brand:wikipedia": "en:Hindustan Petroleum",
      "name": "HP",
      "official_name": "Hindustan Petroleum"
    }
  },
  "amenity/fuel|Harnois": {
    "countryCodes": ["ca"],
    "tags": {
      "amenity": "fuel",
      "brand": "Harnois",
      "brand:wikidata": "Q61743558",
      "name": "Harnois"
    }
  },
  "amenity/fuel|Hess": {
    "countryCodes": ["us"],
    "tags": {
      "amenity": "fuel",
      "brand": "Hess",
      "brand:wikidata": "Q1615684",
      "brand:wikipedia": "en:Hess Corporation",
      "name": "Hess"
    }
  },
  "amenity/fuel|Hofer": {
    "countryCodes": ["at", "si"],
    "nomatch": ["shop/supermarket|Hofer"],
    "tags": {
      "amenity": "fuel",
      "brand": "Hofer",
      "brand:wikidata": "Q15815751",
      "brand:wikipedia": "de:Hofer KG",
      "name": "Hofer"
    }
  },
  "amenity/fuel|Holiday": {
    "countryCodes": ["us"],
    "nomatch": ["shop/convenience|Holiday"],
    "tags": {
      "amenity": "fuel",
      "brand": "Holiday",
      "brand:wikidata": "Q5880490",
      "brand:wikipedia": "en:Holiday Stationstores",
      "name": "Holiday"
    }
  },
  "amenity/fuel|Husky": {
    "countryCodes": ["ca"],
    "nomatch": [
      "amenity/restaurant|Husky House",
      "shop/convenience|Husky"
    ],
    "tags": {
      "amenity": "fuel",
      "brand": "Husky",
      "brand:wikidata": "Q702049",
      "brand:wikipedia": "en:Husky Energy",
      "name": "Husky"
    }
  },
  "amenity/fuel|Hy-Vee Gas": {
    "countryCodes": ["us"],
    "nomatch": ["shop/supermarket|Hy-Vee"],
    "tags": {
      "amenity": "fuel",
      "brand": "Hy-Vee Gas",
      "brand:wikidata": "Q1639719",
      "brand:wikipedia": "en:Hy-Vee",
      "name": "Hy-Vee Gas"
    }
  },
  "amenity/fuel|IES": {
    "countryCodes": ["it"],
    "tags": {
      "amenity": "fuel",
      "brand": "IES",
      "brand:wikidata": "Q62287387",
      "name": "IES"
    }
  },
  "amenity/fuel|IP": {
    "tags": {
      "amenity": "fuel",
      "brand": "IP",
      "brand:wikidata": "Q646807",
      "brand:wikipedia": "en:Anonima Petroli Italiana",
      "name": "IP"
    }
  },
  "amenity/fuel|Indian Oil": {
    "tags": {
      "amenity": "fuel",
      "brand": "Indian Oil",
      "brand:wikidata": "Q1289348",
      "brand:wikipedia": "en:Indian Oil Corporation",
      "name": "Indian Oil"
    }
  },
  "amenity/fuel|Indian Oil Petrol Pump": {
    "countryCodes": ["in"],
    "tags": {
      "amenity": "fuel",
      "brand": "Indian Oil Petrol Pump",
      "name": "Indian Oil Petrol Pump"
    }
  },
  "amenity/fuel|Ingo": {
    "countryCodes": ["dk", "se"],
    "tags": {
      "amenity": "fuel",
      "brand": "Ingo",
      "brand:wikidata": "Q17048617",
      "brand:wikipedia": "en:Ingo (brand)",
      "name": "Ingo"
    }
  },
  "amenity/fuel|Intermarché": {
    "matchNames": ["intermarché super"],
    "nomatch": ["shop/supermarket|Intermarché"],
    "tags": {
      "amenity": "fuel",
      "brand": "Intermarché",
      "brand:wikidata": "Q3153200",
      "brand:wikipedia": "fr:Intermarché",
      "name": "Intermarché"
    }
  },
  "amenity/fuel|Ipiranga": {
    "countryCodes": ["br"],
    "matchNames": ["posto ipiranga"],
    "tags": {
      "amenity": "fuel",
      "brand": "Ipiranga",
      "brand:wikidata": "Q2081136",
      "brand:wikipedia": "pt:Ipiranga (empresa)",
      "name": "Ipiranga"
    }
  },
  "amenity/fuel|Irving": {
    "nomatch": ["shop/convenience|Irving"],
    "tags": {
      "amenity": "fuel",
      "brand": "Irving",
      "brand:wikidata": "Q1673286",
      "brand:wikipedia": "en:Irving Oil",
      "name": "Irving"
    }
  },
  "amenity/fuel|JA-SS": {
    "countryCodes": ["jp"],
    "matchNames": ["ja"],
    "tags": {
      "amenity": "fuel",
      "brand": "JA-SS",
      "brand:wikidata": "Q11225213",
      "brand:wikipedia": "ja:JA-SS",
      "name": "JA-SS"
    }
  },
  "amenity/fuel|Jet": {
    "nomatch": ["shop/clothes|Jet"],
    "tags": {
      "amenity": "fuel",
      "brand": "Jet",
      "brand:wikidata": "Q568940",
      "brand:wikipedia": "en:Jet (brand)",
      "name": "Jet"
    }
  },
  "amenity/fuel|Jetti": {
    "countryCodes": ["ph"],
    "tags": {
      "amenity": "fuel",
      "brand": "Jetti",
      "brand:wikidata": "Q62288720",
      "name": "Jetti"
    }
  },
  "amenity/fuel|Kadoil": {
    "tags": {
      "amenity": "fuel",
      "brand": "Kadoil",
      "name": "Kadoil"
    }
  },
  "amenity/fuel|Kangaroo Express": {
    "countryCodes": ["us"],
    "nomatch": [
      "shop/convenience|Kangaroo Express"
    ],
    "tags": {
      "amenity": "fuel",
      "brand": "Kangaroo Express",
      "brand:wikidata": "Q61747408",
      "name": "Kangaroo Express",
      "short_name": "Kangaroo"
    }
  },
  "amenity/fuel|Kastrati": {
    "tags": {
      "amenity": "fuel",
      "brand": "Kastrati",
      "name": "Kastrati"
    }
  },
  "amenity/fuel|Kobil": {
    "countryCodes": [
      "bi",
      "et",
      "ke",
      "rw",
      "tz",
      "ug",
      "zm"
    ],
    "tags": {
      "amenity": "fuel",
      "brand": "Kobil",
      "brand:wikidata": "Q22906119",
      "brand:wikipedia": "en:KenolKobil",
      "name": "Kobil"
    }
  },
  "amenity/fuel|Kroger": {
    "matchNames": ["kroger fuel", "kroger gas"],
    "nomatch": ["shop/supermarket|Kroger"],
    "tags": {
      "amenity": "fuel",
      "brand": "Kroger",
      "brand:wikidata": "Q153417",
      "brand:wikipedia": "en:Kroger",
      "name": "Kroger"
    }
  },
  "amenity/fuel|Kum & Go": {
    "countryCodes": ["us"],
    "nomatch": ["shop/convenience|Kum & Go"],
    "tags": {
      "amenity": "fuel",
      "brand": "Kum & Go",
      "brand:wikidata": "Q6443340",
      "brand:wikipedia": "en:Kum & Go",
      "name": "Kum & Go"
    }
  },
  "amenity/fuel|Kwik Fill": {
    "countryCodes": ["us"],
    "tags": {
      "amenity": "fuel",
      "brand": "Kwik Fill",
      "name": "Kwik Fill"
    }
  },
  "amenity/fuel|Kwik Trip": {
    "countryCodes": ["us"],
    "nomatch": ["shop/convenience|Kwik Trip"],
    "tags": {
      "amenity": "fuel",
      "brand": "Kwik Trip",
      "brand:wikidata": "Q6450420",
      "brand:wikipedia": "en:Kwik Trip",
      "name": "Kwik Trip"
    }
  },
  "amenity/fuel|Liberty": {
    "countryCodes": ["au", "us"],
    "nomatch": ["amenity/bank|Liberty Bank"],
    "tags": {
      "amenity": "fuel",
      "brand": "Liberty",
      "name": "Liberty"
    }
  },
  "amenity/fuel|Lotos": {
    "countryCodes": ["pl"],
    "nomatch": ["amenity/fuel|Lotos Optima"],
    "tags": {
      "amenity": "fuel",
      "brand": "Lotos",
      "brand:wikidata": "Q1256909",
      "brand:wikipedia": "pl:Grupa Lotos",
      "name": "Lotos"
    }
  },
  "amenity/fuel|Lotos Optima": {
    "countryCodes": ["pl"],
    "nomatch": ["amenity/fuel|Lotos"],
    "tags": {
      "amenity": "fuel",
      "brand": "Lotos Optima",
      "brand:wikidata": "Q1256909",
      "brand:wikipedia": "pl:Grupa Lotos",
      "name": "Lotos Optima"
    }
  },
  "amenity/fuel|Love's": {
    "countryCodes": ["us"],
    "tags": {
      "amenity": "fuel",
      "brand": "Love's",
      "brand:wikidata": "Q1872496",
      "brand:wikipedia": "en:Love's Travel Stops & Country Stores",
      "name": "Love's"
    }
  },
  "amenity/fuel|Lukoil": {
    "tags": {
      "amenity": "fuel",
      "brand": "Lukoil",
      "brand:wikidata": "Q329347",
      "brand:wikipedia": "en:Lukoil",
      "name": "Lukoil"
    }
  },
  "amenity/fuel|MEROIL": {
    "countryCodes": ["es"],
    "tags": {
      "amenity": "fuel",
      "brand": "MEROIL",
      "brand:wikidata": "Q62292559",
      "name": "MEROIL"
    }
  },
  "amenity/fuel|MOL": {
    "tags": {
      "amenity": "fuel",
      "brand": "MOL",
      "brand:wikidata": "Q549181",
      "brand:wikipedia": "en:MOL (company)",
      "name": "MOL"
    }
  },
  "amenity/fuel|MRS": {
    "countryCodes": ["ng"],
    "tags": {
      "amenity": "fuel",
      "brand": "MRS",
      "brand:wikidata": "Q56274919",
      "brand:wikipedia": "en:MRS Oil Nigeria Plc",
      "name": "MRS"
    }
  },
  "amenity/fuel|Mac's": {
    "countryCodes": ["ca"],
    "nomatch": ["shop/convenience|Mac's"],
    "tags": {
      "amenity": "fuel",
      "brand": "Mac's",
      "brand:wikidata": "Q4043527",
      "brand:wikipedia": "en:Mac's Convenience Stores",
      "name": "Mac's"
    }
  },
  "amenity/fuel|MacEwen": {
    "countryCodes": ["ca"],
    "tags": {
      "amenity": "fuel",
      "brand": "MacEwen",
      "brand:wikidata": "Q61740335",
      "name": "MacEwen"
    }
  },
  "amenity/fuel|Marathon": {
    "matchNames": ["Marathon Gas"],
    "nomatch": ["shop/convenience|Marathon"],
    "tags": {
      "amenity": "fuel",
      "brand": "Marathon",
      "brand:wikidata": "Q458363",
      "brand:wikipedia": "en:Marathon Petroleum",
      "name": "Marathon"
    }
  },
  "amenity/fuel|Maverik": {
    "countryCodes": ["us"],
    "nomatch": ["shop/convenience|Maverik"],
    "tags": {
      "amenity": "fuel",
      "brand": "Maverik",
      "brand:wikidata": "Q64149010",
      "brand:wikipedia": "en:Maverik, Inc.",
      "name": "Maverik"
    }
  },
  "amenity/fuel|Maxol": {
    "countryCodes": ["gb", "ie"],
    "tags": {
      "amenity": "fuel",
      "brand": "Maxol",
      "brand:wikidata": "Q3302837",
      "brand:wikipedia": "en:Maxol",
      "name": "Maxol"
    }
  },
  "amenity/fuel|Meijer": {
    "countryCodes": ["us"],
    "nomatch": ["shop/supermarket|Meijer"],
    "tags": {
      "amenity": "fuel",
      "brand": "Meijer",
      "brand:wikidata": "Q1917753",
      "brand:wikipedia": "en:Meijer",
      "name": "Meijer"
    }
  },
  "amenity/fuel|Metano": {
    "countryCodes": ["it"],
    "tags": {
      "amenity": "fuel",
      "brand": "Metano",
      "brand:wikidata": "Q62294765",
      "name": "Metano"
    }
  },
  "amenity/fuel|Migrol": {
    "countryCodes": ["ch"],
    "tags": {
      "amenity": "fuel",
      "brand": "Migrol",
      "brand:wikidata": "Q1747771",
      "brand:wikipedia": "de:Migrol",
      "name": "Migrol"
    }
  },
  "amenity/fuel|Mobil": {
    "matchNames": ["mobile"],
    "nomatch": ["shop/convenience|Mobil Mart"],
    "tags": {
      "amenity": "fuel",
      "brand": "Mobil",
      "brand:wikidata": "Q3088656",
      "brand:wikipedia": "en:Mobil",
      "name": "Mobil"
    }
  },
  "amenity/fuel|Mohawk": {
    "countryCodes": ["ca"],
    "matchNames": ["Mohawk oil"],
    "tags": {
      "amenity": "fuel",
      "brand": "Mohawk",
      "brand:wikidata": "Q6893796",
      "brand:wikipedia": "en:Mohawk Oil",
      "name": "Mohawk"
    }
  },
  "amenity/fuel|Moil": {
    "countryCodes": ["tr"],
    "tags": {
      "amenity": "fuel",
      "brand": "Moil",
      "brand:wikidata": "Q62296914",
      "name": "Moil"
    }
  },
  "amenity/fuel|Morrisons": {
    "countryCodes": ["gb"],
    "nomatch": ["shop/supermarket|Morrisons"],
    "tags": {
      "amenity": "fuel",
      "brand": "Morrisons",
      "brand:wikidata": "Q922344",
      "brand:wikipedia": "en:Morrisons",
      "name": "Morrisons"
    }
  },
  "amenity/fuel|Moya": {
    "countryCodes": ["pl"],
    "tags": {
      "amenity": "fuel",
      "brand": "Moya",
      "brand:wikidata": "Q62297700",
      "name": "Moya"
    }
  },
  "amenity/fuel|Murco": {
    "countryCodes": ["gb"],
    "matchNames": ["Murco Petroleum"],
    "tags": {
      "amenity": "fuel",
      "brand": "Murco",
      "brand:wikidata": "Q16998281",
      "brand:wikipedia": "en:Murco Petroleum",
      "name": "Murco"
    }
  },
  "amenity/fuel|Murphy USA": {
    "countryCodes": ["us"],
    "tags": {
      "amenity": "fuel",
      "brand": "Murphy USA",
      "brand:wikidata": "Q19604459",
      "brand:wikipedia": "en:Murphy USA",
      "name": "Murphy USA"
    }
  },
  "amenity/fuel|N1": {
    "countryCodes": ["is"],
    "tags": {
      "amenity": "fuel",
      "brand": "N1",
      "name": "N1"
    }
  },
  "amenity/fuel|NP": {
    "countryCodes": ["tt"],
    "tags": {
      "amenity": "fuel",
      "brand": "NP",
      "brand:wikidata": "Q7842382",
      "brand:wikipedia": "en:Trinidad & Tobago National Petroleum Marketing Company Limited",
      "name": "NP"
    }
  },
  "amenity/fuel|Neste": {
    "tags": {
      "amenity": "fuel",
      "brand": "Neste",
      "brand:wikidata": "Q616376",
      "brand:wikipedia": "en:Neste",
      "name": "Neste"
    }
  },
  "amenity/fuel|OIL!": {
    "tags": {
      "amenity": "fuel",
      "brand": "OIL!",
      "brand:wikidata": "Q2007561",
      "brand:wikipedia": "de:OIL! Tankstellen",
      "name": "OIL!"
    }
  },
  "amenity/fuel|OK": {
    "countryCodes": ["dk"],
    "tags": {
      "amenity": "fuel",
      "brand": "OK",
      "brand:wikidata": "Q12329785",
      "brand:wikipedia": "da:OK a.m.b.a.",
      "name": "OK"
    }
  },
  "amenity/fuel|OKQ8": {
    "countryCodes": ["se"],
    "tags": {
      "amenity": "fuel",
      "brand": "OKQ8",
      "brand:wikidata": "Q1634762",
      "brand:wikipedia": "en:Kuwait Petroleum Corporation",
      "name": "OKQ8"
    }
  },
  "amenity/fuel|OMV": {
    "tags": {
      "amenity": "fuel",
      "brand": "OMV",
      "brand:wikidata": "Q168238",
      "brand:wikipedia": "en:OMV",
      "name": "OMV"
    }
  },
  "amenity/fuel|Octa+": {
    "tags": {
      "amenity": "fuel",
      "brand": "Octa+",
      "name": "Octa+"
    }
  },
  "amenity/fuel|Oilibya": {
    "matchNames": [
      "oilibia",
      "oilibiya",
      "oillibia",
      "oilliby",
      "oillibya",
      "oillybia",
      "oilybia",
      "olibya",
      "olybia"
    ],
    "tags": {
      "amenity": "fuel",
      "brand": "Oilibya",
      "brand:wikidata": "Q7081491",
      "brand:wikipedia": "en:Oilibya",
      "name": "Oilibya",
      "name:ar": "أويليبيا"
    }
  },
  "amenity/fuel|Olerex": {
    "countryCodes": ["ee"],
    "tags": {
      "amenity": "fuel",
      "brand": "Olerex",
      "brand:wikidata": "Q16931205",
      "brand:wikipedia": "et:AS Olerex",
      "name": "Olerex"
    }
  },
  "amenity/fuel|Opet": {
    "countryCodes": ["tr"],
    "tags": {
      "amenity": "fuel",
      "brand": "Opet",
      "brand:wikidata": "Q7072824",
      "brand:wikipedia": "en:Opet",
      "name": "Opet"
    }
  },
  "amenity/fuel|Orlen": {
    "nomatch": ["shop/convenience|Orlen"],
    "tags": {
      "amenity": "fuel",
      "brand": "Orlen",
      "brand:wikidata": "Q971649",
      "brand:wikipedia": "en:PKN Orlen",
      "name": "Orlen"
    }
  },
  "amenity/fuel|Oxxo": {
    "nomatch": ["shop/convenience|Oxxo"],
    "tags": {
      "amenity": "fuel",
      "brand": "Oxxo",
      "brand:wikidata": "Q1342538",
      "brand:wikipedia": "es:Oxxo",
      "name": "Oxxo"
    }
  },
  "amenity/fuel|PSO": {
    "countryCodes": ["pk"],
    "matchNames": ["pso petrol pump"],
    "tags": {
      "amenity": "fuel",
      "brand": "PSO",
      "brand:wikidata": "Q2741455",
      "brand:wikipedia": "en:Pakistan State Oil",
      "name": "PSO"
    }
  },
  "amenity/fuel|PT": {
    "countryCodes": ["th"],
    "tags": {
      "amenity": "fuel",
      "brand": "PT",
      "brand:wikidata": "Q62298612",
      "name": "PT"
    }
  },
  "amenity/fuel|PTT": {
    "nomatch": ["amenity/post_office|PTT"],
    "tags": {
      "amenity": "fuel",
      "brand": "PTT",
      "brand:wikidata": "Q1810389",
      "brand:wikipedia": "en:PTT Public Company Limited",
      "name": "PTT"
    }
  },
  "amenity/fuel|PV Oil": {
    "tags": {
      "amenity": "fuel",
      "brand": "PV Oil",
      "brand:wikidata": "Q2089536",
      "brand:wikipedia": "en:Petrovietnam",
      "name": "PV Oil"
    }
  },
  "amenity/fuel|Pacific Pride": {
    "countryCodes": ["us"],
    "tags": {
      "amenity": "fuel",
      "brand": "Pacific Pride",
      "brand:wikidata": "Q7122637",
      "brand:wikipedia": "en:Pacific Pride",
      "name": "Pacific Pride"
    }
  },
  "amenity/fuel|Pecsa": {
    "countryCodes": ["pe"],
    "tags": {
      "amenity": "fuel",
      "brand": "Pecsa",
      "brand:wikidata": "Q62299262",
      "name": "Pecsa"
    }
  },
  "amenity/fuel|Pemex": {
    "countryCodes": ["mx"],
    "tags": {
      "amenity": "fuel",
      "brand": "Pemex",
      "brand:wikidata": "Q871308",
      "brand:wikipedia": "en:Pemex",
      "name": "Pemex"
    }
  },
  "amenity/fuel|Pertamina": {
    "countryCodes": ["id"],
    "tags": {
      "amenity": "fuel",
      "brand": "Pertamina",
      "brand:wikidata": "Q1641044",
      "brand:wikipedia": "en:Pertamina",
      "name": "Pertamina"
    }
  },
  "amenity/fuel|Petro": {
    "countryCodes": ["ca", "us"],
    "matchNames": ["petro stopping center"],
    "tags": {
      "alt_name": "Petro Stopping Centers",
      "amenity": "fuel",
      "brand": "Petro",
      "brand:wikidata": "Q64051305",
      "name": "Petro"
    }
  },
  "amenity/fuel|Petro-Canada": {
    "countryCodes": ["ca"],
    "nomatch": ["shop/convenience|Petro-Canada"],
    "tags": {
      "amenity": "fuel",
      "brand": "Petro-Canada",
      "brand:wikidata": "Q1208279",
      "brand:wikipedia": "en:Petro-Canada",
      "name": "Petro-Canada"
    }
  },
  "amenity/fuel|Petro-T": {
    "countryCodes": ["ca"],
    "tags": {
      "amenity": "fuel",
      "brand": "Petro-T",
      "brand:wikidata": "Q61743540",
      "name": "Petro-T"
    }
  },
  "amenity/fuel|PetroPerú": {
    "countryCodes": ["pe"],
    "tags": {
      "amenity": "fuel",
      "brand": "PetroPerú",
      "brand:wikidata": "Q2506390",
      "brand:wikipedia": "es:Petroperú",
      "name": "PetroPerú"
    }
  },
  "amenity/fuel|Petrochina": {
    "countryCodes": ["cn"],
    "tags": {
      "amenity": "fuel",
      "brand": "Petrochina",
      "brand:wikidata": "Q503182",
      "brand:wikipedia": "en:PetroChina",
      "name": "Petrochina"
    }
  },
  "amenity/fuel|Petroecuador": {
    "countryCodes": ["ec"],
    "tags": {
      "amenity": "fuel",
      "brand": "Petroecuador",
      "brand:wikidata": "Q1812822",
      "brand:wikipedia": "en:Petroecuador",
      "name": "Petroecuador"
    }
  },
  "amenity/fuel|Petrol Ofisi": {
    "tags": {
      "amenity": "fuel",
      "brand": "Petrol Ofisi",
      "brand:wikidata": "Q1278087",
      "brand:wikipedia": "en:Petrol Ofisi",
      "name": "Petrol Ofisi"
    }
  },
  "amenity/fuel|Petrolimex": {
    "tags": {
      "amenity": "fuel",
      "brand": "Petrolimex",
      "brand:wikidata": "Q10831598",
      "brand:wikipedia": "en:Petrolimex",
      "name": "Petrolimex"
    }
  },
  "amenity/fuel|Petrolina": {
    "countryCodes": ["cy"],
    "tags": {
      "amenity": "fuel",
      "brand": "Petrolina",
      "brand:wikidata": "Q17013948",
      "brand:wikipedia": "en:Petrolina (company)",
      "name": "Petrolina"
    }
  },
  "amenity/fuel|Petrom": {
    "tags": {
      "amenity": "fuel",
      "brand": "Petrom",
      "brand:wikidata": "Q1755034",
      "brand:wikipedia": "en:Petrom",
      "name": "Petrom"
    }
  },
  "amenity/fuel|Petron": {
    "countryCodes": ["ph"],
    "tags": {
      "amenity": "fuel",
      "brand": "Petron",
      "brand:wikidata": "Q7179011",
      "brand:wikipedia": "en:Petron Corporation",
      "name": "Petron"
    }
  },
  "amenity/fuel|Petronas": {
    "tags": {
      "amenity": "fuel",
      "brand": "Petronas",
      "brand:wikidata": "Q221692",
      "brand:wikipedia": "en:Petronas",
      "name": "Petronas"
    }
  },
  "amenity/fuel|Petronor": {
    "countryCodes": ["es"],
    "tags": {
      "amenity": "fuel",
      "brand": "Petronor",
      "brand:wikidata": "Q1726547",
      "brand:wikipedia": "es:Petronor",
      "name": "Petronor"
    }
  },
  "amenity/fuel|Phillips 66": {
    "countryCodes": ["us"],
    "tags": {
      "amenity": "fuel",
      "brand": "Phillips 66",
      "brand:wikidata": "Q1656230",
      "brand:wikipedia": "en:Phillips 66",
      "name": "Phillips 66"
    }
  },
  "amenity/fuel|Phoenix": {
    "countryCodes": ["ph"],
    "tags": {
      "amenity": "fuel",
      "brand": "Phoenix",
      "brand:wikidata": "Q7186949",
      "brand:wikipedia": "en:Phoenix Petroleum",
      "name": "Phoenix"
    }
  },
  "amenity/fuel|Pilot": {
    "countryCodes": ["ca", "us"],
    "matchNames": ["pilot travel centers"],
    "tags": {
      "amenity": "fuel",
      "brand": "Pilot",
      "brand:wikidata": "Q64128179",
      "name": "Pilot"
    }
  },
  "amenity/fuel|Pioneer": {
    "countryCodes": ["ca"],
    "tags": {
      "amenity": "fuel",
      "brand": "Pioneer",
      "brand:wikidata": "Q7196684",
      "brand:wikipedia": "en:Pioneer Energy",
      "name": "Pioneer"
    }
  },
  "amenity/fuel|Preem": {
    "countryCodes": ["pl", "se"],
    "tags": {
      "amenity": "fuel",
      "brand": "Preem",
      "brand:wikidata": "Q598835",
      "brand:wikipedia": "en:Preem",
      "name": "Preem"
    }
  },
  "amenity/fuel|Primax~(Ecuador)": {
    "countryCodes": ["ec"],
    "tags": {
      "amenity": "fuel",
      "brand": "Primax",
      "brand:wikidata": "Q62332857",
      "name": "Primax"
    }
  },
  "amenity/fuel|Primax~(Peru)": {
    "countryCodes": ["pe"],
    "tags": {
      "amenity": "fuel",
      "brand": "Primax",
      "brand:wikidata": "Q62332638",
      "name": "Primax"
    }
  },
  "amenity/fuel|Prio": {
    "countryCodes": ["pt"],
    "tags": {
      "amenity": "fuel",
      "brand": "Prio",
      "brand:wikidata": "Q62530421",
      "name": "Prio"
    }
  },
  "amenity/fuel|Puma": {
    "nomatch": ["shop/clothes|Puma"],
    "tags": {
      "amenity": "fuel",
      "brand": "Puma",
      "brand:wikidata": "Q7259769",
      "brand:wikipedia": "en:Puma Energy",
      "name": "Puma"
    }
  },
  "amenity/fuel|Q1": {
    "countryCodes": ["de"],
    "tags": {
      "amenity": "fuel",
      "brand": "Q1",
      "brand:wikidata": "Q62086498",
      "name": "Q1"
    }
  },
  "amenity/fuel|Q8": {
    "countryCodes": [
      "be",
      "dk",
      "es",
      "it",
      "lu",
      "nl",
      "pt"
    ],
    "tags": {
      "amenity": "fuel",
      "brand": "Q8",
      "brand:wikidata": "Q1634762",
      "brand:wikipedia": "en:Kuwait Petroleum Corporation",
      "name": "Q8"
    }
  },
  "amenity/fuel|Q8 Easy": {
    "countryCodes": ["be", "it"],
    "tags": {
      "amenity": "fuel",
      "brand": "Q8 Easy",
      "brand:wikidata": "Q1806948",
      "brand:wikipedia": "nl:Q8 Easy",
      "name": "Q8 Easy"
    }
  },
  "amenity/fuel|Qstar": {
    "countryCodes": ["se"],
    "tags": {
      "amenity": "fuel",
      "brand": "Qstar",
      "brand:wikidata": "Q10647961",
      "brand:wikipedia": "sv:Qstar",
      "name": "Qstar"
    }
  },
  "amenity/fuel|QuikTrip": {
    "matchNames": ["qt"],
    "nomatch": ["shop/convenience|QuikTrip"],
    "tags": {
      "amenity": "fuel",
      "brand": "QuikTrip",
      "brand:wikidata": "Q7271953",
      "brand:wikipedia": "en:QuikTrip",
      "name": "QuikTrip"
    }
  },
  "amenity/fuel|RaceTrac": {
    "nomatch": ["shop/convenience|RaceTrac"],
    "tags": {
      "amenity": "fuel",
      "brand": "RaceTrac",
      "brand:wikidata": "Q735942",
      "brand:wikipedia": "en:RaceTrac",
      "name": "RaceTrac"
    }
  },
  "amenity/fuel|Raiffeisen": {
    "countryCodes": ["de"],
    "nomatch": [
      "amenity/bank|Raiffeisen Polbank",
      "amenity/bank|Raiffeisenbank~(Albania)",
      "amenity/bank|Raiffeisenbank~(Bulgaria)",
      "amenity/bank|Raiffeisenbank~(Czech Republic)",
      "amenity/bank|Raiffeisenbank~(Romania)",
      "amenity/bank|Raiffeisenbank~(Serbia)",
      "amenity/bank|Райффайзен",
      "amenity/bank|Райффайзен Банк Аваль"
    ],
    "tags": {
      "amenity": "fuel",
      "brand": "Raiffeisen",
      "name": "Raiffeisen"
    }
  },
  "amenity/fuel|Repsol": {
    "tags": {
      "amenity": "fuel",
      "brand": "Repsol",
      "brand:wikidata": "Q174747",
      "brand:wikipedia": "es:Repsol",
      "name": "Repsol"
    }
  },
  "amenity/fuel|Revoil": {
    "countryCodes": ["gr"],
    "tags": {
      "amenity": "fuel",
      "brand": "Revoil",
      "brand:wikidata": "Q62530755",
      "name": "Revoil"
    }
  },
  "amenity/fuel|Rompetrol": {
    "tags": {
      "amenity": "fuel",
      "brand": "Rompetrol",
      "brand:wikidata": "Q1788862",
      "brand:wikipedia": "en:Rompetrol",
      "name": "Rompetrol"
    }
  },
  "amenity/fuel|Royal Farms": {
    "countryCodes": ["us"],
    "nomatch": ["shop/convenience|Royal Farms"],
    "tags": {
      "amenity": "fuel",
      "brand": "Royal Farms",
      "brand:wikidata": "Q7374169",
      "brand:wikipedia": "en:Royal Farms",
      "name": "Royal Farms"
    }
  },
  "amenity/fuel|Rubis": {
    "tags": {
      "amenity": "fuel",
      "brand": "Rubis",
      "brand:wikidata": "Q3446514",
      "brand:wikipedia": "en:Rubis (company)",
      "name": "Rubis"
    }
  },
  "amenity/fuel|SK주유소": {
    "countryCodes": ["kr"],
    "tags": {
      "amenity": "fuel",
      "brand": "SK주유소",
      "brand:ko": "SK주유소",
      "name": "SK주유소",
      "name:ko": "SK주유소"
    }
  },
  "amenity/fuel|SP": {
    "tags": {
      "amenity": "fuel",
      "brand": "SP",
      "name": "SP"
    }
  },
  "amenity/fuel|Safeway": {
    "nomatch": [
      "amenity/pharmacy|Safeway",
      "shop/supermarket|Safeway"
    ],
    "tags": {
      "amenity": "fuel",
      "brand": "Safeway",
      "brand:wikidata": "Q1508234",
      "brand:wikipedia": "en:Safeway Inc.",
      "name": "Safeway"
    }
  },
  "amenity/fuel|Sainsbury's": {
    "countryCodes": ["gb"],
    "nomatch": ["shop/supermarket|Sainsbury's"],
    "tags": {
      "amenity": "fuel",
      "brand": "Sainsbury's",
      "brand:wikidata": "Q152096",
      "brand:wikipedia": "en:Sainsbury's",
      "name": "Sainsbury's"
    }
  },
  "amenity/fuel|Sam's Club": {
    "matchNames": [
      "sams club fuel center",
      "sams club gas"
    ],
    "nomatch": ["shop/wholesale|Sam's Club"],
    "tags": {
      "amenity": "fuel",
      "brand": "Sam's Club",
      "brand:wikidata": "Q1972120",
      "brand:wikipedia": "en:Sam's Club",
      "name": "Sam's Club"
    }
  },
  "amenity/fuel|Sasol": {
    "countryCodes": ["za"],
    "tags": {
      "amenity": "fuel",
      "brand": "Sasol",
      "brand:wikidata": "Q905998",
      "brand:wikipedia": "en:Sasol",
      "name": "Sasol"
    }
  },
  "amenity/fuel|Sea Oil": {
    "countryCodes": ["ph"],
    "tags": {
      "amenity": "fuel",
      "brand": "Sea Oil",
      "brand:wikidata": "Q7389549",
      "brand:wikipedia": "en:Seaoil Philippines",
      "name": "Sea Oil"
    }
  },
  "amenity/fuel|Sheetz": {
    "nomatch": ["shop/convenience|Sheetz"],
    "tags": {
      "amenity": "fuel",
      "brand": "Sheetz",
      "brand:wikidata": "Q7492551",
      "brand:wikipedia": "en:Sheetz",
      "name": "Sheetz"
    }
  },
  "amenity/fuel|Shell": {
    "matchNames": [
      "posto shell",
      "shell gas station",
      "shell petrol station",
      "shell station",
      "station shell"
    ],
    "nomatch": [
      "amenity/fuel|Shell Express",
      "shop/convenience|Shell Select"
    ],
    "tags": {
      "amenity": "fuel",
      "brand": "Shell",
      "brand:wikidata": "Q154950",
      "brand:wikipedia": "en:Royal Dutch Shell",
      "name": "Shell"
    }
  },
  "amenity/fuel|Shell Express": {
    "nomatch": [
      "amenity/fuel|Shell",
      "shop/convenience|Shell Select"
    ],
    "tags": {
      "amenity": "fuel",
      "brand": "Shell Express",
      "brand:wikidata": "Q2289188",
      "brand:wikipedia": "nl:Shell Express",
      "name": "Shell Express"
    }
  },
  "amenity/fuel|Sinclair": {
    "countryCodes": ["us"],
    "tags": {
      "amenity": "fuel",
      "brand": "Sinclair",
      "brand:wikidata": "Q1290900",
      "brand:wikipedia": "en:Sinclair Oil Corporation",
      "name": "Sinclair"
    }
  },
  "amenity/fuel|Slovnaft": {
    "countryCodes": ["cz", "pl", "sk"],
    "tags": {
      "amenity": "fuel",
      "brand": "Slovnaft",
      "brand:wikidata": "Q1587563",
      "brand:wikipedia": "en:Slovnaft",
      "name": "Slovnaft"
    }
  },
  "amenity/fuel|Socar": {
    "tags": {
      "amenity": "fuel",
      "brand": "Socar",
      "brand:wikidata": "Q1622293",
      "brand:wikipedia": "en:SOCAR",
      "name": "Socar"
    }
  },
  "amenity/fuel|Sokimex": {
    "countryCodes": ["kh"],
    "tags": {
      "amenity": "fuel",
      "brand": "Sokimex",
      "brand:wikidata": "Q1149575",
      "brand:wikipedia": "en:Sokimex",
      "name": "Sokimex"
    }
  },
  "amenity/fuel|Sonic": {
    "countryCodes": ["ca"],
    "nomatch": ["amenity/fast_food|Sonic"],
    "tags": {
      "amenity": "fuel",
      "brand": "Sonic",
      "name": "Sonic"
    }
  },
  "amenity/fuel|Speedway": {
    "nomatch": ["shop/convenience|Speedway"],
    "tags": {
      "amenity": "fuel",
      "brand": "Speedway",
      "brand:wikidata": "Q7575683",
      "brand:wikipedia": "en:Speedway LLC",
      "name": "Speedway"
    }
  },
  "amenity/fuel|Sprint": {
    "countryCodes": ["de"],
    "nomatch": ["shop/mobile_phone|Sprint"],
    "tags": {
      "amenity": "fuel",
      "brand": "Sprint",
      "brand:wikidata": "Q57588452",
      "name": "Sprint"
    }
  },
  "amenity/fuel|St1": {
    "countryCodes": ["fi", "se"],
    "tags": {
      "amenity": "fuel",
      "brand": "St1",
      "brand:wikidata": "Q7592214",
      "brand:wikipedia": "en:St1",
      "name": "St1"
    }
  },
  "amenity/fuel|Star": {
    "countryCodes": ["de"],
    "tags": {
      "amenity": "fuel",
      "brand": "Star",
      "brand:wikidata": "Q2031095",
      "brand:wikipedia": "de:Orlen Deutschland",
      "name": "Star"
    }
  },
  "amenity/fuel|Star Oil": {
    "tags": {
      "amenity": "fuel",
      "brand": "Star Oil",
      "name": "Star Oil"
    }
  },
  "amenity/fuel|Station Service E. Leclerc": {
    "matchNames": ["e. leclerc"],
    "tags": {
      "amenity": "fuel",
      "brand": "E.Leclerc",
      "brand:wikidata": "Q1273376",
      "brand:wikipedia": "fr:E.Leclerc",
      "name": "Station Service E. Leclerc"
    }
  },
  "amenity/fuel|Statoil": {
    "countryCodes": [
      "dk",
      "ee",
      "ie",
      "pl",
      "ru",
      "se"
    ],
    "tags": {
      "amenity": "fuel",
      "brand": "Statoil",
      "brand:wikidata": "Q1776022",
      "brand:wikipedia": "en:Equinor",
      "name": "Statoil"
    }
  },
  "amenity/fuel|Stewart's": {
    "countryCodes": ["us"],
    "nomatch": ["shop/convenience|Stewart's"],
    "tags": {
      "amenity": "fuel",
      "brand": "Stewart's",
      "brand:wikidata": "Q7615690",
      "brand:wikipedia": "en:Stewart's Shops",
      "name": "Stewart's"
    }
  },
  "amenity/fuel|Sunoco": {
    "nomatch": ["shop/convenience|Sunoco"],
    "tags": {
      "amenity": "fuel",
      "brand": "Sunoco",
      "brand:wikidata": "Q1423218",
      "brand:wikipedia": "en:Sunoco",
      "name": "Sunoco"
    }
  },
  "amenity/fuel|Super U": {
    "countryCodes": ["fr"],
    "nomatch": [
      "shop/convenience|Utile",
      "shop/supermarket|Hyper U",
      "shop/supermarket|Super U",
      "shop/supermarket|U Express"
    ],
    "tags": {
      "amenity": "fuel",
      "brand": "Super U",
      "brand:wikidata": "Q2529029",
      "brand:wikipedia": "en:Système U",
      "name": "Super U"
    }
  },
  "amenity/fuel|Susco": {
    "countryCodes": ["th"],
    "tags": {
      "amenity": "fuel",
      "brand": "Susco",
      "name": "Susco"
    }
  },
  "amenity/fuel|TA": {
    "countryCodes": ["us"],
    "tags": {
      "amenity": "fuel",
      "brand": "TA",
      "brand:wikidata": "Q7835892",
      "brand:wikipedia": "en:TravelCenters of America",
      "name": "TA"
    }
  },
  "amenity/fuel|Tamoil": {
    "countryCodes": [
      "ch",
      "de",
      "es",
      "fr",
      "it",
      "nl"
    ],
    "tags": {
      "amenity": "fuel",
      "brand": "Tamoil",
      "brand:wikidata": "Q706793",
      "brand:wikipedia": "en:Tamoil",
      "name": "Tamoil"
    }
  },
  "amenity/fuel|Tango": {
    "countryCodes": ["nl"],
    "tags": {
      "amenity": "fuel",
      "brand": "Tango",
      "brand:wikidata": "Q2423920",
      "brand:wikipedia": "nl:Tango CV",
      "name": "Tango"
    }
  },
  "amenity/fuel|Tanka": {
    "countryCodes": ["se"],
    "tags": {
      "amenity": "fuel",
      "brand": "Tanka",
      "brand:wikidata": "Q10690640",
      "brand:wikipedia": "sv:Tanka (bensinstationskedja)",
      "name": "Tanka"
    }
  },
  "amenity/fuel|Teboil": {
    "countryCodes": ["fi"],
    "tags": {
      "amenity": "fuel",
      "brand": "Teboil",
      "brand:wikidata": "Q7692079",
      "brand:wikipedia": "en:Teboil",
      "name": "Teboil"
    }
  },
  "amenity/fuel|Tela": {
    "countryCodes": ["kh"],
    "tags": {
      "amenity": "fuel",
      "brand": "Tela",
      "brand:wikidata": "Q62534875",
      "name": "Tela"
    }
  },
  "amenity/fuel|Tempo": {
    "countryCodes": ["ca"],
    "tags": {
      "amenity": "fuel",
      "brand": "Tempo",
      "brand:wikidata": "Q62535175",
      "name": "Tempo"
    }
  },
  "amenity/fuel|Terpel": {
    "tags": {
      "amenity": "fuel",
      "brand": "Terpel",
      "brand:wikidata": "Q7703003",
      "brand:wikipedia": "en:Terpel",
      "name": "Terpel"
    }
  },
  "amenity/fuel|Terrible's": {
    "countryCodes": ["us"],
    "tags": {
      "amenity": "fuel",
      "brand": "Terrible's",
      "brand:wikidata": "Q7703648",
      "brand:wikipedia": "en:Terrible Herbst",
      "name": "Terrible's"
    }
  },
  "amenity/fuel|Tesco": {
    "nomatch": ["shop/convenience|Tesco"],
    "tags": {
      "amenity": "fuel",
      "brand": "Tesco",
      "brand:wikidata": "Q17145596",
      "brand:wikipedia": "en:Tesco Corporation",
      "name": "Tesco"
    }
  },
  "amenity/fuel|Tesoro": {
    "countryCodes": ["us"],
    "tags": {
      "amenity": "fuel",
      "brand": "Tesoro",
      "name": "Tesoro"
    }
  },
  "amenity/fuel|Texaco": {
    "nomatch": ["shop/convenience|Texaco"],
    "tags": {
      "amenity": "fuel",
      "brand": "Texaco",
      "brand:wikidata": "Q775060",
      "brand:wikipedia": "en:Texaco",
      "name": "Texaco"
    }
  },
  "amenity/fuel|Thorntons": {
    "countryCodes": ["us"],
    "nomatch": [
      "shop/confectionery|Thorntons",
      "shop/convenience|Thorntons"
    ],
    "tags": {
      "amenity": "fuel",
      "brand": "Thorntons",
      "brand:wikidata": "Q7796584",
      "brand:wikipedia": "en:Thorntons LLC",
      "name": "Thorntons"
    }
  },
  "amenity/fuel|Tinq": {
    "countryCodes": ["nl"],
    "tags": {
      "amenity": "fuel",
      "brand": "Tinq",
      "brand:wikidata": "Q2132028",
      "brand:wikipedia": "nl:Tinq",
      "name": "Tinq"
    }
  },
  "amenity/fuel|Topaz": {
    "countryCodes": ["ie"],
    "tags": {
      "amenity": "fuel",
      "brand": "Topaz",
      "brand:wikidata": "Q7824764",
      "brand:wikipedia": "en:Topaz Energy",
      "name": "Topaz"
    }
  },
  "amenity/fuel|Total": {
    "matchNames": ["station total"],
    "nomatch": ["shop/convenience|Total"],
    "tags": {
      "amenity": "fuel",
      "brand": "Total",
      "brand:wikidata": "Q154037",
      "brand:wikipedia": "fr:Total (entreprise)",
      "name": "Total"
    }
  },
  "amenity/fuel|Total Access": {
    "countryCodes": ["fr"],
    "tags": {
      "amenity": "fuel",
      "brand": "Total Access",
      "brand:wikidata": "Q154037",
      "brand:wikipedia": "fr:Total (entreprise)",
      "name": "Total Access"
    }
  },
  "amenity/fuel|TotalErg": {
    "countryCodes": ["it"],
    "tags": {
      "amenity": "fuel",
      "brand": "TotalErg",
      "brand:wikidata": "Q3995933",
      "brand:wikipedia": "it:TotalErg",
      "name": "TotalErg"
    }
  },
  "amenity/fuel|Turkey Hill": {
    "countryCodes": ["us"],
    "nomatch": ["shop/convenience|Turkey Hill"],
    "tags": {
      "amenity": "fuel",
      "brand": "Turkey Hill",
      "brand:wikidata": "Q42376970",
      "brand:wikipedia": "en:Turkey Hill Minit Markets",
      "name": "Turkey Hill"
    }
  },
  "amenity/fuel|Turmöl": {
    "countryCodes": ["at"],
    "tags": {
      "amenity": "fuel",
      "brand": "Turmöl",
      "brand:wikidata": "Q1473279",
      "brand:wikipedia": "de:Turmöl",
      "name": "Turmöl"
    }
  },
  "amenity/fuel|UDF Fuel": {
    "countryCodes": ["us"],
    "matchNames": [
      "udf fuels",
      "united dairy farmers"
    ],
    "nomatch": [
      "shop/convenience|United Dairy Farmers"
    ],
    "tags": {
      "amenity": "fuel",
      "brand": "United Dairy Farmers",
      "brand:wikidata": "Q7887677",
      "brand:wikipedia": "en:United Dairy Farmers",
      "name": "UDF Fuel",
      "short_name": "UDF"
    }
  },
  "amenity/fuel|USA Gasoline": {
    "countryCodes": ["us"],
    "tags": {
      "amenity": "fuel",
      "brand": "USA Gasoline",
      "brand:wikidata": "Q17126373",
      "brand:wikipedia": "en:USA Gasoline",
      "name": "USA Gasoline"
    }
  },
  "amenity/fuel|Ultramar": {
    "nomatch": ["shop/convenience|Ultramar"],
    "tags": {
      "amenity": "fuel",
      "brand": "Ultramar",
      "brand:wikidata": "Q3548078",
      "brand:wikipedia": "en:Ultramar",
      "name": "Ultramar"
    }
  },
  "amenity/fuel|United": {
    "matchNames": ["united petroleum"],
    "nomatch": ["amenity/bank|United Bank"],
    "tags": {
      "amenity": "fuel",
      "brand": "United",
      "brand:wikidata": "Q28224393",
      "brand:wikipedia": "en:United Petroleum",
      "name": "United"
    }
  },
  "amenity/fuel|Uno": {
    "countryCodes": [
      "bz",
      "cr",
      "gt",
      "hn",
      "ni",
      "sv"
    ],
    "tags": {
      "amenity": "fuel",
      "brand": "Uno",
      "brand:wikidata": "Q62535574",
      "name": "Uno"
    }
  },
  "amenity/fuel|Uno-X": {
    "countryCodes": ["dk"],
    "tags": {
      "amenity": "fuel",
      "brand": "Uno-X",
      "brand:wikidata": "Q3362746",
      "brand:wikipedia": "en:Uno-X",
      "name": "Uno-X"
    }
  },
  "amenity/fuel|Valero": {
    "nomatch": ["shop/convenience|Valero"],
    "tags": {
      "amenity": "fuel",
      "brand": "Valero",
      "brand:wikidata": "Q1283291",
      "brand:wikipedia": "en:Valero Energy",
      "name": "Valero"
    }
  },
  "amenity/fuel|Viada": {
    "countryCodes": ["lt", "lv"],
    "tags": {
      "amenity": "fuel",
      "brand": "Viada",
      "brand:wikidata": "Q12663942",
      "brand:wikipedia": "en:Lukoil Baltija",
      "name": "Viada"
    }
  },
  "amenity/fuel|Vito": {
    "countryCodes": ["fr"],
    "tags": {
      "amenity": "fuel",
      "brand": "Vito",
      "brand:wikidata": "Q62536473",
      "name": "Vito"
    }
  },
  "amenity/fuel|WOG": {
    "countryCodes": ["ua"],
    "tags": {
      "amenity": "fuel",
      "brand": "WOG",
      "brand:wikidata": "Q12072939",
      "brand:wikipedia": "en:WOG (gas stations)",
      "name": "WOG"
    }
  },
  "amenity/fuel|Walmart": {
    "nomatch": [
      "shop/department_store|Walmart",
      "shop/supermarket|Walmart Neighborhood Market",
      "shop/supermarket|Walmart Supercenter"
    ],
    "tags": {
      "amenity": "fuel",
      "brand": "Walmart",
      "brand:wikidata": "Q62606411",
      "brand:wikipedia": "en:Walmart",
      "name": "Walmart"
    }
  },
  "amenity/fuel|Wawa": {
    "nomatch": ["shop/convenience|Wawa"],
    "tags": {
      "amenity": "fuel",
      "brand": "Wawa",
      "brand:wikidata": "Q5936320",
      "brand:wikipedia": "en:Wawa (company)",
      "name": "Wawa"
    }
  },
  "amenity/fuel|Westfalen": {
    "countryCodes": ["de"],
    "tags": {
      "amenity": "fuel",
      "brand": "Westfalen",
      "brand:wikidata": "Q1411209",
      "brand:wikipedia": "en:Westfalen AG",
      "name": "Westfalen"
    }
  },
  "amenity/fuel|Woolworths Petrol": {
    "countryCodes": ["au"],
    "nomatch": [
      "shop/convenience|Woolworths Petrol"
    ],
    "tags": {
      "amenity": "fuel",
      "brand": "Caltex",
      "brand:wikidata": "Q5023980",
      "brand:wikipedia": "en:Caltex Woolworths",
      "name": "Woolworths Petrol"
    }
  },
  "amenity/fuel|XTR": {
    "countryCodes": ["ca"],
    "tags": {
      "amenity": "fuel",
      "brand": "XTR",
      "brand:wikidata": "Q62537250",
      "name": "XTR"
    }
  },
  "amenity/fuel|YPF": {
    "tags": {
      "amenity": "fuel",
      "brand": "YPF",
      "brand:wikidata": "Q2006989",
      "brand:wikipedia": "en:YPF",
      "name": "YPF"
    }
  },
  "amenity/fuel|YX Energi": {
    "countryCodes": ["dk", "no"],
    "tags": {
      "amenity": "fuel",
      "brand": "YX Energi",
      "brand:wikidata": "Q4580519",
      "brand:wikipedia": "en:YX Energi",
      "name": "YX Energi"
    }
  },
  "amenity/fuel|Z": {
    "countryCodes": ["nz"],
    "nomatch": ["shop/clothes|Z"],
    "tags": {
      "amenity": "fuel",
      "brand": "Z",
      "brand:wikidata": "Q8063337",
      "brand:wikipedia": "en:Z Energy",
      "name": "Z"
    }
  },
  "amenity/fuel|bft": {
    "countryCodes": ["de"],
    "tags": {
      "amenity": "fuel",
      "brand": "bft",
      "brand:wikidata": "Q1009104",
      "brand:wikipedia": "de:Bundesverband freier Tankstellen",
      "name": "bft"
    }
  },
  "amenity/fuel|din-X": {
    "countryCodes": ["se"],
    "tags": {
      "amenity": "fuel",
      "brand": "din-X",
      "brand:wikidata": "Q10472858",
      "brand:wikipedia": "sv:Din-X",
      "name": "din-X"
    }
  },
  "amenity/fuel|uSmile 昆仑好": {
    "countryCodes": ["cn"],
    "matchNames": ["usmile", "usmile 便利店", "昆仑好"],
    "nomatch": ["shop/convenience|uSmile 昆仑好"],
    "tags": {
      "amenity": "fuel",
      "brand": "uSmile 昆仑好",
      "brand:en": "uSmile",
      "brand:wikidata": "Q66480830",
      "brand:zh": "uSmile 便利店",
      "name": "uSmile 昆仑好",
      "name:en": "uSmile",
      "name:zh": "uSmile 便利店"
    }
  },
  "amenity/fuel|Авіас": {
    "countryCodes": ["ua"],
    "tags": {
      "amenity": "fuel",
      "brand": "Авіас",
      "brand:wikidata": "Q12122687",
      "brand:wikipedia": "uk:Мережа АЗС Приват",
      "name": "Авіас"
    }
  },
  "amenity/fuel|БРСМ-Нафта": {
    "countryCodes": ["ua"],
    "tags": {
      "amenity": "fuel",
      "brand": "БРСМ-Нафта",
      "brand:wikidata": "Q56356523",
      "brand:wikipedia": "uk:БРСМ-Нафта",
      "name": "БРСМ-Нафта"
    }
  },
  "amenity/fuel|Башнефть": {
    "countryCodes": ["ru"],
    "tags": {
      "amenity": "fuel",
      "brand": "Башнефть",
      "brand:en": "Bashneft",
      "brand:wikidata": "Q809985",
      "brand:wikipedia": "en:Bashneft",
      "name": "Башнефть",
      "name:en": "Bashneft"
    }
  },
  "amenity/fuel|Белоруснефть": {
    "countryCodes": ["by"],
    "tags": {
      "amenity": "fuel",
      "brand": "Белоруснефть",
      "brand:wikidata": "Q4082693",
      "brand:wikipedia": "ru:Белоруснефть",
      "name": "Белоруснефть"
    }
  },
  "amenity/fuel|Газпромнефть": {
    "countryCodes": [
      "by",
      "kg",
      "kz",
      "ru",
      "tj"
    ],
    "matchNames": ["газпром"],
    "tags": {
      "amenity": "fuel",
      "brand": "Газпромнефть",
      "brand:wikidata": "Q1461799",
      "brand:wikipedia": "en:Gazprom Neft",
      "name": "Газпромнефть"
    }
  },
  "amenity/fuel|Гелиос": {
    "countryCodes": ["kz"],
    "matchNames": ["helios"],
    "tags": {
      "amenity": "fuel",
      "brand": "Гелиос",
      "brand:en": "Helios",
      "brand:wikidata": "Q62286471",
      "name": "Гелиос",
      "name:en": "Helios"
    }
  },
  "amenity/fuel|Движение": {
    "tags": {
      "amenity": "fuel",
      "brand": "Движение",
      "name": "Движение"
    }
  },
  "amenity/fuel|ЕКА": {
    "countryCodes": ["ru"],
    "tags": {
      "amenity": "fuel",
      "brand": "ЕКА",
      "brand:wikidata": "Q62543029",
      "name": "ЕКА"
    }
  },
  "amenity/fuel|КЛО": {
    "countryCodes": ["ua"],
    "tags": {
      "amenity": "fuel",
      "brand": "КЛО",
      "brand:en": "Klo",
      "brand:wikidata": "Q60966526",
      "brand:wikipedia": "ru:КЛО (сеть АЗС)",
      "name": "КЛО",
      "name:en": "Klo"
    }
  },
  "amenity/fuel|КазМунайГаз": {
    "countryCodes": ["kz"],
    "nomatch": ["shop/convenience|КазМунайГаз"],
    "tags": {
      "amenity": "fuel",
      "brand": "КазМунайГаз",
      "brand:wikidata": "Q1417227",
      "brand:wikipedia": "en:KazMunayGas",
      "name": "КазМунайГаз"
    }
  },
  "amenity/fuel|Лукойл": {
    "matchNames": ["лукоил"],
    "nomatch": ["shop/convenience|Лукойл"],
    "tags": {
      "amenity": "fuel",
      "brand": "Лукойл",
      "brand:wikidata": "Q329347",
      "brand:wikipedia": "ru:Лукойл",
      "name": "Лукойл"
    }
  },
  "amenity/fuel|Макпетрол": {
    "countryCodes": ["mk"],
    "tags": {
      "amenity": "fuel",
      "brand": "Макпетрол",
      "brand:wikidata": "Q1886438",
      "brand:wikipedia": "en:Makpetrol",
      "name": "Макпетрол"
    }
  },
  "amenity/fuel|НК Альянс": {
    "countryCodes": ["ru"],
    "tags": {
      "amenity": "fuel",
      "brand": "НК Альянс",
      "brand:en": "Alliance Oil",
      "brand:ru": "НК Альянс",
      "brand:wikidata": "Q4063700",
      "brand:wikipedia": "ru:Альянс (компания)",
      "name": "НК Альянс",
      "name:en": "Alliance Oil",
      "name:ru": "НК Альянс"
    }
  },
  "amenity/fuel|Нефтьмагистраль": {
    "countryCodes": ["ru"],
    "tags": {
      "amenity": "fuel",
      "brand": "Нефтьмагистраль",
      "brand:en": "Neftmagistral",
      "brand:wikidata": "Q62544323",
      "name": "Нефтьмагистраль",
      "name:en": "Neftmagistral"
    }
  },
  "amenity/fuel|ОККО": {
    "countryCodes": ["ua"],
    "tags": {
      "amenity": "fuel",
      "brand": "ОККО",
      "brand:en": "OKKO",
      "brand:wikidata": "Q7072617",
      "brand:wikipedia": "en:OKKO",
      "name": "ОККО",
      "name:en": "OKKO"
    }
  },
  "amenity/fuel|ОМВ": {
    "countryCodes": ["bg", "rs"],
    "tags": {
      "amenity": "fuel",
      "brand": "ОМВ",
      "brand:wikidata": "Q168238",
      "brand:wikipedia": "en:OMV",
      "name": "ОМВ"
    }
  },
  "amenity/fuel|ПТК": {
    "countryCodes": ["ru"],
    "tags": {
      "amenity": "fuel",
      "brand": "ПТК",
      "brand:en": "The Petersburg Fuel Company",
      "brand:ru": "ПТК",
      "brand:wikidata": "Q4360193",
      "brand:wikipedia": "ru:Петербургская топливная компания",
      "name": "ПТК",
      "name:en": "The Petersburg Fuel Company",
      "name:ru": "ПТК"
    }
  },
  "amenity/fuel|Петрол": {
    "countryCodes": ["bg"],
    "tags": {
      "amenity": "fuel",
      "brand": "Петрол",
      "brand:en": "Petrol AD",
      "brand:wikidata": "Q24315",
      "brand:wikipedia": "en:Petrol AD",
      "name": "Петрол",
      "name:en": "Petrol AD"
    }
  },
  "amenity/fuel|Роснефть": {
    "tags": {
      "amenity": "fuel",
      "brand": "Роснефть",
      "brand:en": "Rosneft",
      "brand:ru": "Роснефть",
      "brand:wikidata": "Q1141123",
      "brand:wikipedia": "ru:Роснефть",
      "name": "Роснефть",
      "name:en": "Rosneft",
      "name:ru": "Роснефть"
    }
  },
  "amenity/fuel|Сургутнефтегаз": {
    "countryCodes": ["ru"],
    "tags": {
      "amenity": "fuel",
      "brand": "Сургутнефтегаз",
      "brand:en": "Surgutneftegas",
      "brand:ru": "Сургутнефтегаз",
      "brand:wikidata": "Q680776",
      "brand:wikipedia": "en:Surgutneftegas",
      "name": "Сургутнефтегаз",
      "name:en": "Surgutneftegas",
      "name:ru": "Сургутнефтегаз"
    }
  },
  "amenity/fuel|ТНК": {
    "countryCodes": ["ru", "ua"],
    "tags": {
      "amenity": "fuel",
      "brand": "ТНК",
      "brand:wikidata": "Q2298901",
      "brand:wikipedia": "en:TNK-BP",
      "name": "ТНК"
    }
  },
  "amenity/fuel|Татнефтепродукт": {
    "countryCodes": ["ru"],
    "tags": {
      "amenity": "fuel",
      "brand": "Татнефтепродукт",
      "brand:en": "Tatnefteprodukt",
      "brand:ru": "Татнефтепродукт",
      "brand:wikidata": "Q62545686",
      "name": "Татнефтепродукт",
      "name:en": "Tatnefteprodukt",
      "name:ru": "Татнефтепродукт"
    }
  },
  "amenity/fuel|Татнефть": {
    "countryCodes": ["ru", "ua"],
    "tags": {
      "amenity": "fuel",
      "brand": "Татнефть",
      "brand:en": "Tatneft",
      "brand:ru": "Татнефть",
      "brand:wikidata": "Q1616858",
      "brand:wikipedia": "en:Tatneft",
      "name": "Татнефть",
      "name:en": "Tatneft",
      "name:ru": "Татнефть"
    }
  },
  "amenity/fuel|Укрнафта": {
    "countryCodes": ["ua"],
    "tags": {
      "amenity": "fuel",
      "brand": "Укрнафта",
      "brand:en": "Ukrnafta",
      "brand:uk": "Укрнафта",
      "brand:wikidata": "Q2447961",
      "brand:wikipedia": "uk:Укрнафта",
      "name": "Укрнафта",
      "name:en": "Ukrnafta",
      "name:uk": "Укрнафта"
    }
  },
  "amenity/fuel|דור אלון": {
    "countryCodes": ["il"],
    "tags": {
      "amenity": "fuel",
      "brand": "דור אלון",
      "brand:en": "Dor Alon",
      "brand:he": "דור אלון",
      "brand:wikidata": "Q16130352",
      "brand:wikipedia": "he:דור אלון אנרגיה בישראל (1988)",
      "name": "דור אלון",
      "name:en": "Dor Alon",
      "name:he": "דור אלון"
    }
  },
  "amenity/fuel|סונול": {
    "countryCodes": ["il"],
    "tags": {
      "amenity": "fuel",
      "brand": "סונול",
      "brand:en": "Sonol",
      "brand:he": "סונול",
      "brand:wikidata": "Q3701622",
      "brand:wikipedia": "en:Sonol",
      "name": "סונול",
      "name:en": "Sonol",
      "name:he": "סונול"
    }
  },
  "amenity/fuel|פז": {
    "countryCodes": ["il"],
    "tags": {
      "amenity": "fuel",
      "brand": "פז",
      "brand:en": "Paz",
      "brand:he": "פז",
      "brand:wikidata": "Q2211731",
      "brand:wikipedia": "en:Paz Oil Company",
      "name": "פז",
      "name:en": "Paz",
      "name:he": "פז"
    }
  },
  "amenity/fuel|ادنوك": {
    "countryCodes": ["ae"],
    "tags": {
      "amenity": "fuel",
      "brand": "ادنوك",
      "brand:ar": "ادنوك",
      "brand:en": "ADNOC",
      "brand:wikidata": "Q166729",
      "brand:wikipedia": "en:Abu Dhabi National Oil Company",
      "name": "ادنوك",
      "name:ar": "ادنوك",
      "name:en": "ADNOC"
    }
  },
  "amenity/fuel|توتال": {
    "tags": {
      "amenity": "fuel",
      "brand": "توتال",
      "name": "توتال"
    }
  },
  "amenity/fuel|บางจาก": {
    "countryCodes": ["th"],
    "tags": {
      "amenity": "fuel",
      "brand": "บางจาก",
      "brand:en": "Bangchak",
      "brand:th": "บางจาก",
      "brand:wikidata": "Q6579719",
      "brand:wikipedia": "th:บางจาก คอร์ปอเรชัน",
      "name": "บางจาก",
      "name:en": "Bangchak",
      "name:th": "บางจาก"
    }
  },
  "amenity/fuel|ป.ต.ท.": {
    "countryCodes": ["th"],
    "tags": {
      "amenity": "fuel",
      "brand": "ป.ต.ท.",
      "brand:en": "PTT",
      "brand:th": "ป.ต.ท.",
      "brand:wikidata": "Q1810389",
      "brand:wikipedia": "th:ปตท.",
      "name": "ป.ต.ท.",
      "name:en": "PTT",
      "name:th": "ป.ต.ท."
    }
  },
  "amenity/fuel|เชลล์": {
    "countryCodes": ["th"],
    "tags": {
      "amenity": "fuel",
      "brand": "เชลล์",
      "brand:en": "Shell",
      "brand:th": "เชลล์",
      "brand:wikidata": "Q154950",
      "brand:wikipedia": "en:Royal Dutch Shell",
      "name": "เชลล์",
      "name:en": "Shell",
      "name:th": "เชลล์"
    }
  },
  "amenity/fuel|เอสโซ่": {
    "countryCodes": ["th"],
    "tags": {
      "amenity": "fuel",
      "brand": "เอสโซ่",
      "brand:en": "Esso",
      "brand:th": "เอสโซ่",
      "brand:wikidata": "Q867662",
      "brand:wikipedia": "en:Esso",
      "name": "เอสโซ่",
      "name:en": "Esso",
      "name:th": "เอสโซ่"
    }
  },
  "amenity/fuel|エッソ": {
    "countryCodes": ["jp"],
    "matchNames": ["エッソ石油"],
    "tags": {
      "amenity": "fuel",
      "brand": "エッソ",
      "brand:en": "Esso",
      "brand:ja": "エッソ",
      "brand:wikidata": "Q867662",
      "brand:wikipedia": "en:Esso",
      "name": "エッソ",
      "name:en": "Esso",
      "name:ja": "エッソ"
    }
  },
  "amenity/fuel|エネオス": {
    "countryCodes": ["jp"],
    "tags": {
      "amenity": "fuel",
      "brand": "エネオス",
      "brand:en": "JXTG Nippon Oil & Energy",
      "brand:ja": "エネオス",
      "brand:wikidata": "Q1640290",
      "brand:wikipedia": "en:JXTG Nippon Oil & Energy",
      "name": "エネオス",
      "name:en": "JXTG Nippon Oil & Energy",
      "name:ja": "エネオス"
    }
  },
  "amenity/fuel|コスモ石油": {
    "countryCodes": ["jp"],
    "tags": {
      "amenity": "fuel",
      "brand": "コスモ石油",
      "brand:en": "Cosmo Oil Company",
      "brand:ja": "コスモ石油",
      "brand:wikidata": "Q2498318",
      "brand:wikipedia": "en:Cosmo Oil Company",
      "name": "コスモ石油",
      "name:en": "Cosmo Oil Company",
      "name:ja": "コスモ石油"
    }
  },
  "amenity/fuel|ゼネラル": {
    "countryCodes": ["jp"],
    "tags": {
      "amenity": "fuel",
      "brand": "ゼネラル",
      "brand:en": "Tonen General",
      "brand:ja": "ゼネラル",
      "brand:wikidata": "Q11528048",
      "brand:wikipedia": "ja:東燃ゼネラル石油",
      "name": "ゼネラル",
      "name:en": "Tonen General",
      "name:ja": "ゼネラル"
    }
  },
  "amenity/fuel|モービル": {
    "countryCodes": ["jp"],
    "tags": {
      "amenity": "fuel",
      "brand": "モービル",
      "brand:en": "Mobil",
      "brand:ja": "モービル",
      "brand:wikidata": "Q3088656",
      "brand:wikipedia": "ja:モービル (ブランド)",
      "name": "モービル",
      "name:en": "Mobil",
      "name:ja": "モービル"
    }
  },
  "amenity/fuel|中国石化 Sinopec": {
    "countryCodes": ["cn"],
    "matchNames": [
      "Sinopec",
      "Sinopec fuel",
      "中国石化",
      "中国石化加油站"
    ],
    "tags": {
      "amenity": "fuel",
      "brand": "中国石化 Sinopec",
      "brand:en": "Sinopec",
      "brand:wikidata": "Q831445",
      "brand:wikipedia": "en:Sinopec",
      "brand:zh": "中国石化",
      "name": "中国石化 Sinopec",
      "name:en": "Sinopec",
      "name:zh": "中国石化"
    }
  },
  "amenity/fuel|中国石油": {
    "countryCodes": ["cn"],
    "matchNames": ["中油加油站"],
    "tags": {
      "amenity": "fuel",
      "brand": "中国石油",
      "brand:en": "PetroChina",
      "brand:wikidata": "Q503182",
      "brand:wikipedia": "en:PetroChina",
      "brand:zh": "中国石油",
      "name": "中国石油",
      "name:en": "PetroChina",
      "name:zh": "中国石油"
    }
  },
  "amenity/fuel|全國加油站": {
    "countryCodes": ["tw"],
    "tags": {
      "amenity": "fuel",
      "brand": "全國加油站",
      "brand:en": "NPC",
      "brand:wikidata": "Q20410455",
      "brand:wikipedia": "zh:全國加油站",
      "brand:zh": "全國加油站",
      "name": "全國加油站",
      "name:en": "NPC",
      "name:zh": "全國加油站"
    }
  },
  "amenity/fuel|出光": {
    "countryCodes": ["jp"],
    "tags": {
      "amenity": "fuel",
      "brand": "出光",
      "brand:en": "Idemitsu Kosan",
      "brand:ja": "出光",
      "brand:wikidata": "Q2216770",
      "brand:wikipedia": "en:Idemitsu Kosan",
      "name": "出光",
      "name:en": "Idemitsu Kosan",
      "name:ja": "出光"
    }
  },
  "amenity/fuel|台塑石油": {
    "tags": {
      "amenity": "fuel",
      "brand": "台塑石油",
      "name": "台塑石油"
    }
  },
  "amenity/fuel|台灣中油": {
    "countryCodes": ["tw"],
    "matchNames": ["中油"],
    "tags": {
      "amenity": "fuel",
      "brand": "台灣中油",
      "brand:en": "CPC Corporation, Taiwan",
      "brand:wikidata": "Q21527177",
      "brand:wikipedia": "en:CPC Corporation, Taiwan",
      "brand:zh": "台灣中油",
      "name": "台灣中油",
      "name:en": "CPC Corporation, Taiwan",
      "name:zh": "台灣中油"
    }
  },
  "amenity/fuel|昭和シェル": {
    "countryCodes": ["jp"],
    "matchNames": ["昭和シェル石油"],
    "tags": {
      "amenity": "fuel",
      "brand": "昭和シェル",
      "brand:en": "Showa Shell Sekiyu",
      "brand:ja": "昭和シェル",
      "brand:wikidata": "Q277115",
      "brand:wikipedia": "en:Showa Shell Sekiyu",
      "name": "昭和シェル",
      "name:en": "Showa Shell Sekiyu",
      "name:ja": "昭和シェル"
    }
  },
  "amenity/fuel|福懋加油站": {
    "tags": {
      "amenity": "fuel",
      "brand": "福懋加油站",
      "name": "福懋加油站"
    }
<<<<<<< HEAD
  },
  "amenity/fuel|Mohawk": {
    "countryCodes": ["ca"],
    "matchNames": ["Mohawk oil"],
    "tags": {
      "amenity": "fuel",
      "brand": "Mohawk",
      "brand:wikidata": "Q6893796",
      "brand:wikipedia": "en:Mohawk Oil",
      "name": "Mohawk"
    }
  },
  "amenity/fuel|Murco": {
    "countryCodes": ["gb"],
    "matchNames": ["Murco Petroleum"],
    "tags": {
      "amenity": "fuel",
      "brand": "Murco",
      "brand:wikidata": "Q16998281",
      "brand:wikipedia": "en:Murco Petroleum",
      "name": "Murco"
    }
  },
  "amenity/fuel|Cosan": {
    "countryCodes": ["br"],
    "tags": {
      "amenity": "fuel",
      "brand": "Cosan",
      "brand:wikidata": "Q2998228",
      "brand:wikipedia": "pt:Cosan",
      "name": "Cosan"
    }
=======
>>>>>>> 5b4e3587
  }
}<|MERGE_RESOLUTION|>--- conflicted
+++ resolved
@@ -3394,7 +3394,6 @@
       "brand": "福懋加油站",
       "name": "福懋加油站"
     }
-<<<<<<< HEAD
   },
   "amenity/fuel|Mohawk": {
     "countryCodes": ["ca"],
@@ -3427,7 +3426,5 @@
       "brand:wikipedia": "pt:Cosan",
       "name": "Cosan"
     }
-=======
->>>>>>> 5b4e3587
   }
 }