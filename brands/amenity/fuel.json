--- conflicted
+++ resolved
@@ -661,6 +661,20 @@
       "brand:wikidata": "Q1143685",
       "brand:wikipedia": "en:Cumberland Farms",
       "name": "Cumberland Farms"
+    }
+  },
+  "amenity/fuel|Cupet": {
+    "countryCodes": ["cu"],
+    "matchNames": [
+      "cuba oil union",
+      "cuba petróleo union"
+    ],
+    "tags": {
+      "amenity": "fuel",
+      "brand": "Cupet",
+      "brand:wikidata": "Q3007579",
+      "brand:wikipedia": "en:Cuba Petróleo Union",
+      "name": "Cupet"
     }
   },
   "amenity/fuel|Delek": {
@@ -3380,41 +3394,5 @@
       "brand": "福懋加油站",
       "name": "福懋加油站"
     }
-<<<<<<< HEAD
-=======
-  },
-  "amenity/fuel|Mohawk": {
-    "countryCodes": ["ca"],
-    "matchNames": ["Mohawk oil"],
-    "tags": {
-      "amenity": "fuel",
-      "brand": "Mohawk",
-      "brand:wikidata": "Q6893796",
-      "brand:wikipedia": "en:Mohawk Oil",
-      "name": "Mohawk"
-    }
-  },
-  "amenity/fuel|Murco": {
-    "countryCodes": ["gb"],
-    "matchNames": ["Murco Petroleum"],
-    "tags": {
-      "amenity": "fuel",
-      "brand": "Murco",
-      "brand:wikidata": "Q16998281",
-      "brand:wikipedia": "en:Murco Petroleum",
-      "name": "Murco"
-    }
-  },
-  "amenity/fuel|Cupet": {
-    "countryCodes": ["cu"],
-    "matchNames": ["Cuba Oil Union","Cuba Petróleo Union"],
-    "tags": {
-      "amenity": "fuel",
-      "brand": "Cupet",
-      "brand:wikidata": "Q3007579",
-      "brand:wikipedia": "en:Cuba Petróleo Union",
-      "name": "Cupet"
-    }
->>>>>>> cdb99a93
   }
 }