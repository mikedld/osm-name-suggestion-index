{
  "amenity/fuel|1-2-3": {
    "countryCodes": ["dk", "pl"],
    "tags": {
      "amenity": "fuel",
      "brand": "1-2-3",
      "brand:wikidata": "Q4545742",
      "brand:wikipedia": "en:1-2-3 (fuel station)",
      "name": "1-2-3"
    }
  },
  "amenity/fuel|7-Eleven": {
    "matchNames": ["7-11", "seven eleven"],
    "nomatch": ["shop/convenience|7-Eleven"],
    "tags": {
      "amenity": "fuel",
      "brand": "7-Eleven",
      "brand:wikidata": "Q259340",
      "brand:wikipedia": "en:7-Eleven",
      "name": "7-Eleven"
    }
  },
  "amenity/fuel|76": {
    "nomatch": ["shop/convenience|76"],
    "tags": {
      "amenity": "fuel",
      "brand": "76",
      "brand:wikidata": "Q1658320",
      "brand:wikipedia": "en:76 (gas station)",
      "name": "76"
    }
  },
  "amenity/fuel|ABC": {
    "countryCodes": ["fi"],
    "nomatch": ["shop/convenience|ABC"],
    "tags": {
      "amenity": "fuel",
      "brand": "ABC",
      "brand:wikidata": "Q10397504",
      "brand:wikipedia": "fi:ABC-ketju",
      "name": "ABC"
    }
  },
  "amenity/fuel|ADNOC": {
    "countryCodes": ["ae"],
    "tags": {
      "amenity": "fuel",
      "brand": "ADNOC",
      "brand:wikidata": "Q166729",
      "brand:wikipedia": "en:Abu Dhabi National Oil Company",
      "name": "ADNOC"
    }
  },
  "amenity/fuel|ANP": {
    "countryCodes": ["ru", "ua"],
    "tags": {
      "amenity": "fuel",
      "brand": "ANP",
      "name": "ANP"
    }
  },
  "amenity/fuel|Aegean": {
    "countryCodes": ["gr"],
    "tags": {
      "amenity": "fuel",
      "brand": "Aegean",
      "brand:wikidata": "Q28146598",
      "brand:wikipedia": "el:Aegean Oil",
      "name": "Aegean"
    }
  },
  "amenity/fuel|Afriquia": {
    "tags": {
      "amenity": "fuel",
      "brand": "Afriquia",
      "brand:wikidata": "Q2829178",
      "brand:wikipedia": "en:Akwa Group",
      "name": "Afriquia"
    }
  },
  "amenity/fuel|Agil": {
    "countryCodes": ["tn"],
    "tags": {
      "amenity": "fuel",
      "brand": "Agil",
      "name": "Agil"
    }
  },
  "amenity/fuel|Agip": {
    "tags": {
      "amenity": "fuel",
      "brand": "Agip",
      "brand:wikidata": "Q377915",
      "brand:wikipedia": "en:Agip",
      "name": "Agip"
    }
  },
  "amenity/fuel|Agrola": {
    "countryCodes": ["ch"],
    "tags": {
      "amenity": "fuel",
      "brand": "Agrola",
      "brand:wikidata": "Q397351",
      "brand:wikipedia": "de:Agrola",
      "name": "Agrola"
    }
  },
  "amenity/fuel|Aloha Petroleum": {
    "countryCodes": ["us"],
    "tags": {
      "amenity": "fuel",
      "brand": "Aloha Petroleum",
      "brand:wikidata": "Q4734197",
      "brand:wikipedia": "en:Aloha Petroleum",
      "name": "Aloha Petroleum",
      "official_name": "Aloha Petroleum Ltd"
    }
  },
  "amenity/fuel|Alon": {
    "countryCodes": ["us"],
    "tags": {
      "amenity": "fuel",
      "brand": "Alon",
      "brand:wikidata": "Q62274304",
      "name": "Alon"
    }
  },
  "amenity/fuel|Alpet": {
    "countryCodes": ["al", "tr"],
    "tags": {
      "amenity": "fuel",
      "brand": "Alpet",
      "brand:wikidata": "Q62131561",
      "name": "Alpet"
    }
  },
  "amenity/fuel|Amic": {
    "tags": {
      "amenity": "fuel",
      "brand": "Amic",
      "name": "Amic"
    }
  },
  "amenity/fuel|Ampol": {
    "countryCodes": ["au"],
    "tags": {
      "amenity": "fuel",
      "brand": "Ampol",
      "brand:wikidata": "Q4748528",
      "brand:wikipedia": "en:Ampol",
      "name": "Ampol"
    }
  },
  "amenity/fuel|Api": {
    "countryCodes": ["it"],
    "tags": {
      "amenity": "fuel",
      "brand": "Api",
      "brand:wikidata": "Q466043",
      "brand:wikipedia": "en:American Petroleum Institute",
      "name": "Api"
    }
  },
  "amenity/fuel|Aral": {
    "countryCodes": ["de", "lu"],
    "matchNames": ["aral tankstelle"],
    "nomatch": ["shop/convenience|Aral"],
    "tags": {
      "amenity": "fuel",
      "brand": "Aral",
      "brand:wikidata": "Q565734",
      "brand:wikipedia": "en:Aral AG",
      "name": "Aral"
    }
  },
  "amenity/fuel|Arco": {
    "countryCodes": ["mx", "us"],
    "tags": {
      "amenity": "fuel",
      "brand": "Arco",
      "brand:wikidata": "Q304769",
      "brand:wikipedia": "en:ARCO",
      "name": "Arco"
    }
  },
  "amenity/fuel|Asda": {
    "countryCodes": ["gb"],
    "nomatch": [
      "shop/supermarket|ASDA",
      "shop/supermarket|Asda"
    ],
    "tags": {
      "amenity": "fuel",
      "brand": "Asda",
      "brand:wikidata": "Q297410",
      "brand:wikipedia": "en:Asda",
      "name": "Asda"
    }
  },
  "amenity/fuel|Atem": {
    "countryCodes": ["br"],
    "matchNames": ["posto atem"],
    "tags": {
      "amenity": "fuel",
      "brand": "Atem",
      "brand:wikidata": "Q62332255",
      "name": "Atem"
    }
  },
  "amenity/fuel|Auchan": {
    "nomatch": ["shop/supermarket|Auchan"],
    "tags": {
      "amenity": "fuel",
      "brand": "Auchan",
      "brand:wikidata": "Q758603",
      "brand:wikipedia": "en:Auchan",
      "name": "Auchan"
    }
  },
  "amenity/fuel|Avanti": {
    "countryCodes": ["at"],
    "tags": {
      "amenity": "fuel",
      "brand": "Avanti",
      "brand:wikidata": "Q168238",
      "brand:wikipedia": "en:OMV",
      "name": "Avanti"
    }
  },
  "amenity/fuel|Avia": {
    "matchNames": ["station avia"],
    "tags": {
      "amenity": "fuel",
      "brand": "Avia",
      "brand:wikidata": "Q300147",
      "brand:wikipedia": "de:Avia International",
      "name": "Avia"
    }
  },
  "amenity/fuel|Avin": {
    "countryCodes": ["gr"],
    "tags": {
      "amenity": "fuel",
      "brand": "Avin",
      "brand:wikidata": "Q19903165",
      "brand:wikipedia": "en:Avin International",
      "name": "Avin"
    }
  },
  "amenity/fuel|Axion": {
    "countryCodes": ["ar", "py", "uy"],
    "tags": {
      "amenity": "fuel",
      "brand": "Axion",
      "brand:wikidata": "Q62131749",
      "name": "Axion"
    }
  },
  "amenity/fuel|Aytemiz": {
    "countryCodes": ["tr"],
    "tags": {
      "amenity": "fuel",
      "brand": "Aytemiz",
      "brand:wikidata": "Q62274352",
      "name": "Aytemiz"
    }
  },
  "amenity/fuel|BEBECO": {
    "countryCodes": ["ch"],
    "tags": {
      "amenity": "fuel",
      "brand": "BEBECO",
      "brand:wikidata": "Q62274373",
      "name": "BEBECO"
    }
  },
  "amenity/fuel|BHPetrol": {
    "countryCodes": ["my"],
    "tags": {
      "amenity": "fuel",
      "brand": "BHPetrol",
      "brand:wikidata": "Q62274381",
      "name": "BHPetrol"
    }
  },
  "amenity/fuel|BP": {
    "matchNames": ["BP Gas Station"],
    "nomatch": ["shop/convenience|BP Shop"],
    "tags": {
      "amenity": "fuel",
      "brand": "BP",
      "brand:wikidata": "Q152057",
      "brand:wikipedia": "en:BP",
      "name": "BP"
    }
  },
  "amenity/fuel|BR": {
    "countryCodes": ["br"],
    "matchNames": [
      "br petrobras",
      "petrobras",
      "posto br"
    ],
    "tags": {
      "amenity": "fuel",
      "brand": "BR",
      "brand:wikidata": "Q4836468",
      "brand:wikipedia": "pt:Petrobras Distribuidora",
      "name": "BR"
    }
  },
  "amenity/fuel|BWOC": {
    "countryCodes": ["gb"],
    "tags": {
      "amenity": "fuel",
      "brand": "BWOC",
      "brand:wikidata": "Q4836845",
      "brand:wikipedia": "en:BWOC",
      "name": "BWOC",
      "official_name": "Bob Wayne's Oil Company"
    }
  },
  "amenity/fuel|Baltic Petroleum": {
    "tags": {
      "amenity": "fuel",
      "brand": "Baltic Petroleum",
      "name": "Baltic Petroleum"
    }
  },
  "amenity/fuel|Bangchak": {
    "countryCodes": ["th"],
    "tags": {
      "amenity": "fuel",
      "brand": "Bangchak",
      "brand:wikidata": "Q6579719",
      "brand:wikipedia": "zh:曼差石油股份",
      "name": "Bangchak"
    }
  },
  "amenity/fuel|Beyfin": {
    "tags": {
      "amenity": "fuel",
      "brand": "Beyfin",
      "name": "Beyfin"
    }
  },
  "amenity/fuel|Bharat Petroleum": {
    "countryCodes": ["in"],
    "tags": {
      "amenity": "fuel",
      "brand": "Bharat Petroleum",
      "brand:wikidata": "Q854826",
      "brand:wikipedia": "en:Bharat Petroleum",
      "name": "Bharat Petroleum"
    }
  },
  "amenity/fuel|Biomax": {
    "countryCodes": ["co"],
    "tags": {
      "amenity": "fuel",
      "brand": "Biomax",
      "brand:wikidata": "Q62274413",
      "name": "Biomax"
    }
  },
  "amenity/fuel|Bliska": {
    "countryCodes": ["pl"],
    "tags": {
      "amenity": "fuel",
      "brand": "Bliska",
      "brand:wikidata": "Q4016378",
      "brand:wikipedia": "pl:Bliska",
      "name": "Bliska"
    }
  },
  "amenity/fuel|CAMPSA": {
    "countryCodes": ["es"],
    "tags": {
      "amenity": "fuel",
      "brand": "CAMPSA",
      "brand:wikidata": "Q1031623",
      "brand:wikipedia": "en:Campsa",
      "name": "CAMPSA",
      "official_name": "Compañía Arrendataria del Monopolio del Petróleo, S.A."
    }
  },
  "amenity/fuel|Caltex": {
    "tags": {
      "amenity": "fuel",
      "brand": "Caltex",
      "brand:wikidata": "Q277470",
      "brand:wikipedia": "en:Caltex",
      "name": "Caltex"
    }
  },
  "amenity/fuel|Canadian Tire Gas+": {
    "matchNames": [
      "canadian tire",
      "canadian tire gas bar"
    ],
    "nomatch": [
      "shop/department_store|Canadian Tire"
    ],
    "tags": {
      "amenity": "fuel",
      "brand": "Canadian Tire",
      "brand:wikidata": "Q1032400",
      "brand:wikipedia": "en:Canadian Tire",
      "name": "Canadian Tire"
    }
  },
  "amenity/fuel|Carrefour": {
    "matchNames": ["carrefour market"],
    "nomatch": [
      "shop/convenience|Carrefour Express",
      "shop/supermarket|Carrefour"
    ],
    "tags": {
      "brand": "Carrefour",
      "brand:wikidata": "Q217599",
      "brand:wikipedia": "fr:Carrefour (enseigne)",
      "name": "Carrefour"
    }
  },
  "amenity/fuel|Casey's General Store": {
    "matchNames": ["caseys"],
    "nomatch": [
      "shop/convenience|Casey's General Store"
    ],
    "tags": {
      "amenity": "fuel",
      "brand": "Casey's General Store",
      "brand:wikidata": "Q2940968",
      "brand:wikipedia": "en:Casey's General Stores",
      "name": "Casey's General Store"
    }
  },
  "amenity/fuel|Casino": {
    "tags": {
      "amenity": "fuel",
      "brand": "Casino",
      "name": "Casino"
    }
  },
  "amenity/fuel|Cenex": {
    "countryCodes": ["us"],
    "tags": {
      "amenity": "fuel",
      "brand": "Cenex",
      "brand:wikidata": "Q5011381",
      "brand:wikipedia": "en:CHS Inc.",
      "name": "Cenex"
    }
  },
  "amenity/fuel|Cepsa": {
    "countryCodes": ["es", "pt"],
    "tags": {
      "amenity": "fuel",
      "brand": "Cepsa",
      "brand:wikidata": "Q608819",
      "brand:wikipedia": "en:Cepsa",
      "name": "Cepsa",
      "official_name": "Compañía Española de Petróleos, S.A.U."
    }
  },
  "amenity/fuel|Ceypetco": {
    "countryCodes": ["lk"],
    "matchNames": ["lanka filling station"],
    "tags": {
      "amenity": "fuel",
      "brand": "Ceypetco",
      "brand:wikidata": "Q5065795",
      "brand:wikipedia": "en:Ceylon Petroleum Corporation",
      "name": "Ceypetco"
    }
  },
  "amenity/fuel|Chevron": {
    "nomatch": ["shop/convenience|Chevron"],
    "tags": {
      "amenity": "fuel",
      "brand": "Chevron",
      "brand:wikidata": "Q319642",
      "brand:wikipedia": "en:Chevron Corporation",
      "name": "Chevron"
    }
  },
  "amenity/fuel|Circle K": {
    "nomatch": ["shop/convenience|Circle K"],
    "tags": {
      "amenity": "fuel",
      "brand": "Circle K",
      "brand:wikidata": "Q3268010",
      "brand:wikipedia": "en:Circle K",
      "name": "Circle K"
    }
  },
  "amenity/fuel|Citgo": {
    "nomatch": ["shop/convenience|Citgo"],
    "tags": {
      "amenity": "fuel",
      "brand": "Citgo",
      "brand:wikidata": "Q2974437",
      "brand:wikipedia": "en:Citgo",
      "name": "Citgo"
    }
  },
  "amenity/fuel|Clark": {
    "countryCodes": ["us"],
    "tags": {
      "amenity": "fuel",
      "brand": "Clark",
      "brand:wikidata": "Q5127157",
      "brand:wikipedia": "en:Clark Brands",
      "name": "Clark"
    }
  },
  "amenity/fuel|Classic": {
    "countryCodes": ["de"],
    "tags": {
      "amenity": "fuel",
      "brand": "Classic",
      "name": "Classic"
    }
  },
  "amenity/fuel|Co-op~(Canada)": {
    "countryCodes": ["ca"],
    "matchNames": ["coop"],
    "nomatch": [
      "shop/convenience|Co-op~(Canada)",
      "shop/convenience|Coop~(Schweiz)",
      "shop/convenience|The Co-operative Food~(UK)",
      "shop/supermarket|Co-op~(Canada)",
      "shop/supermarket|Coop~(Schweiz)",
      "shop/supermarket|The Co-operative Food~(UK)"
    ],
    "tags": {
      "amenity": "fuel",
      "brand": "Federated Co-operatives",
      "brand:wikidata": "Q5440676",
      "brand:wikipedia": "en:Federated Co-operatives",
      "name": "Co-op"
    }
  },
  "amenity/fuel|Coles Express": {
    "countryCodes": ["au"],
    "nomatch": ["shop/convenience|Coles Express"],
    "tags": {
      "amenity": "fuel",
      "brand": "Coles Express",
      "brand:wikidata": "Q5144653",
      "brand:wikipedia": "en:Coles Express",
      "name": "Coles Express"
    }
  },
  "amenity/fuel|Conoco": {
    "countryCodes": ["us"],
    "tags": {
      "amenity": "fuel",
      "brand": "Conoco",
      "brand:wikidata": "Q1126518",
      "brand:wikipedia": "en:Conoco",
      "name": "Conoco"
    }
  },
  "amenity/fuel|Copec": {
    "countryCodes": ["cl"],
    "tags": {
      "amenity": "fuel",
      "brand": "Copec",
      "brand:wikidata": "Q11681461",
      "brand:wikipedia": "en:Empresas Copec",
      "name": "Copec"
    }
  },
  "amenity/fuel|Copetrol": {
    "countryCodes": ["py"],
    "tags": {
      "amenity": "fuel",
      "brand": "Copetrol",
      "brand:wikidata": "Q62274431",
      "name": "Copetrol"
    }
  },
  "amenity/fuel|Cosmo": {
    "countryCodes": ["jp"],
    "nomatch": ["amenity/restaurant|Cosmo"],
    "tags": {
      "amenity": "fuel",
      "brand": "Cosmo",
      "brand:wikidata": "Q2498318",
      "brand:wikipedia": "en:Cosmo Oil Company",
      "name": "Cosmo"
    }
  },
  "amenity/fuel|Costco Gasoline": {
    "countryCodes": ["au", "ca", "mx", "us"],
    "matchNames": [
      "costco",
      "costco gas",
      "costco wholesale"
    ],
    "nomatch": [
      "amenity/pharmacy|Costco Pharmacy",
      "shop/wholesale|Costco"
    ],
    "tags": {
      "amenity": "fuel",
      "brand": "Costco Gasoline",
      "brand:wikidata": "Q715583",
      "brand:wikipedia": "en:Costco",
      "name": "Costco Gasoline"
    }
  },
  "amenity/fuel|Couche-Tard": {
    "countryCodes": ["ca"],
    "nomatch": ["shop/convenience|Couche-Tard"],
    "tags": {
      "amenity": "fuel",
      "brand": "Couche-Tard",
      "brand:wikidata": "Q2836957",
      "brand:wikipedia": "en:Alimentation Couche-Tard",
      "name": "Couche-Tard"
    }
  },
  "amenity/fuel|Crevier": {
    "countryCodes": ["ca"],
    "tags": {
      "amenity": "fuel",
      "brand": "Crevier",
      "brand:wikidata": "Q61743451",
      "name": "Crevier"
    }
  },
  "amenity/fuel|Crodux": {
    "countryCodes": ["hr"],
    "tags": {
      "amenity": "fuel",
      "brand": "Crodux",
      "brand:wikidata": "Q62274622",
      "name": "Crodux"
    }
  },
  "amenity/fuel|Cumberland Farms": {
    "countryCodes": ["us"],
    "nomatch": [
      "shop/convenience|Cumberland Farms"
    ],
    "tags": {
      "amenity": "fuel",
      "brand": "Cumberland Farms",
      "brand:wikidata": "Q1143685",
      "brand:wikipedia": "en:Cumberland Farms",
      "name": "Cumberland Farms"
    }
  },
  "amenity/fuel|Delek": {
    "countryCodes": ["il"],
    "tags": {
      "amenity": "fuel",
      "brand": "Delek",
      "brand:wikidata": "Q1184087",
      "brand:wikipedia": "en:Delek",
      "name": "Delek"
    }
  },
  "amenity/fuel|Delta~(Panama & Costa Rica)": {
    "countryCodes": ["cr", "us"],
    "tags": {
      "amenity": "fuel",
      "brand": "Delta",
      "brand:wikidata": "Q62274638",
      "name": "Delta"
    }
  },
  "amenity/fuel|Delta~(USA)": {
    "countryCodes": ["us"],
    "tags": {
      "amenity": "fuel",
      "brand": "Delta",
      "brand:wikidata": "Q62274661",
      "name": "Delta"
    }
  },
  "amenity/fuel|Depot Tela": {
    "countryCodes": ["kh"],
    "tags": {
      "amenity": "fuel",
      "brand": "Depot Tela",
      "name": "Depot Tela"
    }
  },
  "amenity/fuel|Diamond Shamrock": {
    "countryCodes": ["us"],
    "tags": {
      "amenity": "fuel",
      "brand": "Diamond Shamrock",
      "brand:wikidata": "Q16973722",
      "brand:wikipedia": "en:Diamond Shamrock",
      "name": "Diamond Shamrock"
    }
  },
  "amenity/fuel|Domo": {
    "countryCodes": ["ca"],
    "tags": {
      "amenity": "fuel",
      "brand": "Domo",
      "brand:wikidata": "Q5291326",
      "brand:wikipedia": "en:Domo Gasoline",
      "name": "Domo"
    }
  },
  "amenity/fuel|EKO~(Canada)": {
    "countryCodes": ["ca"],
    "nomatch": [
      "amenity/fuel|EKO~(Greece)",
      "shop/supermarket|Eko"
    ],
    "tags": {
      "amenity": "fuel",
      "brand": "EKO",
      "brand:wikidata": "Q3045934",
      "brand:wikipedia": "fr:EKO",
      "name": "EKO"
    }
  },
  "amenity/fuel|EKO~(Greece)": {
    "countryCodes": [
      "bg",
      "cy",
      "gr",
      "me",
      "mk",
      "rs"
    ],
    "matchNames": ["εκο"],
    "nomatch": [
      "amenity/fuel|EKO~(Canada)",
      "shop/supermarket|Eko"
    ],
    "tags": {
      "amenity": "fuel",
      "brand": "EKO",
      "brand:wikidata": "Q903198",
      "brand:wikipedia": "el:Ελληνικά Πετρέλαια",
      "name": "EKO"
    }
  },
  "amenity/fuel|ENEOS": {
    "countryCodes": ["jp"],
    "tags": {
      "amenity": "fuel",
      "brand": "ENEOS",
      "brand:wikidata": "Q1640290",
      "brand:wikipedia": "en:JXTG Nippon Oil & Energy",
      "name": "ENEOS"
    }
  },
  "amenity/fuel|Elan": {
    "countryCodes": ["de", "fr", "nl"],
    "tags": {
      "amenity": "fuel",
      "brand": "Elan",
      "brand:wikidata": "Q57980752",
      "name": "Elan"
    }
  },
  "amenity/fuel|Engen": {
    "tags": {
      "amenity": "fuel",
      "brand": "Engen",
      "brand:wikidata": "Q3054251",
      "brand:wikipedia": "en:Engen Petroleum",
      "name": "Engen"
    }
  },
  "amenity/fuel|Eni": {
    "countryCodes": ["at", "ch", "fr", "it"],
    "tags": {
      "amenity": "fuel",
      "brand": "Eni",
      "brand:wikidata": "Q565594",
      "brand:wikipedia": "en:Eni",
      "name": "Eni"
    }
  },
  "amenity/fuel|Erg": {
    "countryCodes": ["it"],
    "tags": {
      "amenity": "fuel",
      "brand": "Erg",
      "brand:wikidata": "Q739503",
      "brand:wikipedia": "it:ERG (azienda)",
      "name": "Erg"
    }
  },
  "amenity/fuel|Esso": {
    "matchNames": ["station esso"],
    "nomatch": [
      "amenity/fuel|Esso Express",
      "shop/convenience|Esso"
    ],
    "tags": {
      "amenity": "fuel",
      "brand": "Esso",
      "brand:wikidata": "Q867662",
      "brand:wikipedia": "en:Esso",
      "name": "Esso"
    }
  },
  "amenity/fuel|Esso Express": {
    "nomatch": ["amenity/fuel|Esso"],
    "tags": {
      "amenity": "fuel",
      "brand": "Esso Express",
      "brand:wikidata": "Q2350336",
      "brand:wikipedia": "nl:Esso Express",
      "name": "Esso Express"
    }
  },
  "amenity/fuel|Exxon": {
    "countryCodes": ["us"],
    "tags": {
      "amenity": "fuel",
      "brand": "Exxon",
      "brand:wikidata": "Q4781944",
      "brand:wikipedia": "en:Exxon",
      "name": "Exxon"
    }
  },
  "amenity/fuel|F24": {
    "countryCodes": ["dk"],
    "tags": {
      "amenity": "fuel",
      "brand": "F24",
      "brand:wikidata": "Q12310853",
      "brand:wikipedia": "da:F24",
      "name": "F24"
    }
  },
  "amenity/fuel|Fas Gas": {
    "countryCodes": ["ca"],
    "matchNames": ["fas gas plus"],
    "tags": {
      "amenity": "fuel",
      "brand": "Fas Gas",
      "brand:wikidata": "Q61743505",
      "brand:wikipedia": "en:Parkland Fuel",
      "name": "Fas Gas"
    }
  },
  "amenity/fuel|Firezone": {
    "countryCodes": ["nl"],
    "tags": {
      "amenity": "fuel",
      "brand": "Firezone",
      "brand:wikidata": "Q14628080",
      "brand:wikipedia": "nl:Firezone",
      "name": "Firezone"
    }
  },
  "amenity/fuel|Flying J": {
    "countryCodes": ["ca", "us"],
    "matchNames": ["flying j travel plaza"],
    "tags": {
      "amenity": "fuel",
      "brand": "Flying J",
      "brand:wikidata": "Q64130592",
      "name": "Flying J"
    }
  },
  "amenity/fuel|Flying V": {
    "countryCodes": ["ph"],
    "tags": {
      "amenity": "fuel",
      "brand": "Flying V",
      "brand:wikidata": "Q62275048",
      "name": "Flying V"
    }
  },
  "amenity/fuel|Freie Tankstelle": {
    "countryCodes": ["de"],
    "tags": {
      "amenity": "fuel",
      "brand": "Freie Tankstelle",
      "brand:wikidata": "Q1009104",
      "brand:wikipedia": "de:Bundesverband freier Tankstellen",
      "name": "Freie Tankstelle"
    }
  },
  "amenity/fuel|GALP": {
    "tags": {
      "amenity": "fuel",
      "brand": "GALP",
      "brand:wikidata": "Q1492739",
      "brand:wikipedia": "en:Galp Energia",
      "name": "GALP"
    }
  },
  "amenity/fuel|Gas Plus": {
    "nomatch": [
      "shop/mobile_phone|Plus",
      "shop/supermarket|PLUS"
    ],
    "tags": {
      "amenity": "fuel",
      "brand": "Gas Plus",
      "name": "Gas Plus"
    }
  },
  "amenity/fuel|Gazel": {
    "countryCodes": ["co", "mx", "pe"],
    "tags": {
      "amenity": "fuel",
      "brand": "Gazel",
      "brand:wikidata": "Q62529885",
      "name": "Gazel"
    }
  },
  "amenity/fuel|Gazprom": {
    "tags": {
      "amenity": "fuel",
      "brand": "Gazprom",
      "brand:wikidata": "Q102673",
      "brand:wikipedia": "en:Gazprom",
      "name": "Gazprom"
    }
  },
  "amenity/fuel|GetGo": {
    "countryCodes": ["us"],
    "tags": {
      "amenity": "fuel",
      "brand": "GetGo",
      "brand:wikidata": "Q5553766",
      "brand:wikipedia": "en:GetGo",
      "name": "GetGo"
    }
  },
  "amenity/fuel|Giant": {
    "nomatch": ["shop/bicycle|Giant"],
    "tags": {
      "amenity": "fuel",
      "brand": "Giant",
      "name": "Giant"
    }
  },
  "amenity/fuel|Glusco": {
    "countryCodes": ["ua"],
    "tags": {
      "amenity": "fuel",
      "brand": "Glusco",
      "brand:wikidata": "Q62284719",
      "name": "Glusco"
    }
  },
  "amenity/fuel|Goil": {
    "countryCodes": ["gh"],
    "tags": {
      "amenity": "fuel",
      "brand": "Goil",
      "brand:wikidata": "Q5555383",
      "brand:wikipedia": "en:Ghana Oil Company",
      "name": "Goil"
    }
  },
  "amenity/fuel|Gulf": {
    "tags": {
      "amenity": "fuel",
      "brand": "Gulf",
      "brand:wikidata": "Q1296860",
      "brand:wikipedia": "en:Gulf Oil",
      "name": "Gulf"
    }
  },
  "amenity/fuel|Gull": {
    "countryCodes": ["au", "nz"],
    "tags": {
      "amenity": "fuel",
      "brand": "Gull",
      "brand:wikidata": "Q5617739",
      "brand:wikipedia": "en:Gull Petroleum",
      "name": "Gull"
    }
  },
  "amenity/fuel|H-E-B Fuel": {
    "countryCodes": ["us"],
    "matchNames": ["h-e-b gas"],
    "nomatch": ["shop/supermarket|H-E-B"],
    "tags": {
      "amenity": "fuel",
      "brand": "H-E-B Fuel",
      "brand:wikidata": "Q830621",
      "brand:wikipedia": "en:H-E-B",
      "name": "H-E-B Fuel"
    }
  },
  "amenity/fuel|HEM": {
    "countryCodes": ["de"],
    "tags": {
      "amenity": "fuel",
      "brand": "HEM",
      "brand:wikidata": "Q1563517",
      "brand:wikipedia": "de:Deutsche Tamoil",
      "name": "HEM"
    }
  },
  "amenity/fuel|HP": {
    "countryCodes": ["in"],
    "matchNames": ["hp petrol pump"],
    "tags": {
      "amenity": "fuel",
      "brand": "Hindustan Petroleum",
      "brand:wikidata": "Q1619375",
      "brand:wikipedia": "en:Hindustan Petroleum",
      "name": "HP",
      "official_name": "Hindustan Petroleum"
    }
  },
  "amenity/fuel|Harnois": {
    "countryCodes": ["ca"],
    "tags": {
      "amenity": "fuel",
      "brand": "Harnois",
      "brand:wikidata": "Q61743558",
      "name": "Harnois"
    }
  },
  "amenity/fuel|Hess": {
    "countryCodes": ["us"],
    "tags": {
      "amenity": "fuel",
      "brand": "Hess",
      "brand:wikidata": "Q1615684",
      "brand:wikipedia": "en:Hess Corporation",
      "name": "Hess"
    }
  },
  "amenity/fuel|Hofer": {
    "countryCodes": ["at", "si"],
    "nomatch": ["shop/supermarket|Hofer"],
    "tags": {
      "amenity": "fuel",
      "brand": "Hofer",
      "brand:wikidata": "Q15815751",
      "brand:wikipedia": "de:Hofer KG",
      "name": "Hofer"
    }
  },
  "amenity/fuel|Holiday": {
    "countryCodes": ["us"],
    "nomatch": ["shop/convenience|Holiday"],
    "tags": {
      "amenity": "fuel",
      "brand": "Holiday",
      "brand:wikidata": "Q5880490",
      "brand:wikipedia": "en:Holiday Stationstores",
      "name": "Holiday"
    }
  },
  "amenity/fuel|Husky": {
    "countryCodes": ["ca"],
    "nomatch": [
      "amenity/restaurant|Husky House",
      "shop/convenience|Husky"
    ],
    "tags": {
      "amenity": "fuel",
      "brand": "Husky",
      "brand:wikidata": "Q702049",
      "brand:wikipedia": "en:Husky Energy",
      "name": "Husky"
    }
  },
  "amenity/fuel|Hy-Vee Gas": {
    "countryCodes": ["us"],
    "nomatch": ["shop/supermarket|Hy-Vee"],
    "tags": {
      "amenity": "fuel",
      "brand": "Hy-Vee Gas",
      "brand:wikidata": "Q1639719",
      "brand:wikipedia": "en:Hy-Vee",
      "name": "Hy-Vee Gas"
    }
  },
  "amenity/fuel|IES": {
    "countryCodes": ["it"],
    "tags": {
      "amenity": "fuel",
      "brand": "IES",
      "brand:wikidata": "Q62287387",
      "name": "IES"
    }
  },
  "amenity/fuel|IP": {
    "tags": {
      "amenity": "fuel",
      "brand": "IP",
      "brand:wikidata": "Q646807",
      "brand:wikipedia": "en:Anonima Petroli Italiana",
      "name": "IP"
    }
  },
  "amenity/fuel|Indian Oil": {
    "tags": {
      "amenity": "fuel",
      "brand": "Indian Oil",
      "brand:wikidata": "Q1289348",
      "brand:wikipedia": "en:Indian Oil Corporation",
      "name": "Indian Oil"
    }
  },
  "amenity/fuel|Indian Oil Petrol Pump": {
    "countryCodes": ["in"],
    "tags": {
      "amenity": "fuel",
      "brand": "Indian Oil Petrol Pump",
      "name": "Indian Oil Petrol Pump"
    }
  },
  "amenity/fuel|Ingo": {
    "countryCodes": ["dk", "se"],
    "tags": {
      "amenity": "fuel",
      "brand": "Ingo",
      "brand:wikidata": "Q17048617",
      "brand:wikipedia": "en:Ingo (brand)",
      "name": "Ingo"
    }
  },
  "amenity/fuel|Intermarché": {
    "matchNames": ["intermarché super"],
    "nomatch": ["shop/supermarket|Intermarché"],
    "tags": {
      "amenity": "fuel",
      "brand": "Intermarché",
      "brand:wikidata": "Q3153200",
      "brand:wikipedia": "fr:Intermarché",
      "name": "Intermarché"
    }
  },
  "amenity/fuel|Ipiranga": {
    "countryCodes": ["br"],
    "matchNames": ["posto ipiranga"],
    "tags": {
      "amenity": "fuel",
      "brand": "Ipiranga",
      "brand:wikidata": "Q2081136",
      "brand:wikipedia": "pt:Ipiranga (empresa)",
      "name": "Ipiranga"
    }
  },
  "amenity/fuel|Irving": {
    "nomatch": ["shop/convenience|Irving"],
    "tags": {
      "amenity": "fuel",
      "brand": "Irving",
      "brand:wikidata": "Q1673286",
      "brand:wikipedia": "en:Irving Oil",
      "name": "Irving"
    }
  },
  "amenity/fuel|JA-SS": {
    "countryCodes": ["jp"],
    "matchNames": ["ja"],
    "tags": {
      "amenity": "fuel",
      "brand": "JA-SS",
      "brand:wikidata": "Q11225213",
      "brand:wikipedia": "ja:JA-SS",
      "name": "JA-SS"
    }
  },
  "amenity/fuel|Jet": {
    "nomatch": ["shop/clothes|Jet"],
    "tags": {
      "amenity": "fuel",
      "brand": "Jet",
      "brand:wikidata": "Q568940",
      "brand:wikipedia": "en:Jet (brand)",
      "name": "Jet"
    }
  },
  "amenity/fuel|Jetti": {
    "countryCodes": ["ph"],
    "tags": {
      "amenity": "fuel",
      "brand": "Jetti",
      "brand:wikidata": "Q62288720",
      "name": "Jetti"
    }
  },
  "amenity/fuel|Kadoil": {
    "tags": {
      "amenity": "fuel",
      "brand": "Kadoil",
      "name": "Kadoil"
    }
  },
  "amenity/fuel|Kangaroo Express": {
    "countryCodes": ["us"],
    "nomatch": [
      "shop/convenience|Kangaroo Express"
    ],
    "tags": {
      "amenity": "fuel",
      "brand": "Kangaroo Express",
      "brand:wikidata": "Q61747408",
      "name": "Kangaroo Express",
      "short_name": "Kangaroo"
    }
  },
  "amenity/fuel|Kastrati": {
    "tags": {
      "amenity": "fuel",
      "brand": "Kastrati",
      "name": "Kastrati"
    }
  },
  "amenity/fuel|Kobil": {
    "countryCodes": [
      "bi",
      "et",
      "ke",
      "rw",
      "tz",
      "ug",
      "zm"
    ],
    "tags": {
      "amenity": "fuel",
      "brand": "Kobil",
      "brand:wikidata": "Q22906119",
      "brand:wikipedia": "en:KenolKobil",
      "name": "Kobil"
    }
  },
  "amenity/fuel|Kroger": {
    "matchNames": ["kroger fuel", "kroger gas"],
    "nomatch": ["shop/supermarket|Kroger"],
    "tags": {
      "amenity": "fuel",
      "brand": "Kroger",
      "brand:wikidata": "Q153417",
      "brand:wikipedia": "en:Kroger",
      "name": "Kroger"
    }
  },
  "amenity/fuel|Kum & Go": {
    "countryCodes": ["us"],
    "nomatch": ["shop/convenience|Kum & Go"],
    "tags": {
      "amenity": "fuel",
      "brand": "Kum & Go",
      "brand:wikidata": "Q6443340",
      "brand:wikipedia": "en:Kum & Go",
      "name": "Kum & Go"
    }
  },
  "amenity/fuel|Kwik Fill": {
    "countryCodes": ["us"],
    "tags": {
      "amenity": "fuel",
      "brand": "Kwik Fill",
      "name": "Kwik Fill"
    }
  },
  "amenity/fuel|Kwik Trip": {
    "countryCodes": ["us"],
    "nomatch": ["shop/convenience|Kwik Trip"],
    "tags": {
      "amenity": "fuel",
      "brand": "Kwik Trip",
      "brand:wikidata": "Q6450420",
      "brand:wikipedia": "en:Kwik Trip",
      "name": "Kwik Trip"
    }
  },
  "amenity/fuel|Liberty": {
    "countryCodes": ["au", "us"],
    "nomatch": ["amenity/bank|Liberty Bank"],
    "tags": {
      "amenity": "fuel",
      "brand": "Liberty",
      "name": "Liberty"
    }
  },
  "amenity/fuel|Lotos": {
    "countryCodes": ["pl"],
    "nomatch": ["amenity/fuel|Lotos Optima"],
    "tags": {
      "amenity": "fuel",
      "brand": "Lotos",
      "brand:wikidata": "Q1256909",
      "brand:wikipedia": "pl:Grupa Lotos",
      "name": "Lotos"
    }
  },
  "amenity/fuel|Lotos Optima": {
    "countryCodes": ["pl"],
    "nomatch": ["amenity/fuel|Lotos"],
    "tags": {
      "amenity": "fuel",
      "brand": "Lotos Optima",
      "brand:wikidata": "Q1256909",
      "brand:wikipedia": "pl:Grupa Lotos",
      "name": "Lotos Optima"
    }
  },
  "amenity/fuel|Love's": {
    "countryCodes": ["us"],
    "tags": {
      "amenity": "fuel",
      "brand": "Love's",
      "brand:wikidata": "Q1872496",
      "brand:wikipedia": "en:Love's Travel Stops & Country Stores",
      "name": "Love's"
    }
  },
  "amenity/fuel|Lukoil": {
    "tags": {
      "amenity": "fuel",
      "brand": "Lukoil",
      "brand:wikidata": "Q329347",
      "brand:wikipedia": "en:Lukoil",
      "name": "Lukoil"
    }
  },
  "amenity/fuel|MEROIL": {
    "countryCodes": ["es"],
    "tags": {
      "amenity": "fuel",
      "brand": "MEROIL",
      "brand:wikidata": "Q62292559",
      "name": "MEROIL"
    }
  },
  "amenity/fuel|MOL": {
    "tags": {
      "amenity": "fuel",
      "brand": "MOL",
      "brand:wikidata": "Q549181",
      "brand:wikipedia": "en:MOL (company)",
      "name": "MOL"
    }
  },
  "amenity/fuel|MRS": {
    "countryCodes": ["ng"],
    "tags": {
      "amenity": "fuel",
      "brand": "MRS",
      "brand:wikidata": "Q56274919",
      "brand:wikipedia": "en:MRS Oil Nigeria Plc",
      "name": "MRS"
    }
  },
  "amenity/fuel|Mac's": {
    "countryCodes": ["ca"],
    "nomatch": ["shop/convenience|Mac's"],
    "tags": {
      "amenity": "fuel",
      "brand": "Mac's",
      "brand:wikidata": "Q4043527",
      "brand:wikipedia": "en:Mac's Convenience Stores",
      "name": "Mac's"
    }
  },
  "amenity/fuel|MacEwen": {
    "countryCodes": ["ca"],
    "tags": {
      "amenity": "fuel",
      "brand": "MacEwen",
      "brand:wikidata": "Q61740335",
      "name": "MacEwen"
    }
  },
  "amenity/fuel|Marathon": {
    "matchNames": ["Marathon Gas"],
    "nomatch": ["shop/convenience|Marathon"],
    "tags": {
      "amenity": "fuel",
      "brand": "Marathon",
      "brand:wikidata": "Q458363",
      "brand:wikipedia": "en:Marathon Petroleum",
      "name": "Marathon"
    }
  },
  "amenity/fuel|Maverik": {
    "countryCodes": ["us"],
    "nomatch": ["shop/convenience|Maverik"],
    "tags": {
      "amenity": "fuel",
      "brand": "Maverik",
      "brand:wikidata": "Q64149010",
      "brand:wikipedia": "en:Maverik, Inc.",
      "name": "Maverik"
    }
  },
  "amenity/fuel|Maxol": {
    "countryCodes": ["gb", "ie"],
    "tags": {
      "amenity": "fuel",
      "brand": "Maxol",
      "brand:wikidata": "Q3302837",
      "brand:wikipedia": "en:Maxol",
      "name": "Maxol"
    }
  },
  "amenity/fuel|Meijer": {
    "countryCodes": ["us"],
    "nomatch": ["shop/supermarket|Meijer"],
    "tags": {
      "amenity": "fuel",
      "brand": "Meijer",
      "brand:wikidata": "Q1917753",
      "brand:wikipedia": "en:Meijer",
      "name": "Meijer"
    }
  },
  "amenity/fuel|Metano": {
    "countryCodes": ["it"],
    "tags": {
      "amenity": "fuel",
      "brand": "Metano",
      "brand:wikidata": "Q62294765",
      "name": "Metano"
    }
  },
  "amenity/fuel|Migrol": {
    "countryCodes": ["ch"],
    "tags": {
      "amenity": "fuel",
      "brand": "Migrol",
      "brand:wikidata": "Q1747771",
      "brand:wikipedia": "de:Migrol",
      "name": "Migrol"
    }
  },
  "amenity/fuel|Mobil": {
    "matchNames": ["mobile"],
    "nomatch": ["shop/convenience|Mobil Mart"],
    "tags": {
      "amenity": "fuel",
      "brand": "Mobil",
      "brand:wikidata": "Q3088656",
      "brand:wikipedia": "en:Mobil",
      "name": "Mobil"
    }
  },
  "amenity/fuel|Mohawk": {
    "countryCodes": ["ca"],
    "matchNames": ["Mohawk oil"],
    "tags": {
      "amenity": "fuel",
      "brand": "Mohawk",
      "brand:wikidata": "Q6893796",
      "brand:wikipedia": "en:Mohawk Oil",
      "name": "Mohawk"
    }
  },
  "amenity/fuel|Moil": {
    "countryCodes": ["tr"],
    "tags": {
      "amenity": "fuel",
      "brand": "Moil",
      "brand:wikidata": "Q62296914",
      "name": "Moil"
    }
  },
  "amenity/fuel|Morrisons": {
    "countryCodes": ["gb"],
    "nomatch": ["shop/supermarket|Morrisons"],
    "tags": {
      "amenity": "fuel",
      "brand": "Morrisons",
      "brand:wikidata": "Q922344",
      "brand:wikipedia": "en:Morrisons",
      "name": "Morrisons"
    }
  },
  "amenity/fuel|Moya": {
    "countryCodes": ["pl"],
    "tags": {
      "amenity": "fuel",
      "brand": "Moya",
      "brand:wikidata": "Q62297700",
      "name": "Moya"
    }
  },
  "amenity/fuel|Murco": {
    "countryCodes": ["gb"],
    "matchNames": ["Murco Petroleum"],
    "tags": {
      "amenity": "fuel",
      "brand": "Murco",
      "brand:wikidata": "Q16998281",
      "brand:wikipedia": "en:Murco Petroleum",
      "name": "Murco"
    }
  },
  "amenity/fuel|Murphy USA": {
    "countryCodes": ["us"],
    "tags": {
      "amenity": "fuel",
      "brand": "Murphy USA",
      "brand:wikidata": "Q19604459",
      "brand:wikipedia": "en:Murphy USA",
      "name": "Murphy USA"
    }
  },
  "amenity/fuel|N1": {
    "countryCodes": ["is"],
    "tags": {
      "amenity": "fuel",
      "brand": "N1",
      "name": "N1"
    }
  },
  "amenity/fuel|NP": {
    "countryCodes": ["tt"],
    "tags": {
      "amenity": "fuel",
      "brand": "NP",
      "brand:wikidata": "Q7842382",
      "brand:wikipedia": "en:Trinidad & Tobago National Petroleum Marketing Company Limited",
      "name": "NP"
    }
  },
  "amenity/fuel|Neste": {
    "tags": {
      "amenity": "fuel",
      "brand": "Neste",
      "brand:wikidata": "Q616376",
      "brand:wikipedia": "en:Neste",
      "name": "Neste"
    }
  },
  "amenity/fuel|OIL!": {
    "tags": {
      "amenity": "fuel",
      "brand": "OIL!",
      "brand:wikidata": "Q2007561",
      "brand:wikipedia": "de:OIL! Tankstellen",
      "name": "OIL!"
    }
  },
  "amenity/fuel|OK": {
    "countryCodes": ["dk"],
    "tags": {
      "amenity": "fuel",
      "brand": "OK",
      "brand:wikidata": "Q12329785",
      "brand:wikipedia": "da:OK a.m.b.a.",
      "name": "OK"
    }
  },
  "amenity/fuel|OKQ8": {
    "countryCodes": ["se"],
    "tags": {
      "amenity": "fuel",
      "brand": "OKQ8",
      "brand:wikidata": "Q1634762",
      "brand:wikipedia": "en:Kuwait Petroleum Corporation",
      "name": "OKQ8"
    }
  },
  "amenity/fuel|OMV": {
    "tags": {
      "amenity": "fuel",
      "brand": "OMV",
      "brand:wikidata": "Q168238",
      "brand:wikipedia": "en:OMV",
      "name": "OMV"
    }
  },
  "amenity/fuel|Octa+": {
    "tags": {
      "amenity": "fuel",
      "brand": "Octa+",
      "name": "Octa+"
    }
  },
  "amenity/fuel|Oilibya": {
    "matchNames": [
      "oilibia",
      "oilibiya",
      "oillibia",
      "oilliby",
      "oillibya",
      "oillybia",
      "oilybia",
      "olibya",
      "olybia"
    ],
    "tags": {
      "amenity": "fuel",
      "brand": "Oilibya",
      "brand:wikidata": "Q7081491",
      "brand:wikipedia": "en:Oilibya",
      "name": "Oilibya",
      "name:ar": "أويليبيا"
    }
  },
  "amenity/fuel|Olerex": {
    "countryCodes": ["ee"],
    "tags": {
      "amenity": "fuel",
      "brand": "Olerex",
      "brand:wikidata": "Q16931205",
      "brand:wikipedia": "et:AS Olerex",
      "name": "Olerex"
    }
  },
  "amenity/fuel|Opet": {
    "countryCodes": ["tr"],
    "tags": {
      "amenity": "fuel",
      "brand": "Opet",
      "brand:wikidata": "Q7072824",
      "brand:wikipedia": "en:Opet",
      "name": "Opet"
    }
  },
  "amenity/fuel|Orlen": {
    "nomatch": ["shop/convenience|Orlen"],
    "tags": {
      "amenity": "fuel",
      "brand": "Orlen",
      "brand:wikidata": "Q971649",
      "brand:wikipedia": "en:PKN Orlen",
      "name": "Orlen"
    }
  },
  "amenity/fuel|Oxxo": {
    "nomatch": ["shop/convenience|Oxxo"],
    "tags": {
      "amenity": "fuel",
      "brand": "Oxxo",
      "brand:wikidata": "Q1342538",
      "brand:wikipedia": "es:Oxxo",
      "name": "Oxxo"
    }
  },
  "amenity/fuel|PSO": {
    "countryCodes": ["pk"],
    "matchNames": ["pso petrol pump"],
    "tags": {
      "amenity": "fuel",
      "brand": "PSO",
      "brand:wikidata": "Q2741455",
      "brand:wikipedia": "en:Pakistan State Oil",
      "name": "PSO"
    }
  },
  "amenity/fuel|PT": {
    "countryCodes": ["th"],
    "tags": {
      "amenity": "fuel",
      "brand": "PT",
      "brand:wikidata": "Q62298612",
      "name": "PT"
    }
  },
  "amenity/fuel|PTT": {
    "nomatch": ["amenity/post_office|PTT"],
    "tags": {
      "amenity": "fuel",
      "brand": "PTT",
      "brand:wikidata": "Q1810389",
      "brand:wikipedia": "en:PTT Public Company Limited",
      "name": "PTT"
    }
  },
  "amenity/fuel|PV Oil": {
    "tags": {
      "amenity": "fuel",
      "brand": "PV Oil",
      "brand:wikidata": "Q2089536",
      "brand:wikipedia": "en:Petrovietnam",
      "name": "PV Oil"
    }
  },
  "amenity/fuel|Pacific Pride": {
    "countryCodes": ["us"],
    "tags": {
      "amenity": "fuel",
      "brand": "Pacific Pride",
      "brand:wikidata": "Q7122637",
      "brand:wikipedia": "en:Pacific Pride",
      "name": "Pacific Pride"
    }
  },
  "amenity/fuel|Pecsa": {
    "countryCodes": ["pe"],
    "tags": {
      "amenity": "fuel",
      "brand": "Pecsa",
      "brand:wikidata": "Q62299262",
      "name": "Pecsa"
    }
  },
  "amenity/fuel|Pemex": {
    "countryCodes": ["mx"],
    "tags": {
      "amenity": "fuel",
      "brand": "Pemex",
      "brand:wikidata": "Q871308",
      "brand:wikipedia": "en:Pemex",
      "name": "Pemex"
    }
  },
  "amenity/fuel|Pertamina": {
    "countryCodes": ["id"],
    "tags": {
      "amenity": "fuel",
      "brand": "Pertamina",
      "brand:wikidata": "Q1641044",
      "brand:wikipedia": "en:Pertamina",
      "name": "Pertamina"
    }
  },
  "amenity/fuel|Petro": {
    "countryCodes": ["ca", "us"],
    "matchNames": ["petro stopping center"],
    "tags": {
      "alt_name": "Petro Stopping Centers",
      "amenity": "fuel",
      "brand": "Petro",
      "brand:wikidata": "Q64051305",
      "name": "Petro"
    }
  },
  "amenity/fuel|Petro-Canada": {
    "countryCodes": ["ca"],
    "nomatch": ["shop/convenience|Petro-Canada"],
    "tags": {
      "amenity": "fuel",
      "brand": "Petro-Canada",
      "brand:wikidata": "Q1208279",
      "brand:wikipedia": "en:Petro-Canada",
      "name": "Petro-Canada"
    }
  },
  "amenity/fuel|Petro-T": {
    "countryCodes": ["ca"],
    "tags": {
      "amenity": "fuel",
      "brand": "Petro-T",
      "brand:wikidata": "Q61743540",
      "name": "Petro-T"
    }
  },
  "amenity/fuel|PetroPerú": {
    "countryCodes": ["pe"],
    "tags": {
      "amenity": "fuel",
      "brand": "PetroPerú",
      "brand:wikidata": "Q2506390",
      "brand:wikipedia": "es:Petroperú",
      "name": "PetroPerú"
    }
  },
  "amenity/fuel|Petrochina": {
    "countryCodes": ["cn"],
    "tags": {
      "amenity": "fuel",
      "brand": "Petrochina",
      "brand:wikidata": "Q503182",
      "brand:wikipedia": "en:PetroChina",
      "name": "Petrochina"
    }
  },
  "amenity/fuel|Petroecuador": {
    "countryCodes": ["ec"],
    "tags": {
      "amenity": "fuel",
      "brand": "Petroecuador",
      "brand:wikidata": "Q1812822",
      "brand:wikipedia": "en:Petroecuador",
      "name": "Petroecuador"
    }
  },
  "amenity/fuel|Petrol Ofisi": {
    "tags": {
      "amenity": "fuel",
      "brand": "Petrol Ofisi",
      "brand:wikidata": "Q1278087",
      "brand:wikipedia": "en:Petrol Ofisi",
      "name": "Petrol Ofisi"
    }
  },
  "amenity/fuel|Petrolimex": {
    "tags": {
      "amenity": "fuel",
      "brand": "Petrolimex",
      "brand:wikidata": "Q10831598",
      "brand:wikipedia": "en:Petrolimex",
      "name": "Petrolimex"
    }
  },
  "amenity/fuel|Petrolina": {
    "countryCodes": ["cy"],
    "tags": {
      "amenity": "fuel",
      "brand": "Petrolina",
      "brand:wikidata": "Q17013948",
      "brand:wikipedia": "en:Petrolina (company)",
      "name": "Petrolina"
    }
  },
  "amenity/fuel|Petrom": {
    "tags": {
      "amenity": "fuel",
      "brand": "Petrom",
      "brand:wikidata": "Q1755034",
      "brand:wikipedia": "en:Petrom",
      "name": "Petrom"
    }
  },
  "amenity/fuel|Petron": {
    "countryCodes": ["ph"],
    "tags": {
      "amenity": "fuel",
      "brand": "Petron",
      "brand:wikidata": "Q7179011",
      "brand:wikipedia": "en:Petron Corporation",
      "name": "Petron"
    }
  },
  "amenity/fuel|Petronas": {
    "tags": {
      "amenity": "fuel",
      "brand": "Petronas",
      "brand:wikidata": "Q221692",
      "brand:wikipedia": "en:Petronas",
      "name": "Petronas"
    }
  },
  "amenity/fuel|Petronor": {
    "countryCodes": ["es"],
    "tags": {
      "amenity": "fuel",
      "brand": "Petronor",
      "brand:wikidata": "Q1726547",
      "brand:wikipedia": "es:Petronor",
      "name": "Petronor"
    }
  },
  "amenity/fuel|Phillips 66": {
    "countryCodes": ["us"],
    "tags": {
      "amenity": "fuel",
      "brand": "Phillips 66",
      "brand:wikidata": "Q1656230",
      "brand:wikipedia": "en:Phillips 66",
      "name": "Phillips 66"
    }
  },
  "amenity/fuel|Phoenix": {
    "countryCodes": ["ph"],
    "tags": {
      "amenity": "fuel",
      "brand": "Phoenix",
      "brand:wikidata": "Q7186949",
      "brand:wikipedia": "en:Phoenix Petroleum",
      "name": "Phoenix"
    }
  },
  "amenity/fuel|Pilot": {
    "countryCodes": ["ca", "us"],
    "matchNames": ["pilot travel centers"],
    "tags": {
      "amenity": "fuel",
      "brand": "Pilot",
      "brand:wikidata": "Q64128179",
      "name": "Pilot"
    }
  },
  "amenity/fuel|Pioneer": {
    "countryCodes": ["ca"],
    "tags": {
      "amenity": "fuel",
      "brand": "Pioneer",
      "brand:wikidata": "Q7196684",
      "brand:wikipedia": "en:Pioneer Energy",
      "name": "Pioneer"
    }
  },
  "amenity/fuel|Preem": {
    "countryCodes": ["pl", "se"],
    "tags": {
      "amenity": "fuel",
      "brand": "Preem",
      "brand:wikidata": "Q598835",
      "brand:wikipedia": "en:Preem",
      "name": "Preem"
    }
  },
  "amenity/fuel|Primax~(Ecuador)": {
    "countryCodes": ["ec"],
    "tags": {
      "amenity": "fuel",
      "brand": "Primax",
      "brand:wikidata": "Q62332857",
      "name": "Primax"
    }
  },
  "amenity/fuel|Primax~(Peru)": {
    "countryCodes": ["pe"],
    "tags": {
      "amenity": "fuel",
      "brand": "Primax",
      "brand:wikidata": "Q62332638",
      "name": "Primax"
    }
  },
  "amenity/fuel|Prio": {
    "countryCodes": ["pt"],
    "tags": {
      "amenity": "fuel",
      "brand": "Prio",
      "brand:wikidata": "Q62530421",
      "name": "Prio"
    }
  },
  "amenity/fuel|Puma": {
    "nomatch": ["shop/clothes|Puma"],
    "tags": {
      "amenity": "fuel",
      "brand": "Puma",
      "brand:wikidata": "Q7259769",
      "brand:wikipedia": "en:Puma Energy",
      "name": "Puma"
    }
  },
  "amenity/fuel|Q1": {
    "countryCodes": ["de"],
    "tags": {
      "amenity": "fuel",
      "brand": "Q1",
      "brand:wikidata": "Q62086498",
      "name": "Q1"
    }
  },
  "amenity/fuel|Q8": {
    "countryCodes": [
      "be",
      "dk",
      "es",
      "it",
      "lu",
      "nl",
      "pt"
    ],
    "tags": {
      "amenity": "fuel",
      "brand": "Q8",
      "brand:wikidata": "Q1634762",
      "brand:wikipedia": "en:Kuwait Petroleum Corporation",
      "name": "Q8"
    }
  },
  "amenity/fuel|Q8 Easy": {
    "countryCodes": ["be", "it"],
    "tags": {
      "amenity": "fuel",
      "brand": "Q8 Easy",
      "brand:wikidata": "Q1806948",
      "brand:wikipedia": "nl:Q8 Easy",
      "name": "Q8 Easy"
    }
  },
  "amenity/fuel|Qstar": {
    "countryCodes": ["se"],
    "tags": {
      "amenity": "fuel",
      "brand": "Qstar",
      "brand:wikidata": "Q10647961",
      "brand:wikipedia": "sv:Qstar",
      "name": "Qstar"
    }
  },
  "amenity/fuel|QuikTrip": {
    "matchNames": ["qt"],
    "nomatch": ["shop/convenience|QuikTrip"],
    "tags": {
      "amenity": "fuel",
      "brand": "QuikTrip",
      "brand:wikidata": "Q7271953",
      "brand:wikipedia": "en:QuikTrip",
      "name": "QuikTrip"
    }
  },
  "amenity/fuel|RaceTrac": {
    "nomatch": ["shop/convenience|RaceTrac"],
    "tags": {
      "amenity": "fuel",
      "brand": "RaceTrac",
      "brand:wikidata": "Q735942",
      "brand:wikipedia": "en:RaceTrac",
      "name": "RaceTrac"
    }
  },
  "amenity/fuel|Raiffeisen": {
    "countryCodes": ["de"],
    "nomatch": [
      "amenity/bank|Raiffeisen Polbank",
      "amenity/bank|Raiffeisenbank~(Albania)",
      "amenity/bank|Raiffeisenbank~(Bulgaria)",
      "amenity/bank|Raiffeisenbank~(Czech Republic)",
      "amenity/bank|Raiffeisenbank~(Romania)",
      "amenity/bank|Raiffeisenbank~(Serbia)",
      "amenity/bank|Райффайзен",
      "amenity/bank|Райффайзен Банк Аваль"
    ],
    "tags": {
      "amenity": "fuel",
      "brand": "Raiffeisen",
      "name": "Raiffeisen"
    }
  },
  "amenity/fuel|Repsol": {
    "tags": {
      "amenity": "fuel",
      "brand": "Repsol",
      "brand:wikidata": "Q174747",
      "brand:wikipedia": "es:Repsol",
      "name": "Repsol"
    }
  },
  "amenity/fuel|Revoil": {
    "countryCodes": ["gr"],
    "tags": {
      "amenity": "fuel",
      "brand": "Revoil",
      "brand:wikidata": "Q62530755",
      "name": "Revoil"
    }
  },
  "amenity/fuel|Rompetrol": {
    "tags": {
      "amenity": "fuel",
      "brand": "Rompetrol",
      "brand:wikidata": "Q1788862",
      "brand:wikipedia": "en:Rompetrol",
      "name": "Rompetrol"
    }
  },
  "amenity/fuel|Royal Farms": {
    "countryCodes": ["us"],
    "nomatch": ["shop/convenience|Royal Farms"],
    "tags": {
      "amenity": "fuel",
      "brand": "Royal Farms",
      "brand:wikidata": "Q7374169",
      "brand:wikipedia": "en:Royal Farms",
      "name": "Royal Farms"
    }
  },
  "amenity/fuel|Rubis": {
    "tags": {
      "amenity": "fuel",
      "brand": "Rubis",
      "brand:wikidata": "Q3446514",
      "brand:wikipedia": "en:Rubis (company)",
      "name": "Rubis"
    }
  },
  "amenity/fuel|SK주유소": {
    "countryCodes": ["kr"],
    "tags": {
      "amenity": "fuel",
      "brand": "SK주유소",
      "brand:ko": "SK주유소",
      "name": "SK주유소",
      "name:ko": "SK주유소"
    }
  },
  "amenity/fuel|SP": {
    "tags": {
      "amenity": "fuel",
      "brand": "SP",
      "name": "SP"
    }
  },
  "amenity/fuel|Safeway": {
    "nomatch": [
      "amenity/pharmacy|Safeway",
      "shop/supermarket|Safeway"
    ],
    "tags": {
      "amenity": "fuel",
      "brand": "Safeway",
      "brand:wikidata": "Q1508234",
      "brand:wikipedia": "en:Safeway Inc.",
      "name": "Safeway"
    }
  },
  "amenity/fuel|Sainsbury's": {
    "countryCodes": ["gb"],
    "nomatch": ["shop/supermarket|Sainsbury's"],
    "tags": {
      "amenity": "fuel",
      "brand": "Sainsbury's",
      "brand:wikidata": "Q152096",
      "brand:wikipedia": "en:Sainsbury's",
      "name": "Sainsbury's"
    }
  },
  "amenity/fuel|Sam's Club": {
    "matchNames": [
      "sams club fuel center",
      "sams club gas"
    ],
    "nomatch": ["shop/wholesale|Sam's Club"],
    "tags": {
      "amenity": "fuel",
      "brand": "Sam's Club",
      "brand:wikidata": "Q1972120",
      "brand:wikipedia": "en:Sam's Club",
      "name": "Sam's Club"
    }
  },
  "amenity/fuel|Sasol": {
    "countryCodes": ["za"],
    "tags": {
      "amenity": "fuel",
      "brand": "Sasol",
      "brand:wikidata": "Q905998",
      "brand:wikipedia": "en:Sasol",
      "name": "Sasol"
    }
  },
  "amenity/fuel|Sea Oil": {
    "countryCodes": ["ph"],
    "tags": {
      "amenity": "fuel",
      "brand": "Sea Oil",
      "brand:wikidata": "Q7389549",
      "brand:wikipedia": "en:Seaoil Philippines",
      "name": "Sea Oil"
    }
  },
  "amenity/fuel|Sheetz": {
    "nomatch": ["shop/convenience|Sheetz"],
    "tags": {
      "amenity": "fuel",
      "brand": "Sheetz",
      "brand:wikidata": "Q7492551",
      "brand:wikipedia": "en:Sheetz",
      "name": "Sheetz"
    }
  },
  "amenity/fuel|Shell": {
    "matchNames": [
      "posto shell",
      "shell gas station",
      "shell petrol station",
      "shell station",
      "station shell"
    ],
    "nomatch": [
      "amenity/fuel|Shell Express",
      "shop/convenience|Shell Select"
    ],
    "tags": {
      "amenity": "fuel",
      "brand": "Shell",
      "brand:wikidata": "Q154950",
      "brand:wikipedia": "en:Royal Dutch Shell",
      "name": "Shell"
    }
  },
  "amenity/fuel|Shell Express": {
    "nomatch": [
      "amenity/fuel|Shell",
      "shop/convenience|Shell Select"
    ],
    "tags": {
      "amenity": "fuel",
      "brand": "Shell Express",
      "brand:wikidata": "Q2289188",
      "brand:wikipedia": "nl:Shell Express",
      "name": "Shell Express"
    }
  },
  "amenity/fuel|Sinclair": {
    "countryCodes": ["us"],
    "tags": {
      "amenity": "fuel",
      "brand": "Sinclair",
      "brand:wikidata": "Q1290900",
      "brand:wikipedia": "en:Sinclair Oil Corporation",
      "name": "Sinclair"
    }
  },
  "amenity/fuel|Slovnaft": {
    "countryCodes": ["cz", "pl", "sk"],
    "tags": {
      "amenity": "fuel",
      "brand": "Slovnaft",
      "brand:wikidata": "Q1587563",
      "brand:wikipedia": "en:Slovnaft",
      "name": "Slovnaft"
    }
  },
  "amenity/fuel|Socar": {
    "tags": {
      "amenity": "fuel",
      "brand": "Socar",
      "brand:wikidata": "Q1622293",
      "brand:wikipedia": "en:SOCAR",
      "name": "Socar"
    }
  },
  "amenity/fuel|Sokimex": {
    "countryCodes": ["kh"],
    "tags": {
      "amenity": "fuel",
      "brand": "Sokimex",
      "brand:wikidata": "Q1149575",
      "brand:wikipedia": "en:Sokimex",
      "name": "Sokimex"
    }
  },
  "amenity/fuel|Sonic": {
    "countryCodes": ["ca"],
    "nomatch": ["amenity/fast_food|Sonic"],
    "tags": {
      "amenity": "fuel",
      "brand": "Sonic",
      "name": "Sonic"
    }
  },
  "amenity/fuel|Speedway": {
    "nomatch": ["shop/convenience|Speedway"],
    "tags": {
      "amenity": "fuel",
      "brand": "Speedway",
      "brand:wikidata": "Q7575683",
      "brand:wikipedia": "en:Speedway LLC",
      "name": "Speedway"
    }
  },
  "amenity/fuel|Sprint": {
    "countryCodes": ["de"],
    "nomatch": ["shop/mobile_phone|Sprint"],
    "tags": {
      "amenity": "fuel",
      "brand": "Sprint",
      "brand:wikidata": "Q57588452",
      "name": "Sprint"
    }
  },
  "amenity/fuel|St1": {
    "countryCodes": ["fi", "se"],
    "tags": {
      "amenity": "fuel",
      "brand": "St1",
      "brand:wikidata": "Q7592214",
      "brand:wikipedia": "en:St1",
      "name": "St1"
    }
  },
  "amenity/fuel|Star": {
    "countryCodes": ["de"],
    "tags": {
      "amenity": "fuel",
      "brand": "Star",
      "brand:wikidata": "Q2031095",
      "brand:wikipedia": "de:Orlen Deutschland",
      "name": "Star"
    }
  },
  "amenity/fuel|Star Oil": {
    "tags": {
      "amenity": "fuel",
      "brand": "Star Oil",
      "name": "Star Oil"
    }
  },
  "amenity/fuel|Station Service E. Leclerc": {
    "matchNames": ["e. leclerc"],
    "tags": {
      "amenity": "fuel",
      "brand": "E.Leclerc",
      "brand:wikidata": "Q1273376",
      "brand:wikipedia": "fr:E.Leclerc",
      "name": "Station Service E. Leclerc"
    }
  },
  "amenity/fuel|Statoil": {
    "countryCodes": [
      "dk",
      "ee",
      "ie",
      "pl",
      "ru",
      "se"
    ],
    "tags": {
      "amenity": "fuel",
      "brand": "Statoil",
      "brand:wikidata": "Q1776022",
      "brand:wikipedia": "en:Equinor",
      "name": "Statoil"
    }
  },
  "amenity/fuel|Stewart's": {
    "countryCodes": ["us"],
    "nomatch": ["shop/convenience|Stewart's"],
    "tags": {
      "amenity": "fuel",
      "brand": "Stewart's",
      "brand:wikidata": "Q7615690",
      "brand:wikipedia": "en:Stewart's Shops",
      "name": "Stewart's"
    }
  },
  "amenity/fuel|Sunoco": {
    "nomatch": ["shop/convenience|Sunoco"],
    "tags": {
      "amenity": "fuel",
      "brand": "Sunoco",
      "brand:wikidata": "Q1423218",
      "brand:wikipedia": "en:Sunoco",
      "name": "Sunoco"
    }
  },
  "amenity/fuel|Super U": {
    "countryCodes": ["fr"],
    "nomatch": [
      "shop/convenience|Utile",
      "shop/supermarket|Hyper U",
      "shop/supermarket|Super U",
      "shop/supermarket|U Express"
    ],
    "tags": {
      "amenity": "fuel",
      "brand": "Super U",
      "brand:wikidata": "Q2529029",
      "brand:wikipedia": "en:Système U",
      "name": "Super U"
    }
  },
  "amenity/fuel|Susco": {
    "countryCodes": ["th"],
    "tags": {
      "amenity": "fuel",
      "brand": "Susco",
      "name": "Susco"
    }
  },
  "amenity/fuel|TA": {
    "countryCodes": ["us"],
    "tags": {
      "amenity": "fuel",
      "brand": "TA",
      "brand:wikidata": "Q7835892",
      "brand:wikipedia": "en:TravelCenters of America",
      "name": "TA"
    }
  },
  "amenity/fuel|Tamoil": {
    "countryCodes": [
      "ch",
      "de",
      "es",
      "fr",
      "it",
      "nl"
    ],
    "tags": {
      "amenity": "fuel",
      "brand": "Tamoil",
      "brand:wikidata": "Q706793",
      "brand:wikipedia": "en:Tamoil",
      "name": "Tamoil"
    }
  },
  "amenity/fuel|Tango": {
    "countryCodes": ["nl"],
    "tags": {
      "amenity": "fuel",
      "brand": "Tango",
      "brand:wikidata": "Q2423920",
      "brand:wikipedia": "nl:Tango CV",
      "name": "Tango"
    }
  },
  "amenity/fuel|Tanka": {
    "countryCodes": ["se"],
    "tags": {
      "amenity": "fuel",
      "brand": "Tanka",
      "brand:wikidata": "Q10690640",
      "brand:wikipedia": "sv:Tanka (bensinstationskedja)",
      "name": "Tanka"
    }
  },
  "amenity/fuel|Teboil": {
    "countryCodes": ["fi"],
    "tags": {
      "amenity": "fuel",
      "brand": "Teboil",
      "brand:wikidata": "Q7692079",
      "brand:wikipedia": "en:Teboil",
      "name": "Teboil"
    }
  },
  "amenity/fuel|Tela": {
    "countryCodes": ["kh"],
    "tags": {
      "amenity": "fuel",
      "brand": "Tela",
      "brand:wikidata": "Q62534875",
      "name": "Tela"
    }
  },
  "amenity/fuel|Tempo": {
    "countryCodes": ["ca"],
    "tags": {
      "amenity": "fuel",
      "brand": "Tempo",
      "brand:wikidata": "Q62535175",
      "name": "Tempo"
    }
  },
  "amenity/fuel|Terpel": {
    "tags": {
      "amenity": "fuel",
      "brand": "Terpel",
      "brand:wikidata": "Q7703003",
      "brand:wikipedia": "en:Terpel",
      "name": "Terpel"
    }
  },
  "amenity/fuel|Terrible's": {
    "countryCodes": ["us"],
    "tags": {
      "amenity": "fuel",
      "brand": "Terrible's",
      "brand:wikidata": "Q7703648",
      "brand:wikipedia": "en:Terrible Herbst",
      "name": "Terrible's"
    }
  },
  "amenity/fuel|Tesco": {
    "nomatch": ["shop/convenience|Tesco"],
    "tags": {
      "amenity": "fuel",
      "brand": "Tesco",
      "brand:wikidata": "Q17145596",
      "brand:wikipedia": "en:Tesco Corporation",
      "name": "Tesco"
    }
  },
  "amenity/fuel|Tesoro": {
    "countryCodes": ["us"],
    "tags": {
      "amenity": "fuel",
      "brand": "Tesoro",
      "name": "Tesoro"
    }
  },
  "amenity/fuel|Texaco": {
    "nomatch": ["shop/convenience|Texaco"],
    "tags": {
      "amenity": "fuel",
      "brand": "Texaco",
      "brand:wikidata": "Q775060",
      "brand:wikipedia": "en:Texaco",
      "name": "Texaco"
    }
  },
  "amenity/fuel|Thorntons": {
    "countryCodes": ["us"],
    "nomatch": [
      "shop/confectionery|Thorntons",
      "shop/convenience|Thorntons"
    ],
    "tags": {
      "amenity": "fuel",
      "brand": "Thorntons",
      "brand:wikidata": "Q7796584",
      "brand:wikipedia": "en:Thorntons LLC",
      "name": "Thorntons"
    }
  },
  "amenity/fuel|Tinq": {
    "countryCodes": ["nl"],
    "tags": {
      "amenity": "fuel",
      "brand": "Tinq",
      "brand:wikidata": "Q2132028",
      "brand:wikipedia": "nl:Tinq",
      "name": "Tinq"
    }
  },
  "amenity/fuel|Topaz": {
    "countryCodes": ["ie"],
    "tags": {
      "amenity": "fuel",
      "brand": "Topaz",
      "brand:wikidata": "Q7824764",
      "brand:wikipedia": "en:Topaz Energy",
      "name": "Topaz"
    }
  },
  "amenity/fuel|Total": {
    "matchNames": ["station total"],
    "nomatch": ["shop/convenience|Total"],
    "tags": {
      "amenity": "fuel",
      "brand": "Total",
      "brand:wikidata": "Q154037",
      "brand:wikipedia": "fr:Total (entreprise)",
      "name": "Total"
    }
  },
  "amenity/fuel|Total Access": {
    "countryCodes": ["fr"],
    "tags": {
      "amenity": "fuel",
      "brand": "Total Access",
      "brand:wikidata": "Q154037",
      "brand:wikipedia": "fr:Total (entreprise)",
      "name": "Total Access"
    }
  },
  "amenity/fuel|TotalErg": {
    "countryCodes": ["it"],
    "tags": {
      "amenity": "fuel",
      "brand": "TotalErg",
      "brand:wikidata": "Q3995933",
      "brand:wikipedia": "it:TotalErg",
      "name": "TotalErg"
    }
  },
  "amenity/fuel|Turkey Hill": {
    "countryCodes": ["us"],
    "nomatch": ["shop/convenience|Turkey Hill"],
    "tags": {
      "amenity": "fuel",
      "brand": "Turkey Hill",
      "brand:wikidata": "Q42376970",
      "brand:wikipedia": "en:Turkey Hill Minit Markets",
      "name": "Turkey Hill"
    }
  },
  "amenity/fuel|Turmöl": {
    "countryCodes": ["at"],
    "tags": {
      "amenity": "fuel",
      "brand": "Turmöl",
      "brand:wikidata": "Q1473279",
      "brand:wikipedia": "de:Turmöl",
      "name": "Turmöl"
    }
  },
  "amenity/fuel|UDF Fuel": {
    "countryCodes": ["us"],
    "matchNames": [
      "udf fuels",
      "united dairy farmers"
    ],
    "nomatch": [
      "shop/convenience|United Dairy Farmers"
    ],
    "tags": {
      "amenity": "fuel",
      "brand": "United Dairy Farmers",
      "brand:wikidata": "Q7887677",
      "brand:wikipedia": "en:United Dairy Farmers",
      "name": "UDF Fuel",
      "short_name": "UDF"
    }
  },
  "amenity/fuel|USA Gasoline": {
    "countryCodes": ["us"],
    "tags": {
      "amenity": "fuel",
      "brand": "USA Gasoline",
      "brand:wikidata": "Q17126373",
      "brand:wikipedia": "en:USA Gasoline",
      "name": "USA Gasoline"
    }
  },
  "amenity/fuel|Ultramar": {
    "nomatch": ["shop/convenience|Ultramar"],
    "tags": {
      "amenity": "fuel",
      "brand": "Ultramar",
      "brand:wikidata": "Q3548078",
      "brand:wikipedia": "en:Ultramar",
      "name": "Ultramar"
    }
  },
  "amenity/fuel|United": {
    "matchNames": ["united petroleum"],
    "nomatch": ["amenity/bank|United Bank"],
    "tags": {
      "amenity": "fuel",
      "brand": "United",
      "brand:wikidata": "Q28224393",
      "brand:wikipedia": "en:United Petroleum",
      "name": "United"
    }
  },
  "amenity/fuel|Uno": {
    "countryCodes": [
      "bz",
      "cr",
      "gt",
      "hn",
      "ni",
      "sv"
    ],
    "tags": {
      "amenity": "fuel",
      "brand": "Uno",
      "brand:wikidata": "Q62535574",
      "name": "Uno"
    }
  },
  "amenity/fuel|Uno-X": {
    "countryCodes": ["dk"],
    "tags": {
      "amenity": "fuel",
      "brand": "Uno-X",
      "brand:wikidata": "Q3362746",
      "brand:wikipedia": "en:Uno-X",
      "name": "Uno-X"
    }
  },
  "amenity/fuel|Valero": {
    "nomatch": ["shop/convenience|Valero"],
    "tags": {
      "amenity": "fuel",
      "brand": "Valero",
      "brand:wikidata": "Q1283291",
      "brand:wikipedia": "en:Valero Energy",
      "name": "Valero"
    }
  },
  "amenity/fuel|Viada": {
    "countryCodes": ["lt", "lv"],
    "tags": {
      "amenity": "fuel",
      "brand": "Viada",
      "brand:wikidata": "Q12663942",
      "brand:wikipedia": "en:Lukoil Baltija",
      "name": "Viada"
    }
  },
  "amenity/fuel|Vito": {
    "countryCodes": ["fr"],
    "tags": {
      "amenity": "fuel",
      "brand": "Vito",
      "brand:wikidata": "Q62536473",
      "name": "Vito"
    }
  },
  "amenity/fuel|WOG": {
    "countryCodes": ["ua"],
    "tags": {
      "amenity": "fuel",
      "brand": "WOG",
      "brand:wikidata": "Q12072939",
      "brand:wikipedia": "en:WOG (gas stations)",
      "name": "WOG"
    }
  },
  "amenity/fuel|Walmart": {
    "nomatch": [
      "shop/department_store|Walmart",
      "shop/supermarket|Walmart Neighborhood Market",
      "shop/supermarket|Walmart Supercenter"
    ],
    "tags": {
      "amenity": "fuel",
      "brand": "Walmart",
      "brand:wikidata": "Q62606411",
      "brand:wikipedia": "en:Walmart",
      "name": "Walmart"
    }
  },
  "amenity/fuel|Wawa": {
    "nomatch": ["shop/convenience|Wawa"],
    "tags": {
      "amenity": "fuel",
      "brand": "Wawa",
      "brand:wikidata": "Q5936320",
      "brand:wikipedia": "en:Wawa (company)",
      "name": "Wawa"
    }
  },
  "amenity/fuel|Westfalen": {
    "countryCodes": ["de"],
    "tags": {
      "amenity": "fuel",
      "brand": "Westfalen",
      "brand:wikidata": "Q1411209",
      "brand:wikipedia": "en:Westfalen AG",
      "name": "Westfalen"
    }
  },
  "amenity/fuel|Woolworths Petrol": {
    "countryCodes": ["au"],
    "nomatch": [
      "shop/convenience|Woolworths Petrol"
    ],
    "tags": {
      "amenity": "fuel",
      "brand": "Caltex",
      "brand:wikidata": "Q5023980",
      "brand:wikipedia": "en:Caltex Woolworths",
      "name": "Woolworths Petrol"
    }
  },
  "amenity/fuel|XTR": {
    "countryCodes": ["ca"],
    "tags": {
      "amenity": "fuel",
      "brand": "XTR",
      "brand:wikidata": "Q62537250",
      "name": "XTR"
    }
  },
  "amenity/fuel|YPF": {
    "tags": {
      "amenity": "fuel",
      "brand": "YPF",
      "brand:wikidata": "Q2006989",
      "brand:wikipedia": "en:YPF",
      "name": "YPF"
    }
  },
  "amenity/fuel|YX Energi": {
    "countryCodes": ["dk", "no"],
    "tags": {
      "amenity": "fuel",
      "brand": "YX Energi",
      "brand:wikidata": "Q4580519",
      "brand:wikipedia": "en:YX Energi",
      "name": "YX Energi"
    }
  },
  "amenity/fuel|Z": {
    "countryCodes": ["nz"],
    "nomatch": ["shop/clothes|Z"],
    "tags": {
      "amenity": "fuel",
      "brand": "Z",
      "brand:wikidata": "Q8063337",
      "brand:wikipedia": "en:Z Energy",
      "name": "Z"
    }
  },
  "amenity/fuel|bft": {
    "countryCodes": ["de"],
    "tags": {
      "amenity": "fuel",
      "brand": "bft",
      "brand:wikidata": "Q1009104",
      "brand:wikipedia": "de:Bundesverband freier Tankstellen",
      "name": "bft"
    }
  },
  "amenity/fuel|din-X": {
    "countryCodes": ["se"],
    "tags": {
      "amenity": "fuel",
      "brand": "din-X",
      "brand:wikidata": "Q10472858",
      "brand:wikipedia": "sv:Din-X",
      "name": "din-X"
    }
  },
  "amenity/fuel|uSmile 昆仑好": {
    "countryCodes": ["cn"],
    "matchNames": ["usmile", "usmile 便利店", "昆仑好"],
    "nomatch": ["shop/convenience|uSmile 昆仑好"],
    "tags": {
      "amenity": "fuel",
      "brand": "uSmile 昆仑好",
      "brand:en": "uSmile",
      "brand:wikidata": "Q66480830",
      "brand:zh": "uSmile 便利店",
      "name": "uSmile 昆仑好",
      "name:en": "uSmile",
      "name:zh": "uSmile 便利店"
    }
  },
  "amenity/fuel|Авіас": {
    "countryCodes": ["ua"],
    "tags": {
      "amenity": "fuel",
      "brand": "Авіас",
      "brand:wikidata": "Q12122687",
      "brand:wikipedia": "uk:Мережа АЗС Приват",
      "name": "Авіас"
    }
  },
  "amenity/fuel|БРСМ-Нафта": {
    "countryCodes": ["ua"],
    "tags": {
      "amenity": "fuel",
      "brand": "БРСМ-Нафта",
      "brand:wikidata": "Q56356523",
      "brand:wikipedia": "uk:БРСМ-Нафта",
      "name": "БРСМ-Нафта"
    }
  },
  "amenity/fuel|Башнефть": {
    "countryCodes": ["ru"],
    "tags": {
      "amenity": "fuel",
      "brand": "Башнефть",
      "brand:en": "Bashneft",
      "brand:wikidata": "Q809985",
      "brand:wikipedia": "en:Bashneft",
      "name": "Башнефть",
      "name:en": "Bashneft"
    }
  },
  "amenity/fuel|Белоруснефть": {
    "countryCodes": ["by"],
    "tags": {
      "amenity": "fuel",
      "brand": "Белоруснефть",
      "brand:wikidata": "Q4082693",
      "brand:wikipedia": "ru:Белоруснефть",
      "name": "Белоруснефть"
    }
  },
  "amenity/fuel|Газпромнефть": {
    "countryCodes": [
      "by",
      "kg",
      "kz",
      "ru",
      "tj"
    ],
    "matchNames": ["газпром"],
    "tags": {
      "amenity": "fuel",
      "brand": "Газпромнефть",
      "brand:wikidata": "Q1461799",
      "brand:wikipedia": "en:Gazprom Neft",
      "name": "Газпромнефть"
    }
  },
  "amenity/fuel|Гелиос": {
    "countryCodes": ["kz"],
    "matchNames": ["helios"],
    "tags": {
      "amenity": "fuel",
      "brand": "Гелиос",
      "brand:en": "Helios",
      "brand:wikidata": "Q62286471",
      "name": "Гелиос",
      "name:en": "Helios"
    }
  },
  "amenity/fuel|Движение": {
    "tags": {
      "amenity": "fuel",
      "brand": "Движение",
      "name": "Движение"
    }
  },
  "amenity/fuel|ЕКА": {
    "countryCodes": ["ru"],
    "tags": {
      "amenity": "fuel",
      "brand": "ЕКА",
      "brand:wikidata": "Q62543029",
      "name": "ЕКА"
    }
  },
  "amenity/fuel|КЛО": {
    "countryCodes": ["ua"],
    "tags": {
      "amenity": "fuel",
      "brand": "КЛО",
      "brand:en": "Klo",
      "brand:wikidata": "Q60966526",
      "brand:wikipedia": "ru:КЛО (сеть АЗС)",
      "name": "КЛО",
      "name:en": "Klo"
    }
  },
  "amenity/fuel|КазМунайГаз": {
    "countryCodes": ["kz"],
    "nomatch": ["shop/convenience|КазМунайГаз"],
    "tags": {
      "amenity": "fuel",
      "brand": "КазМунайГаз",
      "brand:wikidata": "Q1417227",
      "brand:wikipedia": "en:KazMunayGas",
      "name": "КазМунайГаз"
    }
  },
  "amenity/fuel|Лукойл": {
    "matchNames": ["лукоил"],
    "nomatch": ["shop/convenience|Лукойл"],
    "tags": {
      "amenity": "fuel",
      "brand": "Лукойл",
      "brand:wikidata": "Q329347",
      "brand:wikipedia": "ru:Лукойл",
      "name": "Лукойл"
    }
  },
  "amenity/fuel|Макпетрол": {
    "countryCodes": ["mk"],
    "tags": {
      "amenity": "fuel",
      "brand": "Макпетрол",
      "brand:wikidata": "Q1886438",
      "brand:wikipedia": "en:Makpetrol",
      "name": "Макпетрол"
    }
  },
  "amenity/fuel|НК Альянс": {
    "countryCodes": ["ru"],
    "tags": {
      "amenity": "fuel",
      "brand": "НК Альянс",
      "brand:en": "Alliance Oil",
      "brand:ru": "НК Альянс",
      "brand:wikidata": "Q4063700",
      "brand:wikipedia": "ru:Альянс (компания)",
      "name": "НК Альянс",
      "name:en": "Alliance Oil",
      "name:ru": "НК Альянс"
    }
  },
  "amenity/fuel|Нефтьмагистраль": {
    "countryCodes": ["ru"],
    "tags": {
      "amenity": "fuel",
      "brand": "Нефтьмагистраль",
      "brand:en": "Neftmagistral",
      "brand:wikidata": "Q62544323",
      "name": "Нефтьмагистраль",
      "name:en": "Neftmagistral"
    }
  },
  "amenity/fuel|ОККО": {
    "countryCodes": ["ua"],
    "tags": {
      "amenity": "fuel",
      "brand": "ОККО",
      "brand:en": "OKKO",
      "brand:wikidata": "Q7072617",
      "brand:wikipedia": "en:OKKO",
      "name": "ОККО",
      "name:en": "OKKO"
    }
  },
  "amenity/fuel|ОМВ": {
    "countryCodes": ["bg", "rs"],
    "tags": {
      "amenity": "fuel",
      "brand": "ОМВ",
      "brand:wikidata": "Q168238",
      "brand:wikipedia": "en:OMV",
      "name": "ОМВ"
    }
  },
  "amenity/fuel|ПТК": {
    "countryCodes": ["ru"],
    "tags": {
      "amenity": "fuel",
      "brand": "ПТК",
      "brand:en": "The Petersburg Fuel Company",
      "brand:ru": "ПТК",
      "brand:wikidata": "Q4360193",
      "brand:wikipedia": "ru:Петербургская топливная компания",
      "name": "ПТК",
      "name:en": "The Petersburg Fuel Company",
      "name:ru": "ПТК"
    }
  },
  "amenity/fuel|Петрол": {
    "countryCodes": ["bg"],
    "tags": {
      "amenity": "fuel",
      "brand": "Петрол",
      "brand:en": "Petrol AD",
      "brand:wikidata": "Q24315",
      "brand:wikipedia": "en:Petrol AD",
      "name": "Петрол",
      "name:en": "Petrol AD"
    }
  },
  "amenity/fuel|Роснефть": {
    "tags": {
      "amenity": "fuel",
      "brand": "Роснефть",
      "brand:en": "Rosneft",
      "brand:ru": "Роснефть",
      "brand:wikidata": "Q1141123",
      "brand:wikipedia": "ru:Роснефть",
      "name": "Роснефть",
      "name:en": "Rosneft",
      "name:ru": "Роснефть"
    }
  },
  "amenity/fuel|Сургутнефтегаз": {
    "countryCodes": ["ru"],
    "tags": {
      "amenity": "fuel",
      "brand": "Сургутнефтегаз",
      "brand:en": "Surgutneftegas",
      "brand:ru": "Сургутнефтегаз",
      "brand:wikidata": "Q680776",
      "brand:wikipedia": "en:Surgutneftegas",
      "name": "Сургутнефтегаз",
      "name:en": "Surgutneftegas",
      "name:ru": "Сургутнефтегаз"
    }
  },
  "amenity/fuel|ТНК": {
    "countryCodes": ["ru", "ua"],
    "tags": {
      "amenity": "fuel",
      "brand": "ТНК",
      "brand:wikidata": "Q2298901",
      "brand:wikipedia": "en:TNK-BP",
      "name": "ТНК"
    }
  },
  "amenity/fuel|Татнефтепродукт": {
    "countryCodes": ["ru"],
    "tags": {
      "amenity": "fuel",
      "brand": "Татнефтепродукт",
      "brand:en": "Tatnefteprodukt",
      "brand:ru": "Татнефтепродукт",
      "brand:wikidata": "Q62545686",
      "name": "Татнефтепродукт",
      "name:en": "Tatnefteprodukt",
      "name:ru": "Татнефтепродукт"
    }
  },
  "amenity/fuel|Татнефть": {
    "countryCodes": ["ru", "ua"],
    "tags": {
      "amenity": "fuel",
      "brand": "Татнефть",
      "brand:en": "Tatneft",
      "brand:ru": "Татнефть",
      "brand:wikidata": "Q1616858",
      "brand:wikipedia": "en:Tatneft",
      "name": "Татнефть",
      "name:en": "Tatneft",
      "name:ru": "Татнефть"
    }
  },
  "amenity/fuel|Укрнафта": {
    "countryCodes": ["ua"],
    "tags": {
      "amenity": "fuel",
      "brand": "Укрнафта",
      "brand:en": "Ukrnafta",
      "brand:uk": "Укрнафта",
      "brand:wikidata": "Q2447961",
      "brand:wikipedia": "uk:Укрнафта",
      "name": "Укрнафта",
      "name:en": "Ukrnafta",
      "name:uk": "Укрнафта"
    }
  },
  "amenity/fuel|דור אלון": {
    "countryCodes": ["il"],
    "tags": {
      "amenity": "fuel",
      "brand": "דור אלון",
      "brand:en": "Dor Alon",
      "brand:he": "דור אלון",
      "brand:wikidata": "Q16130352",
      "brand:wikipedia": "he:דור אלון אנרגיה בישראל (1988)",
      "name": "דור אלון",
      "name:en": "Dor Alon",
      "name:he": "דור אלון"
    }
  },
  "amenity/fuel|סונול": {
    "countryCodes": ["il"],
    "tags": {
      "amenity": "fuel",
      "brand": "סונול",
      "brand:en": "Sonol",
      "brand:he": "סונול",
      "brand:wikidata": "Q3701622",
      "brand:wikipedia": "en:Sonol",
      "name": "סונול",
      "name:en": "Sonol",
      "name:he": "סונול"
    }
  },
  "amenity/fuel|פז": {
    "countryCodes": ["il"],
    "tags": {
      "amenity": "fuel",
      "brand": "פז",
      "brand:en": "Paz",
      "brand:he": "פז",
      "brand:wikidata": "Q2211731",
      "brand:wikipedia": "en:Paz Oil Company",
      "name": "פז",
      "name:en": "Paz",
      "name:he": "פז"
    }
  },
  "amenity/fuel|ادنوك": {
    "countryCodes": ["ae"],
    "tags": {
      "amenity": "fuel",
      "brand": "ادنوك",
      "brand:ar": "ادنوك",
      "brand:en": "ADNOC",
      "brand:wikidata": "Q166729",
      "brand:wikipedia": "en:Abu Dhabi National Oil Company",
      "name": "ادنوك",
      "name:ar": "ادنوك",
      "name:en": "ADNOC"
    }
  },
  "amenity/fuel|توتال": {
    "tags": {
      "amenity": "fuel",
      "brand": "توتال",
      "name": "توتال"
    }
  },
  "amenity/fuel|บางจาก": {
    "countryCodes": ["th"],
    "tags": {
      "amenity": "fuel",
      "brand": "บางจาก",
      "brand:en": "Bangchak",
      "brand:th": "บางจาก",
      "brand:wikidata": "Q6579719",
      "brand:wikipedia": "th:บางจาก คอร์ปอเรชัน",
      "name": "บางจาก",
      "name:en": "Bangchak",
      "name:th": "บางจาก"
    }
  },
  "amenity/fuel|ป.ต.ท.": {
    "countryCodes": ["th"],
    "tags": {
      "amenity": "fuel",
      "brand": "ป.ต.ท.",
      "brand:en": "PTT",
      "brand:th": "ป.ต.ท.",
      "brand:wikidata": "Q1810389",
      "brand:wikipedia": "th:ปตท.",
      "name": "ป.ต.ท.",
      "name:en": "PTT",
      "name:th": "ป.ต.ท."
    }
  },
  "amenity/fuel|เชลล์": {
    "countryCodes": ["th"],
    "tags": {
      "amenity": "fuel",
      "brand": "เชลล์",
      "brand:en": "Shell",
      "brand:th": "เชลล์",
      "brand:wikidata": "Q154950",
      "brand:wikipedia": "en:Royal Dutch Shell",
      "name": "เชลล์",
      "name:en": "Shell",
      "name:th": "เชลล์"
    }
  },
  "amenity/fuel|เอสโซ่": {
    "countryCodes": ["th"],
    "tags": {
      "amenity": "fuel",
      "brand": "เอสโซ่",
      "brand:en": "Esso",
      "brand:th": "เอสโซ่",
      "brand:wikidata": "Q867662",
      "brand:wikipedia": "en:Esso",
      "name": "เอสโซ่",
      "name:en": "Esso",
      "name:th": "เอสโซ่"
    }
  },
  "amenity/fuel|エッソ": {
    "countryCodes": ["jp"],
    "matchNames": ["エッソ石油"],
    "tags": {
      "amenity": "fuel",
      "brand": "エッソ",
      "brand:en": "Esso",
      "brand:ja": "エッソ",
      "brand:wikidata": "Q867662",
      "brand:wikipedia": "en:Esso",
      "name": "エッソ",
      "name:en": "Esso",
      "name:ja": "エッソ"
    }
  },
  "amenity/fuel|エネオス": {
    "countryCodes": ["jp"],
    "tags": {
      "amenity": "fuel",
      "brand": "エネオス",
      "brand:en": "JXTG Nippon Oil & Energy",
      "brand:ja": "エネオス",
      "brand:wikidata": "Q1640290",
      "brand:wikipedia": "en:JXTG Nippon Oil & Energy",
      "name": "エネオス",
      "name:en": "JXTG Nippon Oil & Energy",
      "name:ja": "エネオス"
    }
  },
  "amenity/fuel|コスモ石油": {
    "countryCodes": ["jp"],
    "tags": {
      "amenity": "fuel",
      "brand": "コスモ石油",
      "brand:en": "Cosmo Oil Company",
      "brand:ja": "コスモ石油",
      "brand:wikidata": "Q2498318",
      "brand:wikipedia": "en:Cosmo Oil Company",
      "name": "コスモ石油",
      "name:en": "Cosmo Oil Company",
      "name:ja": "コスモ石油"
    }
  },
  "amenity/fuel|ゼネラル": {
    "countryCodes": ["jp"],
    "tags": {
      "amenity": "fuel",
      "brand": "ゼネラル",
      "brand:en": "Tonen General",
      "brand:ja": "ゼネラル",
      "brand:wikidata": "Q11528048",
      "brand:wikipedia": "ja:東燃ゼネラル石油",
      "name": "ゼネラル",
      "name:en": "Tonen General",
      "name:ja": "ゼネラル"
    }
  },
  "amenity/fuel|モービル": {
    "countryCodes": ["jp"],
    "tags": {
      "amenity": "fuel",
      "brand": "モービル",
      "brand:en": "Mobil",
      "brand:ja": "モービル",
      "brand:wikidata": "Q3088656",
      "brand:wikipedia": "ja:モービル (ブランド)",
      "name": "モービル",
      "name:en": "Mobil",
      "name:ja": "モービル"
    }
  },
  "amenity/fuel|中国石化 Sinopec": {
    "countryCodes": ["cn"],
    "matchNames": [
      "Sinopec",
      "Sinopec fuel",
      "中国石化",
      "中国石化加油站"
    ],
    "tags": {
      "amenity": "fuel",
      "brand": "中国石化 Sinopec",
      "brand:en": "Sinopec",
      "brand:wikidata": "Q831445",
      "brand:wikipedia": "en:Sinopec",
      "brand:zh": "中国石化",
      "name": "中国石化 Sinopec",
      "name:en": "Sinopec",
      "name:zh": "中国石化"
    }
  },
  "amenity/fuel|中国石油": {
    "countryCodes": ["cn"],
    "matchNames": ["中油加油站"],
    "tags": {
      "amenity": "fuel",
      "brand": "中国石油",
      "brand:en": "PetroChina",
      "brand:wikidata": "Q503182",
      "brand:wikipedia": "en:PetroChina",
      "brand:zh": "中国石油",
      "name": "中国石油",
      "name:en": "PetroChina",
      "name:zh": "中国石油"
    }
  },
  "amenity/fuel|全國加油站": {
    "countryCodes": ["tw"],
    "tags": {
      "amenity": "fuel",
      "brand": "全國加油站",
      "brand:en": "NPC",
      "brand:wikidata": "Q20410455",
      "brand:wikipedia": "zh:全國加油站",
      "brand:zh": "全國加油站",
      "name": "全國加油站",
      "name:en": "NPC",
      "name:zh": "全國加油站"
    }
  },
  "amenity/fuel|出光": {
    "countryCodes": ["jp"],
    "tags": {
      "amenity": "fuel",
      "brand": "出光",
      "brand:en": "Idemitsu Kosan",
      "brand:ja": "出光",
      "brand:wikidata": "Q2216770",
      "brand:wikipedia": "en:Idemitsu Kosan",
      "name": "出光",
      "name:en": "Idemitsu Kosan",
      "name:ja": "出光"
    }
  },
  "amenity/fuel|台塑石油": {
    "tags": {
      "amenity": "fuel",
      "brand": "台塑石油",
      "name": "台塑石油"
    }
  },
  "amenity/fuel|台灣中油": {
    "countryCodes": ["tw"],
    "matchNames": ["中油"],
    "tags": {
      "amenity": "fuel",
      "brand": "台灣中油",
      "brand:en": "CPC Corporation, Taiwan",
      "brand:wikidata": "Q21527177",
      "brand:wikipedia": "en:CPC Corporation, Taiwan",
      "brand:zh": "台灣中油",
      "name": "台灣中油",
      "name:en": "CPC Corporation, Taiwan",
      "name:zh": "台灣中油"
    }
  },
  "amenity/fuel|昭和シェル": {
    "countryCodes": ["jp"],
    "matchNames": ["昭和シェル石油"],
    "tags": {
      "amenity": "fuel",
      "brand": "昭和シェル",
      "brand:en": "Showa Shell Sekiyu",
      "brand:ja": "昭和シェル",
      "brand:wikidata": "Q277115",
      "brand:wikipedia": "en:Showa Shell Sekiyu",
      "name": "昭和シェル",
      "name:en": "Showa Shell Sekiyu",
      "name:ja": "昭和シェル"
    }
  },
  "amenity/fuel|福懋加油站": {
    "tags": {
      "amenity": "fuel",
      "brand": "福懋加油站",
      "name": "福懋加油站"
    }
<<<<<<< HEAD
=======
  },
  "amenity/fuel|Mohawk": {
    "countryCodes": ["ca"],
    "matchNames": ["Mohawk oil"],
    "tags": {
      "amenity": "fuel",
      "brand": "Mohawk",
      "brand:wikidata": "Q6893796",
      "brand:wikipedia": "en:Mohawk Oil",
      "name": "Mohawk"
    }
  },
  "amenity/fuel|Murco": {
    "countryCodes": ["gb"],
    "matchNames": ["Murco Petroleum"],
    "tags": {
      "amenity": "fuel",
      "brand": "Murco",
      "brand:wikidata": "Q16998281",
      "brand:wikipedia": "en:Murco Petroleum",
      "name": "Murco"
    }
  },
  "amenity/fuel|Benzina": {
    "countryCodes": ["cz"],
    "matchNames": ["Benzina"],
    "tags": {
      "amenity": "fuel",
      "brand": "Benzina",
      "brand:wikidata": "Q11130894",
      "brand:wikipedia": "cs:Benzina",
      "name": "Benzina"
    }
>>>>>>> 9b7bbfcd
  }
}<|MERGE_RESOLUTION|>--- conflicted
+++ resolved
@@ -335,6 +335,16 @@
       "brand:wikidata": "Q6579719",
       "brand:wikipedia": "zh:曼差石油股份",
       "name": "Bangchak"
+    }
+  },
+  "amenity/fuel|Benzina": {
+    "countryCodes": ["cz"],
+    "tags": {
+      "amenity": "fuel",
+      "brand": "Benzina",
+      "brand:wikidata": "Q11130894",
+      "brand:wikipedia": "cs:Benzina",
+      "name": "Benzina"
     }
   },
   "amenity/fuel|Beyfin": {
@@ -3370,41 +3380,5 @@
       "brand": "福懋加油站",
       "name": "福懋加油站"
     }
-<<<<<<< HEAD
-=======
-  },
-  "amenity/fuel|Mohawk": {
-    "countryCodes": ["ca"],
-    "matchNames": ["Mohawk oil"],
-    "tags": {
-      "amenity": "fuel",
-      "brand": "Mohawk",
-      "brand:wikidata": "Q6893796",
-      "brand:wikipedia": "en:Mohawk Oil",
-      "name": "Mohawk"
-    }
-  },
-  "amenity/fuel|Murco": {
-    "countryCodes": ["gb"],
-    "matchNames": ["Murco Petroleum"],
-    "tags": {
-      "amenity": "fuel",
-      "brand": "Murco",
-      "brand:wikidata": "Q16998281",
-      "brand:wikipedia": "en:Murco Petroleum",
-      "name": "Murco"
-    }
-  },
-  "amenity/fuel|Benzina": {
-    "countryCodes": ["cz"],
-    "matchNames": ["Benzina"],
-    "tags": {
-      "amenity": "fuel",
-      "brand": "Benzina",
-      "brand:wikidata": "Q11130894",
-      "brand:wikipedia": "cs:Benzina",
-      "name": "Benzina"
-    }
->>>>>>> 9b7bbfcd
   }
 }