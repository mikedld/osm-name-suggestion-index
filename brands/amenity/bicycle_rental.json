{
  "amenity/bicycle_rental|Call a Bike": {
    "countryCodes": ["de"],
    "tags": {
      "amenity": "bicycle_rental",
      "brand": "Call a Bike",
      "brand:wikidata": "Q1060525",
      "brand:wikipedia": "en:Call a Bike",
      "name": "Call a Bike"
    }
  },
  "amenity/bicycle_rental|Explore Bike Share": {
    "countryCodes": ["us"],
    "tags": {
      "amenity": "bicycle_rental",
      "brand": "Explore Bike Share",
      "brand:wikidata": "Q86706492",
      "name": "Explore Bike Share"
    }
  },
  "amenity/bicycle_rental|Grid": {
    "countryCodes": ["us"],
    "tags": {
      "amenity": "bicycle_rental",
      "brand": "Grid",
      "brand:wikidata": "Q62104168",
      "name": "Grid"
    }
  },
  "amenity/bicycle_rental|HELLO CYCLING": {
    "countryCodes": ["jp"],
    "tags": {
      "amenity": "bicycle_rental",
      "brand": "HELLO CYCLING",
      "brand:en": "HELLO CYCLING",
      "brand:ja": "ハローサイクリング",
      "brand:wikidata": "Q91231927",
      "fee": "yes",
      "name": "HELLO CYCLING",
      "name:en": "HELLO CYCLING",
      "name:ja": "ハローサイクリング"
    }
  },
  "amenity/bicycle_rental|MiBici": {
    "countryCodes": ["mx"],
    "tags": {
      "amenity": "bicycle_rental",
      "brand": "MiBici",
      "brand:wikidata": "Q60966987",
      "brand:wikipedia": "es:MiBici",
      "name": "MiBici"
    }
  },
  "amenity/bicycle_rental|OV-fiets": {
    "countryCodes": ["nl"],
    "tags": {
      "amenity": "bicycle_rental",
      "brand": "OV-fiets",
      "brand:wikidata": "Q2629982",
      "brand:wikipedia": "en:OV-fiets",
<<<<<<< HEAD
      "name": "OV-fiets",
      "website": "https://www.ns.nl/deur-tot-deur/ov-fiets"
=======
      "name": "OV-fiets"
    }
  },
  "amenity/bicycle_rental|SZ-Bike": {
    "tags": {
      "amenity": "bicycle_rental",
      "brand": "SZ-Bike",
      "name": "SZ-Bike"
>>>>>>> 1b41f6aa
    }
  },
  "amenity/bicycle_rental|Swapfiets": {
    "countryCodes": ["be", "de", "dk", "nl"],
    "tags": {
      "amenity": "bicycle_rental",
      "brand": "Swapfiets",
      "brand:wikidata": "Q62104374",
      "name": "Swapfiets"
    }
  },
  "amenity/bicycle_rental|baybike": {
    "countryCodes": ["jp"],
    "tags": {
      "amenity": "bicycle_rental",
      "brand": "baybike",
      "brand:en": "baybike",
      "brand:ja": "ベイバイク",
      "brand:wikidata": "Q91499435",
      "fee": "yes",
      "name": "baybike",
      "name:en": "baybike",
      "name:ja": "ベイバイク",
      "official_name": "横浜コミュニティサイクル",
      "official_name:en": "Yokohama Bike Share",
      "official_name:ja": "横浜コミュニティサイクル"
    }
  },
  "amenity/bicycle_rental|metropolradruhr": {
    "countryCodes": ["de"],
    "tags": {
      "amenity": "bicycle_rental",
      "brand": "metropolradruhr",
      "brand:wikidata": "Q62104274",
      "name": "metropolradruhr"
    }
  },
  "amenity/bicycle_rental|ちよくる": {
    "countryCodes": ["jp"],
    "tags": {
      "amenity": "bicycle_rental",
      "brand": "ちよくる",
      "brand:en": "Chiyocle",
      "brand:ja": "ちよくる",
      "brand:wikidata": "Q91498542",
      "fee": "yes",
      "name": "ちよくる",
      "name:en": "Chiyocle",
      "name:ja": "ちよくる",
      "official_name": "千代田区コミュニティサイクル",
      "official_name:en": "Chiyoda City Bike Share",
      "official_name:ja": "千代田区コミュニティサイクル"
    }
  },
  "amenity/bicycle_rental|ドコモ・バイクシェア": {
    "countryCodes": ["jp"],
    "tags": {
      "amenity": "bicycle_rental",
      "brand": "ドコモ・バイクシェア",
      "brand:en": "Docomo Bike Share",
      "brand:ja": "ドコモ・バイクシェア",
      "brand:wikidata": "Q55533296",
      "brand:wikipedia": "ja:ドコモ・バイクシェア",
      "fee": "yes",
      "name": "ドコモ・バイクシェア",
      "name:en": "Docomo Bike Share",
      "name:ja": "ドコモ・バイクシェア"
    }
  }
}<|MERGE_RESOLUTION|>--- conflicted
+++ resolved
@@ -58,10 +58,6 @@
       "brand": "OV-fiets",
       "brand:wikidata": "Q2629982",
       "brand:wikipedia": "en:OV-fiets",
-<<<<<<< HEAD
-      "name": "OV-fiets",
-      "website": "https://www.ns.nl/deur-tot-deur/ov-fiets"
-=======
       "name": "OV-fiets"
     }
   },
@@ -70,7 +66,6 @@
       "amenity": "bicycle_rental",
       "brand": "SZ-Bike",
       "name": "SZ-Bike"
->>>>>>> 1b41f6aa
     }
   },
   "amenity/bicycle_rental|Swapfiets": {
