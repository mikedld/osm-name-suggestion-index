--- conflicted
+++ resolved
@@ -54,12 +54,7 @@
       "matchNames": [
         "healthcare clinic",
         "takecare",
-<<<<<<< HEAD
-        "takecare clinic",
-        "walgreens"
-=======
         "takecare clinic"
->>>>>>> 263113b7
       ],
       "matchTags": ["amenity/clinic"],
       "oldid": "amenity/doctors|Walgreens Healthcare Clinic",
