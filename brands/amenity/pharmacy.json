--- conflicted
+++ resolved
@@ -21,12 +21,7 @@
   },
   "amenity/pharmacy|Amcal": {
     "countryCodes": ["au"],
-    "match": [
-      "amenity/pharmacy|Amcal Pharmacy",
-      "shop/chemist|Amcal",
-      "shop/chemist|Amcal Pharmacy"
-    ],
-    "nocount": true,
+    "matchNames": ["amcal pharmacy"],
     "tags": {
       "amenity": "pharmacy",
       "brand": "Amcal",
@@ -100,8 +95,6 @@
   },
   "amenity/pharmacy|Blooms The Chemist": {
     "countryCodes": ["au"],
-    "match": ["shop/chemist|Blooms The Chemist"],
-    "nocount": true,
     "tags": {
       "amenity": "pharmacy",
       "brand": "Blooms The Chemist",
@@ -154,10 +147,7 @@
     }
   },
   "amenity/pharmacy|CVS": {
-    "matchNames": [
-      "cvs pharmacy",
-      "cvs/pharmacy"
-    ],
+    "matchNames": ["cvs pharmacy"],
     "matchTags": ["shop/convenience"],
     "nomatch": ["shop/chemist|CVS"],
     "tags": {
@@ -193,20 +183,10 @@
   },
   "amenity/pharmacy|Chemist King Discount Pharmacy": {
     "countryCodes": ["au"],
-    "match": [
-      "amenity/pharmacy|Chemist King",
-      "amenity/pharmacy|Chemist King Discount Pharmacies",
-      "amenity/pharmacy|ChemistKing",
-      "amenity/pharmacy|ChemistKing Discount Pharmacies",
-      "amenity/pharmacy|ChemistKing Discount Pharmacy",
-      "shop/chemist|Chemist King",
-      "shop/chemist|Chemist King Discount Pharmacies",
-      "shop/chemist|Chemist King Discount Pharmacy",
-      "shop/chemist|ChemistKing",
-      "shop/chemist|ChemistKing Discount Pharmacies",
-      "shop/chemist|ChemistKing Discount Pharmacy"
+    "matchNames": [
+      "chemist king",
+      "chemist king discount pharmacies"
     ],
-    "nocount": true,
     "tags": {
       "amenity": "pharmacy",
       "brand": "Chemist King Discount Pharmacy",
@@ -216,12 +196,7 @@
     }
   },
   "amenity/pharmacy|Chemist Warehouse": {
-<<<<<<< HEAD
-=======
-    "count": 128,
     "countryCodes": ["au", "nz"],
-    "match": ["shop/chemist|Chemist Warehouse"],
->>>>>>> b9ab7489
     "tags": {
       "amenity": "pharmacy",
       "brand": "Chemist Warehouse",
@@ -590,9 +565,7 @@
       "name": "Gintarinė vaistinė"
     }
   },
-  "amenity/pharmacy|Guardian": {
-<<<<<<< HEAD
-=======
+  "amenity/pharmacy|Guardian~(Asia)": {
     "countryCodes": [
       "bn",
       "id",
@@ -602,7 +575,6 @@
       "sg",
       "vn"
     ],
->>>>>>> b9ab7489
     "tags": {
       "amenity": "pharmacy",
       "brand": "Guardian",
@@ -611,16 +583,12 @@
       "name": "Guardian"
     }
   },
-  "amenity/pharmacy|Guardian Pharmacy": {
+  "amenity/pharmacy|Guardian~(Australia)": {
     "countryCodes": ["au"],
-    "match": [
-      "amenity/pharmacy|Guardian",
-      "amenity/pharmacy|Guardian Pharmacies",
-      "shop/chemist|Guardian",
-      "shop/chemist|Guardian Pharmacies",
-      "shop/chemist|Guardian Pharmacy"
+    "matchNames": [
+      "guardian pharmacies",
+      "guardian pharmacy"
     ],
-    "nocount": true,
     "tags": {
       "brand": "Guardian",
       "brand:wikidata": "Q63367814",
@@ -731,7 +699,6 @@
   },
   "amenity/pharmacy|Mannings": {
     "countryCodes": ["cn", "hk", "mo"],
-    "nocount": true,
     "tags": {
       "amenity": "pharmacy",
       "brand": "Mannings",
@@ -807,12 +774,6 @@
   },
   "amenity/pharmacy|PharmaSave": {
     "countryCodes": ["au"],
-    "match": [
-      "amenity/pharmacy|Pharmasave",
-      "shop/chemist|PharmaSave",
-      "shop/chemist|Pharmasave"
-    ],
-    "nocount": true,
     "tags": {
       "amenity": "pharmacy",
       "brand": "PharmaSave",
@@ -833,11 +794,6 @@
   },
   "amenity/pharmacy|Pharmacy 4 Less": {
     "countryCodes": ["au"],
-    "match": [
-      "shop/chemist|Pharmacy 4 Less",
-      "shop/chemist|Pharmacy4Less"
-    ],
-    "nocount": true,
     "tags": {
       "amenity": "pharmacy",
       "brand": "Pharmacy 4 Less",
@@ -857,11 +813,7 @@
     }
   },
   "amenity/pharmacy|Pharmasave": {
-<<<<<<< HEAD
-=======
-    "count": 195,
     "countryCodes": ["ca"],
->>>>>>> b9ab7489
     "tags": {
       "amenity": "pharmacy",
       "brand": "Pharmasave",
@@ -873,12 +825,7 @@
   },
   "amenity/pharmacy|Priceline Pharmacy": {
     "countryCodes": ["au"],
-    "match": [
-      "amenity/pharmacy|Priceline",
-      "shop/chemist|Priceline",
-      "shop/chemist|Priceline Pharmacy"
-    ],
-    "nocount": true,
+    "matchNames": ["priceline"],
     "tags": {
       "amenity": "pharmacy",
       "brand": "Priceline Pharmacy",
@@ -1052,24 +999,11 @@
   },
   "amenity/pharmacy|TerryWhite Chemmart": {
     "countryCodes": ["au"],
-    "match": [
-      "amenity/pharmacy|Terry White",
-      "amenity/pharmacy|Terry White Chemist",
-      "amenity/pharmacy|Terry White Chemists",
-      "amenity/pharmacy|Terry White Chemmart",
-      "amenity/pharmacy|TerryWhite",
-      "amenity/pharmacy|TerryWhite Chemist",
-      "amenity/pharmacy|TerryWhite Chemists",
-      "shop/chemist|Terry White",
-      "shop/chemist|Terry White Chemist",
-      "shop/chemist|Terry White Chemists",
-      "shop/chemist|Terry White Chemmart",
-      "shop/chemist|TerryWhite",
-      "shop/chemist|TerryWhite Chemist",
-      "shop/chemist|TerryWhite Chemists",
-      "shop/chemist|TerryWhite Chemmart"
+    "matchNames": [
+      "terrywhite",
+      "terrywhite chemist",
+      "terrywhite chemists"
     ],
-    "nocount": true,
     "tags": {
       "amenity": "pharmacy",
       "brand": "TerryWhite Chemmart",
@@ -1081,12 +1015,7 @@
   },
   "amenity/pharmacy|UFS": {
     "countryCodes": ["au"],
-    "match": [
-      "amenity/pharmacy|UFS Dispensaries",
-      "shop/chemist|UFS",
-      "shop/chemist|UFS Dispensaries"
-    ],
-    "nocount": true,
+    "matchNames": ["ufs dispensaries"],
     "tags": {
       "amenity": "pharmacy",
       "brand": "UFS",
