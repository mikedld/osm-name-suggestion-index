{
  "amenity/pharmacy|36,6": {
    "count": 232,
    "countryCodes": ["ru"],
    "match": [
      "amenity/pharmacy|36.6",
      "amenity/pharmacy|Аптека 36,6"
    ],
    "tags": {
      "amenity": "pharmacy",
      "brand": "36,6",
      "brand:wikidata": "Q226889",
      "brand:wikipedia": "ru:36,6 (аптечная сеть)",
      "healthcare": "pharmacy",
      "name": "36,6"
    }
  },
  "amenity/pharmacy|Amavita": {
    "count": 56,
    "tags": {
      "amenity": "pharmacy",
      "brand": "Amavita",
      "healthcare": "pharmacy",
      "name": "Amavita"
    }
  },
  "amenity/pharmacy|Apollo Pharmacy": {
    "count": 128,
    "countryCodes": ["in"],
    "tags": {
      "amenity": "pharmacy",
      "brand": "Apollo Pharmacy",
      "brand:wikidata": "Q62562612",
      "healthcare": "pharmacy",
      "name": "Apollo Pharmacy",
      "operator": "Apollo Hospitals",
      "operator:wikidata": "Q4780321",
      "operator:wikipedia": "en:Apollo Hospitals"
    }
  },
  "amenity/pharmacy|Apotek Hjärtat": {
    "count": 119,
    "countryCodes": ["se"],
    "tags": {
      "amenity": "pharmacy",
      "brand": "Apotek Hjärtat",
      "brand:wikidata": "Q10416114",
      "brand:wikipedia": "sv:Apotek Hjärtat",
      "healthcare": "pharmacy",
      "name": "Apotek Hjärtat"
    }
  },
  "amenity/pharmacy|Bartell Drugs": {
    "count": 60,
    "countryCodes": ["us"],
    "tags": {
      "amenity": "pharmacy",
      "brand": "Bartell Drugs",
      "brand:wikidata": "Q4865152",
      "brand:wikipedia": "en:Bartell Drugs",
      "healthcare": "pharmacy",
      "name": "Bartell Drugs"
    }
  },
  "amenity/pharmacy|Benavides": {
    "count": 114,
    "countryCodes": ["mx"],
    "tags": {
      "amenity": "pharmacy",
      "brand": "Benavides",
      "brand:wikidata": "Q5435613",
      "brand:wikipedia": "en:Farmacias Benavides",
      "healthcare": "pharmacy",
      "name": "Benavides"
    }
  },
  "amenity/pharmacy|Benu": {
    "count": 91,
    "tags": {
      "amenity": "pharmacy",
      "brand": "Benu",
      "brand:wikidata": "Q62562792",
      "healthcare": "pharmacy",
      "name": "Benu"
    }
  },
  "amenity/pharmacy|Boots": {
    "count": 1357,
    "countryCodes": ["gb"],
    "match": ["amenity/pharmacy|Boots Pharmacy"],
    "nomatch": ["shop/chemist|Boots"],
    "tags": {
      "amenity": "pharmacy",
      "brand": "Boots",
      "brand:wikidata": "Q6123139",
      "brand:wikipedia": "en:Boots UK",
      "healthcare": "pharmacy",
      "name": "Boots"
    }
  },
  "amenity/pharmacy|Boticas y Salud": {
    "count": 57,
    "countryCodes": ["pe"],
    "tags": {
      "amenity": "pharmacy",
      "brand": "Boticas y Salud",
      "brand:wikidata": "Q62563126",
      "healthcare": "pharmacy",
      "name": "Boticas y Salud"
    }
  },
  "amenity/pharmacy|Brookshire Brothers Pharmacy": {
    "count": 63,
    "countryCodes": ["us"],
    "tags": {
      "amenity": "pharmacy",
      "brand": "Brookshire Brothers Pharmacy",
      "brand:wikidata": "Q4975084",
      "brand:wikipedia": "en:Brookshire Brothers",
      "healthcare": "pharmacy",
      "name": "Brookshire Brothers Pharmacy"
    }
  },
  "amenity/pharmacy|Brookshire's Pharmacy": {
    "count": 77,
    "tags": {
      "amenity": "pharmacy",
      "brand": "Brookshire's Pharmacy",
      "healthcare": "pharmacy",
      "name": "Brookshire's Pharmacy"
    }
  },
  "amenity/pharmacy|CVS": {
    "count": 3182,
    "match": [
      "amenity/pharmacy|CVS Pharmacy",
      "amenity/pharmacy|CVS/Pharmacy",
      "amenity/pharmacy|CVS/pharmacy",
      "shop/convenience|CVS"
    ],
    "nomatch": ["shop/chemist|CVS"],
    "tags": {
      "amenity": "pharmacy",
      "brand": "CVS",
      "brand:wikidata": "Q2078880",
      "brand:wikipedia": "en:CVS Pharmacy",
      "healthcare": "pharmacy",
      "name": "CVS"
    }
  },
  "amenity/pharmacy|Camelia": {
    "count": 66,
    "countryCodes": ["lt"],
    "tags": {
      "amenity": "pharmacy",
      "brand": "Camelia",
      "brand:wikidata": "Q15867413",
      "brand:wikipedia": "lt:Nemuno vaistinė",
      "healthcare": "pharmacy",
      "name": "Camelia"
    }
  },
  "amenity/pharmacy|Catena": {
    "count": 140,
    "countryCodes": ["ro"],
    "tags": {
      "amenity": "pharmacy",
      "brand": "Catena",
      "brand:wikidata": "Q24035728",
      "brand:wikipedia": "ro:Farmacia Catena",
      "healthcare": "pharmacy",
      "name": "Catena"
    }
  },
  "amenity/pharmacy|Chemist Warehouse": {
    "count": 127,
    "tags": {
      "amenity": "pharmacy",
      "brand": "Chemist Warehouse",
      "brand:wikidata": "Q48782120",
      "brand:wikipedia": "en:Chemist Warehouse",
      "healthcare": "pharmacy",
      "name": "Chemist Warehouse"
    }
  },
  "amenity/pharmacy|Clicks": {
    "count": 138,
    "countryCodes": ["za"],
    "tags": {
      "amenity": "pharmacy",
      "brand": "Clicks",
      "brand:wikidata": "Q62563622",
      "healthcare": "pharmacy",
      "name": "Clicks"
    }
  },
  "amenity/pharmacy|Costco Pharmacy": {
    "nocount": true,
    "nomatch": [
      "amenity/fuel|Costco Gasoline",
      "shop/wholesale|Costco"
    ],
    "tags": {
      "amenity": "pharmacy",
      "brand": "Costco Pharmacy",
      "brand:wikidata": "Q715583",
      "brand:wikipedia": "en:Costco",
      "healthcare": "pharmacy",
      "name": "Costco Pharmacy"
    }
  },
  "amenity/pharmacy|Cruz Azul": {
    "count": 132,
    "countryCodes": ["ec"],
    "match": [
      "amenity/pharmacy|Farmacias Cruz Azul"
    ],
    "tags": {
      "amenity": "pharmacy",
      "brand": "Cruz Azul",
      "brand:wikidata": "Q62108219",
      "healthcare": "pharmacy",
      "name": "Cruz Azul"
    }
  },
  "amenity/pharmacy|Cruz Verde": {
    "count": 290,
    "countryCodes": ["cl"],
    "match": [
      "amenity/pharmacy|Farmacias Cruz Verde"
    ],
    "tags": {
      "amenity": "pharmacy",
      "brand": "Cruz Verde",
      "brand:wikidata": "Q5856071",
      "brand:wikipedia": "es:Farmacias Cruz Verde",
      "healthcare": "pharmacy",
      "name": "Cruz Verde"
    }
  },
  "amenity/pharmacy|Day Lewis Pharmacy": {
    "count": 67,
    "countryCodes": ["gb"],
    "tags": {
      "amenity": "pharmacy",
      "brand": "Day Lewis Pharmacy",
      "brand:wikidata": "Q62563772",
      "healthcare": "pharmacy",
      "name": "Day Lewis Pharmacy"
    }
  },
  "amenity/pharmacy|Dbam o Zdrowie": {
    "count": 108,
    "countryCodes": ["pl"],
    "tags": {
      "amenity": "pharmacy",
      "brand": "Dbam o Zdrowie",
      "brand:wikidata": "Q62563833",
      "healthcare": "pharmacy",
      "name": "Dbam o Zdrowie"
    }
  },
  "amenity/pharmacy|Dr. Max": {
    "count": 269,
    "match": ["amenity/pharmacy|Dr.Max"],
    "tags": {
      "amenity": "pharmacy",
      "brand": "Dr. Max",
      "brand:wikidata": "Q56317371",
      "brand:wikipedia": "fr:Dr.Max",
      "healthcare": "pharmacy",
      "name": "Dr. Max"
    }
  },
  "amenity/pharmacy|Droga Raia": {
    "count": 216,
    "countryCodes": ["br"],
    "tags": {
      "amenity": "pharmacy",
      "brand": "Droga Raia",
      "brand:wikidata": "Q10357101",
      "brand:wikipedia": "pt:RaiaDrogasil",
      "healthcare": "pharmacy",
      "name": "Droga Raia"
    }
  },
  "amenity/pharmacy|Drogaria São Paulo": {
    "count": 162,
    "countryCodes": ["br"],
    "tags": {
      "amenity": "pharmacy",
      "brand": "Drogaria São Paulo",
      "brand:wikidata": "Q5308184",
      "brand:wikipedia": "en:Grupo DPSP",
      "healthcare": "pharmacy",
      "name": "Drogaria São Paulo"
    }
  },
  "amenity/pharmacy|Drogasil": {
    "count": 278,
    "countryCodes": ["br"],
    "tags": {
      "amenity": "pharmacy",
      "brand": "Drogasil",
      "brand:wikidata": "Q5308185",
      "brand:wikipedia": "pt:Drogasil",
      "healthcare": "pharmacy",
      "name": "Drogasil",
      "wheelchair": "yes"
    }
  },
  "amenity/pharmacy|Duane Reade": {
    "count": 116,
    "countryCodes": ["us"],
    "tags": {
      "amenity": "pharmacy",
      "brand": "Duane Reade",
      "brand:wikidata": "Q5310380",
      "brand:wikipedia": "en:Duane Reade",
      "healthcare": "pharmacy",
      "name": "Duane Reade"
    }
  },
  "amenity/pharmacy|Eurovaistinė": {
    "count": 99,
    "countryCodes": ["lt"],
    "tags": {
      "amenity": "pharmacy",
      "brand": "Eurovaistinė",
      "brand:wikidata": "Q267205",
      "brand:wikipedia": "en:Euroapotheca",
      "healthcare": "pharmacy",
      "name": "Eurovaistinė"
    }
  },
  "amenity/pharmacy|Extrafarma": {
    "count": 72,
    "countryCodes": ["br"],
    "tags": {
      "amenity": "pharmacy",
      "brand": "Extrafarma",
      "brand:wikidata": "Q20055480",
      "brand:wikipedia": "pt:Extrafarma",
      "healthcare": "pharmacy",
      "name": "Extrafarma"
    }
  },
  "amenity/pharmacy|Familiprix": {
    "count": 99,
    "countryCodes": ["ca"],
    "tags": {
      "amenity": "pharmacy",
      "brand": "Familiprix",
      "brand:wikidata": "Q3064881",
      "brand:wikipedia": "en:Familiprix",
      "healthcare": "pharmacy",
      "name": "Familiprix"
    }
  },
  "amenity/pharmacy|Farmacenter~(Colombia)": {
    "countryCodes": ["co"],
    "nocount": true,
    "tags": {
      "amenity": "pharmacy",
      "brand": "Farmacenter",
      "brand:wikidata": "Q62563928",
      "healthcare": "pharmacy",
      "name": "Farmacenter"
    }
  },
  "amenity/pharmacy|Farmacenter~(Paraguay)": {
    "countryCodes": ["py"],
    "nocount": true,
    "tags": {
      "amenity": "pharmacy",
      "brand": "Farmacenter",
      "brand:wikidata": "",
      "healthcare": "pharmacy",
      "name": "Farmacenter"
    }
  },
  "amenity/pharmacy|Farmacia Benavides": {
    "count": 56,
    "tags": {
      "amenity": "pharmacy",
      "brand": "Farmacia Benavides",
      "brand:wikidata": "Q5435613",
      "brand:wikipedia": "en:Farmacias Benavides",
      "healthcare": "pharmacy",
      "name": "Farmacia Benavides"
    }
  },
  "amenity/pharmacy|Farmacia Familiei": {
    "count": 53,
    "tags": {
      "amenity": "pharmacy",
      "brand": "Farmacia Familiei",
      "healthcare": "pharmacy",
      "name": "Farmacia Familiei"
    }
  },
  "amenity/pharmacy|Farmacia Guadalajara": {
    "count": 241,
    "countryCodes": ["mx"],
    "match": [
      "amenity/pharmacy|Farmacias Guadalajara"
    ],
    "tags": {
      "amenity": "pharmacy",
      "brand": "Farmacia Guadalajara",
      "brand:wikidata": "Q5435609",
      "brand:wikipedia": "en:Farmacias Guadalajara",
      "healthcare": "pharmacy",
      "name": "Farmacia Guadalajara"
    }
  },
  "amenity/pharmacy|Farmacias Ahumada": {
    "count": 185,
    "tags": {
      "amenity": "pharmacy",
      "brand": "Farmacias Ahumada",
      "brand:wikidata": "Q5856069",
      "brand:wikipedia": "es:Farmacias Ahumada",
      "healthcare": "pharmacy",
      "name": "Farmacias Ahumada"
    }
  },
  "amenity/pharmacy|Farmacias Económicas~(Ecuador)": {
    "countryCodes": ["ec"],
    "nocount": true,
    "tags": {
      "amenity": "pharmacy",
      "brand": "Farmacias Económicas",
      "brand:wikidata": "Q62108380",
      "healthcare": "pharmacy",
      "name": "Farmacias Económicas"
    }
  },
  "amenity/pharmacy|Farmacias Económicas~(El Salvador)": {
    "countryCodes": ["sv"],
    "nocount": true,
    "tags": {
      "amenity": "pharmacy",
      "brand": "Farmacias Económicas",
      "brand:wikidata": "Q62108397",
      "healthcare": "pharmacy",
      "name": "Farmacias Económicas"
    }
  },
  "amenity/pharmacy|Farmacias SalcoBrand": {
    "count": 135,
    "countryCodes": ["cl"],
    "tags": {
      "amenity": "pharmacy",
      "brand": "Farmacias SalcoBrand",
      "brand:wikidata": "Q2877054",
      "brand:wikipedia": "es:Farmacias Salcobrand",
      "healthcare": "pharmacy",
      "name": "Farmacias SalcoBrand"
    }
  },
  "amenity/pharmacy|Farmacias Similares": {
    "count": 205,
    "countryCodes": ["cl", "gt", "mx"],
    "match": ["amenity/pharmacy|Similares"],
    "tags": {
      "amenity": "pharmacy",
      "brand": "Farmacias Similares",
      "brand:wikidata": "Q62564610",
      "healthcare": "pharmacy",
      "name": "Farmacias Similares"
    }
  },
  "amenity/pharmacy|Farmacias del Ahorro": {
    "count": 244,
    "countryCodes": ["mx"],
    "match": [
      "amenity/pharmacy|Farmacia del Ahorro"
    ],
    "tags": {
      "amenity": "pharmacy",
      "brand": "Farmacias del Ahorro",
      "brand:wikidata": "Q62086647",
      "healthcare": "pharmacy",
      "name": "Farmacias del Ahorro"
    }
  },
  "amenity/pharmacy|Farmacias del Dr. Simi": {
    "count": 56,
    "countryCodes": ["cl", "gt", "mx"],
    "tags": {
      "amenity": "pharmacy",
      "brand": "Farmacias del Dr. Simi",
      "brand:wikidata": "Q62564610",
      "healthcare": "pharmacy",
      "name": "Farmacias del Dr. Simi"
    }
  },
  "amenity/pharmacy|Farmacity": {
    "count": 240,
    "countryCodes": ["ra"],
    "tags": {
      "amenity": "pharmacy",
      "brand": "Farmacity",
      "brand:wikidata": "Q5856076",
      "brand:wikipedia": "es:Farmacity",
      "healthcare": "pharmacy",
      "name": "Farmacity"
    }
  },
  "amenity/pharmacy|Farmacorp": {
    "count": 52,
    "tags": {
      "amenity": "pharmacy",
      "brand": "Farmacorp",
      "healthcare": "pharmacy",
      "name": "Farmacorp"
    }
  },
  "amenity/pharmacy|Farmahorro": {
    "count": 60,
    "tags": {
      "amenity": "pharmacy",
      "brand": "Farmahorro",
      "brand:wikidata": "Q20015002",
      "brand:wikipedia": "es:Farmahorro",
      "healthcare": "pharmacy",
      "name": "Farmahorro"
    }
  },
  "amenity/pharmacy|Farmatodo": {
    "count": 190,
    "tags": {
      "amenity": "pharmacy",
      "brand": "Farmatodo",
      "brand:wikidata": "Q5856092",
      "brand:wikipedia": "es:Farmatodo",
      "healthcare": "pharmacy",
      "name": "Farmatodo"
    }
  },
  "amenity/pharmacy|Felicia": {
    "count": 64,
    "countryCodes": ["md"],
    "tags": {
      "amenity": "pharmacy",
      "brand": "Felicia",
      "brand:wikidata": "Q62564805",
      "healthcare": "pharmacy",
      "name": "Felicia"
    }
  },
  "amenity/pharmacy|Fybeca": {
    "count": 55,
    "countryCodes": ["ec"],
    "tags": {
      "amenity": "pharmacy",
      "brand": "Fybeca",
      "brand:wikidata": "Q62564822",
      "healthcare": "pharmacy",
      "name": "Fybeca"
    }
  },
  "amenity/pharmacy|Generika": {
    "count": 52,
    "countryCodes": ["ph"],
    "match": [
      "amenity/pharmacy|Generika Drugstore"
    ],
    "tags": {
      "amenity": "pharmacy",
      "brand": "Generika",
      "brand:wikidata": "Q62564876",
      "healthcare": "pharmacy",
      "name": "Generika"
    }
  },
  "amenity/pharmacy|Gintarinė vaistinė": {
    "count": 128,
    "countryCodes": ["lt"],
    "tags": {
      "amenity": "pharmacy",
      "brand": "Gintarinė vaistinė",
      "brand:wikidata": "Q15857801",
      "brand:wikipedia": "lt:Gintarinė vaistinė",
      "healthcare": "pharmacy",
      "name": "Gintarinė vaistinė"
    }
  },
  "amenity/pharmacy|Guardian": {
    "count": 105,
    "tags": {
      "amenity": "pharmacy",
      "brand": "Guardian",
      "brand:wikidata": "Q13646560",
      "brand:wikipedia": "en:Mannings",
      "healthcare": "pharmacy",
      "name": "Guardian"
    }
  },
  "amenity/pharmacy|H-E-B Pharmacy": {
    "count": 265,
    "countryCodes": ["us"],
    "tags": {
      "amenity": "pharmacy",
      "brand": "H-E-B Pharmacy",
      "brand:wikidata": "Q830621",
      "brand:wikipedia": "en:H-E-B",
      "healthcare": "pharmacy",
      "name": "H-E-B Pharmacy"
    }
  },
  "amenity/pharmacy|Hy-Vee Pharmacy": {
    "count": 141,
    "countryCodes": ["us"],
    "tags": {
      "amenity": "pharmacy",
      "brand": "Hy-Vee Pharmacy",
      "brand:wikidata": "Q1639719",
      "brand:wikipedia": "en:Hy-Vee",
      "healthcare": "pharmacy",
      "name": "Hy-Vee Pharmacy"
    }
  },
  "amenity/pharmacy|Inkafarma": {
    "count": 380,
    "tags": {
      "amenity": "pharmacy",
      "brand": "Inkafarma",
      "brand:wikidata": "Q10997748",
      "brand:wikipedia": "es:Inkafarma",
      "healthcare": "pharmacy",
      "name": "Inkafarma"
    }
  },
  "amenity/pharmacy|Jean Coutu": {
    "count": 165,
    "countryCodes": ["ca"],
    "tags": {
      "amenity": "pharmacy",
      "brand": "Jean Coutu",
      "brand:wikidata": "Q3117457",
      "brand:wikipedia": "en:Jean Coutu Group",
      "healthcare": "pharmacy",
      "name": "Jean Coutu"
    }
  },
  "amenity/pharmacy|Kimia Farma": {
    "count": 65,
    "tags": {
      "amenity": "pharmacy",
      "brand": "Kimia Farma",
      "brand:wikidata": "Q11264892",
      "brand:wikipedia": "en:Kimia Farma",
      "healthcare": "pharmacy",
      "name": "Kimia Farma"
    }
  },
  "amenity/pharmacy|Kinney Drugs": {
    "count": 77,
    "tags": {
      "amenity": "pharmacy",
      "brand": "Kinney Drugs",
      "brand:wikidata": "Q6414090",
      "brand:wikipedia": "en:Kinney Drugs",
      "healthcare": "pharmacy",
      "name": "Kinney Drugs"
    }
  },
  "amenity/pharmacy|Kroger Pharmacy": {
    "count": 52,
    "tags": {
      "amenity": "pharmacy",
      "brand": "Kroger Pharmacy",
      "healthcare": "pharmacy",
      "name": "Kroger Pharmacy"
    }
  },
  "amenity/pharmacy|Kronans Apotek": {
    "count": 80,
    "tags": {
      "amenity": "pharmacy",
      "brand": "Kronans Apotek",
      "healthcare": "pharmacy",
      "name": "Kronans Apotek"
    }
  },
  "amenity/pharmacy|Lloyds Pharmacy": {
    "count": 641,
    "match": ["amenity/pharmacy|Lloyds"],
    "tags": {
      "amenity": "pharmacy",
      "brand": "Lloyds Pharmacy",
      "brand:wikidata": "Q6662870",
      "brand:wikipedia": "en:LloydsPharmacy",
      "healthcare": "pharmacy",
      "name": "Lloyds Pharmacy"
    }
  },
  "amenity/pharmacy|London Drugs": {
    "count": 53,
    "countryCodes": ["ca"],
    "tags": {
      "amenity": "pharmacy",
      "brand": "London Drugs",
      "brand:wikidata": "Q3258955",
      "brand:wikipedia": "en:London Drugs",
      "healthcare": "pharmacy",
      "name": "London Drugs"
    }
  },
  "amenity/pharmacy|Mercury Drug": {
    "count": 682,
    "countryCodes": ["ph"],
    "tags": {
      "amenity": "pharmacy",
      "brand": "Mercury Drug",
      "brand:wikidata": "Q6818610",
      "brand:wikipedia": "en:Mercury Drug",
      "healthcare": "pharmacy",
      "name": "Mercury Drug"
    }
  },
  "amenity/pharmacy|Mifarma": {
    "count": 321,
    "countryCodes": ["pe"],
    "tags": {
      "amenity": "pharmacy",
      "brand": "Mifarma",
      "brand:wikidata": "Q62564998",
      "healthcare": "pharmacy",
      "name": "Mifarma"
    }
  },
  "amenity/pharmacy|Multipharma": {
    "count": 76,
    "countryCodes": ["be"],
    "tags": {
      "amenity": "pharmacy",
      "brand": "Multipharma",
      "brand:wikidata": "Q62565018",
      "healthcare": "pharmacy",
      "name": "Multipharma"
    }
  },
  "amenity/pharmacy|Mēness aptieka": {
    "count": 79,
    "countryCodes": ["lv"],
    "tags": {
      "amenity": "pharmacy",
      "brand": "Mēness aptieka",
      "brand:wikidata": "Q57583051",
      "healthcare": "pharmacy",
      "name": "Mēness aptieka"
    }
  },
  "amenity/pharmacy|Pague Menos": {
    "count": 161,
    "countryCodes": ["br"],
    "match": [
      "amenity/pharmacy|Farmácia Pague Menos"
    ],
    "tags": {
      "amenity": "pharmacy",
      "brand": "Pague Menos",
      "brand:wikidata": "Q7124466",
      "brand:wikipedia": "pt:Pague Menos",
      "healthcare": "pharmacy",
      "name": "Pague Menos"
    }
  },
  "amenity/pharmacy|Panvel": {
    "count": 104,
    "countryCodes": ["br"],
    "tags": {
      "amenity": "pharmacy",
      "brand": "Panvel",
      "brand:wikipedia": "pt:Panvel",
      "branf:wikidata": "Q10344254",
      "healthcare": "pharmacy",
      "name": "Panvel"
    }
  },
  "amenity/pharmacy|Pharmacie Principale": {
    "count": 86,
    "tags": {
      "amenity": "pharmacy",
      "brand": "Pharmacie Principale",
      "brand:wikidata": "Q1547749",
      "brand:wikipedia": "fr:Groupe PP Holding",
      "healthcare": "pharmacy",
      "name": "Pharmacie Principale"
    }
  },
  "amenity/pharmacy|Pharmaprix": {
    "count": 116,
    "tags": {
      "amenity": "pharmacy",
      "brand": "Pharmaprix",
      "brand:wikidata": "Q1820137",
      "brand:wikipedia": "en:Shoppers Drug Mart",
      "healthcare": "pharmacy",
      "name": "Pharmaprix"
    }
  },
  "amenity/pharmacy|Pharmasave": {
    "count": 195,
    "tags": {
      "amenity": "pharmacy",
      "brand": "Pharmasave",
      "brand:wikidata": "Q17093822",
      "brand:wikipedia": "en:Pharmasave",
      "healthcare": "pharmacy",
      "name": "Pharmasave"
    }
  },
  "amenity/pharmacy|Punto Farma~(Colombia)": {
    "countryCodes": ["co"],
    "nocount": true,
    "tags": {
      "amenity": "pharmacy",
      "brand": "Punto Farma",
      "brand:wikidata": "Q62595271",
      "healthcare": "pharmacy",
      "name": "Punto Farma"
    }
  },
  "amenity/pharmacy|Punto Farma~(Honduras)": {
    "countryCodes": ["hn"],
    "nocount": true,
    "tags": {
      "amenity": "pharmacy",
      "brand": "Punto Farma",
      "brand:wikidata": "Q62595229",
      "healthcare": "pharmacy",
      "name": "Punto Farma"
    }
  },
  "amenity/pharmacy|Punto Farma~(Paraguay)": {
    "countryCodes": ["py"],
    "nocount": true,
    "tags": {
      "amenity": "pharmacy",
      "brand": "Punto Farma",
      "brand:wikidata": "Q62595220",
      "healthcare": "pharmacy",
      "name": "Punto Farma"
    }
  },
  "amenity/pharmacy|Rexall": {
    "count": 164,
    "tags": {
      "amenity": "pharmacy",
      "brand": "Rexall",
      "brand:wikidata": "Q7319360",
      "brand:wikipedia": "en:Rexall",
      "healthcare": "pharmacy",
      "name": "Rexall"
    }
  },
  "amenity/pharmacy|Rite Aid": {
    "count": 1627,
    "countryCodes": ["us"],
    "match": [
      "amenity/pharmacy|Rite Aid Pharmacy",
      "amenity/pharmacy|Rite-Aid"
    ],
    "nomatch": ["shop/chemist|Rite Aid"],
    "tags": {
      "amenity": "pharmacy",
      "brand": "Rite Aid",
      "brand:wikidata": "Q3433273",
      "brand:wikipedia": "en:Rite Aid",
      "healthcare": "pharmacy",
      "name": "Rite Aid"
    }
  },
  "amenity/pharmacy|Rose Pharmacy": {
    "count": 110,
    "countryCodes": ["pi"],
    "tags": {
      "amenity": "pharmacy",
      "brand": "Rose Pharmacy",
      "brand:wikidata": "Q62663208",
      "healthcare": "pharmacy",
      "name": "Rose Pharmacy"
    }
  },
  "amenity/pharmacy|Rowlands Pharmacy": {
    "count": 162,
    "countryCodes": ["gb"],
    "tags": {
      "amenity": "pharmacy",
      "brand": "Rowlands Pharmacy",
      "brand:wikidata": "Q62663235",
      "healthcare": "pharmacy",
      "name": "Rowlands Pharmacy"
    }
  },
  "amenity/pharmacy|SalcoBrand": {
    "count": 121,
    "countryCodes": ["cl"],
    "tags": {
      "amenity": "pharmacy",
      "brand": "SalcoBrand",
      "brand:wikidata": "Q2877054",
      "brand:wikipedia": "es:Farmacias Salcobrand",
      "healthcare": "pharmacy",
      "name": "SalcoBrand"
    }
  },
  "amenity/pharmacy|Sana Sana": {
    "count": 112,
    "countryCodes": ["ec"],
    "match": [
      "amenity/pharmacy|Farmacias Sana Sana"
    ],
    "tags": {
      "amenity": "pharmacy",
      "brand": "Sana Sana",
      "brand:wikidata": "Q62564499",
      "healthcare": "pharmacy",
      "name": "Sana Sana"
    }
  },
  "amenity/pharmacy|Sensiblu": {
    "count": 138,
    "countryCodes": ["ro"],
    "tags": {
      "amenity": "pharmacy",
      "brand": "Sensiblu",
      "brand:wikidata": "Q12740640",
      "brand:wikipedia": "ro:Sensiblu",
      "healthcare": "pharmacy",
      "name": "Sensiblu"
    }
  },
  "amenity/pharmacy|Shoppers Drug Mart": {
    "count": 796,
    "countryCodes": ["ca"],
    "tags": {
      "amenity": "pharmacy",
      "brand": "Shoppers Drug Mart",
      "brand:wikidata": "Q1820137",
      "brand:wikipedia": "en:Shoppers Drug Mart",
      "healthcare": "pharmacy",
      "name": "Shoppers Drug Mart"
    }
  },
  "amenity/pharmacy|South Star Drug": {
    "count": 70,
    "countryCodes": ["ph"],
    "tags": {
      "amenity": "pharmacy",
      "brand": "South Star Drug",
      "brand:wikidata": "Q7568544",
      "brand:wikipedia": "en:South Star Drug",
      "healthcare": "pharmacy",
      "name": "South Star Drug"
    }
  },
  "amenity/pharmacy|Superdrug": {
    "count": 234,
    "countryCodes": ["gb"],
    "nomatch": ["shop/chemist|Superdrug"],
    "tags": {
      "amenity": "pharmacy",
      "brand": "Superdrug",
      "brand:wikidata": "Q7643261",
      "brand:wikipedia": "en:Superdrug",
      "healthcare": "pharmacy",
      "name": "Superdrug"
    }
  },
  "amenity/pharmacy|São João": {
    "count": 83,
    "countryCodes": ["br"],
    "tags": {
      "amenity": "pharmacy",
      "brand": "São João",
      "brand:wikidata": "Q62663306",
      "healthcare": "pharmacy",
      "name": "São João"
    }
  },
  "amenity/pharmacy|TGP": {
    "count": 351,
    "countryCodes": ["ph"],
    "match": [
      "amenity/pharmacy|The Generics Pharmacy"
    ],
    "tags": {
      "amenity": "pharmacy",
      "brand": "The Generics Pharmacy",
      "brand:wikidata": "Q61948677",
      "healthcare": "pharmacy",
      "name": "TGP",
      "official_name": "The Generics Pharmacy"
    }
  },
  "amenity/pharmacy|Unichem Pharmacy": {
    "count": 52,
    "countryCodes": ["nz"],
    "tags": {
      "amenity": "pharmacy",
      "brand": "Unichem Pharmacy",
      "brand:wikidata": "Q62663379",
      "healthcare": "pharmacy",
      "name": "Unichem Pharmacy"
    }
  },
  "amenity/pharmacy|Uniprix": {
    "count": 82,
    "countryCodes": ["ca"],
    "tags": {
      "amenity": "pharmacy",
      "brand": "Uniprix",
      "brand:wikidata": "Q683265",
      "brand:wikipedia": "en:Uniprix",
      "healthcare": "pharmacy",
      "name": "Uniprix"
    }
  },
  "amenity/pharmacy|Walgreens": {
    "count": 4026,
    "countryCodes": ["us"],
    "match": [
      "amenity/pharmacy|Walgreen's",
      "amenity/pharmacy|Walgreens Pharmacy",
      "shop/convenience|Walgreens"
    ],
    "nomatch": ["shop/chemist|Walgreens"],
    "tags": {
      "amenity": "pharmacy",
      "brand": "Walgreens",
      "brand:wikidata": "Q1591889",
      "brand:wikipedia": "en:Walgreens",
      "healthcare": "pharmacy",
      "name": "Walgreens"
    }
  },
  "amenity/pharmacy|Walmart Pharmacy": {
    "count": 149,
    "tags": {
      "amenity": "pharmacy",
      "brand": "Walmart",
      "brand:wikidata": "Q483551",
      "brand:wikipedia": "en:Walmart",
      "healthcare": "pharmacy",
      "name": "Walmart Pharmacy",
      "operator": "Walmart",
      "operator:wikidata": "Q483551",
      "operator:wikipedia": "en:Walmart"
    }
  },
  "amenity/pharmacy|Watsons": {
    "count": 136,
    "nomatch": ["shop/chemist|Watsons"],
    "tags": {
      "amenity": "pharmacy",
      "brand": "Watsons",
      "brand:wikidata": "Q7974785",
      "brand:wikipedia": "en:Watsons",
      "healthcare": "pharmacy",
      "name": "Watsons"
    }
  },
  "amenity/pharmacy|Well": {
    "count": 56,
    "tags": {
      "amenity": "pharmacy",
      "brand": "Well",
      "healthcare": "pharmacy",
      "name": "Well"
    }
  },
  "amenity/pharmacy|Well Pharmacy": {
    "count": 133,
    "countryCodes": ["gb"],
    "tags": {
      "amenity": "pharmacy",
      "brand": "Well Pharmacy",
      "brand:wikidata": "Q7726524",
      "brand:wikipedia": "en:Well Pharmacy",
      "healthcare": "pharmacy",
      "name": "Well Pharmacy"
    }
  },
  "amenity/pharmacy|Ziko Apteka": {
    "count": 94,
    "match": ["amenity/pharmacy|Ziko"],
    "tags": {
      "amenity": "pharmacy",
      "brand": "Ziko Apteka",
      "healthcare": "pharmacy",
      "name": "Ziko Apteka",
      "short_name": "Ziko"
    }
  },
  "amenity/pharmacy|Φαρμακειο": {
    "count": 87,
    "tags": {
      "amenity": "pharmacy",
      "brand": "Φαρμακειο",
      "healthcare": "pharmacy",
      "name": "Φαρμακειο"
    }
  },
  "amenity/pharmacy|А5": {
    "count": 97,
    "countryCodes": ["ru"],
    "tags": {
      "amenity": "pharmacy",
      "brand": "А5",
      "brand:wikidata": "Q62663476",
      "healthcare": "pharmacy",
      "name": "А5"
    }
  },
  "amenity/pharmacy|Бережная аптека": {
    "count": 80,
    "countryCodes": ["ru"],
    "tags": {
      "amenity": "pharmacy",
      "brand": "Бережная аптека",
      "brand:wikidata": "Q62664194",
      "healthcare": "pharmacy",
      "name": "Бережная аптека"
    }
  },
  "amenity/pharmacy|Будь здоров": {
    "count": 104,
    "match": ["amenity/pharmacy|Будь здоров!"],
    "tags": {
      "amenity": "pharmacy",
      "brand": "Будь здоров",
      "healthcare": "pharmacy",
      "name": "Будь здоров"
    }
  },
  "amenity/pharmacy|Вита": {
    "count": 197,
    "tags": {
      "amenity": "pharmacy",
      "brand": "Вита",
      "healthcare": "pharmacy",
      "name": "Вита"
    }
  },
  "amenity/pharmacy|Горздрав": {
    "count": 445,
    "match": ["amenity/pharmacy|ГорЗдрав"],
    "tags": {
      "amenity": "pharmacy",
      "brand": "Горздрав",
      "healthcare": "pharmacy",
      "name": "Горздрав"
    }
  },
  "amenity/pharmacy|Добрая аптека": {
    "count": 56,
    "tags": {
      "amenity": "pharmacy",
      "brand": "Добрая аптека",
      "healthcare": "pharmacy",
      "name": "Добрая аптека"
    }
  },
  "amenity/pharmacy|Живика": {
    "count": 171,
    "tags": {
      "amenity": "pharmacy",
      "brand": "Живика",
      "healthcare": "pharmacy",
      "name": "Живика"
    }
  },
  "amenity/pharmacy|Здоровье": {
    "count": 100,
    "tags": {
      "amenity": "pharmacy",
      "brand": "Здоровье",
      "healthcare": "pharmacy",
      "name": "Здоровье"
    }
  },
  "amenity/pharmacy|Зеленая аптека": {
    "count": 112,
    "tags": {
      "amenity": "pharmacy",
      "brand": "Зеленая аптека",
      "healthcare": "pharmacy",
      "name": "Зеленая аптека"
    }
  },
  "amenity/pharmacy|Имплозия": {
    "count": 74,
    "tags": {
      "amenity": "pharmacy",
      "brand": "Имплозия",
      "healthcare": "pharmacy",
      "name": "Имплозия"
    }
  },
  "amenity/pharmacy|Классика": {
    "count": 103,
    "tags": {
      "amenity": "pharmacy",
      "brand": "Классика",
      "healthcare": "pharmacy",
      "name": "Классика"
    }
  },
  "amenity/pharmacy|Ладушка": {
    "count": 56,
    "tags": {
      "amenity": "pharmacy",
      "brand": "Ладушка",
      "healthcare": "pharmacy",
      "name": "Ладушка"
    }
  },
  "amenity/pharmacy|Максавит": {
    "count": 62,
    "tags": {
      "amenity": "pharmacy",
      "brand": "Максавит",
      "healthcare": "pharmacy",
      "name": "Максавит"
    }
  },
  "amenity/pharmacy|Марешки": {
    "count": 58,
    "tags": {
      "amenity": "pharmacy",
      "brand": "Марешки",
      "healthcare": "pharmacy",
      "name": "Марешки"
    }
  },
  "amenity/pharmacy|Мед-сервіс": {
    "count": 68,
    "tags": {
      "amenity": "pharmacy",
      "brand": "Мед-сервіс",
      "healthcare": "pharmacy",
      "name": "Мед-сервіс"
    }
  },
  "amenity/pharmacy|Мелодия здоровья": {
    "count": 62,
    "tags": {
      "amenity": "pharmacy",
      "brand": "Мелодия здоровья",
      "healthcare": "pharmacy",
      "name": "Мелодия здоровья"
    }
  },
  "amenity/pharmacy|Невис": {
    "count": 182,
    "tags": {
      "amenity": "pharmacy",
      "brand": "Невис",
      "healthcare": "pharmacy",
      "name": "Невис"
    }
  },
  "amenity/pharmacy|Норма": {
    "count": 84,
    "tags": {
      "amenity": "pharmacy",
      "brand": "Норма",
      "healthcare": "pharmacy",
      "name": "Норма"
    }
  },
  "amenity/pharmacy|Озерки": {
    "count": 88,
    "tags": {
      "amenity": "pharmacy",
      "brand": "Озерки",
      "healthcare": "pharmacy",
      "name": "Озерки"
    }
  },
  "amenity/pharmacy|Панацея": {
    "count": 82,
    "tags": {
      "amenity": "pharmacy",
      "brand": "Панацея",
      "healthcare": "pharmacy",
      "name": "Панацея"
    }
  },
  "amenity/pharmacy|Первая помощь": {
    "count": 119,
    "tags": {
      "amenity": "pharmacy",
      "brand": "Первая помощь",
      "healthcare": "pharmacy",
      "name": "Первая помощь"
    }
  },
  "amenity/pharmacy|Планета здоровья": {
    "count": 219,
    "tags": {
      "amenity": "pharmacy",
      "brand": "Планета здоровья",
      "healthcare": "pharmacy",
      "name": "Планета здоровья"
    }
  },
  "amenity/pharmacy|Подорожник": {
    "count": 55,
    "tags": {
      "amenity": "pharmacy",
      "brand": "Подорожник",
      "healthcare": "pharmacy",
      "name": "Подорожник"
    }
  },
  "amenity/pharmacy|Радуга": {
    "count": 143,
    "tags": {
      "amenity": "pharmacy",
      "brand": "Радуга",
      "healthcare": "pharmacy",
      "name": "Радуга"
    }
  },
  "amenity/pharmacy|Ригла": {
    "count": 235,
    "tags": {
      "amenity": "pharmacy",
      "brand": "Ригла",
      "brand:wikidata": "Q4394431",
      "brand:wikipedia": "ru:Ригла",
      "healthcare": "pharmacy",
      "name": "Ригла"
    }
  },
  "amenity/pharmacy|Семейная": {
    "count": 60,
    "tags": {
      "amenity": "pharmacy",
      "brand": "Семейная",
      "healthcare": "pharmacy",
      "name": "Семейная"
    }
  },
  "amenity/pharmacy|Семейная аптека": {
    "count": 52,
    "tags": {
      "amenity": "pharmacy",
      "brand": "Семейная аптека",
      "healthcare": "pharmacy",
      "name": "Семейная аптека"
    }
  },
  "amenity/pharmacy|Социальная аптека": {
    "count": 91,
    "tags": {
      "amenity": "pharmacy",
      "brand": "Социальная аптека",
      "healthcare": "pharmacy",
      "name": "Социальная аптека"
    }
  },
  "amenity/pharmacy|Столички": {
    "count": 153,
    "tags": {
      "amenity": "pharmacy",
      "brand": "Столички",
      "healthcare": "pharmacy",
      "name": "Столички"
    }
  },
  "amenity/pharmacy|Фармакопейка": {
    "count": 102,
    "tags": {
      "amenity": "pharmacy",
      "brand": "Фармакопейка",
      "healthcare": "pharmacy",
      "name": "Фармакопейка"
    }
  },
  "amenity/pharmacy|Фармакор": {
    "count": 93,
    "tags": {
      "amenity": "pharmacy",
      "brand": "Фармакор",
      "healthcare": "pharmacy",
      "name": "Фармакор"
    }
  },
  "amenity/pharmacy|Фармація": {
    "count": 52,
    "tags": {
      "amenity": "pharmacy",
      "brand": "Фармація",
      "healthcare": "pharmacy",
      "name": "Фармація"
    }
  },
  "amenity/pharmacy|Фармленд": {
    "count": 135,
    "tags": {
      "amenity": "pharmacy",
      "brand": "Фармленд",
      "healthcare": "pharmacy",
      "name": "Фармленд"
    }
  },
  "amenity/pharmacy|Центральная аптека": {
    "count": 56,
    "tags": {
      "amenity": "pharmacy",
      "brand": "Центральная аптека",
      "healthcare": "pharmacy",
      "name": "Центральная аптека"
    }
  },
  "amenity/pharmacy|סופר-פארם": {
    "count": 99,
    "countryCodes": ["il"],
    "tags": {
      "amenity": "pharmacy",
      "brand": "סופר-פארם",
      "brand:he": "סופר-פארם",
      "brand:wikidata": "Q13220217",
      "brand:wikipedia": "en:Super-Pharm",
      "healthcare": "pharmacy",
      "name": "סופר-פארם",
      "name:he": "סופר-פארם"
    }
  },
<<<<<<< HEAD
  "amenity/pharmacy|داروخانه شبانه روزی": {
    "count": 92,
    "tags": {
      "amenity": "pharmacy",
      "brand": "داروخانه شبانه روزی",
      "healthcare": "pharmacy",
      "name": "داروخانه شبانه روزی"
    }
  },
=======
>>>>>>> c4fbad19
  "amenity/pharmacy|くすりの福太郎": {
    "count": 75,
    "countryCodes": ["jp"],
    "tags": {
      "amenity": "pharmacy",
      "brand": "くすりの福太郎",
      "brand:en": "Kusurino FUKUTARO",
      "brand:ja": "くすりの福太郎",
      "brand:wikidata": "Q17214460",
      "brand:wikipedia": "ja:くすりの福太郎",
      "healthcare": "pharmacy",
      "name": "くすりの福太郎",
      "name:en": "Kusurino Fukutaro",
      "name:ja": "くすりの福太郎"
    }
  },
  "amenity/pharmacy|さくら薬局": {
    "count": 85,
    "countryCodes": ["jp"],
    "tags": {
      "amenity": "pharmacy",
      "brand": "さくら薬局",
      "brand:ja": "さくら薬局",
      "healthcare": "pharmacy",
      "name": "さくら薬局",
      "name:ja": "さくら薬局"
    }
  },
  "amenity/pharmacy|ウェルパーク": {
    "countryCodes": ["jp"],
    "nocount": true,
    "tags": {
      "amenity": "pharmacy",
      "brand": "ウェルパーク",
      "brand:ja": "ウェルパーク",
      "brand:wikidata": "Q11288610",
      "brand:wikipedia": "ja:ウェルパーク",
      "healthcare": "pharmacy",
      "name": "ウェルパーク",
      "name:en": "Welpark",
      "name:ja": "ウェルパーク"
    }
  },
  "amenity/pharmacy|ウエルシア": {
    "count": 134,
    "countryCodes": ["jp"],
    "tags": {
      "amenity": "pharmacy",
      "brand": "ウエルシア",
      "brand:en": "Welcia",
      "brand:ja": "ウエルシア",
      "brand:wikidata": "Q11288684",
      "brand:wikipedia": "ja:ウエルシアホールディングス",
      "healthcare": "pharmacy",
      "name": "ウエルシア",
      "name:en": "Welcia",
      "name:ja": "ウエルシア"
    }
  },
  "amenity/pharmacy|ウエルシア薬局": {
    "count": 65,
    "countryCodes": ["jp"],
    "tags": {
      "amenity": "pharmacy",
      "brand": "ウエルシア薬局",
      "brand:en": "Welcia Yakkyoku",
      "brand:ja": "ウエルシア薬局",
      "brand:wikidata": "Q11288687",
      "brand:wikipedia": "ja:ウエルシア薬局",
      "healthcare": "pharmacy",
      "name": "ウエルシア薬局",
      "name:en": "Welcia Yakkyoku",
      "name:ja": "ウエルシア薬局"
    }
  },
  "amenity/pharmacy|カワチ薬品": {
    "count": 76,
    "countryCodes": ["jp"],
    "tags": {
      "amenity": "pharmacy",
      "brand": "カワチ薬品",
      "brand:en": "Cawachi",
      "brand:ja": "カワチ薬品",
      "brand:wikidata": "Q11295397",
      "brand:wikipedia": "ja:カワチ薬品",
      "healthcare": "pharmacy",
      "name": "カワチ薬品",
      "name:en": "Cawachi",
      "name:ja": "カワチ薬品"
    }
  },
  "amenity/pharmacy|キリン堂": {
    "count": 57,
    "countryCodes": ["jp"],
    "tags": {
      "amenity": "pharmacy",
      "brand": "キリン堂",
      "brand:en": "Kirindo",
      "brand:ja": "キリン堂",
      "brand:wikidata": "Q11297751",
      "brand:wikipedia": "ja:キリン堂",
      "healthcare": "pharmacy",
      "name": "キリン堂",
      "name:en": "Kirindo",
      "name:ja": "キリン堂"
    }
  },
  "amenity/pharmacy|クリエイト": {
    "count": 70,
    "countryCodes": ["jp"],
    "tags": {
      "amenity": "pharmacy",
      "brand": "クリエイト",
      "brand:en": "Create",
      "brand:ja": "クリエイト",
      "brand:wikidata": "Q11299163",
      "brand:wikipedia": "ja:クリエイトSDホールディングス",
      "healthcare": "pharmacy",
      "name": "クリエイト",
      "name:en": "Create",
      "name:ja": "クリエイト"
    }
  },
  "amenity/pharmacy|クリエイトSD": {
    "count": 54,
    "countryCodes": ["jp"],
    "tags": {
      "amenity": "pharmacy",
      "brand": "クリエイトSD",
      "brand:ja": "クリエイトSD",
      "healthcare": "pharmacy",
      "name": "クリエイトSD",
      "name:ja": "クリエイトSD"
    }
  },
  "amenity/pharmacy|ココカラファイン": {
    "count": 98,
    "countryCodes": ["jp"],
    "tags": {
      "amenity": "pharmacy",
      "brand": "ココカラファイン",
      "brand:ja": "ココカラファイン",
      "brand:wikidata": "Q11301948",
      "brand:wikipedia": "ja:ココカラファイン",
      "healthcare": "pharmacy",
      "name": "ココカラファイン",
      "name:en": "Cocokara Fine",
      "name:ja": "ココカラファイン"
    }
  },
  "amenity/pharmacy|サツドラ": {
    "count": 52,
    "countryCodes": ["jp"],
    "tags": {
      "amenity": "pharmacy",
      "brand": "サツドラ",
      "brand:ja": "サツドラ",
      "healthcare": "pharmacy",
      "name": "サツドラ",
      "name:ja": "サツドラ"
    }
  },
  "amenity/pharmacy|サンドラッグ": {
    "count": 189,
    "countryCodes": ["jp"],
    "tags": {
      "amenity": "pharmacy",
      "brand": "サンドラッグ",
      "brand:ja": "サンドラッグ",
      "brand:wikidata": "Q11305867",
      "brand:wikipedia": "ja:サンドラッグ",
      "healthcare": "pharmacy",
      "name": "サンドラッグ",
      "name:en": "Sundrug",
      "name:ja": "サンドラッグ"
    }
  },
  "amenity/pharmacy|スギ薬局": {
    "count": 202,
    "countryCodes": ["jp"],
    "nomatch": ["shop/chemist|スギ薬局"],
    "tags": {
      "amenity": "pharmacy",
      "brand": "スギ薬局",
      "brand:en": "Sugi Pharmacy",
      "brand:ja": "スギ薬局",
      "brand:wikidata": "Q11311460",
      "brand:wikipedia": "ja:スギ薬局",
      "healthcare": "pharmacy",
      "name": "スギ薬局",
      "name:en": "Sugi Pharmacy",
      "name:ja": "スギ薬局"
    }
  },
  "amenity/pharmacy|セイジョー": {
    "count": 55,
    "countryCodes": ["jp"],
    "tags": {
      "amenity": "pharmacy",
      "brand": "セイジョー",
      "brand:en": "Seijo",
      "brand:ja": "セイジョー",
      "brand:wikidata": "Q11314133",
      "brand:wikipedia": "ja:セイジョー",
      "healthcare": "pharmacy",
      "name": "セイジョー",
      "name:en": "Seijo",
      "name:ja": "セイジョー"
    }
  },
  "amenity/pharmacy|ダイコクドラッグ": {
    "count": 60,
    "countryCodes": ["jp"],
    "tags": {
      "amenity": "pharmacy",
      "brand": "ダイコクドラッグ",
      "brand:en": "Daikoku Drug",
      "brand:ja": "ダイコクドラッグ",
      "brand:wikidata": "Q11316754",
      "brand:wikipedia": "ja:ダイコク",
      "healthcare": "pharmacy",
      "name": "ダイコクドラッグ",
      "name:en": "Daikoku Drug",
      "name:ja": "ダイコクドラッグ"
    }
  },
  "amenity/pharmacy|ツルハドラッグ": {
    "count": 292,
    "countryCodes": ["jp"],
    "tags": {
      "amenity": "pharmacy",
      "brand": "ツルハドラッグ",
      "brand:en": "Tsuruha",
      "brand:ja": "ツルハドラッグ",
      "brand:wikidata": "Q11318826",
      "brand:wikipedia": "ja:ツルハ",
      "healthcare": "pharmacy",
      "name": "ツルハドラッグ",
      "name:en": "Tsuruha",
      "name:ja": "ツルハドラッグ"
    }
  },
  "amenity/pharmacy|トモズ": {
    "count": 53,
    "countryCodes": ["jp"],
    "match": ["amenity/pharmacy|トモズエキスプレス"],
    "tags": {
      "amenity": "pharmacy",
      "brand": "トモズ",
      "brand:en": "Tomod's",
      "brand:ja": "トモズ",
      "brand:wikidata": "Q7820097",
      "brand:wikipedia": "ja:トモズ",
      "healthcare": "pharmacy",
      "name": "トモズ",
      "name:en": "Tomod's",
      "name:ja": "トモズ"
    }
  },
  "amenity/pharmacy|ドラッグセイムス": {
    "count": 57,
    "countryCodes": ["jp"],
    "tags": {
      "amenity": "pharmacy",
      "brand": "ドラッグセイムス",
      "brand:ja": "ドラッグセイムス",
      "healthcare": "pharmacy",
      "name": "ドラッグセイムス",
      "name:ja": "ドラッグセイムス"
    }
  },
  "amenity/pharmacy|マツモトキヨシ": {
    "count": 347,
    "countryCodes": ["jp"],
    "tags": {
      "amenity": "pharmacy",
      "brand": "マツモトキヨシ",
      "brand:en": "Matsukiyo",
      "brand:ja": "マツモトキヨシ",
      "brand:wikidata": "Q8014776",
      "brand:wikipedia": "ja:マツモトキヨシ",
      "healthcare": "pharmacy",
      "name": "マツモトキヨシ",
      "name:en": "Matsukiyo",
      "name:ja": "マツモトキヨシ"
    }
  },
  "amenity/pharmacy|丁丁藥局": {
    "count": 83,
    "nomatch": ["shop/chemist|丁丁藥局"],
    "tags": {
      "amenity": "pharmacy",
      "brand": "丁丁藥局",
      "healthcare": "pharmacy",
      "name": "丁丁藥局"
    }
  },
  "amenity/pharmacy|屈臣氏": {
    "nocount": true,
    "nomatch": ["shop/chemist|屈臣氏"],
    "tags": {
      "amenity": "pharmacy",
      "brand": "屈臣氏",
      "healthcare": "pharmacy",
      "name": "屈臣氏"
    }
  }
}<|MERGE_RESOLUTION|>--- conflicted
+++ resolved
@@ -1434,18 +1434,6 @@
       "name:he": "סופר-פארם"
     }
   },
-<<<<<<< HEAD
-  "amenity/pharmacy|داروخانه شبانه روزی": {
-    "count": 92,
-    "tags": {
-      "amenity": "pharmacy",
-      "brand": "داروخانه شبانه روزی",
-      "healthcare": "pharmacy",
-      "name": "داروخانه شبانه روزی"
-    }
-  },
-=======
->>>>>>> c4fbad19
   "amenity/pharmacy|くすりの福太郎": {
     "count": 75,
     "countryCodes": ["jp"],
