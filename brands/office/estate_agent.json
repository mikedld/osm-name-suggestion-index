--- conflicted
+++ resolved
@@ -22,15 +22,6 @@
       "office": "estate_agent"
     }
   },
-<<<<<<< HEAD
-  "office/estate_agent|Orpi": {
-    "countryCodes": ["fr"],
-    "tags": {
-      "brand": "Orpi",
-      "brand:wikidata": "Q3356080",
-      "brand:wikipedia": "fr:Organisation régionale des professionnels de l'immobilier",
-      "name": "Orpi",
-=======
   "office/estate_agent|Foncia": {
     "countryCodes": ["fr"],
     "tags": {
@@ -38,7 +29,16 @@
       "brand:wikidata": "Q1435638",
       "brand:wikipedia": "fr:Foncia",
       "name": "Foncia",
->>>>>>> d775d9ae
+      "office": "estate_agent"
+    }
+  },
+    "office/estate_agent|Orpi": {
+    "countryCodes": ["fr"],
+    "tags": {
+      "brand": "Orpi",
+      "brand:wikidata": "Q3356080",
+      "brand:wikipedia": "fr:Organisation régionale des professionnels de l'immobilier",
+      "name": "Orpi",
       "office": "estate_agent"
     }
   },
