{
  "brands/office/insurance": [
    {
      "displayName": "A-MAX Auto Insurance",
      "id": "amaxautoinsurance-6b1e37",
      "locationSet": {"include": ["us"]},
      "oldid": "office/insurance|A-MAX Auto Insurance",
      "tags": {
        "brand": "A-MAX Auto Insurance",
        "brand:wikidata": "Q75767609",
        "name": "A-MAX Auto Insurance",
        "office": "insurance",
        "short_name": "A-MAX"
      }
    },
    {
      "displayName": "A-Plan Insurance",
      "id": "aplaninsurance-23333b",
      "locationSet": {"include": ["gb"]},
      "oldid": "office/insurance|A-Plan Insurance",
      "tags": {
        "brand": "A-Plan Insurance",
        "brand:wikidata": "Q87070013",
        "insurance": "health",
        "name": "A-Plan Insurance",
        "office": "insurance"
      }
    },
    {
      "displayName": "AAA Insurance",
      "id": "aaainsurance-6b1e37",
      "locationSet": {"include": ["us"]},
<<<<<<< HEAD
      "matchNames": [
        "american automobile association"
      ],
=======
>>>>>>> 263113b7
      "oldid": "office/insurance|AAA Insurance",
      "tags": {
        "brand": "American Automobile Association",
        "brand:wikidata": "Q463436",
        "brand:wikipedia": "en:American Automobile Association",
        "name": "AAA Insurance",
        "office": "insurance",
        "short_name": "AAA"
      }
    },
    {
      "displayName": "Allianz",
      "id": "allianz-b9b33f",
      "locationSet": {"include": ["001"]},
      "oldid": "office/insurance|Allianz",
      "tags": {
        "brand": "Allianz",
        "brand:wikidata": "Q487292",
        "brand:wikipedia": "en:Allianz",
        "name": "Allianz",
        "office": "insurance"
      }
    },
    {
      "displayName": "Allstate",
      "id": "allstate-6b1e37",
      "locationSet": {"include": ["us"]},
      "matchNames": ["allstate insurance"],
      "oldid": "office/insurance|Allstate",
      "tags": {
        "brand": "Allstate",
        "brand:wikidata": "Q2645636",
        "brand:wikipedia": "en:Allstate",
        "name": "Allstate",
        "office": "insurance"
      }
    },
    {
      "displayName": "American Family Insurance",
      "id": "americanfamilyinsurance-6b1e37",
      "locationSet": {"include": ["us"]},
      "matchNames": ["american family", "amfam"],
      "oldid": "office/insurance|American Family Insurance",
      "tags": {
        "brand": "American Family Insurance",
        "brand:wikidata": "Q4743730",
        "brand:wikipedia": "en:American Family Insurance",
        "name": "American Family Insurance",
        "office": "insurance"
      }
    },
    {
      "displayName": "AOK",
      "id": "aok-422e71",
      "locationSet": {"include": ["de"]},
      "oldid": "office/insurance|AOK",
      "tags": {
        "brand": "AOK",
        "brand:wikidata": "Q835141",
        "brand:wikipedia": "de:Allgemeine Ortskrankenkasse",
        "name": "AOK",
        "office": "insurance"
      }
    },
    {
      "displayName": "Asepeyo",
      "id": "asepeyo-38d127",
      "locationSet": {"include": ["es"]},
      "oldid": "office/insurance|Asepeyo",
      "tags": {
        "brand": "Asepeyo",
        "brand:wikidata": "Q11906879",
        "brand:wikipedia": "es:Asepeyo",
        "name": "Asepeyo",
        "office": "insurance"
      }
    },
    {
      "displayName": "Assu 2000",
      "id": "assu2000-6ae572",
      "locationSet": {"include": ["fr"]},
      "oldid": "office/insurance|Assu 2000",
      "tags": {
        "brand": "Assu 2000",
        "name": "Assu 2000",
        "office": "insurance"
      }
    },
    {
      "displayName": "Aviva",
      "id": "aviva-851fcf",
      "locationSet": {
        "include": ["fr", "ie", "pl"]
      },
      "oldid": "office/insurance|Aviva",
      "tags": {
        "brand": "Aviva",
        "brand:wikidata": "Q791179",
        "brand:wikipedia": "en:Aviva",
        "name": "Aviva",
        "office": "insurance"
      }
    },
    {
      "displayName": "AXA",
      "id": "axa-b9b33f",
      "locationSet": {"include": ["001"]},
      "oldid": "office/insurance|AXA",
      "tags": {
        "brand": "AXA",
        "brand:wikidata": "Q160054",
        "brand:wikipedia": "en:AXA",
        "name": "AXA",
        "office": "insurance"
      }
    },
    {
      "displayName": "Bâloise",
      "id": "baloise-d9a3dd",
      "locationSet": {
        "include": ["be", "ch", "de", "li", "lu"]
      },
      "oldid": "office/insurance|Bâloise",
      "tags": {
        "brand": "Bâloise",
        "brand:wikidata": "Q457912",
        "brand:wikipedia": "en:Bâloise",
        "name": "Bâloise",
        "office": "insurance"
      }
    },
    {
      "displayName": "Banco do Brasil Seguridade",
      "id": "bancodobrasilseguridade-af18ad",
      "locationSet": {"include": ["br"]},
      "oldid": "office/insurance|Banco do Brasil Seguridade",
      "tags": {
        "brand": "Banco do Brasil Seguridade",
        "brand:wikidata": "Q18499520",
        "brand:wikipedia": "pt:BB Seguridade",
        "name": "Banco do Brasil Seguridade",
        "office": "insurance",
        "short_name": "BB Seguridade"
      }
    },
    {
      "displayName": "Barmer",
      "id": "barmer-422e71",
      "locationSet": {"include": ["de"]},
      "oldid": "office/insurance|Barmer",
      "tags": {
        "brand": "Barmer",
        "brand:wikidata": "Q808361",
        "brand:wikipedia": "de:Barmer Ersatzkasse",
        "name": "Barmer",
        "office": "insurance"
      }
    },
    {
      "displayName": "BGV",
      "id": "bgv-422e71",
      "locationSet": {"include": ["de"]},
      "oldid": "office/insurance|BGV",
      "tags": {
        "alt_name": "Badische Versicherungen",
        "brand": "BGV",
        "brand:wikidata": "Q795911",
        "brand:wikipedia": "de:BGV / Badische Versicherungen",
        "name": "BGV",
        "office": "insurance"
      }
    },
    {
      "displayName": "Caser",
      "id": "caser-38d127",
      "locationSet": {"include": ["es"]},
      "oldid": "office/insurance|Caser",
      "tags": {
        "brand": "Caser",
        "brand:wikidata": "Q5756057",
        "brand:wikipedia": "es:Caser",
        "name": "Caser",
        "office": "insurance"
      }
    },
    {
      "displayName": "Catalana Occidente",
      "id": "catalanaoccidente-38d127",
      "locationSet": {"include": ["es"]},
      "oldid": "office/insurance|Catalana Occidente",
      "tags": {
        "brand": "Catalana Occidente",
        "brand:wikidata": "Q5936881",
        "brand:wikipedia": "es:Catalana Occidente",
        "name": "Catalana Occidente",
        "office": "insurance"
      }
    },
    {
      "displayName": "CESCE",
      "id": "cesce-38d127",
      "locationSet": {"include": ["es"]},
      "oldid": "office/insurance|CESCE",
      "tags": {
        "brand": "CESCE",
        "brand:wikidata": "Q5737049",
        "brand:wikipedia": "es:CESCE",
        "name": "CESCE",
        "office": "insurance",
        "official_name": "Compañía Española de Seguros de Crédito a la Exportación"
      }
    },
    {
      "displayName": "CUK Ubezpieczenia",
      "id": "cukubezpieczenia-313da8",
      "locationSet": {"include": ["pl"]},
      "oldid": "office/insurance|CUK Ubezpieczenia",
      "tags": {
        "brand": "CUK Ubezpieczenia",
        "name": "CUK Ubezpieczenia",
        "office": "insurance"
      }
    },
    {
      "displayName": "DAK",
      "id": "dak-422e71",
      "locationSet": {"include": ["de"]},
      "oldid": "office/insurance|DAK",
      "tags": {
        "brand": "DAK",
        "brand:wikidata": "Q1151671",
        "brand:wikipedia": "de:DAK-Gesundheit",
        "insurance": "health",
        "name": "DAK",
        "office": "insurance"
      }
    },
    {
      "displayName": "Debeka",
      "id": "debeka-422e71",
      "locationSet": {"include": ["de"]},
      "oldid": "office/insurance|Debeka",
      "tags": {
        "brand": "Debeka",
        "brand:wikidata": "Q1181452",
        "brand:wikipedia": "de:Debeka",
        "name": "Debeka",
        "office": "insurance"
      }
    },
    {
      "displayName": "DEVK",
      "id": "devk-422e71",
      "locationSet": {"include": ["de"]},
      "oldid": "office/insurance|DEVK",
      "tags": {
        "brand": "DEVK",
        "brand:wikidata": "Q1153049",
        "brand:wikipedia": "de:DEVK",
        "name": "DEVK",
        "office": "insurance"
      }
    },
    {
      "displayName": "ENSA",
      "id": "ensa-3c8773",
      "locationSet": {"include": ["ao"]},
      "oldid": "office/insurance|ENSA",
      "tags": {
        "brand": "ENSA",
        "brand:wikidata": "Q5323726",
        "brand:wikipedia": "en:ENSA – Seguros de Angola",
        "name": "ENSA",
        "office": "insurance"
      }
    },
    {
      "displayName": "Ergo",
      "id": "ergo-b9b33f",
      "locationSet": {"include": ["001"]},
      "oldid": "office/insurance|Ergo",
      "tags": {
        "brand": "Ergo",
        "name": "Ergo",
        "office": "insurance"
      }
    },
    {
      "displayName": "Erie Insurance",
      "id": "erieinsurance-6b1e37",
      "locationSet": {"include": ["us"]},
      "matchNames": ["erie"],
      "oldid": "office/insurance|Erie Insurance",
      "tags": {
        "brand": "Erie Insurance",
        "brand:wikidata": "Q5388314",
        "brand:wikipedia": "en:Erie Insurance Group",
        "name": "Erie Insurance",
        "office": "insurance"
      }
    },
    {
      "displayName": "Farmers Insurance",
      "id": "farmersinsurance-6b1e37",
      "locationSet": {"include": ["us"]},
      "matchNames": ["farmers"],
      "oldid": "office/insurance|Farmers Insurance",
      "tags": {
        "brand": "Farmers Insurance",
        "brand:wikidata": "Q1396863",
        "brand:wikipedia": "en:Farmers Insurance Group",
        "name": "Farmers Insurance",
        "office": "insurance"
      }
    },
    {
      "displayName": "Foyer",
      "id": "foyer-734c77",
      "locationSet": {"include": ["lu"]},
      "oldid": "office/insurance|Foyer",
      "tags": {
        "brand": "Foyer",
        "brand:wikidata": "Q1344573",
        "brand:wikipedia": "lb:Foyer",
        "name": "Foyer",
        "office": "insurance"
      }
    },
    {
      "displayName": "Fremap",
      "id": "fremap-38d127",
      "locationSet": {"include": ["es"]},
      "oldid": "office/insurance|Fremap",
      "tags": {
        "brand": "Fremap",
        "brand:wikidata": "Q5869232",
        "brand:wikipedia": "es:Fremap",
        "name": "Fremap",
        "office": "insurance"
      }
    },
    {
      "displayName": "Gan",
      "id": "gan-b9b33f",
      "locationSet": {"include": ["001"]},
      "oldid": "office/insurance|Gan",
      "tags": {
        "brand": "Gan",
        "name": "Gan",
        "office": "insurance"
      }
    },
    {
      "displayName": "GEICO",
      "id": "geico-6b1e37",
      "locationSet": {"include": ["us"]},
      "oldid": "office/insurance|GEICO",
      "tags": {
        "brand": "GEICO",
        "brand:wikidata": "Q1498689",
        "brand:wikipedia": "en:GEICO",
        "name": "GEICO",
        "office": "insurance"
      }
    },
    {
      "displayName": "Generali",
      "id": "generali-b9b33f",
      "locationSet": {"include": ["001"]},
      "oldid": "office/insurance|Generali",
      "tags": {
        "brand": "Generali",
        "brand:wikidata": "Q670482",
        "brand:wikipedia": "it:Assicurazioni Generali",
        "name": "Generali",
        "office": "insurance"
      }
    },
    {
      "displayName": "GMF",
      "id": "gmf-6ae572",
      "locationSet": {"include": ["fr"]},
      "oldid": "office/insurance|GMF",
      "tags": {
        "brand": "GMF",
        "brand:wikidata": "Q3095296",
        "brand:wikipedia": "fr:Garantie mutuelle des fonctionnaires",
        "name": "GMF",
        "office": "insurance"
      }
    },
    {
      "displayName": "Grange Insurance",
      "id": "grangeinsurance-6b1e37",
      "locationSet": {"include": ["us"]},
      "matchNames": ["grange"],
      "oldid": "office/insurance|Grange Insurance",
      "tags": {
        "brand": "Grange Insurance",
        "brand:wikidata": "Q17183481",
        "brand:wikipedia": "en:Grange Insurance",
        "name": "Grange Insurance",
        "office": "insurance"
      }
    },
    {
      "displayName": "Groupama",
      "id": "groupama-b9b33f",
      "locationSet": {"include": ["001"]},
      "matchTags": ["amenity/bank|groupama"],
      "oldid": "office/insurance|Groupama",
      "tags": {
        "brand": "Groupama",
        "brand:wikidata": "Q3083531",
        "brand:wikipedia": "fr:Groupama",
        "name": "Groupama",
        "office": "insurance",
        "official_name": "Groupe des Assurances Mutuelles Agricoles"
      }
    },
    {
      "displayName": "Harmonie Mutuelle",
      "id": "harmoniemutuelle-6ae572",
      "locationSet": {"include": ["fr"]},
      "oldid": "office/insurance|Harmonie Mutuelle",
      "tags": {
        "brand": "Harmonie Mutuelle",
        "brand:wikidata": "Q3127528",
        "brand:wikipedia": "fr:Harmonie mutuelle",
        "name": "Harmonie Mutuelle",
        "office": "insurance"
      }
    },
    {
      "displayName": "Helvetia",
      "id": "helvetia-f9490e",
      "locationSet": {
        "include": [
          "at",
          "ch",
          "de",
          "es",
          "fr",
          "it"
        ]
      },
      "oldid": "office/insurance|Helvetia",
      "tags": {
        "brand": "Helvetia",
        "brand:wikidata": "Q933766",
        "brand:wikipedia": "it:Helvetia Assicurazioni",
        "name": "Helvetia",
        "office": "insurance"
      }
    },
    {
      "displayName": "HUK-Coburg",
      "id": "hukcoburg-422e71",
      "locationSet": {"include": ["de"]},
      "oldid": "office/insurance|HUK-Coburg",
      "tags": {
        "brand": "HUK-Coburg",
        "brand:wikidata": "Q1566111",
        "brand:wikipedia": "de:HUK-Coburg",
        "name": "HUK-Coburg",
        "office": "insurance"
      }
    },
    {
      "displayName": "Knappschaft",
      "id": "knappschaft-422e71",
      "locationSet": {"include": ["de"]},
      "oldid": "office/insurance|Knappschaft",
      "tags": {
        "brand": "Knappschaft",
        "brand:wikidata": "Q1313465",
        "brand:wikipedia": "de:Knappschaft (Krankenkasse)",
        "insurance": "health",
        "name": "Knappschaft",
        "office": "insurance"
      }
    },
    {
      "displayName": "Kooperativa",
      "id": "kooperativa-98fcf6",
      "locationSet": {"include": ["cz", "sk"]},
      "oldid": "office/insurance|Kooperativa",
      "tags": {
        "brand": "Kooperativa",
        "brand:wikidata": "Q16742113",
        "name": "Kooperativa",
        "office": "insurance"
      }
    },
    {
      "displayName": "LaLux",
      "id": "lalux-734c77",
      "locationSet": {"include": ["lu"]},
      "matchNames": ["la luxembourgeoise"],
      "oldid": "office/insurance|LaLux",
      "tags": {
        "brand": "LaLux",
        "brand:wikidata": "Q13103680",
        "brand:wikipedia": "lb:La Luxembourgeoise",
        "name": "LaLux",
        "office": "insurance"
      }
    },
    {
      "displayName": "Liberty Seguros",
      "id": "libertyseguros-38d127",
      "locationSet": {"include": ["es"]},
      "oldid": "office/insurance|Liberty Seguros",
      "tags": {
        "brand": "Liberty Seguros",
        "brand:wikidata": "Q3178929",
        "brand:wikipedia": "es:Liberty Seguros",
        "name": "Liberty Seguros",
        "office": "insurance"
      }
    },
    {
      "displayName": "Línea Directa",
      "id": "lineadirecta-38d127",
      "locationSet": {"include": ["es"]},
      "oldid": "office/insurance|Línea Directa",
      "tags": {
        "brand": "Línea Directa",
        "brand:wikidata": "Q325156",
        "brand:wikipedia": "es:Línea Directa",
        "name": "Línea Directa",
        "office": "insurance"
      }
    },
    {
      "displayName": "MAAF",
      "id": "maaf-6ae572",
      "locationSet": {"include": ["fr"]},
      "oldid": "office/insurance|MAAF",
      "tags": {
        "brand": "MAAF",
        "brand:wikidata": "Q3331028",
        "brand:wikipedia": "fr:Mutuelle d'assurance des artisans de France",
        "name": "MAAF",
        "office": "insurance"
      }
    },
    {
      "displayName": "Macif",
      "id": "macif-6ae572",
      "locationSet": {"include": ["fr"]},
      "oldid": "office/insurance|Macif",
      "tags": {
        "brand": "Macif",
        "brand:wikidata": "Q3331021",
        "brand:wikipedia": "fr:Mutuelle assurance des commerçants et industriels de France et des cadres et des salariés de l'industrie et du commerce",
        "name": "Macif",
        "office": "insurance"
      }
    },
    {
      "displayName": "Maif",
      "id": "maif-6ae572",
      "locationSet": {"include": ["fr"]},
      "oldid": "office/insurance|Maif",
      "tags": {
        "brand": "Maif",
        "brand:wikidata": "Q3331029",
        "brand:wikipedia": "fr:Mutuelle d'assurance des instituteurs de France",
        "name": "Maif",
        "office": "insurance",
        "official_name": "Mutuelle d'assurance des instituteurs de France"
      }
    },
    {
      "displayName": "Mapfre",
      "id": "mapfre-b9b33f",
      "locationSet": {"include": ["001"]},
      "oldid": "office/insurance|Mapfre",
      "tags": {
        "brand": "Mapfre",
        "brand:wikidata": "Q544532",
        "brand:wikipedia": "en:Mapfre",
        "name": "Mapfre",
        "office": "insurance"
      }
    },
    {
      "displayName": "Matmut",
      "id": "matmut-6ae572",
      "locationSet": {"include": ["fr"]},
      "oldid": "office/insurance|Matmut",
      "tags": {
        "brand": "Matmut",
        "brand:wikidata": "Q3299185",
        "brand:wikipedia": "fr:Matmut",
        "name": "Matmut",
        "office": "insurance"
      }
    },
    {
      "displayName": "MMA",
      "id": "mma-6ae572",
      "locationSet": {"include": ["fr"]},
      "oldid": "office/insurance|MMA",
      "tags": {
        "brand": "MMA",
        "brand:wikidata": "Q3331046",
        "brand:wikipedia": "fr:MMA (assurance)",
        "name": "MMA",
        "office": "insurance",
        "official_name": "Mutuelles du Mans Assurances"
      }
    },
    {
      "displayName": "Mutua Madrileña",
      "id": "mutuamadrilena-38d127",
      "locationSet": {"include": ["es"]},
      "oldid": "office/insurance|Mutua Madrileña",
      "tags": {
        "brand": "Mutua Madrileña",
        "brand:wikidata": "Q4888750",
        "brand:wikipedia": "es:Mutua Madrileña",
        "name": "Mutua Madrileña",
        "office": "insurance"
      }
    },
    {
      "displayName": "Nationwide",
      "id": "nationwide-6b1e37",
      "locationSet": {"include": ["us"]},
      "matchNames": ["nationwide insurance"],
      "oldid": "office/insurance|Nationwide",
      "tags": {
        "brand": "Nationwide",
        "brand:wikidata": "Q6979886",
        "brand:wikipedia": "en:Nationwide Mutual Insurance Company",
        "name": "Nationwide",
        "office": "insurance"
      }
    },
    {
      "displayName": "Ocaso",
      "id": "ocaso-ff07dc",
      "locationSet": {"include": ["es", "gb"]},
      "matchNames": [
        "ocaso seguros",
        "seguros ocaso"
      ],
      "oldid": "office/insurance|Ocaso",
      "tags": {
        "brand": "Ocaso",
        "brand:wikidata": "Q6123955",
        "brand:wikipedia": "es:Seguros Ocaso",
        "name": "Ocaso",
        "office": "insurance"
      }
    },
    {
      "displayName": "Pelayo",
      "id": "pelayo-38d127",
      "locationSet": {"include": ["es"]},
      "oldid": "office/insurance|Pelayo",
      "tags": {
        "brand": "Pelayo",
        "brand:wikidata": "Q16617805",
        "brand:wikipedia": "es:Pelayo Seguros",
        "name": "Pelayo",
        "office": "insurance"
      }
    },
    {
      "displayName": "Progressive",
      "id": "progressive-6b1e37",
      "locationSet": {"include": ["us"]},
      "matchNames": ["progressive insurance"],
      "oldid": "office/insurance|Progressive",
      "tags": {
        "brand": "Progressive",
        "brand:wikidata": "Q7248721",
        "brand:wikipedia": "en:Progressive Corporation",
        "name": "Progressive",
        "office": "insurance"
      }
    },
    {
      "displayName": "Provinzial",
      "id": "provinzial-422e71",
      "locationSet": {"include": ["de"]},
      "oldid": "office/insurance|Provinzial",
      "tags": {
        "brand": "Provinzial",
        "name": "Provinzial",
        "office": "insurance"
      }
    },
    {
      "displayName": "PZU",
      "id": "pzu-313da8",
      "locationSet": {"include": ["pl"]},
      "oldid": "office/insurance|PZU",
      "tags": {
        "brand": "PZU",
        "brand:wikidata": "Q1807170",
        "brand:wikipedia": "pl:Powszechny Zakład Ubezpieczeń",
        "name": "PZU",
        "office": "insurance"
      }
    },
    {
      "displayName": "Reale",
      "id": "reale-fe9c1d",
      "locationSet": {
        "include": ["cl", "es", "it"]
      },
      "matchNames": [
        "reale chile",
        "reale immobili",
        "reale mutua assicurazioni",
        "reale seguros",
        "seguros reale"
      ],
      "oldid": "office/insurance|Reale",
      "tags": {
        "brand": "Reale",
        "brand:wikidata": "Q3931092",
        "brand:wikipedia": "it:Reale Mutua Assicurazioni",
        "name": "Reale",
        "office": "insurance"
      }
    },
    {
      "displayName": "Santa Lucía",
      "id": "santalucia-38d127",
      "locationSet": {"include": ["es"]},
      "oldid": "office/insurance|Santa Lucía",
      "tags": {
        "brand": "Santa Lucía",
        "brand:wikidata": "Q6120481",
        "brand:wikipedia": "es:Santa Lucía",
        "name": "Santa Lucía",
        "office": "insurance"
      }
    },
    {
      "displayName": "State Farm",
      "id": "statefarm-6b1e37",
      "locationSet": {"include": ["us"]},
      "matchNames": ["state farm insurance"],
      "oldid": "office/insurance|State Farm",
      "tags": {
        "brand": "State Farm",
        "brand:wikidata": "Q2007336",
        "brand:wikipedia": "en:State Farm",
        "name": "State Farm",
        "office": "insurance"
      }
    },
    {
      "displayName": "SV SparkassenVersicherung",
      "id": "svsparkassenversicherung-422e71",
      "locationSet": {"include": ["de"]},
      "oldid": "office/insurance|SV SparkassenVersicherung",
      "tags": {
        "brand": "SV SparkassenVersicherung",
        "brand:wikidata": "Q2208645",
        "brand:wikipedia": "de:SV SparkassenVersicherung",
        "name": "SV SparkassenVersicherung",
        "office": "insurance"
      }
    },
    {
      "displayName": "Swinton",
      "id": "swinton-23333b",
      "locationSet": {"include": ["gb"]},
      "oldid": "office/insurance|Swinton",
      "tags": {
        "brand": "Swinton",
        "brand:wikidata": "Q7658785",
        "brand:wikipedia": "en:Swinton Insurance",
        "name": "Swinton",
        "office": "insurance"
      }
    },
    {
      "displayName": "Techniker Krankenkasse",
      "id": "technikerkrankenkasse-422e71",
      "locationSet": {"include": ["de"]},
      "oldid": "office/insurance|Techniker Krankenkasse",
      "tags": {
        "brand": "Techniker Krankenkasse",
        "brand:wikidata": "Q607531",
        "brand:wikipedia": "de:Techniker Krankenkasse",
        "insurance": "health",
        "name": "Techniker Krankenkasse",
        "office": "insurance"
      }
    },
    {
      "displayName": "The Co-operators",
      "id": "thecooperators-0c8028",
      "locationSet": {"include": ["ca"]},
      "oldid": "office/insurance|The Co-operators",
      "tags": {
        "brand": "The Co-operators",
        "brand:wikidata": "Q3520320",
        "brand:wikipedia": "en:The Co-operators",
        "name": "The Co-operators",
        "office": "insurance"
      }
    },
    {
      "displayName": "Tranquilidade",
      "id": "tranquilidade-629ea0",
      "locationSet": {"include": ["pt"]},
      "oldid": "office/insurance|Tranquilidade",
      "tags": {
        "brand": "Tranquilidade Seguros",
        "brand:wikidata": "Q7833457",
        "brand:wikipedia": "en:Tranquilidade",
        "name": "Tranquilidade",
        "office": "insurance"
      }
    },
    {
      "displayName": "Ubezpieczenia",
      "id": "ubezpieczenia-b9b33f",
      "locationSet": {"include": ["001"]},
      "oldid": "office/insurance|Ubezpieczenia",
      "tags": {
        "brand": "Ubezpieczenia",
        "name": "Ubezpieczenia",
        "office": "insurance"
      }
    },
    {
      "displayName": "Uniqa",
      "id": "uniqa-b9b33f",
      "locationSet": {"include": ["001"]},
      "oldid": "office/insurance|Uniqa",
      "tags": {
        "brand": "Uniqa",
        "name": "Uniqa",
        "office": "insurance"
      }
    },
    {
      "displayName": "VidaCaixa",
      "id": "vidacaixa-38d127",
      "locationSet": {"include": ["es"]},
      "oldid": "office/insurance|VidaCaixa",
      "tags": {
        "brand": "VidaCaixa",
        "brand:wikidata": "Q11705079",
        "brand:wikipedia": "es:VidaCaixa",
        "name": "VidaCaixa",
        "office": "insurance"
      }
    },
    {
      "displayName": "Württembergische",
      "id": "wurttembergische-422e71",
      "locationSet": {"include": ["de"]},
      "oldid": "office/insurance|Württembergische",
      "tags": {
        "brand": "Württembergische",
        "brand:wikidata": "Q1412465",
        "brand:wikipedia": "de:Württembergische Versicherung",
        "name": "Württembergische",
        "office": "insurance"
      }
    },
    {
      "displayName": "Wüstenrot",
      "id": "wustenrot-6f527a",
      "locationSet": {
        "include": ["at", "cz", "de", "sk"]
      },
      "oldid": "office/insurance|Wüstenrot",
      "tags": {
        "brand": "Wüstenrot",
        "brand:wikidata": "Q2597123",
        "brand:wikipedia": "en:Wüstenrot-Gruppe",
        "name": "Wüstenrot",
        "office": "insurance"
      }
    },
    {
      "displayName": "Zurich",
      "id": "zurich-b9b33f",
      "locationSet": {"include": ["001"]},
      "oldid": "office/insurance|Zurich",
      "tags": {
        "brand": "Zurich",
        "brand:wikidata": "Q230426",
        "brand:wikipedia": "en:Zurich Insurance Group",
        "name": "Zurich",
        "office": "insurance"
      }
    },
    {
      "displayName": "Белгосстрах",
      "id": "беnгосстрах-fe8e31",
      "locationSet": {"include": ["by"]},
      "oldid": "office/insurance|Белгосстрах",
      "tags": {
        "brand": "Белгосстрах",
        "brand:be": "Белдзяржстрах",
        "brand:en": "Belgosstrakh",
        "brand:ru": "Белгосстрах",
        "brand:wikidata": "Q64606273",
        "name": "Белгосстрах",
        "name:be": "Белдзяржстрах",
        "name:en": "Belgosstrakh",
        "name:ru": "Белгосстрах",
        "office": "insurance"
      }
    },
    {
<<<<<<< HEAD
      "displayName": "Белкоопстрах",
      "id": "беnкоопстрах-b9b33f",
      "locationSet": {"include": ["001"]},
      "oldid": "office/insurance|Белкоопстрах",
      "tags": {
        "brand": "Белкоопстрах",
        "name": "Белкоопстрах",
        "office": "insurance"
      }
    },
    {
=======
>>>>>>> 263113b7
      "displayName": "Ингосстрах",
      "id": "ингосстрах-1dd572",
      "locationSet": {"include": ["ru"]},
      "oldid": "office/insurance|Ингосстрах",
      "tags": {
        "brand": "Ингосстрах",
        "brand:en": "Ingosstrakh",
        "brand:ru": "Ингосстрах",
        "brand:wikidata": "Q4200631",
        "brand:wikipedia": "ru:Ингосстрах",
        "name": "Ингосстрах",
        "name:en": "Ingosstrakh",
        "name:ru": "Ингосстрах",
        "office": "insurance"
      }
    },
    {
      "displayName": "Капитал Медицинское Страхование",
      "id": "капитаnмедицинскоестрахование-b9b33f",
      "locationSet": {"include": ["001"]},
      "oldid": "office/insurance|Капитал Медицинское Страхование",
      "tags": {
        "brand": "Капитал Медицинское Страхование",
        "name": "Капитал Медицинское Страхование",
        "office": "insurance"
      }
    },
    {
      "displayName": "Ренессанс страхование",
      "id": "ренессансстрахование-b9b33f",
      "locationSet": {"include": ["001"]},
      "oldid": "office/insurance|Ренессанс страхование",
      "tags": {
        "brand": "Ренессанс страхование",
        "name": "Ренессанс страхование",
        "office": "insurance"
      }
    },
    {
      "displayName": "РЕСО-Гарантия",
      "id": "ресогарантия-1dd572",
      "locationSet": {"include": ["ru"]},
      "oldid": "office/insurance|РЕСО-Гарантия",
      "tags": {
        "brand": "РЕСО-Гарантия",
        "brand:en": "RESO-Guarantee",
        "brand:ru": "РЕСО-Гарантия",
        "brand:wikidata": "Q4386516",
        "brand:wikipedia": "ru:РЕСО-Гарантия",
        "name": "РЕСО-Гарантия",
        "name:en": "RESO-Guarantee",
        "name:ru": "РЕСО-Гарантия",
        "office": "insurance"
      }
    },
    {
      "displayName": "Росгосстрах",
      "id": "росгосстрах-1dd572",
      "locationSet": {"include": ["ru"]},
      "oldid": "office/insurance|Росгосстрах",
      "tags": {
        "brand": "Росгосстрах",
        "brand:wikidata": "Q4397745",
        "brand:wikipedia": "en:Rosgosstrakh",
        "name": "Росгосстрах",
        "office": "insurance"
      }
    },
    {
      "displayName": "Согласие",
      "id": "согnасие-1dd572",
      "locationSet": {"include": ["ru"]},
      "oldid": "office/insurance|Согласие",
      "tags": {
        "brand": "Согласие",
        "brand:en": "Soglasie",
        "brand:ru": "Согласие",
        "brand:wikidata": "Q4426689",
        "brand:wikipedia": "ru:Согласие (компания)",
        "name": "Согласие",
        "name:en": "Soglasie",
        "name:ru": "Согласие",
        "office": "insurance"
      }
    },
    {
      "displayName": "بیمه ایران",
      "id": "بیمهایران-cf8369",
      "locationSet": {"include": ["ir"]},
      "oldid": "office/insurance|بیمه ایران",
      "tags": {
        "brand": "بیمه ایران",
        "brand:en": "Iran Insurance",
        "brand:fa": "بیمه ایران",
        "brand:wikidata": "Q5930269",
        "brand:wikipedia": "fa:بیمه ایران",
        "name": "بیمه ایران",
        "name:en": "Iran Insurance",
        "name:fa": "بیمه ایران",
        "office": "insurance"
      }
    },
    {
      "displayName": "保険クリニック",
      "id": "保険クリニック-7cc2d1",
      "locationSet": {"include": ["jp"]},
      "oldid": "office/insurance|保険クリニック",
      "tags": {
        "brand": "保険クリニック",
        "brand:en": "Hoken Clinic",
        "brand:ja": "保険クリニック",
        "brand:wikidata": "Q93904665",
        "brand:wikipedia": "ja:保険クリニック",
        "name": "保険クリニック",
        "name:en": "Hoken Clinic",
        "name:ja": "保険クリニック",
        "office": "insurance"
      }
    },
    {
      "displayName": "日本生命",
      "id": "日本生命-7cc2d1",
      "locationSet": {"include": ["jp"]},
      "oldid": "office/insurance|日本生命",
      "tags": {
        "alt_name:en": "Nissay",
        "brand": "日本生命",
        "brand:en": "Nippon Life",
        "brand:ja": "日本生命",
        "brand:wikidata": "Q519611",
        "brand:wikipedia": "ja:日本生命保険",
        "name": "日本生命",
        "name:en": "Nippon Life",
        "name:ja": "日本生命",
        "office": "insurance"
      }
    },
    {
      "displayName": "明治安田生命",
      "id": "明治安田生命-7cc2d1",
      "locationSet": {"include": ["jp"]},
      "oldid": "office/insurance|明治安田生命",
      "tags": {
        "brand": "明治安田生命",
        "brand:en": "Meiji Yasuda Life",
        "brand:ja": "明治安田生命",
        "brand:wikidata": "Q174081",
        "brand:wikipedia": "ja:明治安田生命保険",
        "name": "明治安田生命",
        "name:en": "Meiji Yasuda Life",
        "name:ja": "明治安田生命",
        "office": "insurance"
      }
    },
    {
      "displayName": "第一生命",
      "id": "第一生命-7cc2d1",
      "locationSet": {"include": ["jp"]},
      "oldid": "office/insurance|第一生命",
      "tags": {
        "brand": "第一生命",
        "brand:en": "Dai-ichi Life",
        "brand:ja": "第一生命",
        "brand:wikidata": "Q595475",
        "brand:wikipedia": "ja:第一生命保険",
        "name": "第一生命",
        "name:en": "Dai-ichi Life",
        "name:ja": "第一生命",
        "office": "insurance"
      }
    }
  ]
}<|MERGE_RESOLUTION|>--- conflicted
+++ resolved
@@ -30,12 +30,6 @@
       "displayName": "AAA Insurance",
       "id": "aaainsurance-6b1e37",
       "locationSet": {"include": ["us"]},
-<<<<<<< HEAD
-      "matchNames": [
-        "american automobile association"
-      ],
-=======
->>>>>>> 263113b7
       "oldid": "office/insurance|AAA Insurance",
       "tags": {
         "brand": "American Automobile Association",
@@ -955,7 +949,6 @@
       }
     },
     {
-<<<<<<< HEAD
       "displayName": "Белкоопстрах",
       "id": "беnкоопстрах-b9b33f",
       "locationSet": {"include": ["001"]},
@@ -967,8 +960,6 @@
       }
     },
     {
-=======
->>>>>>> 263113b7
       "displayName": "Ингосстрах",
       "id": "ингосстрах-1dd572",
       "locationSet": {"include": ["ru"]},
