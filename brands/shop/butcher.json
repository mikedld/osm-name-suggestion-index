{
  "brands/shop/butcher": [
    {
      "displayName": "Coqivoire",
      "id": "coqivoire-40403c",
      "locationSet": {"include": ["ci"]},
      "oldid": "shop/butcher|Coqivoire",
      "tags": {
        "brand": "Coqivoire",
        "brand:wikidata": "Q60183284",
        "butcher": "poultry",
        "name": "Coqivoire",
        "shop": "butcher"
      }
    },
    {
      "displayName": "Fleischerei Richter",
      "id": "fleischereirichter-4d0b4d",
      "locationSet": {"include": ["de"]},
      "oldid": "shop/butcher|Fleischerei Richter",
      "tags": {
        "brand": "Fleischerei Richter",
        "name": "Fleischerei Richter",
        "shop": "butcher"
      }
    },
    {
      "displayName": "Foani",
      "id": "foani-40403c",
      "locationSet": {"include": ["ci"]},
      "oldid": "shop/butcher|Foani",
      "tags": {
        "brand": "Foani",
        "brand:wikidata": "Q60183335",
        "butcher": "poultry",
        "name": "Foani",
        "shop": "butcher"
      }
    },
    {
      "displayName": "Gzella",
      "id": "gzella-436f1d",
      "locationSet": {"include": ["pl"]},
      "oldid": "shop/butcher|Gzella",
      "tags": {
        "brand": "Gzella",
        "name": "Gzella",
        "shop": "butcher"
      }
    },
    {
      "displayName": "M&M Food Market",
      "id": "mandmfoodmarket-479c86",
      "locationSet": {"include": ["ca"]},
      "oldid": "shop/butcher|M&M Food Market",
      "tags": {
        "brand": "M&M Food Market",
        "brand:wikidata": "Q6711827",
        "brand:wikipedia": "en:M&M Food Market",
        "name": "M&M Food Market",
        "shop": "butcher"
      }
    },
    {
      "displayName": "Renmans",
<<<<<<< HEAD
      "id": "renmans-533183",
      "locationSet": {"include": ["be"]},
      "oldid": "shop/butcher|Renmans",
      "tags": {
        "brand": "Renmans",
        "brand:wikidata": "Q63184410",
=======
      "id": "renmans-0fc772",
      "locationSet": {"include": ["001"]},
      "oldid": "shop/butcher|Renmans",
      "tags": {
        "brand": "Renmans",
>>>>>>> 263113b7
        "name": "Renmans",
        "shop": "butcher"
      }
    },
    {
      "displayName": "Vinzenzmurr",
      "id": "vinzenzmurr-4d0b4d",
      "locationSet": {"include": ["de"]},
      "oldid": "shop/butcher|Vinzenzmurr",
      "tags": {
        "brand": "Vinzenzmurr",
        "brand:wikidata": "Q2527361",
        "brand:wikipedia": "de:Vinzenzmurr",
        "name": "Vinzenzmurr",
        "shop": "butcher"
      }
    },
    {
      "displayName": "Ариант",
      "id": "ариант-6e607d",
      "locationSet": {"include": ["ru"]},
      "oldid": "shop/butcher|Ариант",
      "tags": {
        "brand": "Ариант",
        "name": "Ариант",
        "shop": "butcher"
      }
    },
    {
      "displayName": "Великолукский мясокомбинат",
      "id": "веnикоnукскиймясокомбинат-6e607d",
      "locationSet": {"include": ["ru"]},
      "oldid": "shop/butcher|Великолукский мясокомбинат",
      "tags": {
        "brand": "Великолукский мясокомбинат",
        "brand:wikidata": "Q18401767",
        "brand:wikipedia": "ru:Великолукский мясокомбинат",
        "name": "Великолукский мясокомбинат",
        "shop": "butcher"
      }
    },
    {
      "displayName": "Мясницкий ряд",
      "id": "мясницкийряд-6e607d",
      "locationSet": {"include": ["ru"]},
      "oldid": "shop/butcher|Мясницкий ряд",
      "tags": {
        "brand": "Мясницкий ряд",
        "name": "Мясницкий ряд",
        "shop": "butcher"
      }
    },
    {
      "displayName": "Наша Ряба",
      "id": "нашаряба-d60de5",
      "locationSet": {"include": ["ua"]},
      "oldid": "shop/butcher|Наша Ряба",
      "tags": {
        "brand": "Наша Ряба",
        "name": "Наша Ряба",
        "shop": "butcher"
      }
    },
    {
      "displayName": "Родинна ковбаска",
      "id": "родиннаковбаска-d60de5",
      "locationSet": {"include": ["ua"]},
      "oldid": "shop/butcher|Родинна ковбаска",
      "tags": {
        "brand": "Родинна ковбаска",
        "brand:en": "Rodynna-kovbaska",
        "brand:wikidata": "Q30969660",
        "brand:wikipedia": "uk:ТзОВ «Барком»",
        "name": "Родинна ковбаска",
        "name:en": "Rodynna-kovbaska",
        "shop": "butcher"
      }
    },
    {
      "displayName": "肉のハナマサ",
      "id": "肉のハナマサ-2bf181",
      "locationSet": {"include": ["jp"]},
<<<<<<< HEAD
      "matchNames": ["ハナマサ"],
=======
>>>>>>> 263113b7
      "oldid": "shop/butcher|肉のハナマサ",
      "tags": {
        "brand": "ハナマサ",
        "brand:en": "Hanamasa",
        "brand:ja": "ハナマサ",
        "brand:wikidata": "Q11326564",
        "brand:wikipedia": "ja:ハナマサ",
        "butcher": "beef",
        "name": "肉のハナマサ",
        "name:en": "Hanamasa Meat",
        "name:ja": "肉のハナマサ",
        "shop": "butcher"
      }
    }
  ]
}<|MERGE_RESOLUTION|>--- conflicted
+++ resolved
@@ -63,20 +63,12 @@
     },
     {
       "displayName": "Renmans",
-<<<<<<< HEAD
       "id": "renmans-533183",
       "locationSet": {"include": ["be"]},
       "oldid": "shop/butcher|Renmans",
       "tags": {
         "brand": "Renmans",
         "brand:wikidata": "Q63184410",
-=======
-      "id": "renmans-0fc772",
-      "locationSet": {"include": ["001"]},
-      "oldid": "shop/butcher|Renmans",
-      "tags": {
-        "brand": "Renmans",
->>>>>>> 263113b7
         "name": "Renmans",
         "shop": "butcher"
       }
@@ -159,10 +151,6 @@
       "displayName": "肉のハナマサ",
       "id": "肉のハナマサ-2bf181",
       "locationSet": {"include": ["jp"]},
-<<<<<<< HEAD
-      "matchNames": ["ハナマサ"],
-=======
->>>>>>> 263113b7
       "oldid": "shop/butcher|肉のハナマサ",
       "tags": {
         "brand": "ハナマサ",
