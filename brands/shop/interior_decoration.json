--- conflicted
+++ resolved
@@ -31,12 +31,8 @@
     }
   },
   "shop/interior_decoration|Pier 1 Imports": {
-<<<<<<< HEAD
     "countryCodes": ["ca", "us"],
-    "match": ["shop/furniture|Pier 1 Imports"],
-=======
     "matchTags": ["shop/furniture"],
->>>>>>> 072f9d29
     "tags": {
       "brand": "Pier 1 Imports",
       "brand:wikidata": "Q7191691",
