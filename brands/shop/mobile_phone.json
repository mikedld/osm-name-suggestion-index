{
  "brands/shop/mobile_phone": [
    {
      "displayName": "3 Store",
      "id": "3store-e135a8",
      "locationSet": {"include": ["gb", "it"]},
      "matchNames": ["3", "three", "three store"],
      "oldid": "shop/mobile_phone|3 Store",
      "tags": {
        "brand": "3 Store",
        "brand:wikidata": "Q407009",
        "brand:wikipedia": "en:3 (telecommunications)",
        "name": "3 Store",
        "shop": "mobile_phone"
      }
    },
    {
      "displayName": "A1",
      "id": "a1-5dbae3",
      "locationSet": {
        "include": ["at", "bg", "by", "hr", "si"]
      },
      "matchNames": [
        "velcom",
        "velcom|a1",
        "велком"
      ],
      "oldid": "shop/mobile_phone|A1",
      "tags": {
        "brand": "A1",
        "brand:wikidata": "Q688755",
        "brand:wikipedia": "en:A1 Telekom Austria Group",
        "name": "A1",
        "shop": "mobile_phone"
      }
    },
    {
      "displayName": "AT&T",
      "id": "atandt-1b6a25",
      "locationSet": {"include": ["mx", "us"]},
      "matchNames": [
        "att mobile",
        "att mobility",
        "att wireless"
      ],
      "oldid": "shop/mobile_phone|AT&T",
      "tags": {
        "brand": "AT&T",
        "brand:wikidata": "Q298594",
        "brand:wikipedia": "en:AT&T Mobility",
        "name": "AT&T",
        "shop": "mobile_phone"
      }
    },
    {
      "displayName": "auショップ",
      "id": "auショップ-0a8be9",
      "locationSet": {"include": ["jp"]},
<<<<<<< HEAD
      "matchNames": ["au", "エーユー"],
=======
      "matchNames": ["エーユー"],
>>>>>>> 263113b7
      "oldid": "shop/mobile_phone|auショップ",
      "tags": {
        "brand": "au",
        "brand:ja": "au",
        "brand:wikidata": "Q307110",
        "brand:wikipedia": "ja:Au (携帯電話)",
        "name": "auショップ",
        "name:en": "au",
        "name:ja": "auショップ",
        "shop": "mobile_phone"
      }
    },
    {
      "displayName": "Bell",
      "id": "bell-947b24",
      "locationSet": {"include": ["ca"]},
      "matchNames": [
        "bell mobile",
        "bell mobility",
        "bell wireless"
      ],
      "oldid": "shop/mobile_phone|Bell",
      "tags": {
        "brand": "Bell",
        "brand:wikidata": "Q2894594",
        "brand:wikipedia": "en:Bell Mobility",
        "name": "Bell",
        "shop": "mobile_phone"
      }
    },
    {
      "displayName": "Best Buy Mobile",
      "id": "bestbuymobile-947b24",
      "locationSet": {"include": ["ca"]},
      "oldid": "shop/mobile_phone|Best Buy Mobile",
      "tags": {
        "brand": "Best Buy Mobile",
        "brand:wikidata": "Q533415",
        "brand:wikipedia": "en:Best Buy",
        "name": "Best Buy Mobile",
        "shop": "mobile_phone"
      }
    },
    {
      "displayName": "Bitė",
      "id": "bite-cc5c6f",
      "locationSet": {"include": ["lt"]},
      "oldid": "shop/mobile_phone|Bitė",
      "tags": {
        "brand": "Bitė",
        "brand:wikidata": "Q796010",
        "brand:wikipedia": "lt:Bitės grupė",
        "name": "Bitė",
        "shop": "mobile_phone"
      }
    },
    {
      "displayName": "Boost Mobile",
      "id": "boostmobile-ce3e5c",
      "locationSet": {"include": ["us"]},
      "matchNames": ["boost"],
      "oldid": "shop/mobile_phone|Boost Mobile",
      "tags": {
        "brand": "Boost Mobile",
        "brand:wikidata": "Q4943790",
        "brand:wikipedia": "en:Boost Mobile",
        "name": "Boost Mobile",
        "shop": "mobile_phone"
      }
    },
    {
      "displayName": "Bouygues Telecom",
      "id": "bouyguestelecom-f6fe9a",
      "locationSet": {"include": ["fr"]},
      "oldid": "shop/mobile_phone|Bouygues Telecom",
      "tags": {
        "brand": "Bouygues Telecom",
        "brand:wikidata": "Q581438",
        "brand:wikipedia": "fr:Bouygues Telecom",
        "name": "Bouygues Telecom",
        "shop": "mobile_phone"
      }
    },
    {
      "displayName": "Carphone Warehouse",
      "id": "carphonewarehouse-ea88b0",
      "locationSet": {
        "include": ["by", "gb", "ie"]
      },
      "matchNames": ["the carphone warehouse"],
      "oldid": "shop/mobile_phone|Carphone Warehouse",
      "tags": {
        "brand": "Carphone Warehouse",
        "brand:wikidata": "Q118046",
        "brand:wikipedia": "en:Carphone Warehouse",
        "name": "Carphone Warehouse",
        "shop": "mobile_phone"
      }
    },
    {
      "displayName": "Chatr",
      "id": "chatr-947b24",
      "locationSet": {"include": ["ca"]},
      "matchNames": ["chatr mobile"],
      "oldid": "shop/mobile_phone|Chatr",
      "tags": {
        "brand": "Chatr",
        "brand:wikidata": "Q5087766",
        "brand:wikipedia": "en:Chatr",
        "name": "Chatr",
        "shop": "mobile_phone"
      }
    },
    {
      "displayName": "Claro",
      "id": "claro-ee5434",
      "locationSet": {"include": ["001"]},
      "oldid": "shop/mobile_phone|Claro",
      "tags": {
        "brand": "Claro",
        "brand:wikidata": "Q1770208",
        "brand:wikipedia": "en:Claro (company)",
        "name": "Claro",
        "shop": "mobile_phone"
      }
    },
    {
      "displayName": "Cosmote",
      "id": "cosmote-d5175a",
      "locationSet": {"include": ["gr"]},
      "oldid": "shop/mobile_phone|Cosmote",
      "tags": {
        "brand": "Cosmote",
        "brand:wikidata": "Q1136203",
        "brand:wikipedia": "el:Cosmote",
        "name": "Cosmote",
        "shop": "mobile_phone"
      }
    },
    {
      "displayName": "Cricket Wireless",
      "id": "cricketwireless-ce3e5c",
      "locationSet": {"include": ["us"]},
      "matchNames": ["cricket"],
      "oldid": "shop/mobile_phone|Cricket Wireless",
      "tags": {
        "brand": "Cricket Wireless",
        "brand:wikidata": "Q5184987",
        "brand:wikipedia": "en:Cricket Wireless",
        "name": "Cricket Wireless",
        "shop": "mobile_phone"
      }
    },
    {
      "displayName": "Digicel",
      "id": "digicel-ee5434",
      "locationSet": {"include": ["001"]},
      "oldid": "shop/mobile_phone|Digicel",
      "tags": {
        "brand": "Digicel",
        "brand:wikidata": "Q2117506",
        "brand:wikipedia": "en:Digicel",
        "name": "Digicel",
        "shop": "mobile_phone"
      }
    },
    {
      "displayName": "EE",
      "id": "ee-94b138",
      "locationSet": {"include": ["gb"]},
      "oldid": "shop/mobile_phone|EE",
      "tags": {
        "brand": "EE",
        "brand:wikidata": "Q5322942",
        "brand:wikipedia": "en:EE Limited",
        "name": "EE",
        "shop": "mobile_phone"
      }
    },
    {
      "displayName": "Entel",
      "id": "entel-5960ea",
      "locationSet": {"include": ["cl", "pe"]},
      "oldid": "shop/mobile_phone|Entel",
      "tags": {
        "brand": "Entel",
        "brand:wikidata": "Q450420",
        "brand:wikipedia": "en:Entel (Chile)",
        "name": "Entel",
        "shop": "mobile_phone"
      }
    },
    {
      "displayName": "Fido",
      "id": "fido-947b24",
      "locationSet": {"include": ["ca"]},
      "oldid": "shop/mobile_phone|Fido",
      "tags": {
        "brand": "Fido",
        "brand:wikidata": "Q3071471",
        "brand:wikipedia": "en:Fido Solutions",
        "name": "Fido",
        "shop": "mobile_phone"
      }
    },
    {
      "displayName": "Freedom Mobile",
      "id": "freedommobile-947b24",
      "locationSet": {"include": ["ca"]},
      "matchNames": ["freedom", "wind mobile"],
      "oldid": "shop/mobile_phone|Freedom Mobile",
      "tags": {
        "brand": "Freedom Mobile",
        "brand:wikidata": "Q8023931",
        "brand:wikipedia": "en:Freedom Mobile",
        "name": "Freedom Mobile",
        "shop": "mobile_phone"
      }
    },
    {
      "displayName": "Huawei",
      "id": "huawei-ee5434",
      "locationSet": {"include": ["001"]},
      "oldid": "shop/mobile_phone|Huawei",
      "tags": {
        "brand": "Huawei",
        "brand:wikidata": "Q160120",
        "brand:wikipedia": "en:Huawei",
        "brand:zh": "华为",
        "name": "Huawei",
        "name:zh": "华为",
        "shop": "mobile_phone"
      }
    },
    {
      "displayName": "Koodo",
      "id": "koodo-947b24",
      "locationSet": {"include": ["ca"]},
      "oldid": "shop/mobile_phone|Koodo",
      "tags": {
        "brand": "Koodo",
        "brand:wikidata": "Q6430529",
        "brand:wikipedia": "en:Koodo Mobile",
        "name": "Koodo",
        "shop": "mobile_phone"
      }
    },
    {
      "displayName": "lifecell",
      "id": "lifecell-ee5434",
      "locationSet": {"include": ["001"]},
      "matchNames": ["магазин lifecell"],
      "matchTags": ["shop/telecommunication"],
      "oldid": "shop/mobile_phone|lifecell",
      "tags": {
        "brand": "lifecell",
        "brand:wikidata": "Q1936895",
        "brand:wikipedia": "uk:Lifecell",
        "name": "lifecell",
        "shop": "mobile_phone"
      }
    },
    {
      "displayName": "MEO",
      "id": "meo-ee5434",
      "locationSet": {"include": ["001"]},
      "matchNames": ["loja meo"],
      "oldid": "shop/mobile_phone|MEO",
      "tags": {
        "brand": "MEO",
        "brand:wikidata": "Q3306167",
        "brand:wikipedia": "en:MEO (telecommunications company)",
        "name": "MEO",
        "shop": "mobile_phone"
      }
    },
    {
      "displayName": "MetroPCS",
      "id": "metropcs-ce3e5c",
      "locationSet": {"include": ["us"]},
      "oldid": "shop/mobile_phone|MetroPCS",
      "tags": {
        "brand": "MetroPCS",
        "brand:wikidata": "Q1925685",
        "brand:wikipedia": "en:Metro by T-Mobile",
        "name": "MetroPCS",
        "shop": "mobile_phone"
      }
    },
    {
      "displayName": "Mobilcom Debitel",
      "id": "mobilcomdebitel-8f420b",
      "locationSet": {"include": ["de", "ir"]},
      "matchNames": ["debitel"],
      "oldid": "shop/mobile_phone|Mobilcom Debitel",
      "tags": {
        "brand": "Mobilcom Debitel",
        "brand:wikidata": "Q344744",
        "brand:wikipedia": "en:Debitel",
        "name": "Mobilcom Debitel",
        "shop": "mobile_phone"
      }
    },
    {
      "displayName": "Mobilezone",
      "id": "mobilezone-ee5434",
      "locationSet": {"include": ["001"]},
      "oldid": "shop/mobile_phone|Mobilezone",
      "tags": {
        "brand": "Mobilezone",
        "brand:wikidata": "Q1680518",
        "brand:wikipedia": "de:Mobilezone",
        "name": "Mobilezone",
        "shop": "mobile_phone"
      }
    },
    {
      "displayName": "Moov",
      "id": "moov-6ab8a4",
      "locationSet": {"include": ["ci", "tg"]},
      "matchNames": ["agence moov"],
      "oldid": "shop/mobile_phone|Moov",
      "tags": {
        "brand": "Moov",
        "brand:wikidata": "Q3323637",
        "brand:wikipedia": "fr:Moov Côte d'Ivoire",
        "name": "Moov",
        "shop": "mobile_phone"
      }
    },
    {
      "displayName": "Movistar",
      "id": "movistar-ee5434",
      "locationSet": {"include": ["001"]},
      "oldid": "shop/mobile_phone|Movistar",
      "tags": {
        "brand": "Movistar",
        "brand:wikidata": "Q967735",
        "brand:wikipedia": "en:Movistar",
        "name": "Movistar",
        "shop": "mobile_phone"
      }
    },
    {
      "displayName": "MTN",
      "id": "mtn-ee5434",
      "locationSet": {"include": ["001"]},
      "matchNames": ["agence mtn"],
      "oldid": "shop/mobile_phone|MTN",
      "tags": {
        "brand": "MTN",
        "brand:wikidata": "Q1813361",
        "brand:wikipedia": "en:MTN Group",
        "name": "MTN",
        "shop": "mobile_phone"
      }
    },
    {
      "displayName": "NOS",
      "id": "nos-ee5434",
      "locationSet": {"include": ["001"]},
      "oldid": "shop/mobile_phone|NOS",
      "tags": {
        "brand": "NOS",
        "brand:wikidata": "Q136331",
        "brand:wikipedia": "en:NOS (Portuguese media company)",
        "name": "NOS",
        "shop": "mobile_phone"
      }
    },
    {
      "displayName": "O2",
      "id": "o2-8befd0",
      "locationSet": {
        "include": ["cz", "de", "gb", "ie", "sk"]
      },
      "oldid": "shop/mobile_phone|O2",
      "tags": {
        "brand": "O2",
        "brand:wikidata": "Q1759255",
        "brand:wikipedia": "en:Telefónica Europe",
        "name": "O2",
        "shop": "mobile_phone"
      }
    },
    {
      "displayName": "Oppo",
      "id": "oppo-ee5434",
      "locationSet": {"include": ["001"]},
      "oldid": "shop/mobile_phone|Oppo",
      "tags": {
        "brand": "Oppo",
        "brand:wikidata": "Q2084900",
        "brand:wikipedia": "en:Oppo",
        "name": "Oppo",
        "shop": "mobile_phone"
      }
    },
    {
      "displayName": "Optie1",
      "id": "optie1-876a5e",
      "locationSet": {"include": ["nl"]},
      "oldid": "shop/mobile_phone|Optie1",
      "tags": {
        "brand": "Optie1",
        "brand:wikidata": "Q62393564",
        "name": "Optie1",
        "shop": "mobile_phone"
      }
    },
    {
      "displayName": "Optus",
      "id": "optus-bae8bc",
      "locationSet": {"include": ["au"]},
      "oldid": "shop/mobile_phone|Optus",
      "tags": {
        "brand": "Optus",
        "brand:wikidata": "Q865038",
        "name": "Optus",
        "shop": "mobile_phone"
      }
    },
    {
      "displayName": "Orange",
      "id": "orange-ee5434",
      "locationSet": {"include": ["001"]},
      "matchNames": ["agence orange"],
      "oldid": "shop/mobile_phone|Orange",
      "tags": {
        "brand": "Orange",
        "brand:wikidata": "Q1431486",
        "brand:wikipedia": "fr:Orange (entreprise)",
        "name": "Orange",
        "shop": "mobile_phone"
      }
    },
    {
      "displayName": "Personal",
      "id": "personal-3c681b",
      "locationSet": {"include": ["ar", "py"]},
      "oldid": "shop/mobile_phone|Personal",
      "tags": {
        "brand": "Personal",
        "brand:wikidata": "Q10933021",
        "brand:wikipedia": "es:Personal (Argentina)",
        "name": "Personal",
        "shop": "mobile_phone"
      }
    },
    {
      "displayName": "Phone House",
      "id": "phonehouse-8eb080",
      "locationSet": {
        "include": ["de", "es", "fr", "nl", "pt"]
      },
      "matchNames": ["the phone house"],
      "oldid": "shop/mobile_phone|Phone House",
      "tags": {
        "brand": "Phone House",
        "brand:wikidata": "Q118046",
        "brand:wikipedia": "en:Carphone Warehouse",
        "name": "Phone House",
        "shop": "mobile_phone"
      }
    },
    {
      "displayName": "Play",
      "id": "play-914a2a",
      "locationSet": {"include": ["pl"]},
      "oldid": "shop/mobile_phone|Play",
      "tags": {
        "brand": "Play",
        "brand:wikidata": "Q7202998",
        "brand:wikipedia": "pl:Play (sieć telefonii komórkowej)",
        "name": "Play",
        "shop": "mobile_phone"
      }
    },
    {
      "displayName": "Plus",
      "id": "plus-914a2a",
      "locationSet": {"include": ["pl"]},
      "oldid": "shop/mobile_phone|Plus",
      "tags": {
        "brand": "Plus",
        "brand:wikidata": "Q7205598",
        "brand:wikipedia": "pl:Plus (sieć telefonii komórkowej)",
        "name": "Plus",
        "shop": "mobile_phone"
      }
    },
    {
      "displayName": "Rogers",
      "id": "rogers-947b24",
      "locationSet": {"include": ["ca"]},
      "oldid": "shop/mobile_phone|Rogers",
      "tags": {
        "brand": "Rogers",
        "brand:wikidata": "Q3439663",
        "brand:wikipedia": "en:Rogers Wireless",
        "name": "Rogers",
        "shop": "mobile_phone"
      }
    },
    {
      "displayName": "Salt",
      "id": "salt-ee5434",
      "locationSet": {"include": ["001"]},
      "oldid": "shop/mobile_phone|Salt",
      "tags": {
        "brand": "Salt",
        "name": "Salt",
        "shop": "mobile_phone"
      }
    },
    {
      "displayName": "SFR",
      "id": "sfr-ba7290",
      "locationSet": {"include": ["fr", "lu"]},
      "matchNames": ["espace sfr"],
      "oldid": "shop/mobile_phone|SFR",
      "tags": {
        "brand": "SFR",
        "brand:wikidata": "Q218765",
        "brand:wikipedia": "en:SFR",
        "name": "SFR",
        "shop": "mobile_phone"
      }
    },
    {
      "displayName": "Sprint",
      "id": "sprint-ee5434",
      "locationSet": {"include": ["001"]},
      "oldid": "shop/mobile_phone|Sprint",
      "tags": {
        "brand": "Sprint",
        "brand:wikidata": "Q301965",
        "brand:wikipedia": "en:Sprint Corporation",
        "name": "Sprint",
        "shop": "mobile_phone"
      }
    },
    {
      "displayName": "Sunrise Shop",
      "id": "sunriseshop-ee5434",
      "locationSet": {"include": ["001"]},
      "oldid": "shop/mobile_phone|Sunrise Shop",
      "tags": {
        "brand": "Sunrise Shop",
        "name": "Sunrise Shop",
        "shop": "mobile_phone"
      }
    },
    {
      "displayName": "Swisscom Shop",
      "id": "swisscomshop-ee5434",
      "locationSet": {"include": ["001"]},
      "oldid": "shop/mobile_phone|Swisscom Shop",
      "tags": {
        "brand": "Swisscom Shop",
        "name": "Swisscom Shop",
        "shop": "mobile_phone"
      }
    },
    {
      "displayName": "T-Mobile",
      "id": "tmobile-ee5434",
      "locationSet": {"include": ["001"]},
      "oldid": "shop/mobile_phone|T-Mobile",
      "tags": {
        "brand": "T-Mobile",
        "brand:wikidata": "Q327634",
        "brand:wikipedia": "en:T-Mobile",
        "name": "T-Mobile",
        "shop": "mobile_phone"
      }
    },
    {
      "displayName": "Tbooth Wireless",
      "id": "tboothwireless-947b24",
      "locationSet": {"include": ["ca"]},
      "oldid": "shop/mobile_phone|Tbooth Wireless",
      "tags": {
        "brand": "Tbooth Wireless",
        "brand:wikidata": "Q7690597",
        "name": "Tbooth Wireless",
        "shop": "mobile_phone"
      }
    },
    {
      "displayName": "Telcel",
      "id": "telcel-9812f0",
      "locationSet": {"include": ["cu", "mx"]},
      "oldid": "shop/mobile_phone|Telcel",
      "tags": {
        "brand": "Telcel",
        "brand:wikidata": "Q3517255",
        "brand:wikipedia": "en:Telcel",
        "name": "Telcel",
        "shop": "mobile_phone"
      }
    },
    {
      "displayName": "Tele2",
      "id": "tele2-ee5434",
      "locationSet": {"include": ["001"]},
      "oldid": "shop/mobile_phone|Tele2",
      "tags": {
        "brand": "Tele2",
        "brand:wikidata": "Q309865",
        "brand:wikipedia": "en:Tele2",
        "name": "Tele2",
        "shop": "mobile_phone"
      }
    },
    {
      "displayName": "Telekom",
      "id": "telekom-82963b",
      "locationSet": {
        "include": ["de", "hu", "ro", "si", "sk"]
      },
      "matchNames": ["telekom shop"],
      "oldid": "shop/mobile_phone|Telekom",
      "tags": {
        "brand": "Telekom",
        "brand:wikidata": "Q9396",
        "brand:wikipedia": "en:Deutsche Telekom",
        "name": "Telekom",
        "shop": "mobile_phone"
      }
    },
    {
      "displayName": "Telenor",
      "id": "telenor-ee5434",
      "locationSet": {"include": ["001"]},
      "oldid": "shop/mobile_phone|Telenor",
      "tags": {
        "brand": "Telenor",
        "brand:wikidata": "Q845632",
        "brand:wikipedia": "en:Telenor",
        "name": "Telenor",
        "shop": "mobile_phone"
      }
    },
    {
      "displayName": "Telia",
      "id": "telia-89a852",
      "locationSet": {
        "include": ["dk", "fi", "lt", "no", "se"]
      },
      "oldid": "shop/mobile_phone|Telia",
      "tags": {
        "brand": "Telia",
        "brand:wikidata": "Q862303",
        "brand:wikipedia": "en:Telia Company",
        "name": "Telia",
        "shop": "mobile_phone"
      }
    },
    {
      "displayName": "Telstra",
      "id": "telstra-bae8bc",
      "locationSet": {"include": ["au"]},
      "oldid": "shop/mobile_phone|Telstra",
      "tags": {
        "brand": "Telstra",
        "brand:wikidata": "Q721162",
        "brand:wikipedia": "en:Telstra",
        "name": "Telstra",
        "shop": "mobile_phone"
      }
    },
    {
      "displayName": "Telus",
      "id": "telus-947b24",
      "locationSet": {"include": ["ca"]},
      "oldid": "shop/mobile_phone|Telus",
      "tags": {
        "brand": "Telus",
        "brand:wikidata": "Q165858",
        "brand:wikipedia": "en:Telus",
        "name": "Telus",
        "shop": "mobile_phone"
      }
    },
    {
      "displayName": "TIM",
      "id": "tim-a04a47",
      "locationSet": {"include": ["br", "it"]},
      "oldid": "shop/mobile_phone|TIM",
      "tags": {
        "brand": "TIM",
        "brand:wikidata": "Q144617",
        "brand:wikipedia": "en:Telecom Italia",
        "name": "TIM",
        "shop": "mobile_phone"
      }
    },
    {
      "displayName": "Turkcell",
      "id": "turkcell-0bab4d",
      "locationSet": {"include": ["cy", "tr"]},
      "oldid": "shop/mobile_phone|Turkcell",
      "tags": {
        "brand": "Turkcell",
        "brand:wikidata": "Q283852",
        "brand:wikipedia": "en:Turkcell",
        "name": "Turkcell",
        "shop": "mobile_phone"
      }
    },
    {
      "displayName": "U.S. Cellular",
      "id": "uscellular-ce3e5c",
      "locationSet": {"include": ["us"]},
      "oldid": "shop/mobile_phone|U.S. Cellular",
      "tags": {
        "brand": "U.S. Cellular",
        "brand:wikidata": "Q2466256",
        "brand:wikipedia": "en:U.S. Cellular",
        "name": "U.S. Cellular",
        "shop": "mobile_phone"
      }
    },
    {
      "displayName": "UQモバイル",
      "id": "uqモバイル-0a8be9",
      "locationSet": {"include": ["jp"]},
      "matchNames": ["ユーキューモバイル"],
      "oldid": "shop/mobile_phone|UQモバイル",
      "tags": {
        "brand": "UQモバイル",
        "brand:en": "UQ mobile",
        "brand:ja": "UQモバイル",
        "brand:wikidata": "Q11252091",
        "brand:wikipedia": "ja:UQコミュニケーションズ",
        "name": "UQモバイル",
        "name:en": "UQ mobile",
        "name:ja": "UQモバイル",
        "shop": "mobile_phone"
      }
    },
    {
      "displayName": "Verizon Wireless",
      "id": "verizonwireless-ce3e5c",
      "locationSet": {"include": ["us"]},
      "matchNames": ["verizon"],
      "oldid": "shop/mobile_phone|Verizon Wireless",
      "tags": {
        "brand": "Verizon Wireless",
        "brand:wikidata": "Q919641",
        "brand:wikipedia": "en:Verizon Wireless",
        "name": "Verizon Wireless",
        "shop": "mobile_phone"
      }
    },
    {
      "displayName": "Vidéotron",
      "id": "videotron-947b24",
      "locationSet": {"include": ["ca"]},
      "oldid": "shop/mobile_phone|Vidéotron",
      "tags": {
        "brand": "Vidéotron",
        "brand:wikidata": "Q2396830",
        "brand:wikipedia": "en:Vidéotron",
        "name": "Vidéotron",
        "shop": "mobile_phone"
      }
    },
    {
      "displayName": "Virgin Mobile (Canada)",
      "id": "virginmobile-947b24",
      "locationSet": {"include": ["ca"]},
      "oldid": "shop/mobile_phone|Virgin Mobile~(Canada)",
      "tags": {
        "brand": "Virgin Mobile",
        "brand:wikidata": "Q3560641",
        "brand:wikipedia": "en:Virgin Mobile Canada",
        "name": "Virgin Mobile",
        "shop": "mobile_phone"
      }
    },
    {
      "displayName": "Vivo",
      "id": "vivo-ee5434",
      "locationSet": {"include": ["001"]},
      "oldid": "shop/mobile_phone|Vivo",
      "tags": {
        "brand": "Vivo",
        "brand:wikidata": "Q18301787",
        "brand:wikipedia": "en:Vivo (technology company)",
        "name": "Vivo",
        "shop": "mobile_phone"
      }
    },
    {
      "displayName": "Vodafone",
      "id": "vodafone-ee5434",
      "locationSet": {"include": ["001"]},
      "matchNames": ["vodafone shop"],
      "oldid": "shop/mobile_phone|Vodafone",
      "tags": {
        "brand": "Vodafone",
        "brand:wikidata": "Q122141",
        "brand:wikipedia": "en:Vodafone",
        "name": "Vodafone",
        "shop": "mobile_phone"
      }
    },
    {
      "displayName": "WIFI_ETECSA",
      "id": "wifietecsa-9a8553",
      "locationSet": {"include": ["cu"]},
      "oldid": "shop/mobile_phone|WIFI_ETECSA",
      "tags": {
        "brand": "WIFI_ETECSA",
        "brand:wikidata": "Q490323",
        "brand:wikipedia": "es:Empresa de Telecomunicaciones de Cuba",
        "name": "WIFI_ETECSA",
        "shop": "mobile_phone"
      }
    },
    {
      "displayName": "Wind",
      "id": "wind-c4d7ba",
      "locationSet": {"include": ["it"]},
      "oldid": "shop/mobile_phone|Wind",
      "tags": {
        "brand": "Wind",
        "brand:wikidata": "Q650467",
        "brand:wikipedia": "en:WIND (Italy)",
        "name": "Wind",
        "shop": "mobile_phone"
      }
    },
    {
      "displayName": "Wind Hellas",
      "id": "windhellas-d5175a",
      "locationSet": {"include": ["gr"]},
      "oldid": "shop/mobile_phone|Wind Hellas",
      "tags": {
        "brand": "Wind Hellas",
        "brand:wikidata": "Q10711016",
        "brand:wikipedia": "el:WIND Hellas",
        "name": "Wind Hellas",
        "shop": "mobile_phone"
      }
    },
    {
      "displayName": "WirelessWave",
      "id": "wirelesswave-947b24",
      "locationSet": {"include": ["ca"]},
      "oldid": "shop/mobile_phone|WirelessWave",
      "tags": {
        "brand": "WirelessWave",
        "brand:wikidata": "Q8026815",
        "name": "WirelessWave",
        "shop": "mobile_phone"
      }
    },
    {
      "displayName": "WOW! Mobile Boutique",
      "id": "wowmobileboutique-947b24",
      "locationSet": {"include": ["ca"]},
      "oldid": "shop/mobile_phone|WOW! Mobile Boutique",
      "tags": {
        "brand": "WOW! Mobile Boutique",
        "brand:wikidata": "Q64847598",
        "name": "WOW! Mobile Boutique",
        "shop": "mobile_phone"
      }
    },
    {
      "displayName": "Xiaomi",
      "id": "xiaomi-ee5434",
      "locationSet": {"include": ["001"]},
      "oldid": "shop/mobile_phone|Xiaomi",
      "tags": {
        "brand": "Xiaomi",
        "brand:wikidata": "Q1636958",
        "brand:wikipedia": "en:Xiaomi",
        "name": "Xiaomi",
        "shop": "mobile_phone"
      }
    },
    {
      "displayName": "Yoigo",
      "id": "yoigo-7135b5",
      "locationSet": {"include": ["es"]},
      "oldid": "shop/mobile_phone|Yoigo",
      "tags": {
        "brand": "Yoigo",
        "brand:wikidata": "Q2630989",
        "brand:wikipedia": "en:Yoigo",
        "name": "Yoigo",
        "shop": "mobile_phone"
      }
    },
    {
      "displayName": "Алло",
      "id": "аnnо-104cfb",
      "locationSet": {"include": ["md", "ua"]},
      "oldid": "shop/mobile_phone|Алло",
      "tags": {
        "brand": "Алло",
        "brand:wikidata": "Q18683057",
        "brand:wikipedia": "uk:Алло (торгова мережа)",
        "name": "Алло",
        "shop": "mobile_phone"
      }
    },
    {
      "displayName": "Билайн",
      "id": "биnайн-3f097a",
      "locationSet": {
        "include": ["kg", "kz", "ru"]
      },
      "oldid": "shop/mobile_phone|Билайн",
      "tags": {
        "brand": "Билайн",
        "brand:en": "Beeline",
        "brand:wikidata": "Q402880",
        "brand:wikipedia": "en:Beeline (brand)",
        "name": "Билайн",
        "name:en": "Beeline",
        "shop": "mobile_phone"
      }
    },
    {
      "displayName": "Евросеть",
      "id": "евросеть-4d9972",
      "locationSet": {
        "include": ["by", "kz", "ru", "ua"]
      },
      "oldid": "shop/mobile_phone|Евросеть",
      "tags": {
        "brand": "Евросеть",
        "brand:en": "Euroset",
        "brand:wikidata": "Q65310",
        "brand:wikipedia": "en:Euroset",
        "name": "Евросеть",
        "name:en": "Euroset",
        "shop": "mobile_phone"
      }
    },
    {
      "displayName": "Київстар",
      "id": "київстар-985251",
      "locationSet": {"include": ["ua"]},
      "oldid": "shop/mobile_phone|Київстар",
      "tags": {
        "brand": "Київстар",
        "brand:en": "Kyivstar",
        "brand:wikidata": "Q2288463",
        "brand:wikipedia": "en:Kyivstar",
        "name": "Київстар",
        "name:en": "Kyivstar",
        "shop": "mobile_phone"
      }
    },
    {
      "displayName": "Мегафон",
      "id": "мегафон-18f86b",
      "locationSet": {"include": ["ru", "tj"]},
      "oldid": "shop/mobile_phone|Мегафон",
      "tags": {
        "brand": "Мегафон",
        "brand:en": "MegaFon",
        "brand:wikidata": "Q1720713",
        "brand:wikipedia": "en:MegaFon",
        "name": "Мегафон",
        "name:en": "MegaFon",
        "shop": "mobile_phone"
      }
    },
    {
      "displayName": "МТС",
      "id": "мтс-7eb9e6",
      "locationSet": {
        "include": ["by", "ru", "ua"]
      },
      "oldid": "shop/mobile_phone|МТС",
      "tags": {
        "brand": "МТС",
        "brand:en": "MTS",
        "brand:wikidata": "Q1368919",
        "brand:wikipedia": "en:MTS (network provider)",
        "name": "МТС",
        "name:en": "MTS",
        "shop": "mobile_phone"
      }
    },
    {
      "displayName": "НА'СВЯЗИ",
      "id": "насвязи-8f1ce6",
      "locationSet": {"include": ["by"]},
      "oldid": "shop/mobile_phone|НА'СВЯЗИ",
      "tags": {
        "brand": "НА'СВЯЗИ",
        "name": "НА'СВЯЗИ",
        "shop": "mobile_phone"
      }
    },
    {
      "displayName": "Связной",
      "id": "связной-fee8f4",
      "locationSet": {
        "include": ["by", "ru", "uz"]
      },
      "oldid": "shop/mobile_phone|Связной",
      "tags": {
        "brand": "Связной",
        "brand:en": "Svyaznoy",
        "brand:wikidata": "Q65371",
        "brand:wikipedia": "en:Svyaznoy",
        "name": "Связной",
        "name:en": "Svyaznoy",
        "shop": "mobile_phone"
      }
    },
    {
      "displayName": "Теле2",
      "id": "теnе2-2c407d",
      "locationSet": {"include": ["ru"]},
      "oldid": "shop/mobile_phone|Теле2",
      "tags": {
        "brand": "Теле2",
        "brand:en": "Tele2",
        "brand:wikidata": "Q309865",
        "brand:wikipedia": "en:Tele2",
        "name": "Теле2",
        "name:en": "Tele2",
        "shop": "mobile_phone"
      }
    },
    {
      "displayName": "ソフトバンク",
      "id": "ソフトバンク-0a8be9",
      "locationSet": {"include": ["jp"]},
      "oldid": "shop/mobile_phone|ソフトバンク",
      "tags": {
        "brand": "ソフトバンク",
        "brand:en": "SoftBank Telecom",
        "brand:ja": "ソフトバンク",
        "brand:wikidata": "Q7553832",
        "brand:wikipedia": "en:SoftBank Telecom",
        "name": "ソフトバンク",
        "name:en": "SoftBank Telecom",
        "name:ja": "ソフトバンク",
        "shop": "mobile_phone"
      }
    },
    {
      "displayName": "ソフトバンクショップ",
      "id": "ソフトバンクショップ-0a8be9",
      "locationSet": {"include": ["jp"]},
      "oldid": "shop/mobile_phone|ソフトバンクショップ",
      "tags": {
        "brand": "ソフトバンクショップ",
        "brand:en": "SoftBankShop",
        "brand:ja": "ソフトバンクショップ",
        "brand:wikidata": "Q11315281",
        "brand:wikipedia": "ja:ソフトバンクショップ",
        "name": "ソフトバンクショップ",
        "name:en": "SoftBankShop",
        "name:ja": "ソフトバンクショップ",
        "shop": "mobile_phone"
      }
    },
    {
      "displayName": "テルル",
      "id": "テルル-0a8be9",
      "locationSet": {"include": ["jp"]},
      "oldid": "shop/mobile_phone|テルル",
      "tags": {
        "brand": "テルル",
        "brand:en": "Teluru",
        "brand:ja": "テルル",
        "brand:wikidata": "Q91111384",
        "name": "テルル",
        "name:en": "Teluru",
        "name:ja": "テルル",
        "shop": "mobile_phone"
      }
    },
    {
      "displayName": "ドコモショップ",
      "id": "ドコモショップ-0a8be9",
      "locationSet": {"include": ["jp"]},
      "matchNames": ["nttドコモ", "ｄｏｃｏｍｏ"],
      "oldid": "shop/mobile_phone|ドコモショップ",
      "tags": {
        "brand": "ドコモショップ",
        "brand:en": "DoCoMo Shop",
        "brand:ja": "ドコモショップ",
        "brand:wikidata": "Q853958",
        "brand:wikipedia": "ja:NTTドコモ",
        "name": "ドコモショップ",
        "name:en": "DoCoMo Shop",
        "name:ja": "ドコモショップ",
        "shop": "mobile_phone"
      }
    },
    {
      "displayName": "ワイモバイル",
      "id": "ワイモバイル-0a8be9",
      "locationSet": {"include": ["jp"]},
      "matchNames": ["yahooモバイル", "ymobile"],
      "oldid": "shop/mobile_phone|ワイモバイル",
      "tags": {
        "brand": "ワイモバイル",
        "brand:en": "Y!mobile",
        "brand:ja": "ワイモバイル",
        "brand:wikidata": "Q5322556",
        "brand:wikipedia": "ja:ワイモバイル",
        "name": "ワイモバイル",
        "name:en": "Y!mobile",
        "name:ja": "ワイモバイル",
        "shop": "mobile_phone"
      }
    },
    {
      "displayName": "台灣大哥大",
      "id": "台灣大哥大-8aaeb3",
      "locationSet": {"include": ["tw"]},
      "oldid": "shop/mobile_phone|台灣大哥大",
      "tags": {
        "brand": "台灣大哥大",
        "brand:en": "Taiwan Mobile",
        "brand:wikidata": "Q5943259",
        "brand:wikipedia": "zh:台灣大哥大",
        "brand:zh": "台灣大哥大",
        "name": "台灣大哥大",
        "name:en": "Taiwan Mobile",
        "name:zh": "台灣大哥大",
        "shop": "mobile_phone"
      }
    }
  ]
}<|MERGE_RESOLUTION|>--- conflicted
+++ resolved
@@ -56,11 +56,7 @@
       "displayName": "auショップ",
       "id": "auショップ-0a8be9",
       "locationSet": {"include": ["jp"]},
-<<<<<<< HEAD
-      "matchNames": ["au", "エーユー"],
-=======
       "matchNames": ["エーユー"],
->>>>>>> 263113b7
       "oldid": "shop/mobile_phone|auショップ",
       "tags": {
         "brand": "au",
