--- conflicted
+++ resolved
@@ -16,11 +16,7 @@
       "displayName": "Benefit Brow Bar",
       "id": "benefitbrowbar-cc0daa",
       "locationSet": {"include": ["us"]},
-<<<<<<< HEAD
-      "matchNames": ["benefit", "ulta brow bar"],
-=======
       "matchNames": ["ulta brow bar"],
->>>>>>> 263113b7
       "oldid": "shop/beauty|Benefit Brow Bar",
       "tags": {
         "beauty": "eyebrow;eyelash;waxing",
